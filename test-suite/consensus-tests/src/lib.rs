// Copyright 2019 The Exonum Team
//
// Licensed under the Apache License, Version 2.0 (the "License");
// you may not use this file except in compliance with the License.
// You may obtain a copy of the License at
//
//   http://www.apache.org/licenses/LICENSE-2.0
//
// Unless required by applicable law or agreed to in writing, software
// distributed under the License is distributed on an "AS IS" BASIS,
// WITHOUT WARRANTIES OR CONDITIONS OF ANY KIND, either express or implied.
// See the License for the specific language governing permissions and
// limitations under the License.

#![warn(missing_debug_implementations, unsafe_code, bare_trait_objects)]

pub mod config_updater;
pub mod sandbox_tests_helper;
pub mod timestamping;

mod guarded_queue;
mod proto;

use bit_vec::BitVec;
use exonum::{
    api::node::SharedNodeState,
    blockchain::{
        config::{GenesisConfig, GenesisConfigBuilder, InstanceInitParams},
        contains_transaction, Block, BlockProof, Blockchain, BlockchainBuilder, BlockchainMut,
        ConsensusConfig, Schema, ValidatorKeys,
    },
    crypto::{gen_keypair_from_seed, Hash, PublicKey, SecretKey, Seed, SEED_LENGTH},
    events::{
        network::NetworkConfiguration, Event, EventHandler, InternalEvent, InternalRequest,
        NetworkEvent, NetworkRequest, TimeoutRequest,
    },
    helpers::{user_agent, Height, Round, ValidatorId},
    messages::{
        AnyTx, BlockRequest, BlockResponse, Connect, ExonumMessage, Message, PeersRequest,
        PoolTransactionsRequest, Precommit, Prevote, PrevotesRequest, Propose, ProposeRequest,
        SignedMessage, Status, TransactionsRequest, TransactionsResponse, Verified,
    },
    node::{
        ApiSender, Configuration, ConnectInfo, ConnectList, ConnectListConfig, ExternalMessage,
        ListenerConfig, NodeHandler, NodeSender, ServiceConfig, State, SystemStateProvider,
    },
    runtime::{
        rust::{DefaultInstance, RustRuntime, ServiceFactory},
        ArtifactId, SnapshotExt,
    },
};
use exonum_keys::Keys;
use exonum_merkledb::{
    BinaryValue, Fork, MapProof, ObjectHash, Snapshot, SystemSchema, TemporaryDB,
};
use futures::{sync::mpsc, Async, Future, Sink, Stream};

use std::{
    cell::{Ref, RefCell, RefMut},
    collections::{BTreeMap, BTreeSet, BinaryHeap, HashMap, HashSet, VecDeque},
    convert::TryFrom,
    fmt::Debug,
    iter::FromIterator,
    net::{IpAddr, Ipv4Addr, SocketAddr},
    ops::{AddAssign, Deref, DerefMut},
    sync::{Arc, Mutex},
    time::{Duration, SystemTime, UNIX_EPOCH},
};

use crate::{
    config_updater::ConfigUpdaterService,
    guarded_queue::GuardedQueue,
    sandbox_tests_helper::{BlockBuilder, PROPOSE_TIMEOUT},
    timestamping::TimestampingService,
};

pub type SharedTime = Arc<Mutex<SystemTime>>;
pub type Milliseconds = u64;

const INITIAL_TIME_IN_SECS: u64 = 1_486_720_340;

#[derive(Debug)]
pub struct SandboxSystemStateProvider {
    listen_address: SocketAddr,
    shared_time: SharedTime,
}

impl SystemStateProvider for SandboxSystemStateProvider {
    fn current_time(&self) -> SystemTime {
        *self.shared_time.lock().unwrap()
    }

    fn listen_address(&self) -> SocketAddr {
        self.listen_address
    }
}

#[derive(Debug)]
pub struct SandboxInner {
    pub time: SharedTime,
    pub handler: NodeHandler,
    pub sent: GuardedQueue,
    pub events: VecDeque<Event>,
    pub timers: BinaryHeap<TimeoutRequest>,
    pub network_requests_rx: mpsc::Receiver<NetworkRequest>,
    pub internal_requests_rx: mpsc::Receiver<InternalRequest>,
    pub api_requests_rx: mpsc::Receiver<ExternalMessage>,
}

impl SandboxInner {
    pub fn process_events(&mut self) {
        self.process_internal_requests();
        self.process_api_requests();
        self.process_network_requests();
        self.process_internal_requests();
    }

    pub fn handle_event<E: Into<Event>>(&mut self, e: E) {
        self.handler.handle_event(e.into());
        self.process_events();
    }

    fn process_network_requests(&mut self) {
        let network_getter = futures::lazy(|| -> Result<(), ()> {
            while let Async::Ready(Some(network)) = self.network_requests_rx.poll()? {
                match network {
                    NetworkRequest::SendMessage(peer, msg) => {
                        let msg = Message::from_signed(msg).expect("Expected valid message.");
                        self.sent.push_back((peer, msg))
                    }
                    NetworkRequest::DisconnectWithPeer(_) | NetworkRequest::Shutdown => {}
                }
            }
            Ok(())
        });
        network_getter.wait().unwrap();
    }

    fn process_internal_requests(&mut self) {
        let internal_getter = futures::lazy(|| -> Result<(), ()> {
            while let Async::Ready(Some(internal)) = self.internal_requests_rx.poll()? {
                match internal {
                    InternalRequest::Timeout(t) => self.timers.push(t),

                    InternalRequest::JumpToRound(height, round) => self
                        .handler
                        .handle_event(InternalEvent::JumpToRound(height, round).into()),

                    InternalRequest::VerifyMessage(raw) => {
                        let msg = SignedMessage::from_bytes(raw.into())
                            .and_then(SignedMessage::into_verified::<ExonumMessage>)
                            .map(Message::from)
                            .unwrap();

                        self.handler
                            .handle_event(InternalEvent::MessageVerified(Box::new(msg)).into())
                    }

                    InternalRequest::Shutdown => unreachable!(),
                }
            }
            Ok(())
        });
        internal_getter.wait().unwrap();
    }
    fn process_api_requests(&mut self) {
        let api_getter = futures::lazy(|| -> Result<(), ()> {
            while let Async::Ready(Some(api)) = self.api_requests_rx.poll()? {
                self.handler.handle_event(api.into());
            }
            Ok(())
        });
        api_getter.wait().unwrap();
    }
}

#[derive(Debug)]
pub struct Sandbox {
    pub validators_map: HashMap<PublicKey, SecretKey>,
    pub services_map: HashMap<PublicKey, SecretKey>,
    inner: RefCell<SandboxInner>,
    addresses: Vec<ConnectInfo>,
    /// Connect message used during initialization.
    connect: Option<Verified<Connect>>,
}

impl Sandbox {
    pub fn initialize(
        &mut self,
        connect_message_time: SystemTime,
        start_index: usize,
        end_index: usize,
    ) {
        let connect = self.create_connect(
            &self.public_key(ValidatorId(0)),
            self.address(ValidatorId(0)),
            connect_message_time.into(),
            &user_agent(),
            self.secret_key(ValidatorId(0)),
        );

        for validator in start_index..end_index {
            let validator = ValidatorId(validator as u16);
            self.recv(&self.create_connect(
                &self.public_key(validator),
                self.address(validator),
                self.time().into(),
                &user_agent(),
                self.secret_key(validator),
            ));
            self.send(self.public_key(validator), &connect);
        }

        self.check_unexpected_message();
        self.connect = Some(connect);
    }

    fn check_unexpected_message(&self) {
        if let Some((addr, msg)) = self.pop_sent_message() {
            panic!("Sent unexpected message {:?} to {}", msg, addr);
        }
    }

    pub fn public_key(&self, id: ValidatorId) -> PublicKey {
        self.validators()[id.0 as usize]
    }

    pub fn secret_key(&self, id: ValidatorId) -> &SecretKey {
        let p = self.public_key(id);
        &self.validators_map[&p]
    }

    pub fn address(&self, id: ValidatorId) -> String {
        let id: usize = id.into();
        self.addresses[id].address.clone()
    }

    /// Creates a `BlockRequest` message signed by this validator.
    pub fn create_block_request(
        &self,
        author: PublicKey,
        to: PublicKey,
        height: Height,
        secret_key: &SecretKey,
    ) -> Verified<BlockRequest> {
        Verified::from_value(BlockRequest::new(to, height), author, secret_key)
    }

    /// Creates a `Status` message signed by this validator.
    pub fn create_status(
        &self,
        author: PublicKey,
        height: Height,
        last_hash: Hash,
        pool_size: u64,
        secret_key: &SecretKey,
    ) -> Verified<Status> {
        Verified::from_value(
            Status::new(height, last_hash, pool_size),
            author,
            secret_key,
        )
    }

    /// Creates a `BlockResponse` message signed by this validator.
    pub fn create_block_response(
        &self,
        public_key: PublicKey,
        to: PublicKey,
        block: Block,
        precommits: impl IntoIterator<Item = Verified<Precommit>>,
        tx_hashes: impl IntoIterator<Item = Hash>,
        secret_key: &SecretKey,
    ) -> Verified<BlockResponse> {
        Verified::from_value(
            BlockResponse::new(
                to,
                block,
                precommits.into_iter().map(Verified::into_bytes),
                tx_hashes,
            ),
            public_key,
            secret_key,
        )
    }

    /// Creates a `Connect` message signed by this validator.
    pub fn create_connect(
        &self,
        public_key: &PublicKey,
        addr: String,
        time: chrono::DateTime<::chrono::Utc>,
        user_agent: &str,
        secret_key: &SecretKey,
    ) -> Verified<Connect> {
        Verified::from_value(
            Connect::new(&addr, time, user_agent),
            *public_key,
            secret_key,
        )
    }

    /// Creates a `PeersRequest` message signed by this validator.
    pub fn create_peers_request(
        &self,
        public_key: PublicKey,
        to: PublicKey,
        secret_key: &SecretKey,
    ) -> Verified<PeersRequest> {
        Verified::from_value(PeersRequest::new(to), public_key, secret_key)
    }

    /// Creates a `PoolTransactionsRequest` message signed by this validator.
    pub fn create_pool_transactions_request(
        &self,
        public_key: PublicKey,
        to: PublicKey,
        secret_key: &SecretKey,
    ) -> Verified<PoolTransactionsRequest> {
        Verified::from_value(PoolTransactionsRequest::new(to), public_key, secret_key)
    }

    /// Creates a `Propose` message signed by this validator.
    pub fn create_propose(
        &self,
        validator_id: ValidatorId,
        height: Height,
        round: Round,
        last_hash: Hash,
        tx_hashes: impl IntoIterator<Item = Hash>,
        secret_key: &SecretKey,
    ) -> Verified<Propose> {
        Verified::from_value(
            Propose::new(validator_id, height, round, last_hash, tx_hashes),
            self.public_key(validator_id),
            secret_key,
        )
    }

    /// Creates a `Precommit` message signed by this validator.
    #[allow(clippy::too_many_arguments)]
    pub fn create_precommit(
        &self,
        validator_id: ValidatorId,
        propose_height: Height,
        propose_round: Round,
        propose_hash: Hash,
        block_hash: Hash,
        system_time: chrono::DateTime<chrono::Utc>,
        secret_key: &SecretKey,
    ) -> Verified<Precommit> {
        Verified::from_value(
            Precommit::new(
                validator_id,
                propose_height,
                propose_round,
                propose_hash,
                block_hash,
                system_time,
            ),
            self.public_key(validator_id),
            secret_key,
        )
    }

    /// Creates a `Precommit` message signed by this validator.
    pub fn create_prevote(
        &self,
        validator_id: ValidatorId,
        propose_height: Height,
        propose_round: Round,
        propose_hash: Hash,
        locked_round: Round,
        secret_key: &SecretKey,
    ) -> Verified<Prevote> {
        Verified::from_value(
            Prevote::new(
                validator_id,
                propose_height,
                propose_round,
                propose_hash,
                locked_round,
            ),
            self.public_key(validator_id),
            secret_key,
        )
    }

    /// Creates a `PrevoteRequest` message signed by this validator.
    #[allow(clippy::too_many_arguments)]
    pub fn create_prevote_request(
        &self,
        from: PublicKey,
        to: PublicKey,
        height: Height,
        round: Round,
        propose_hash: Hash,
        validators: BitVec,
        secret_key: &SecretKey,
    ) -> Verified<PrevotesRequest> {
        Verified::from_value(
            PrevotesRequest::new(to, height, round, propose_hash, validators),
            from,
            secret_key,
        )
    }

    /// Creates a `ProposeRequest` message signed by this validator.
    pub fn create_propose_request(
        &self,
        author: PublicKey,
        to: PublicKey,
        height: Height,
        propose_hash: Hash,
        secret_key: &SecretKey,
    ) -> Verified<ProposeRequest> {
        Verified::from_value(
            ProposeRequest::new(to, height, propose_hash),
            author,
            secret_key,
        )
    }

    /// Creates a `TransactionsRequest` message signed by this validator.
    pub fn create_transactions_request(
        &self,
        author: PublicKey,
        to: PublicKey,
        txs: impl IntoIterator<Item = Hash>,
        secret_key: &SecretKey,
    ) -> Verified<TransactionsRequest> {
        Verified::from_value(TransactionsRequest::new(to, txs), author, secret_key)
    }

    /// Creates a `TransactionsResponse` message signed by this validator.
    pub fn create_transactions_response(
        &self,
        author: PublicKey,
        to: PublicKey,
        txs: impl IntoIterator<Item = Verified<AnyTx>>,
        secret_key: &SecretKey,
    ) -> Verified<TransactionsResponse> {
        Verified::from_value(
            TransactionsResponse::new(to, txs.into_iter().map(Verified::into_bytes)),
            author,
            secret_key,
        )
    }

    pub fn validators(&self) -> Vec<PublicKey> {
        self.cfg()
            .validator_keys
            .iter()
            .map(|x| x.consensus_key)
            .collect()
    }

    #[allow(clippy::let_and_return)]
    pub fn time(&self) -> SystemTime {
        let inner = self.inner.borrow();
        let time = *inner.time.lock().unwrap().deref();
        time
    }

    pub fn set_time(&mut self, new_time: SystemTime) {
        let mut inner = self.inner.borrow_mut();
        *inner.time.lock().unwrap() = new_time;
    }

    pub fn node_handler_mut(&self) -> RefMut<'_, NodeHandler> {
        RefMut::map(self.inner.borrow_mut(), |inner| &mut inner.handler)
    }

    pub fn node_state(&self) -> Ref<'_, State> {
        Ref::map(self.inner.borrow(), |inner| inner.handler.state())
    }

    pub fn blockchain(&self) -> Blockchain {
        self.inner.borrow().handler.blockchain.as_ref().clone()
    }

    pub fn blockchain_mut<'s>(&'s self) -> impl DerefMut<Target = BlockchainMut> + 's {
        RefMut::map(self.inner.borrow_mut(), |inner| {
            &mut inner.handler.blockchain
        })
    }

    /// Returns connect message used during initialization.
    pub fn connect(&self) -> Option<&Verified<Connect>> {
        self.connect.as_ref()
    }

    pub fn recv<T: TryFrom<SignedMessage>>(&self, msg: &Verified<T>) {
        self.check_unexpected_message();
        let event = NetworkEvent::MessageReceived(msg.as_raw().to_bytes());
        self.inner.borrow_mut().handle_event(event);
    }

    pub fn process_events(&self) {
        self.inner.borrow_mut().process_events();
    }

    pub fn pop_sent_message(&self) -> Option<(PublicKey, Message)> {
        self.inner.borrow_mut().sent.pop_front()
    }

    pub fn send<T>(&self, key: PublicKey, expected_msg: &Verified<T>)
    where
        T: TryFrom<SignedMessage> + Debug,
    {
        self.process_events();
        if let Some((real_addr, real_msg)) = self.pop_sent_message() {
            assert_eq!(
                expected_msg.as_raw(),
                real_msg.as_raw(),
                "Expected to send other message"
            );
            assert_eq!(
                key, real_addr,
                "Expected to send message to other recipient"
            );
        } else {
            panic!(
                "Expected to send the message {:?} to {} but nothing happened",
                expected_msg, key
            );
        }
    }

    pub fn send_peers_request(&self) {
        self.process_events();

        if let Some((addr, msg)) = self.pop_sent_message() {
            let peers_request = Verified::<PeersRequest>::try_from(msg)
                .expect("Incorrect message. PeersRequest was expected");

            let id = self.addresses.iter().position(|ref a| a.public_key == addr);
            if let Some(id) = id {
                assert_eq!(
                    &self.public_key(ValidatorId(id as u16)),
                    peers_request.payload().to()
                );
            } else {
                panic!("Sending PeersRequest to unknown peer {:?}", addr);
            }
        } else {
            panic!("Expected to send the PeersRequest message but nothing happened");
        }
    }

    pub fn broadcast<T>(&self, msg: &Verified<T>)
    where
        T: TryFrom<SignedMessage> + Debug,
    {
        self.broadcast_to_addrs(msg, self.addresses.iter().map(|i| &i.public_key).skip(1));
    }

    pub fn try_broadcast<T>(&self, msg: &Verified<T>) -> Result<(), String>
    where
        T: TryFrom<SignedMessage> + Debug,
    {
        self.try_broadcast_to_addrs(msg, self.addresses.iter().map(|i| &i.public_key).skip(1))
    }

    pub fn broadcast_to_addrs<'a, T, I>(&self, msg: &Verified<T>, addresses: I)
    where
        T: TryFrom<SignedMessage> + Debug,
        I: IntoIterator<Item = &'a PublicKey>,
    {
        self.try_broadcast_to_addrs(msg, addresses).unwrap();
    }

    pub fn try_broadcast_to_addrs<'a, T, I>(
        &self,
        msg: &Verified<T>,
        addresses: I,
    ) -> Result<(), String>
    where
        T: TryFrom<SignedMessage> + Debug,
        I: IntoIterator<Item = &'a PublicKey>,
    {
        let expected_msg = Message::from_signed(msg.as_raw().clone())
            .expect("Can't obtain `Message` from `Verified`");

        // If node is excluded from validators, then it still will broadcast messages.
        // So in that case we should not skip addresses and validators count.
        let mut expected_set: HashSet<_> = HashSet::from_iter(addresses);

        for _ in 0..expected_set.len() {
            if let Some((real_addr, real_msg)) = self.pop_sent_message() {
                assert_eq!(
                    expected_msg, real_msg,
                    "Expected to broadcast other message",
                );
                if !expected_set.contains(&real_addr) {
                    panic!(
                        "Double send the same message {:?} to {:?} during broadcasting",
                        msg, real_addr
                    )
                } else {
                    expected_set.remove(&real_addr);
                }
            } else {
                panic!(
                    "Expected to broadcast the message {:?} but someone don't receive \
                     messages: {:?}",
                    msg, expected_set
                );
            }
        }
        Ok(())
    }

    pub fn check_broadcast_status(&self, height: Height, block_hash: Hash) {
        self.broadcast(&self.create_status(
            self.node_public_key(),
            height,
            block_hash,
            0,
            &self.node_secret_key(),
        ));
    }

    pub fn add_time(&self, duration: Duration) {
        self.check_unexpected_message();
        let now = {
            let inner = self.inner.borrow_mut();
            let mut time = inner.time.lock().unwrap();
            time.add_assign(duration);
            *time.deref()
        };
        // handle timeouts if occurs
        loop {
            let timeout = {
                let timers = &mut self.inner.borrow_mut().timers;
                if let Some(TimeoutRequest(time, timeout)) = timers.pop() {
                    if time > now {
                        timers.push(TimeoutRequest(time, timeout));
                        break;
                    } else {
                        timeout
                    }
                } else {
                    break;
                }
            };
            self.inner.borrow_mut().handle_event(timeout);
        }
    }

    pub fn is_leader(&self) -> bool {
        self.node_state().is_leader()
    }

    pub fn leader(&self, round: Round) -> ValidatorId {
        self.node_state().leader(round)
    }

    pub fn last_block(&self) -> Block {
        self.blockchain().last_block()
    }

    pub fn last_hash(&self) -> Hash {
        self.blockchain().last_hash()
    }

    pub fn last_state_hash(&self) -> Hash {
        self.last_block().state_hash
    }

    pub fn filter_present_transactions<'a, I>(&self, txs: I) -> Vec<Verified<AnyTx>>
    where
        I: IntoIterator<Item = &'a Verified<AnyTx>>,
    {
        let mut unique_set: HashSet<Hash> = HashSet::new();
        let snapshot = self.blockchain().snapshot();
        let schema = snapshot.for_core();
        let schema_transactions = schema.transactions();
        txs.into_iter()
            .filter(|elem| {
                let hash_elem = elem.object_hash();
                if unique_set.contains(&hash_elem) {
                    return false;
                }
                unique_set.insert(hash_elem);
                if contains_transaction(
                    &hash_elem,
                    &schema_transactions,
                    self.node_state().tx_cache(),
                ) {
                    return false;
                }
                true
            })
            .cloned()
            .collect()
    }

    /// Extracts `state_hash` and `error_hash` from the fake block.
    ///
    /// **NB.** This method does not correctly process transactions that mutate the `Dispatcher`,
    /// e.g., starting new services.
    pub fn compute_block_hashes(&self, txs: &[Verified<AnyTx>]) -> (Hash, Hash) {
        let height = self.current_height();
        let mut blockchain = self.blockchain_mut();

        let mut hashes = vec![];
        let mut recover = BTreeSet::new();
        let fork = blockchain.fork();
        let mut schema = Schema::new(&fork);
        for raw in txs {
            let hash = raw.object_hash();
            hashes.push(hash);
            if schema.transactions().get(&hash).is_none() {
                recover.insert(hash);
                schema.add_transaction_into_pool(raw.clone());
            }
        }
        blockchain.merge(fork.into_patch()).unwrap();

        let (_, patch) =
            blockchain.create_patch(ValidatorId(0).into(), height, &hashes, &mut BTreeMap::new());

        let fork = blockchain.fork();
        let mut schema = Schema::new(&fork);
        for hash in recover {
            reject_transaction(&mut schema, &hash).unwrap();
        }
        blockchain.merge(fork.into_patch()).unwrap();

        let block = (&patch as &dyn Snapshot).for_core().last_block();
        (block.state_hash, block.error_hash)
    }

    pub fn create_block(&self, txs: &[Verified<AnyTx>]) -> Block {
        let tx_hashes: Vec<_> = txs.iter().map(ObjectHash::object_hash).collect();
        let (state_hash, error_hash) = self.compute_block_hashes(txs);
        BlockBuilder::new(self)
            .with_txs_hashes(&tx_hashes)
            .with_state_hash(&state_hash)
            .with_error_hash(&error_hash)
            .build()
    }

    pub fn get_proof_to_index(&self, index_name: &str) -> MapProof<String, Hash> {
        let snapshot = self.blockchain().snapshot();
        SystemSchema::new(&snapshot)
            .state_aggregator()
            .get_proof(index_name.to_owned())
    }

    pub fn get_configs_merkle_root(&self) -> Hash {
        let snapshot = self.blockchain().snapshot();
        let schema = snapshot.for_core();
        schema.consensus_config().object_hash()
    }

    pub fn cfg(&self) -> ConsensusConfig {
        let snapshot = self.blockchain().snapshot();
        let schema = snapshot.for_core();
        schema.consensus_config()
    }

    pub fn majority_count(&self, num_validators: usize) -> usize {
        num_validators * 2 / 3 + 1
    }

    pub fn first_round_timeout(&self) -> Milliseconds {
        self.cfg().first_round_timeout
    }

    pub fn round_timeout_increase(&self) -> Milliseconds {
        (self.cfg().first_round_timeout * ConsensusConfig::TIMEOUT_LINEAR_INCREASE_PERCENT) / 100
    }

    pub fn current_round_timeout(&self) -> Milliseconds {
        let previous_round: u64 = self.current_round().previous().into();
        self.first_round_timeout() + previous_round * self.round_timeout_increase()
    }

    pub fn transactions_hashes(&self) -> Vec<Hash> {
        let snapshot = self.blockchain().snapshot();
        let schema = snapshot.for_core();
        let idx = schema.transactions_pool();

        let mut vec: Vec<Hash> = idx.iter().collect();
        vec.extend(self.node_state().tx_cache().keys().cloned());
        vec
    }

    pub fn current_round(&self) -> Round {
        self.node_state().round()
    }

    pub fn block_and_precommits(&self, height: Height) -> Option<BlockProof> {
        let snapshot = self.blockchain().snapshot();
        let schema = snapshot.for_core();
        schema.block_and_precommits(height)
    }

    pub fn current_height(&self) -> Height {
        self.node_state().height()
    }

    pub fn current_leader(&self) -> ValidatorId {
        self.node_state().leader(self.current_round())
    }

    pub fn assert_state(&self, expected_height: Height, expected_round: Round) {
        let state = self.node_state();

        let actual_height = state.height();
        let actual_round = state.round();
        assert_eq!(actual_height, expected_height);
        assert_eq!(actual_round, expected_round);
    }

    pub fn assert_pool_len(&self, expected: u64) {
        let snapshot = self.blockchain().snapshot();
        let schema = snapshot.for_core();
        assert_eq!(expected, schema.transactions_pool_len());
    }

    pub fn assert_tx_cache_len(&self, expected: u64) {
        assert_eq!(expected, self.node_state().tx_cache_len() as u64);
    }

    pub fn assert_lock(&self, expected_round: Round, expected_hash: Option<Hash>) {
        let state = self.node_state();

        let actual_round = state.locked_round();
        let actual_hash = state.locked_propose();
        assert_eq!(actual_round, expected_round);
        assert_eq!(actual_hash, expected_hash);
    }

    /// Creates new sandbox with "restarted" node.
    pub fn restart(self) -> Self {
        self.restart_with_time(UNIX_EPOCH + Duration::new(INITIAL_TIME_IN_SECS, 0))
    }

    /// Creates new sandbox with "restarted" node initialized by the given time.
    pub fn restart_with_time(self, time: SystemTime) -> Self {
        let connect = self.connect().map(|c| {
            self.create_connect(
                &c.author(),
                c.payload().host.parse().expect("Expected resolved address"),
                time.into(),
                c.payload().user_agent(),
                self.secret_key(ValidatorId(0)),
            )
        });
        let sandbox = self.restart_uninitialized_with_time(time);
        if let Some(connect) = connect {
            sandbox.broadcast(&connect);
        }

        sandbox
    }

    /// Constructs a new uninitialized instance of a `Sandbox` preserving database and
    /// configuration.
    pub fn restart_uninitialized(self) -> Sandbox {
        self.restart_uninitialized_with_time(UNIX_EPOCH + Duration::new(INITIAL_TIME_IN_SECS, 0))
    }

    /// Constructs a new uninitialized instance of a `Sandbox` preserving database and
    /// configuration.
    pub fn restart_uninitialized_with_time(self, time: SystemTime) -> Sandbox {
        let network_channel = mpsc::channel(100);
        let internal_channel = mpsc::channel(100);
        let api_channel = mpsc::channel(100);

        let address: SocketAddr = self
            .address(ValidatorId(0))
            .parse()
            .expect("Failed to parse socket address");
        let inner = self.inner.into_inner();

        let node_sender = NodeSender {
            network_requests: network_channel.0.clone().wait(),
            internal_requests: internal_channel.0.clone().wait(),
            api_requests: api_channel.0.clone().wait(),
        };
        let connect_list = ConnectList::from_peers(
            inner
                .handler
                .state
                .peers()
                .iter()
                .map(|(public_key, connect)| (*public_key, connect.clone())),
        );

        let keys = Keys::from_keys(
            inner.handler.state.consensus_public_key(),
            inner.handler.state.consensus_secret_key().clone(),
            inner.handler.state.service_public_key(),
            inner.handler.state.service_secret_key().clone(),
        );

        let config = Configuration {
            listener: ListenerConfig {
                address,
                connect_list,
            },
            service: ServiceConfig {
                service_public_key: inner.handler.state.service_public_key(),
                service_secret_key: inner.handler.state.service_secret_key().clone(),
            },
            network: NetworkConfiguration::default(),
            peer_discovery: Vec::new(),
            mempool: Default::default(),
            keys,
        };

        let system_state = SandboxSystemStateProvider {
            listen_address: address,
            shared_time: SharedTime::new(Mutex::new(time)),
        };

        let blockchain = inner.handler.blockchain;
        let mut handler = NodeHandler::new(
            blockchain,
            &address.to_string(),
            node_sender,
            Box::new(system_state),
            config,
            inner.handler.api_state.clone(),
            None,
        );
        handler.initialize();

        let inner = SandboxInner {
            sent: GuardedQueue::default(),
            events: VecDeque::new(),
            timers: BinaryHeap::new(),
            internal_requests_rx: internal_channel.1,
            network_requests_rx: network_channel.1,
            api_requests_rx: api_channel.1,
            handler,
            time: Arc::clone(&inner.time),
        };
        let sandbox = Sandbox {
            inner: RefCell::new(inner),
            validators_map: self.validators_map,
            services_map: self.services_map,
            addresses: self.addresses,
            connect: None,
        };
        sandbox.process_events();
        sandbox
    }

    fn node_public_key(&self) -> PublicKey {
        self.node_state().consensus_public_key()
    }

    fn node_secret_key(&self) -> SecretKey {
        self.node_state().consensus_secret_key().clone()
    }
}

#[derive(Debug)]
pub struct SandboxBuilder {
    initialize: bool,
    services: Vec<InstanceInitParams>,
    validators_count: u8,
    consensus_config: ConsensusConfig,
    rust_runtime: RustRuntime,
    instances: Vec<InstanceInitParams>,
    artifacts: HashMap<ArtifactId, Vec<u8>>,
}

impl Default for SandboxBuilder {
    fn default() -> Self {
        Self {
            initialize: true,
            services: Vec::new(),
            validators_count: 4,
            consensus_config: ConsensusConfig {
                first_round_timeout: 1000,
                status_timeout: 600_000,
                peers_timeout: 600_000,
                txs_block_limit: 1000,
                max_message_len: 1024 * 1024,
                min_propose_timeout: PROPOSE_TIMEOUT,
                max_propose_timeout: PROPOSE_TIMEOUT,
                propose_timeout_threshold: std::u32::MAX,
                validator_keys: Vec::default(),
            },
            rust_runtime: RustRuntime::new(mpsc::channel(1).0),
            instances: Vec::new(),
            artifacts: HashMap::new(),
        }
    }
}

impl SandboxBuilder {
    pub fn new() -> Self {
        Self::default()
    }

    pub fn do_not_initialize_connections(mut self) -> Self {
        self.initialize = false;
        self
    }

    pub fn with_services(mut self, services: Vec<InstanceInitParams>) -> Self {
        self.services = services;
        self
    }

    pub fn with_consensus<F: FnOnce(&mut ConsensusConfig)>(mut self, update: F) -> Self {
        update(&mut self.consensus_config);
        self
    }

    pub fn with_validators(mut self, n: u8) -> Self {
        self.validators_count = n;
        self
    }

    /// Adds a Rust service that has default instance configuration to the testkit. Corresponding
    /// artifact and default instance are added implicitly.
    pub fn with_default_rust_service(self, service: impl DefaultInstance) -> Self {
        self.with_artifact(service.artifact_id())
            .with_instance(service.default_instance())
            .with_rust_service(service)
    }

    /// Adds instances descriptions to the testkit that will be used for specification of builtin
    /// services of testing blockchain.
    pub fn with_instance(mut self, instance: impl Into<InstanceInitParams>) -> Self {
        self.instances.push(instance.into());
        self
    }

    /// Adds an artifact with no deploy argument. Does nothing in case artifact with given id is
    /// already added.
    pub fn with_artifact(self, artifact: impl Into<ArtifactId>) -> Self {
        self.with_parametric_artifact(artifact, ())
    }

    /// Adds an artifact with corresponding deploy argument. Does nothing in case artifact with
    /// given id is already added.
    pub fn with_parametric_artifact(
        mut self,
        artifact: impl Into<ArtifactId>,
        payload: impl BinaryValue,
    ) -> Self {
        let artifact = artifact.into();
        self.artifacts
            .entry(artifact)
            .or_insert_with(|| payload.into_bytes());
        self
    }

    /// Adds a Rust service to the testkit.
    pub fn with_rust_service(mut self, service: impl Into<Box<dyn ServiceFactory>>) -> Self {
        let service = service.into();
        self.rust_runtime = self.rust_runtime.with_factory(service);
        self
    }

    pub fn build(self) -> Sandbox {
        let mut sandbox = sandbox_with_services_uninitialized(
            self.rust_runtime,
            self.artifacts,
            self.instances,
            self.consensus_config,
            self.validators_count,
        );

        sandbox.inner.borrow_mut().sent.clear(); // To clear initial connect messages.
        if self.initialize {
            let time = sandbox.time();
            sandbox.initialize(time, 1, self.validators_count as usize);
        }
        sandbox
    }
}

fn reject_transaction(schema: &mut Schema<&Fork>, hash: &Hash) -> Result<(), ()> {
    let contains = schema.transactions_pool().contains(hash);
    schema.transactions_pool().remove(hash);
    schema.transactions().remove(hash);

    if contains {
        let x = schema.transactions_pool_len_index().get().unwrap();
        schema.transactions_pool_len_index().set(x - 1);
        Ok(())
    } else {
        Err(())
    }
}

fn gen_primitive_socket_addr(idx: u8) -> SocketAddr {
    let addr = Ipv4Addr::new(idx, idx, idx, idx);
    SocketAddr::new(IpAddr::V4(addr), u16::from(idx))
}

/// Creates and initializes RustRuntime and GenesisConfig with information from collection of InstanceCollection.
fn create_genesis_config(
    consensus_config: ConsensusConfig,
    artifacts: HashMap<ArtifactId, Vec<u8>>,
    instances: Vec<InstanceInitParams>,
) -> GenesisConfig {
    let genesis_config_builder = instances.into_iter().fold(
        GenesisConfigBuilder::with_consensus_config(consensus_config),
        |builder, instance| builder.with_instance(instance),
    );

    artifacts
        .into_iter()
        .fold(genesis_config_builder, |builder, (artifact, payload)| {
            builder.with_parametric_artifact(artifact, payload)
        })
        .build()
}

/// Constructs an uninitialized instance of a `Sandbox`.
fn sandbox_with_services_uninitialized(
    rust_runtime: RustRuntime,
    artifacts: HashMap<ArtifactId, Vec<u8>>,
    instances: Vec<InstanceInitParams>,
    consensus: ConsensusConfig,
    validators_count: u8,
) -> Sandbox {
<<<<<<< HEAD
    let keys: Vec<_> = (0..validators_count)
=======
    let keys = (0..validators_count)
>>>>>>> 199bf8e8
        .map(|i| {
            (
                gen_keypair_from_seed(&Seed::new([i; SEED_LENGTH])),
                gen_keypair_from_seed(&Seed::new([i + validators_count; SEED_LENGTH])),
            )
        })
        .map(|(v, s)| Keys::from_keys(v.0, v.1, s.0, s.1))
        .collect::<Vec<_>>();

    let validators = keys
        .iter()
        .map(|keys| (keys.consensus_pk(), keys.consensus_sk().clone()))
        .collect::<Vec<_>>();

    let service_keys = keys
        .iter()
        .map(|keys| (keys.service_pk(), keys.service_sk().clone()))
        .collect::<Vec<_>>();

    let addresses = (1..=validators_count)
        .map(gen_primitive_socket_addr)
        .collect::<Vec<_>>();

    let str_addresses: Vec<String> = addresses.iter().map(ToString::to_string).collect();

    let connect_infos: Vec<_> = keys
        .iter()
        .zip(str_addresses.iter())
        .map(|(keys, a)| ConnectInfo {
            address: a.clone(),
            public_key: keys.consensus_pk(),
        })
        .collect();

    let genesis = ConsensusConfig {
        validator_keys: keys
            .iter()
            .map(|keys| ValidatorKeys {
                consensus_key: keys.consensus_pk(),
                service_key: keys.service_pk(),
            })
            .collect(),
        ..consensus
    };

    let connect_list_config =
        ConnectListConfig::from_validator_keys(&genesis.validator_keys, &str_addresses);

    let api_channel = mpsc::channel(100);
    let blockchain = Blockchain::new(
        TemporaryDB::new(),
        service_keys[0].clone(),
        ApiSender(api_channel.0.clone()),
    );

    let genesis_config = create_genesis_config(genesis, artifacts, instances);

    let blockchain = BlockchainBuilder::new(blockchain, genesis_config)
        .with_runtime(rust_runtime)
        .build()
        .unwrap();

    let config = Configuration {
        listener: ListenerConfig {
            address: addresses[0],
            connect_list: ConnectList::from_config(connect_list_config),
        },
        service: ServiceConfig {
            service_public_key: service_keys[0].0,
            service_secret_key: service_keys[0].1.clone(),
        },
        network: NetworkConfiguration::default(),
        peer_discovery: Vec::new(),
        mempool: Default::default(),
        keys: keys[0].clone(),
    };

    let system_state = SandboxSystemStateProvider {
        listen_address: addresses[0],
        shared_time: SharedTime::new(Mutex::new(
            UNIX_EPOCH + Duration::new(INITIAL_TIME_IN_SECS, 0),
        )),
    };
    let shared_time = Arc::clone(&system_state.shared_time);

    let network_channel = mpsc::channel(100);
    let internal_channel = mpsc::channel(100);
    let node_sender = NodeSender {
        network_requests: network_channel.0.clone().wait(),
        internal_requests: internal_channel.0.clone().wait(),
        api_requests: api_channel.0.clone().wait(),
    };
    let api_state = SharedNodeState::new(5000);

    let mut handler = NodeHandler::new(
        blockchain,
        &str_addresses[0],
        node_sender,
        Box::new(system_state),
        config,
        api_state,
        None,
    );
    handler.initialize();

    let inner = SandboxInner {
        sent: GuardedQueue::default(),
        events: VecDeque::new(),
        timers: BinaryHeap::new(),
        network_requests_rx: network_channel.1,
        api_requests_rx: api_channel.1,
        internal_requests_rx: internal_channel.1,
        handler,
        time: shared_time,
    };
    let sandbox = Sandbox {
        inner: RefCell::new(inner),
        validators_map: HashMap::from_iter(validators),
        services_map: HashMap::from_iter(service_keys),
        addresses: connect_infos,
        connect: None,
    };

    // General assumption; necessary for correct work of consensus algorithm
    assert!(PROPOSE_TIMEOUT < sandbox.first_round_timeout());
    sandbox.process_events();
    sandbox
}

pub fn timestamping_sandbox() -> Sandbox {
    timestamping_sandbox_builder().build()
}

pub fn timestamping_sandbox_builder() -> SandboxBuilder {
    SandboxBuilder::new()
        .with_rust_service(TimestampingService)
        .with_default_rust_service(TimestampingService)
        .with_default_rust_service(ConfigUpdaterService)
}

#[cfg(test)]
mod tests {
    use exonum_crypto::gen_keypair;

    use super::*;

    impl Sandbox {
        fn add_peer_to_connect_list(&self, addr: SocketAddr, validator_keys: ValidatorKeys) {
            let public_key = validator_keys.consensus_key;
            let config = {
                let inner = &self.inner.borrow_mut();
                let state = &inner.handler.state;
                let mut config = state.config().clone();
                config.validator_keys.push(validator_keys);
                config
            };

            self.update_config(config);
            self.inner
                .borrow_mut()
                .handler
                .state
                .add_peer_to_connect_list(ConnectInfo {
                    address: addr.to_string(),
                    public_key,
                });
        }

        fn update_config(&self, config: ConsensusConfig) {
            self.inner.borrow_mut().handler.state.update_config(config);
        }
    }

    #[test]
    fn test_sandbox_init() {
        timestamping_sandbox();
    }

    #[test]
    fn test_sandbox_recv_and_send() {
        let s = timestamping_sandbox();
        // As far as all validators have connected to each other during
        // sandbox initialization, we need to use connect-message with unknown
        // keypair.
        let consensus = gen_keypair();
        let service = gen_keypair();
        let validator_keys = ValidatorKeys {
            consensus_key: consensus.0,
            service_key: service.0,
        };

        let new_peer_addr = gen_primitive_socket_addr(2);
        // We also need to add public key from this keypair to the ConnectList.
        // Socket address doesn't matter in this case.
        s.add_peer_to_connect_list(new_peer_addr, validator_keys);

        s.recv(&s.create_connect(
            &consensus.0,
            new_peer_addr.to_string(),
            s.time().into(),
            &user_agent(),
            &consensus.1,
        ));
        s.send(
            consensus.0,
            &s.create_connect(
                &s.public_key(ValidatorId(0)),
                s.address(ValidatorId(0)),
                s.time().into(),
                &user_agent(),
                s.secret_key(ValidatorId(0)),
            ),
        );
    }

    #[test]
    fn test_sandbox_assert_status() {
        let s = timestamping_sandbox();
        s.assert_state(Height(1), Round(1));
        s.add_time(Duration::from_millis(999));
        s.assert_state(Height(1), Round(1));
        s.add_time(Duration::from_millis(1));
        s.assert_state(Height(1), Round(2));
    }

    #[test]
    #[should_panic(expected = "Expected to send the message")]
    fn test_sandbox_expected_to_send_but_nothing_happened() {
        let s = timestamping_sandbox();
        s.send(
            s.public_key(ValidatorId(1)),
            &s.create_connect(
                &s.public_key(ValidatorId(0)),
                s.address(ValidatorId(0)),
                s.time().into(),
                &user_agent(),
                s.secret_key(ValidatorId(0)),
            ),
        );
    }

    #[test]
    #[should_panic(expected = "Expected to send message to other recipient")]
    fn test_sandbox_expected_to_send_another_message() {
        let s = timestamping_sandbox();
        // See comments to `test_sandbox_recv_and_send`.
        let (public, secret) = gen_keypair();
        let (service_key, _) = gen_keypair();
        let validator_keys = ValidatorKeys {
            consensus_key: public,
            service_key,
        };
        s.add_peer_to_connect_list(gen_primitive_socket_addr(1), validator_keys);
        s.recv(&s.create_connect(
            &public,
            s.address(ValidatorId(2)),
            s.time().into(),
            &user_agent(),
            &secret,
        ));
        s.send(
            s.public_key(ValidatorId(1)),
            &s.create_connect(
                &s.public_key(ValidatorId(0)),
                s.address(ValidatorId(0)),
                s.time().into(),
                &user_agent(),
                s.secret_key(ValidatorId(0)),
            ),
        );
    }

    #[test]
    #[should_panic(expected = "Sent unexpected message")]
    fn test_sandbox_unexpected_message_when_drop() {
        let s = timestamping_sandbox();
        // See comments to `test_sandbox_recv_and_send`.
        let (public, secret) = gen_keypair();
        let (service_key, _) = gen_keypair();
        let validator_keys = ValidatorKeys {
            consensus_key: public,
            service_key,
        };
        s.add_peer_to_connect_list(gen_primitive_socket_addr(1), validator_keys);
        s.recv(&s.create_connect(
            &public,
            s.address(ValidatorId(2)),
            s.time().into(),
            &user_agent(),
            &secret,
        ));
    }

    #[test]
    #[should_panic(expected = "Sent unexpected message")]
    fn test_sandbox_unexpected_message_when_handle_another_message() {
        let s = timestamping_sandbox();
        // See comments to `test_sandbox_recv_and_send`.
        let (public, secret) = gen_keypair();
        let (service_key, _) = gen_keypair();
        let validator_keys = ValidatorKeys {
            consensus_key: public,
            service_key,
        };
        s.add_peer_to_connect_list(gen_primitive_socket_addr(1), validator_keys);
        s.recv(&s.create_connect(
            &public,
            s.address(ValidatorId(2)),
            s.time().into(),
            &user_agent(),
            &secret,
        ));
        s.recv(&s.create_connect(
            &public,
            s.address(ValidatorId(3)),
            s.time().into(),
            &user_agent(),
            &secret,
        ));
        panic!("Oops! We don't catch unexpected message");
    }

    #[test]
    #[should_panic(expected = "Sent unexpected message")]
    fn test_sandbox_unexpected_message_when_time_changed() {
        let s = timestamping_sandbox();
        // See comments to `test_sandbox_recv_and_send`.
        let (public, secret) = gen_keypair();
        let (service_key, _) = gen_keypair();
        let validator_keys = ValidatorKeys {
            consensus_key: public,
            service_key,
        };
        s.add_peer_to_connect_list(gen_primitive_socket_addr(1), validator_keys);
        s.recv(&s.create_connect(
            &public,
            s.address(ValidatorId(2)),
            s.time().into(),
            &user_agent(),
            &secret,
        ));
        s.add_time(Duration::from_millis(1000));
        panic!("Oops! We don't catch unexpected message");
    }
}<|MERGE_RESOLUTION|>--- conflicted
+++ resolved
@@ -1126,11 +1126,7 @@
     consensus: ConsensusConfig,
     validators_count: u8,
 ) -> Sandbox {
-<<<<<<< HEAD
-    let keys: Vec<_> = (0..validators_count)
-=======
     let keys = (0..validators_count)
->>>>>>> 199bf8e8
         .map(|i| {
             (
                 gen_keypair_from_seed(&Seed::new([i; SEED_LENGTH])),
