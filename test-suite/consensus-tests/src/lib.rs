--- conflicted
+++ resolved
@@ -46,16 +46,9 @@
         ListenerConfig, NodeHandler, NodeSender, ServiceConfig, State, SystemStateProvider,
     },
 };
-<<<<<<< HEAD
-=======
-use exonum_keys::Keys;
-use exonum_merkledb::{
-    BinaryValue, Fork, MapProof, ObjectHash, Snapshot, SystemSchema, TemporaryDB,
-};
 use exonum_rust_runtime::{
     ArtifactId, DefaultInstance, RustRuntimeBuilder, ServiceFactory, SnapshotExt,
 };
->>>>>>> b970896e
 use futures::{sync::mpsc, Async, Future, Sink, Stream};
 
 use std::{
