--- conflicted
+++ resolved
@@ -26,24 +26,11 @@
             "currency_example_protobuf_mod.rs",
         ),
         (
-<<<<<<< HEAD
-=======
-            "tests/counter/proto",
-            vec!["tests/counter/proto".into()],
-            "counter_example_protobuf_mod.rs",
-        ),
-        (
-            "tests/service_hooks/proto",
-            vec!["tests/service_hooks/proto".into()],
-            "hooks_example_protobuf_mod.rs",
-        ),
-        (
             "tests/runtime_api/proto",
             vec!["tests/runtime_api/proto".into()],
             "test_runtime_api_protobuf_mod.rs",
         ),
         (
->>>>>>> 599039fd
             "tests/interfaces/proto",
             vec![
                 "tests/interfaces/proto".into(),
