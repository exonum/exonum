--- conflicted
+++ resolved
@@ -33,12 +33,7 @@
 actix = { version = "0.9.0", default-features = false }
 actix-web = { version = "2.0.0", default-features = false }
 chrono = "0.4.6"
-<<<<<<< HEAD
-failure = "0.1.5"
 futures = "0.3.4"
-=======
-futures = "0.1.25"
->>>>>>> 0532a29c
 log = "0.4.6"
 reqwest = { version = "0.10.2", features = ["json"] }
 serde = "1.0.10"
