// Copyright 2019 The Exonum Team
//
// Licensed under the Apache License, Version 2.0 (the "License");
// you may not use this file except in compliance with the License.
// You may obtain a copy of the License at
//
//   http://www.apache.org/licenses/LICENSE-2.0
//
// Unless required by applicable law or agreed to in writing, software
// distributed under the License is distributed on an "AS IS" BASIS,
// WITHOUT WARRANTIES OR CONDITIONS OF ANY KIND, either express or implied.
// See the License for the specific language governing permissions and
// limitations under the License.

#[macro_use]
extern crate exonum_testkit;
#[macro_use]
extern crate serde_derive;
#[macro_use]
extern crate exonum_derive;

use exonum::{
    api::node::public::explorer::{BlocksQuery, BlocksRange, TransactionQuery},
    blockchain::ExecutionError,
    crypto::gen_keypair,
    runtime::{
<<<<<<< HEAD
        rust::{CallContext, Service, Transaction},
        SnapshotExt,
=======
        rust::{CallContext, Service, ServiceFactory, Transaction},
        BlockchainData, SnapshotExt,
>>>>>>> 571d3568
    },
};
use exonum_merkledb::ObjectHash;
use exonum_proto::ProtobufConvert;
use exonum_testkit::{ApiKind, TestKitBuilder};

mod proto;

// Simple service implementation.

#[derive(Serialize, Deserialize, Clone, Debug, ProtobufConvert, BinaryValue, ObjectHash)]
#[protobuf_convert(source = "proto::TxTimestamp")]
struct TxTimestamp {
    message: String,
}

impl TxTimestamp {
    pub fn new(message: impl Into<String>) -> Self {
        Self {
            message: message.into(),
        }
    }
}

#[exonum_interface]
trait TimestampingInterface {
    fn timestamp(&self, context: CallContext<'_>, arg: TxTimestamp) -> Result<(), ExecutionError>;
}

#[derive(Debug, ServiceDispatcher, ServiceFactory)]
#[service_factory(
    artifact_name = "timestamping",
    artifact_version = "1.0.0",
    proto_sources = "crate::proto"
)]
#[service_dispatcher(implements("TimestampingInterface"))]
struct TimestampingService;

impl TimestampingInterface for TimestampingService {
    fn timestamp(
        &self,
        _context: CallContext<'_>,
        _arg: TxTimestamp,
    ) -> Result<(), ExecutionError> {
        Ok(())
    }
}

impl Service for TimestampingService {}

fn main() {
    let instance_id = 512;
    // Create a testkit for a network with four validators.
    let service = TimestampingService;
    let artifact = service.artifact_id();
    let mut testkit = TestKitBuilder::validator()
        .with_validators(4)
        .with_artifact(artifact.clone())
        .with_instance(artifact.into_default_instance(instance_id, "timestamping"))
        .with_rust_service(service)
        .create();
    // Create few transactions.
    let keypair = gen_keypair();
    let tx1 = TxTimestamp::new("Down To Earth").sign(instance_id, keypair.0, &keypair.1);
    let tx2 = TxTimestamp::new("Cry Over Spilt Milk").sign(instance_id, keypair.0, &keypair.1);
    let tx3 = TxTimestamp::new("Dropping Like Flies").sign(instance_id, keypair.0, &keypair.1);

    // Commit them into blockchain.
    let block =
        testkit.create_block_with_transactions(txvec![tx1.clone(), tx2.clone(), tx3.clone(),]);
    assert_eq!(block.len(), 3);
    assert!(block.iter().all(|transaction| transaction.status().is_ok()));

    // Check results with schema.
    let snapshot = testkit.snapshot();
    let schema = snapshot.for_core();
    assert!(schema.transactions().contains(&tx1.object_hash()));
    assert!(schema.transactions().contains(&tx2.object_hash()));
    assert!(schema.transactions().contains(&tx3.object_hash()));

    // Check results with api.
    let api = testkit.api();
    let blocks_range: BlocksRange = api
        .public(ApiKind::Explorer)
        .query(&BlocksQuery {
            count: 10,
            ..Default::default()
        })
        .get("v1/blocks")
        .unwrap();
    assert_eq!(blocks_range.blocks.len(), 2);

    api.public(ApiKind::Explorer)
        .query(&TransactionQuery {
            hash: tx1.object_hash(),
        })
        .get::<serde_json::Value>("v1/transactions")
        .unwrap();
}<|MERGE_RESOLUTION|>--- conflicted
+++ resolved
@@ -24,13 +24,8 @@
     blockchain::ExecutionError,
     crypto::gen_keypair,
     runtime::{
-<<<<<<< HEAD
-        rust::{CallContext, Service, Transaction},
+        rust::{CallContext, Service, ServiceFactory, Transaction},
         SnapshotExt,
-=======
-        rust::{CallContext, Service, ServiceFactory, Transaction},
-        BlockchainData, SnapshotExt,
->>>>>>> 571d3568
     },
 };
 use exonum_merkledb::ObjectHash;
