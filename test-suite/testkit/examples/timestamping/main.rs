// Copyright 2020 The Exonum Team
//
// Licensed under the Apache License, Version 2.0 (the "License");
// you may not use this file except in compliance with the License.
// You may obtain a copy of the License at
//
//   http://www.apache.org/licenses/LICENSE-2.0
//
// Unless required by applicable law or agreed to in writing, software
// distributed under the License is distributed on an "AS IS" BASIS,
// WITHOUT WARRANTIES OR CONDITIONS OF ANY KIND, either express or implied.
// See the License for the specific language governing permissions and
// limitations under the License.

//! Simple timestamping service implementation.

use exonum::{
    crypto::gen_keypair,
    runtime::{ExecutionError, SnapshotExt},
};
use exonum_derive::*;
use exonum_merkledb::ObjectHash;
<<<<<<< HEAD
use exonum_rust_runtime::{CallContext, Service, ServiceFactory};
use exonum_testkit::{ApiKind, TestKitBuilder};
=======
use exonum_testkit::TestKitBuilder;
>>>>>>> c05b2ce5

#[exonum_interface]
trait TimestampingInterface<Ctx> {
    type Output;

    fn timestamp(&self, ctx: Ctx, arg: String) -> Self::Output;
}

#[derive(Debug, ServiceDispatcher, ServiceFactory)]
#[service_factory(artifact_name = "timestamping", artifact_version = "1.0.0")]
#[service_dispatcher(implements("TimestampingInterface"))]
struct TimestampingService;

impl TimestampingInterface<CallContext<'_>> for TimestampingService {
    type Output = Result<(), ExecutionError>;

    fn timestamp(&self, _ctx: CallContext<'_>, _arg: String) -> Self::Output {
        Ok(())
    }
}

impl Service for TimestampingService {}

fn main() {
    let instance_id = 512;
    // Create a testkit for a network with four validators.
    let service = TimestampingService;
    let artifact = service.artifact_id();
    let mut testkit = TestKitBuilder::validator()
        .with_validators(4)
        .with_artifact(artifact.clone())
        .with_instance(artifact.into_default_instance(instance_id, "timestamping"))
        .with_rust_service(service)
        .create();
    // Create few transactions.
    let keypair = gen_keypair();
    let tx1 = keypair.timestamp(instance_id, "Down To Earth".to_owned());
    let tx2 = keypair.timestamp(instance_id, "Cry Over Spilt Milk".to_owned());
    let tx3 = keypair.timestamp(instance_id, "Dropping Like Flies".to_owned());

    // Commit them into blockchain.
    let block = testkit.create_block_with_transactions(vec![tx1.clone(), tx2.clone(), tx3.clone()]);
    assert_eq!(block.len(), 3);
    assert!(block.iter().all(|transaction| transaction.status().is_ok()));

    // Check results with the core schema.
    let snapshot = testkit.snapshot();
    let schema = snapshot.for_core();
    assert!(schema.transactions().contains(&tx1.object_hash()));
    assert!(schema.transactions().contains(&tx2.object_hash()));
    assert!(schema.transactions().contains(&tx3.object_hash()));
}<|MERGE_RESOLUTION|>--- conflicted
+++ resolved
@@ -14,23 +14,16 @@
 
 //! Simple timestamping service implementation.
 
-use exonum::{
-    crypto::gen_keypair,
-    runtime::{ExecutionError, SnapshotExt},
-};
+use exonum::crypto::gen_keypair;
+use exonum_rust_runtime::{CallContext, ExecutionError, Service, ServiceFactory, SnapshotExt};
+
 use exonum_derive::*;
 use exonum_merkledb::ObjectHash;
-<<<<<<< HEAD
-use exonum_rust_runtime::{CallContext, Service, ServiceFactory};
-use exonum_testkit::{ApiKind, TestKitBuilder};
-=======
 use exonum_testkit::TestKitBuilder;
->>>>>>> c05b2ce5
 
 #[exonum_interface]
 trait TimestampingInterface<Ctx> {
     type Output;
-
     fn timestamp(&self, ctx: Ctx, arg: String) -> Self::Output;
 }
 
