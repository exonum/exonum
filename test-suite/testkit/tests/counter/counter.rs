--- conflicted
+++ resolved
@@ -18,20 +18,16 @@
     api::{
         self,
         backends::actix::{HttpRequest, RawHandler, RequestHandler},
+        node::public::explorer::TransactionResponse,
         ApiBackend,
     },
     blockchain::{IndexProof, ValidatorKeys},
-    crypto::Hash,
     runtime::{
         rust::{
             api::{ServiceApiBuilder, ServiceApiState},
             CallContext, DefaultInstance, Service,
         },
-<<<<<<< HEAD
-        InstanceId,
-=======
-        BlockchainData, ExecutionError, InstanceId,
->>>>>>> 21073f4a
+        ExecutionError, InstanceId,
     },
 };
 use exonum_derive::*;
@@ -133,19 +129,14 @@
 // // // // API // // // //
 
 #[derive(Debug, Serialize, Deserialize)]
-pub struct TransactionResponse {
-    pub tx_hash: Hash,
-}
-
-#[derive(Debug, Serialize, Deserialize)]
 pub struct CounterWithProof {
-    counter: u64,
+    counter: Option<u64>,
     proof: IndexProof,
 }
 
 impl CounterWithProof {
     /// Verifies the proof against the known set of validators. Panics on an error.
-    pub fn verify(&self, validators: &[ValidatorKeys]) -> u64 {
+    pub fn verify(&self, validators: &[ValidatorKeys]) -> Option<u64> {
         let block_hash = self.proof.block_proof.block.object_hash();
 
         // Check precommits.
@@ -163,7 +154,7 @@
             "Insufficient number of precommits"
         );
 
-        let state_hash = *self.proof.block_proof.block.state_hash();
+        let state_hash = self.proof.block_proof.block.state_hash;
         let index_proof = self
             .proof
             .index_proof
@@ -180,7 +171,10 @@
         );
         assert_eq!(
             *value_hash,
-            self.counter.object_hash(),
+            self.counter
+                .as_ref()
+                .map(ObjectHash::object_hash)
+                .unwrap_or_default(),
             "Invalid counter value in proof"
         );
         self.counter
@@ -193,7 +187,7 @@
 
     /// Mauls the proof by mutating the value.
     pub fn maul_value(&mut self) {
-        self.counter += 1;
+        self.counter = Some(self.counter.unwrap_or_default() + 1);
     }
 }
 
@@ -219,7 +213,7 @@
             .ok_or_else(|| api::Error::NotFound("counter not initialized".to_owned()))?;
         let schema = CounterSchema::new(state.service_data());
         Ok(CounterWithProof {
-            counter: schema.counter.get().unwrap_or_default(),
+            counter: schema.counter.get(),
             proof,
         })
     }
@@ -305,12 +299,6 @@
 }
 
 impl Service for CounterService {
-<<<<<<< HEAD
-=======
-    fn state_hash(&self, _data: BlockchainData<&dyn Snapshot>) -> Vec<Hash> {
-        vec![]
-    }
-
     fn before_transactions(&self, context: CallContext<'_>) -> Result<(), ExecutionError> {
         let mut schema = CounterSchema::new(context.service_data());
         if schema.counter.get() == Some(13) {
@@ -330,7 +318,6 @@
         }
     }
 
->>>>>>> 21073f4a
     fn wire_api(&self, builder: &mut ServiceApiBuilder) {
         CounterApi::wire(builder)
     }
