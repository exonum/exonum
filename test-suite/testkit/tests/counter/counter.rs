--- conflicted
+++ resolved
@@ -22,15 +22,10 @@
     },
     crypto::Hash,
     runtime::{
-<<<<<<< HEAD
-        api::{ServiceApiBuilder, ServiceApiState},
-        rust::{CallContext, DefaultInstance, Service},
-=======
         rust::{
             api::{ServiceApiBuilder, ServiceApiState},
-            CallContext, Service,
+            CallContext, DefaultInstance, Service,
         },
->>>>>>> 26143c57
         BlockchainData, InstanceId,
     },
 };
