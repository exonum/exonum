--- conflicted
+++ resolved
@@ -31,13 +31,8 @@
 };
 use exonum_derive::*;
 use exonum_merkledb::{
-<<<<<<< HEAD
-    access::{Access, FromAccess, RawAccessMut},
+    access::{Access, RawAccessMut},
     Entry, Snapshot,
-=======
-    access::{Access, RawAccessMut},
-    Entry, ObjectHash, Snapshot,
->>>>>>> b5df7636
 };
 use exonum_proto::ProtobufConvert;
 use futures::{Future, IntoFuture};
