// Copyright 2019 The Exonum Team
//
// Licensed under the Apache License, Version 2.0 (the "License");
// you may not use this file except in compliance with the License.
// You may obtain a copy of the License at
//
//   http://www.apache.org/licenses/LICENSE-2.0
//
// Unless required by applicable law or agreed to in writing, software
// distributed under the License is distributed on an "AS IS" BASIS,
// WITHOUT WARRANTIES OR CONDITIONS OF ANY KIND, either express or implied.
// See the License for the specific language governing permissions and
// limitations under the License.

//! Sample counter service.
use actix_web::{http::Method, HttpResponse};
use exonum::{
    api::{
        self,
        backends::actix::{HttpRequest, RawHandler, RequestHandler},
        ApiBackend,
    },
    crypto::Hash,
    messages::{AnyTx, Verified},
    runtime::{
        api::{ServiceApiBuilder, ServiceApiState},
        rust::{CallContext, Service},
        BlockchainData, InstanceId,
    },
};
<<<<<<< HEAD
use exonum_derive::{exonum_service, BinaryValue, IntoExecutionError, ObjectHash, ServiceFactory};
use exonum_merkledb::{
    access::{Access, FromAccess, RawAccessMut},
    Entry, ObjectHash, Snapshot,
};
=======
use exonum_derive::{
    exonum_interface, BinaryValue, IntoExecutionError, ObjectHash, ServiceDispatcher,
    ServiceFactory,
};
use exonum_merkledb::{Entry, IndexAccess, ObjectHash, Snapshot};
>>>>>>> 2c1ccc97
use exonum_proto::ProtobufConvert;
use futures::{Future, IntoFuture};
use log::trace;
use serde_derive::{Deserialize, Serialize};

use std::sync::Arc;

use super::proto;

pub const SERVICE_NAME: &str = "counter";
pub const SERVICE_ID: InstanceId = 2;
/// "correct horse battery staple" brainwallet pubkey in Ed25519 with a SHA-256 digest
pub const ADMIN_KEY: &str = "506f27b1b4c2403f2602d663a059b0262afd6a5bcda95a08dd96a4614a89f1b0";

pub struct CounterSchema<T: Access> {
    pub counter: Entry<T::Base, u64>,
}

impl<T: Access> CounterSchema<T> {
    pub fn new(access: T) -> Self {
        Self {
            counter: FromAccess::from_access(access, "counter".into()).unwrap(),
        }
    }
}

impl<T> CounterSchema<T>
where
    T: Access,
    T::Base: RawAccessMut,
{
    fn inc_counter(&mut self, inc: u64) -> u64 {
        let count = self
            .counter
            .get()
            .unwrap_or(0)
            .checked_add(inc)
            .expect("attempt to add with overflow");
        self.counter.set(count);
        count
    }
}

// // // // Transactions // // // //

#[derive(Serialize, Deserialize, Clone, Debug, ProtobufConvert, BinaryValue, ObjectHash)]
#[protobuf_convert(source = "proto::TxReset")]
pub struct Reset;

#[derive(Serialize, Deserialize, Clone, Debug, ProtobufConvert, BinaryValue, ObjectHash)]
#[protobuf_convert(source = "proto::TxIncrement")]
pub struct Increment {
    by: u64,
}

impl Increment {
    pub fn new(by: u64) -> Self {
        Self { by }
    }
}

#[derive(Debug, IntoExecutionError)]
pub enum Error {
    /// Adding zero does nothing!
    AddingZero = 0,
}

#[exonum_interface]
pub trait CounterServiceInterface {
    // This method purposely does not check counter overflow in order to test
    // behavior of panicking transactions.
    fn increment(&self, context: CallContext<'_>, arg: Increment) -> Result<(), Error>;

    fn reset(&self, context: CallContext<'_>, arg: Reset) -> Result<(), Error>;
}

impl CounterServiceInterface for CounterService {
    fn increment(&self, context: CallContext<'_>, arg: Increment) -> Result<(), Error> {
        if arg.by == 0 {
            return Err(Error::AddingZero);
        }

        let mut schema = CounterSchema::new(context.service_data());
        schema.inc_counter(arg.by);
        Ok(())
    }

    fn reset(&self, context: CallContext<'_>, _arg: Reset) -> Result<(), Error> {
        let mut schema = CounterSchema::new(context.service_data());
        schema.counter.set(0);
        Ok(())
    }
}

// // // // API // // // //

#[derive(Debug, Serialize, Deserialize)]
pub struct TransactionResponse {
    pub tx_hash: Hash,
}

#[derive(Debug, Clone, Copy)]
struct CounterApi;

impl CounterApi {
    fn increment(
        state: &ServiceApiState<'_>,
        transaction: Verified<AnyTx>,
    ) -> api::Result<TransactionResponse> {
        trace!("received increment tx");

        let tx_hash = transaction.object_hash();
        state.sender().broadcast_transaction(transaction)?;
        Ok(TransactionResponse { tx_hash })
    }

    fn count(snapshot: impl Access) -> api::Result<u64> {
        let schema = CounterSchema::new(snapshot);
        Ok(schema.counter.get().unwrap_or_default())
    }

    fn reset(
        state: &ServiceApiState<'_>,
        transaction: Verified<AnyTx>,
    ) -> api::Result<TransactionResponse> {
        trace!("received reset tx");

        let tx_hash = transaction.object_hash();
        state.sender().broadcast_transaction(transaction)?;
        Ok(TransactionResponse { tx_hash })
    }

    fn wire(builder: &mut ServiceApiBuilder) {
        builder
            .private_scope()
            .endpoint("count", |state, _query: ()| {
                Self::count(state.service_data())
            })
            .endpoint_mut("reset", Self::reset);
        builder
            .public_scope()
            .endpoint("count", |state, _query: ()| {
                Self::count(state.service_data())
            })
            .endpoint_mut("count", Self::increment);

        // Check processing of custom HTTP headers. We test this using simple authorization
        // with a fixed bearer token; for practical apps, the tokens might
        // be [JSON Web Tokens](https://jwt.io/).
        let blockchain = builder.blockchain().clone();
        let handler = move |request: HttpRequest| -> api::Result<u64> {
            let auth_header = request
                .headers()
                .get("Authorization")
                .ok_or_else(|| api::Error::Unauthorized)?
                .to_str()
                .map_err(|_| api::Error::BadRequest("Malformed `Authorization`".to_owned()))?;
            if auth_header != "Bearer SUPER_SECRET_111" {
                return Err(api::Error::Unauthorized);
            }

            let snapshot = blockchain.snapshot();
            Self::count(snapshot.as_ref())
        };
        let handler: Arc<RawHandler> = Arc::new(move |request| {
            Box::new(
                handler(request)
                    .into_future()
                    .from_err()
                    .map(|v| HttpResponse::Ok().json(v)),
            )
        });

        builder
            .public_scope()
            .web_backend()
            .raw_handler(RequestHandler {
                name: "v1/counter-with-auth".to_string(),
                method: Method::GET,
                inner: handler,
            });
    }
}

// // // // Service // // // //

#[derive(Debug, ServiceDispatcher, ServiceFactory)]
#[service_factory(
    artifact_name = "counter-service",
    artifact_version = "1.0.0",
    proto_sources = "crate::proto"
)]
#[service_dispatcher(implements("CounterServiceInterface"))]
pub struct CounterService;

impl Service for CounterService {
    fn state_hash(&self, _data: BlockchainData<&dyn Snapshot>) -> Vec<Hash> {
        vec![]
    }

    fn wire_api(&self, builder: &mut ServiceApiBuilder) {
        CounterApi::wire(builder)
    }
}<|MERGE_RESOLUTION|>--- conflicted
+++ resolved
@@ -28,19 +28,11 @@
         BlockchainData, InstanceId,
     },
 };
-<<<<<<< HEAD
-use exonum_derive::{exonum_service, BinaryValue, IntoExecutionError, ObjectHash, ServiceFactory};
+use exonum_derive::*;
 use exonum_merkledb::{
     access::{Access, FromAccess, RawAccessMut},
     Entry, ObjectHash, Snapshot,
 };
-=======
-use exonum_derive::{
-    exonum_interface, BinaryValue, IntoExecutionError, ObjectHash, ServiceDispatcher,
-    ServiceFactory,
-};
-use exonum_merkledb::{Entry, IndexAccess, ObjectHash, Snapshot};
->>>>>>> 2c1ccc97
 use exonum_proto::ProtobufConvert;
 use futures::{Future, IntoFuture};
 use log::trace;
