// Copyright 2019 The Exonum Team
//
// Licensed under the Apache License, Version 2.0 (the "License");
// you may not use this file except in compliance with the License.
// You may obtain a copy of the License at
//
//   http://www.apache.org/licenses/LICENSE-2.0
//
// Unless required by applicable law or agreed to in writing, software
// distributed under the License is distributed on an "AS IS" BASIS,
// WITHOUT WARRANTIES OR CONDITIONS OF ANY KIND, either express or implied.
// See the License for the specific language governing permissions and
// limitations under the License.

//! Sample counter service.
use actix_web::{http::Method, HttpResponse};
use exonum::{
    api::{
        self,
        backends::actix::{HttpRequest, RawHandler, RequestHandler},
        ApiBackend,
    },
    crypto::Hash,
    messages::{AnyTx, Verified},
    runtime::{
        api::{ServiceApiBuilder, ServiceApiState},
        rust::{CallContext, Service},
        BlockchainData, InstanceId,
    },
};
use exonum_derive::{exonum_service, BinaryValue, IntoExecutionError, ObjectHash, ServiceFactory};
use exonum_merkledb::{
    access::{Access, RawAccessMut, Restore},
    Entry, ObjectHash, Snapshot,
};
use exonum_proto::ProtobufConvert;
use futures::{Future, IntoFuture};
use log::trace;
use serde_derive::{Deserialize, Serialize};

use std::sync::Arc;

use super::proto;

pub const SERVICE_NAME: &str = "counter";
pub const SERVICE_ID: InstanceId = 2;
/// "correct horse battery staple" brainwallet pubkey in Ed25519 with a SHA-256 digest
pub const ADMIN_KEY: &str = "506f27b1b4c2403f2602d663a059b0262afd6a5bcda95a08dd96a4614a89f1b0";

pub struct CounterSchema<T: Access> {
    pub counter: Entry<T::Base, u64>,
}

impl<T: Access> CounterSchema<T> {
    pub fn new(access: T) -> Self {
        Self {
            counter: Restore::restore(&access, "counter".into()).unwrap(),
        }
    }
}

impl<T> CounterSchema<T>
where
    T: Access,
    T::Base: RawAccessMut,
{
    fn inc_counter(&mut self, inc: u64) -> u64 {
        let count = self
            .counter
            .get()
            .unwrap_or(0)
            .checked_add(inc)
            .expect("attempt to add with overflow");
        self.counter.set(count);
        count
    }
}

// // // // Transactions // // // //

#[derive(Serialize, Deserialize, Clone, Debug, ProtobufConvert, BinaryValue, ObjectHash)]
#[protobuf_convert(source = "proto::TxReset")]
pub struct Reset;

#[derive(Serialize, Deserialize, Clone, Debug, ProtobufConvert, BinaryValue, ObjectHash)]
#[protobuf_convert(source = "proto::TxIncrement")]
pub struct Increment {
    by: u64,
}

impl Increment {
    pub fn new(by: u64) -> Self {
        Self { by }
    }
}

#[derive(Debug, IntoExecutionError)]
pub enum Error {
    /// Adding zero does nothing!
    AddingZero = 0,
}

#[exonum_service]
pub trait CounterServiceInterface {
    // This method purposely does not check counter overflow in order to test
    // behavior of panicking transactions.
<<<<<<< HEAD
    fn increment(&self, context: CallContext<'_>, arg: Increment) -> Result<(), Error>;

    fn reset(&self, context: CallContext<'_>, arg: Reset) -> Result<(), Error>;
}

impl CounterServiceInterface for CounterService {
    fn increment(&self, context: CallContext<'_>, arg: Increment) -> Result<(), Error> {
=======
    fn increment(&self, context: CallContext<'_>, arg: TxIncrement) -> Result<(), Error>;

    fn reset(&self, context: CallContext<'_>, arg: TxReset) -> Result<(), Error>;
}

impl CounterServiceInterface for CounterService {
    fn increment(&self, context: CallContext<'_>, arg: TxIncrement) -> Result<(), Error> {
>>>>>>> a75206f9
        if arg.by == 0 {
            return Err(Error::AddingZero);
        }

        let mut schema = CounterSchema::new(context.service_data());
        schema.inc_counter(arg.by);
        Ok(())
    }

<<<<<<< HEAD
    fn reset(&self, context: CallContext<'_>, _: Reset) -> Result<(), Error> {
        let mut schema = CounterSchema::new(context.service_data());
        schema.counter.set(0);
=======
    fn reset(&self, context: CallContext<'_>, _arg: TxReset) -> Result<(), Error> {
        let mut schema = CounterSchema::new(context.fork());
        schema.set_count(0);
>>>>>>> a75206f9
        Ok(())
    }
}

// // // // API // // // //

#[derive(Debug, Serialize, Deserialize)]
pub struct TransactionResponse {
    pub tx_hash: Hash,
}

#[derive(Debug, Clone, Copy)]
struct CounterApi;

impl CounterApi {
    fn increment(
        state: &ServiceApiState<'_>,
        transaction: Verified<AnyTx>,
    ) -> api::Result<TransactionResponse> {
        trace!("received increment tx");

        let tx_hash = transaction.object_hash();
        state.sender().broadcast_transaction(transaction)?;
        Ok(TransactionResponse { tx_hash })
    }

    fn count(snapshot: impl Access) -> api::Result<u64> {
        let schema = CounterSchema::new(snapshot);
        Ok(schema.counter.get().unwrap_or_default())
    }

    fn reset(
        state: &ServiceApiState<'_>,
        transaction: Verified<AnyTx>,
    ) -> api::Result<TransactionResponse> {
        trace!("received reset tx");

        let tx_hash = transaction.object_hash();
        state.sender().broadcast_transaction(transaction)?;
        Ok(TransactionResponse { tx_hash })
    }

    fn wire(builder: &mut ServiceApiBuilder) {
        builder
            .private_scope()
            .endpoint("count", |state, _query: ()| {
                Self::count(state.service_data())
            })
            .endpoint_mut("reset", Self::reset);
        builder
            .public_scope()
            .endpoint("count", |state, _query: ()| {
                Self::count(state.service_data())
            })
            .endpoint_mut("count", Self::increment);

        // Check processing of custom HTTP headers. We test this using simple authorization
        // with a fixed bearer token; for practical apps, the tokens might
        // be [JSON Web Tokens](https://jwt.io/).
        let context = builder.context().clone();
        let handler = move |request: HttpRequest| -> api::Result<u64> {
            let auth_header = request
                .headers()
                .get("Authorization")
                .ok_or_else(|| api::Error::Unauthorized)?
                .to_str()
                .map_err(|_| api::Error::BadRequest("Malformed `Authorization`".to_owned()))?;
            if auth_header != "Bearer SUPER_SECRET_111" {
                return Err(api::Error::Unauthorized);
            }

            let snapshot = context.snapshot();
            Self::count(snapshot.as_ref())
        };
        let handler: Arc<RawHandler> = Arc::new(move |request| {
            Box::new(
                handler(request)
                    .into_future()
                    .from_err()
                    .map(|v| HttpResponse::Ok().json(v)),
            )
        });

        builder
            .public_scope()
            .web_backend()
            .raw_handler(RequestHandler {
                name: "v1/counter-with-auth".to_string(),
                method: Method::GET,
                inner: handler,
            });
    }
}

// // // // Service // // // //

#[derive(Debug, ServiceFactory)]
#[exonum(
    artifact_name = "counter-service",
    artifact_version = "1.0.0",
    proto_sources = "crate::proto",
    implements("CounterServiceInterface")
)]
pub struct CounterService;

impl Service for CounterService {
    fn state_hash(&self, _data: BlockchainData<&dyn Snapshot>) -> Vec<Hash> {
        vec![]
    }

<<<<<<< HEAD
    fn wire_api(&self, builder: &mut ServiceApiBuilder) {
        CounterApi::wire(builder)
=======
    fn state_hash(&self, _instance: InstanceDescriptor<'_>, _snapshot: &dyn Snapshot) -> Vec<Hash> {
        vec![]
>>>>>>> a75206f9
    }
}<|MERGE_RESOLUTION|>--- conflicted
+++ resolved
@@ -104,7 +104,6 @@
 pub trait CounterServiceInterface {
     // This method purposely does not check counter overflow in order to test
     // behavior of panicking transactions.
-<<<<<<< HEAD
     fn increment(&self, context: CallContext<'_>, arg: Increment) -> Result<(), Error>;
 
     fn reset(&self, context: CallContext<'_>, arg: Reset) -> Result<(), Error>;
@@ -112,15 +111,6 @@
 
 impl CounterServiceInterface for CounterService {
     fn increment(&self, context: CallContext<'_>, arg: Increment) -> Result<(), Error> {
-=======
-    fn increment(&self, context: CallContext<'_>, arg: TxIncrement) -> Result<(), Error>;
-
-    fn reset(&self, context: CallContext<'_>, arg: TxReset) -> Result<(), Error>;
-}
-
-impl CounterServiceInterface for CounterService {
-    fn increment(&self, context: CallContext<'_>, arg: TxIncrement) -> Result<(), Error> {
->>>>>>> a75206f9
         if arg.by == 0 {
             return Err(Error::AddingZero);
         }
@@ -130,15 +120,9 @@
         Ok(())
     }
 
-<<<<<<< HEAD
-    fn reset(&self, context: CallContext<'_>, _: Reset) -> Result<(), Error> {
+    fn reset(&self, context: CallContext<'_>, _arg: Reset) -> Result<(), Error> {
         let mut schema = CounterSchema::new(context.service_data());
         schema.counter.set(0);
-=======
-    fn reset(&self, context: CallContext<'_>, _arg: TxReset) -> Result<(), Error> {
-        let mut schema = CounterSchema::new(context.fork());
-        schema.set_count(0);
->>>>>>> a75206f9
         Ok(())
     }
 }
@@ -249,12 +233,7 @@
         vec![]
     }
 
-<<<<<<< HEAD
     fn wire_api(&self, builder: &mut ServiceApiBuilder) {
         CounterApi::wire(builder)
-=======
-    fn state_hash(&self, _instance: InstanceDescriptor<'_>, _snapshot: &dyn Snapshot) -> Vec<Hash> {
-        vec![]
->>>>>>> a75206f9
     }
 }