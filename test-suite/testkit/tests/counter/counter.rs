--- conflicted
+++ resolved
@@ -23,28 +23,17 @@
     blockchain::{IndexProof, ValidatorKeys},
     crypto::Hash,
     runtime::{
-<<<<<<< HEAD
-        api::{ServiceApiBuilder, ServiceApiState},
-        rust::{CallContext, Service},
-        InstanceId,
-=======
         rust::{
             api::{ServiceApiBuilder, ServiceApiState},
             CallContext, DefaultInstance, Service,
         },
-        BlockchainData, InstanceId,
->>>>>>> 571d3568
+        InstanceId,
     },
 };
 use exonum_derive::*;
 use exonum_merkledb::{
-<<<<<<< HEAD
-    access::{Access, FromAccess, RawAccessMut},
+    access::{Access, RawAccessMut},
     ObjectHash, ProofEntry,
-=======
-    access::{Access, RawAccessMut},
-    Entry, Snapshot,
->>>>>>> 571d3568
 };
 use exonum_proto::ProtobufConvert;
 use futures::{Future, IntoFuture};
@@ -215,7 +204,6 @@
         Ok(schema.counter.get().unwrap_or_default())
     }
 
-<<<<<<< HEAD
     fn count_with_proof(state: &ServiceApiState<'_>) -> api::Result<CounterWithProof> {
         let proof = state
             .data()
@@ -228,13 +216,7 @@
         })
     }
 
-    fn reset(
-        state: &ServiceApiState<'_>,
-        transaction: Verified<AnyTx>,
-    ) -> api::Result<TransactionResponse> {
-=======
     fn reset(state: &ServiceApiState<'_>) -> api::Result<TransactionResponse> {
->>>>>>> 571d3568
         trace!("received reset tx");
         let tx_hash = state.generic_broadcaster().send(Reset)?;
         Ok(TransactionResponse { tx_hash })
