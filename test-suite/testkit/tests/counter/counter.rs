--- conflicted
+++ resolved
@@ -224,11 +224,7 @@
         let service_keys = builder.blockchain().service_keypair().to_owned();
         builder.public_scope().endpoint_mut(
             "incorrect-tx",
-<<<<<<< HEAD
             move |_state: ServiceApiState, by: u64| {
-=======
-            move |_state: &ServiceApiState<'_>, by: u64| {
->>>>>>> 0532a29c
                 let incorrect_tx = service_keys.increment(SERVICE_ID + 1, by);
                 let hash = incorrect_tx.object_hash();
                 api_sender
