// Copyright 2019 The Exonum Team
//
// Licensed under the Apache License, Version 2.0 (the "License");
// you may not use this file except in compliance with the License.
// You may obtain a copy of the License at
//
//   http://www.apache.org/licenses/LICENSE-2.0
//
// Unless required by applicable law or agreed to in writing, software
// distributed under the License is distributed on an "AS IS" BASIS,
// WITHOUT WARRANTIES OR CONDITIONS OF ANY KIND, either express or implied.
// See the License for the specific language governing permissions and
// limitations under the License.

//! Sample counter service.
use actix_web::{http::Method, HttpResponse};
use exonum::{
    api::{
        self,
        backends::actix::{HttpRequest, RawHandler, RequestHandler},
        ApiBackend,
    },
    crypto::Hash,
    runtime::{
<<<<<<< HEAD
        api::{ServiceApiBuilder, ServiceApiState},
        rust::{CallContext, Service},
        BlockchainData, ExecutionError, InstanceId,
=======
        rust::{
            api::{ServiceApiBuilder, ServiceApiState},
            CallContext, Service,
        },
        BlockchainData, InstanceId,
>>>>>>> 13ced61f
    },
};
use exonum_derive::*;
use exonum_merkledb::{
    access::{Access, RawAccessMut},
    Entry, Snapshot,
};
use exonum_proto::ProtobufConvert;
use futures::{Future, IntoFuture};
use log::trace;
use serde_derive::{Deserialize, Serialize};

use std::sync::Arc;

use super::proto;

pub const SERVICE_NAME: &str = "counter";
pub const SERVICE_ID: InstanceId = 2;
/// "correct horse battery staple" brainwallet pubkey in Ed25519 with a SHA-256 digest
pub const ADMIN_KEY: &str = "506f27b1b4c2403f2602d663a059b0262afd6a5bcda95a08dd96a4614a89f1b0";

#[derive(FromAccess)]
pub struct CounterSchema<T: Access> {
    pub counter: Entry<T::Base, u64>,
}

impl<T> CounterSchema<T>
where
    T: Access,
    T::Base: RawAccessMut,
{
    fn inc_counter(&mut self, inc: u64) -> u64 {
        let count = self
            .counter
            .get()
            .unwrap_or(0)
            .checked_add(inc)
            .expect("attempt to add with overflow");
        self.counter.set(count);
        count
    }
}

// // // // Transactions // // // //

#[derive(Serialize, Deserialize, Clone, Debug, ProtobufConvert, BinaryValue, ObjectHash)]
#[protobuf_convert(source = "proto::TxReset")]
pub struct Reset;

#[derive(Serialize, Deserialize, Clone, Debug, ProtobufConvert, BinaryValue, ObjectHash)]
#[protobuf_convert(source = "proto::TxIncrement")]
pub struct Increment {
    by: u64,
}

impl Increment {
    pub fn new(by: u64) -> Self {
        Self { by }
    }
}

#[derive(Debug, IntoExecutionError)]
pub enum Error {
    /// Adding zero does nothing!
    AddingZero = 0,
    /// What's the question?
    AnswerToTheUltimateQuestion = 1,
}

#[exonum_interface]
pub trait CounterServiceInterface {
    // This method purposely does not check counter overflow in order to test
    // behavior of panicking transactions.
    fn increment(&self, context: CallContext<'_>, arg: Increment) -> Result<(), Error>;

    fn reset(&self, context: CallContext<'_>, arg: Reset) -> Result<(), Error>;
}

impl CounterServiceInterface for CounterService {
    fn increment(&self, context: CallContext<'_>, arg: Increment) -> Result<(), Error> {
        if arg.by == 0 {
            return Err(Error::AddingZero);
        }

        let mut schema = CounterSchema::new(context.service_data());
        schema.inc_counter(arg.by);
        Ok(())
    }

    fn reset(&self, context: CallContext<'_>, _arg: Reset) -> Result<(), Error> {
        let mut schema = CounterSchema::new(context.service_data());
        schema.counter.set(0);
        Ok(())
    }
}

// // // // API // // // //

#[derive(Debug, Serialize, Deserialize)]
pub struct TransactionResponse {
    pub tx_hash: Hash,
}

#[derive(Debug, Clone, Copy)]
struct CounterApi;

impl CounterApi {
    fn increment(state: &ServiceApiState<'_>, value: u64) -> api::Result<TransactionResponse> {
        trace!("received increment tx");
        let tx_hash = state.generic_broadcaster().send(Increment::new(value))?;
        Ok(TransactionResponse { tx_hash })
    }

    fn count(snapshot: impl Access) -> api::Result<u64> {
        let schema = CounterSchema::new(snapshot);
        Ok(schema.counter.get().unwrap_or_default())
    }

    fn reset(state: &ServiceApiState<'_>) -> api::Result<TransactionResponse> {
        trace!("received reset tx");
        let tx_hash = state.generic_broadcaster().send(Reset)?;
        Ok(TransactionResponse { tx_hash })
    }

    fn wire(builder: &mut ServiceApiBuilder) {
        builder
            .private_scope()
            .endpoint("count", |state, _query: ()| {
                Self::count(state.service_data())
            })
            .endpoint_mut("reset", |state, _query: ()| Self::reset(state));
        builder
            .public_scope()
            .endpoint("count", |state, _query: ()| {
                Self::count(state.service_data())
            })
            .endpoint_mut("count", Self::increment);

        // Check processing of custom HTTP headers. We test this using simple authorization
        // with a fixed bearer token; for practical apps, the tokens might
        // be [JSON Web Tokens](https://jwt.io/).
        let blockchain = builder.blockchain().clone();
        let handler = move |request: HttpRequest| -> api::Result<u64> {
            let auth_header = request
                .headers()
                .get("Authorization")
                .ok_or_else(|| api::Error::Unauthorized)?
                .to_str()
                .map_err(|_| api::Error::BadRequest("Malformed `Authorization`".to_owned()))?;
            if auth_header != "Bearer SUPER_SECRET_111" {
                return Err(api::Error::Unauthorized);
            }

            let snapshot = blockchain.snapshot();
            Self::count(snapshot.as_ref())
        };
        let handler: Arc<RawHandler> = Arc::new(move |request| {
            Box::new(
                handler(request)
                    .into_future()
                    .from_err()
                    .map(|v| HttpResponse::Ok().json(v)),
            )
        });

        builder
            .public_scope()
            .web_backend()
            .raw_handler(RequestHandler {
                name: "v1/counter-with-auth".to_string(),
                method: Method::GET,
                inner: handler,
            });
    }
}

// // // // Service // // // //

#[derive(Debug, ServiceDispatcher, ServiceFactory)]
#[service_factory(
    artifact_name = "counter-service",
    artifact_version = "1.0.0",
    proto_sources = "crate::proto"
)]
#[service_dispatcher(implements("CounterServiceInterface"))]
pub struct CounterService;

impl Service for CounterService {
    fn state_hash(&self, _data: BlockchainData<&dyn Snapshot>) -> Vec<Hash> {
        vec![]
    }

    fn before_commit(&self, context: CallContext<'_>) -> Result<(), ExecutionError> {
        let schema = CounterSchema::new(context.service_data());
        if schema.counter.get() == Some(42) {
            Err(Error::AnswerToTheUltimateQuestion.into())
        } else {
            Ok(())
        }
    }

    fn wire_api(&self, builder: &mut ServiceApiBuilder) {
        CounterApi::wire(builder)
    }
}<|MERGE_RESOLUTION|>--- conflicted
+++ resolved
@@ -22,17 +22,11 @@
     },
     crypto::Hash,
     runtime::{
-<<<<<<< HEAD
-        api::{ServiceApiBuilder, ServiceApiState},
-        rust::{CallContext, Service},
-        BlockchainData, ExecutionError, InstanceId,
-=======
         rust::{
             api::{ServiceApiBuilder, ServiceApiState},
             CallContext, Service,
         },
-        BlockchainData, InstanceId,
->>>>>>> 13ced61f
+        BlockchainData, ExecutionError, InstanceId,
     },
 };
 use exonum_derive::*;
