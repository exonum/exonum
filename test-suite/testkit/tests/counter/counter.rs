--- conflicted
+++ resolved
@@ -29,13 +29,8 @@
     ObjectHash, ProofEntry,
 };
 use exonum_rust_runtime::{
-<<<<<<< HEAD
-    api::{ServiceApiBuilder, ServiceApiState},
+    api::{self, ServiceApiBuilder, ServiceApiState},
     DefaultInstance, Service,
-=======
-    api::{self, ServiceApiBuilder, ServiceApiState},
-    CallContext, DefaultInstance, Service,
->>>>>>> d924bc29
 };
 use futures::{Future, IntoFuture};
 use log::trace;
