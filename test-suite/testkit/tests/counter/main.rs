--- conflicted
+++ resolved
@@ -305,92 +305,6 @@
     assert_eq!(counter, 5);
 }
 
-<<<<<<< HEAD
-=======
-#[test]
-fn test_probe_advanced() {
-    let (mut testkit, api) = init_testkit();
-
-    let (pubkey, key) = crypto::gen_keypair();
-    let tx = Increment::new(6).sign(SERVICE_ID, pubkey, &key);
-    let other_tx = Increment::new(10).sign(SERVICE_ID, pubkey, &key);
-    let (pubkey, key) = crypto::gen_keypair_from_seed(
-        &crypto::Seed::from_slice(&crypto::hash(b"correct horse battery staple")[..]).unwrap(),
-    );
-    assert_eq!(pubkey, PublicKey::from_hex(ADMIN_KEY).unwrap());
-    let admin_tx = Reset.sign(SERVICE_ID, pubkey, &key);
-
-    let snapshot = testkit.probe(tx.clone());
-    let schema = get_schema(&snapshot);
-    assert_eq!(schema.counter.get(), Some(6));
-    // Check that data is not persisted
-    let snapshot = testkit.snapshot();
-    let schema = get_schema(&snapshot);
-    assert_eq!(schema.counter.get(), None);
-
-    // Check dependency of the resulting snapshot on tx ordering
-    let snapshot = testkit.probe_all(vec![tx.clone(), admin_tx.clone()]);
-    let schema = get_schema(&snapshot);
-    assert_eq!(schema.counter.get(), Some(0));
-    let snapshot = testkit.probe_all(vec![admin_tx.clone(), tx.clone()]);
-    let schema = get_schema(&snapshot);
-    assert_eq!(schema.counter.get(), Some(6));
-    // Check that data is (still) not persisted
-    let snapshot = testkit.snapshot();
-    let schema = get_schema(&snapshot);
-    assert_eq!(schema.counter.get(), None);
-
-    api.send(other_tx);
-    testkit.create_block();
-    let snapshot = testkit.snapshot();
-    let schema = get_schema(&snapshot);
-    assert_eq!(schema.counter.get(), Some(10));
-
-    let snapshot = testkit.probe(tx.clone());
-    let schema = get_schema(&snapshot);
-    assert_eq!(schema.counter.get(), Some(16));
-    // Check that data is not persisted
-    let snapshot = testkit.snapshot();
-    let schema = get_schema(&snapshot);
-    assert_eq!(schema.counter.get(), Some(10));
-
-    // Check dependency of the resulting snapshot on tx ordering
-    let snapshot = testkit.probe_all(vec![tx.clone(), admin_tx.clone()]);
-    let schema = get_schema(&snapshot);
-    assert_eq!(schema.counter.get(), Some(0));
-    let snapshot = testkit.probe_all(vec![admin_tx.clone(), tx.clone()]);
-    let schema = get_schema(&snapshot);
-    assert_eq!(schema.counter.get(), Some(6));
-    // Check that data is (still) not persisted
-    let snapshot = testkit.snapshot();
-    let schema = get_schema(&snapshot);
-    assert_eq!(schema.counter.get(), Some(10));
-}
-
-#[test]
-fn test_probe_duplicate_tx() {
-    //! Checks that committed transactions do not change the blockchain state when probed.
-
-    let (mut testkit, api) = init_testkit();
-    inc_count(&api, 5);
-    let (pubkey, key) = testkit.us().service_keypair();
-    let tx = Increment::new(5).sign(SERVICE_ID, pubkey, &key);
-
-    let snapshot = testkit.probe(tx.clone());
-    let schema = get_schema(&snapshot);
-    assert_eq!(schema.counter.get(), Some(5));
-
-    testkit.create_block();
-    let snapshot = testkit.probe(tx.clone());
-    let schema = get_schema(&snapshot);
-    assert_eq!(schema.counter.get(), Some(5));
-
-    // Check the mixed case when some probed transactions are committed and some are not
-    inc_count(&api, 7);
-    let other_tx = Increment::new(7).sign(SERVICE_ID, pubkey, &key);
-    let snapshot = testkit.probe_all(vec![tx, other_tx]);
-    let schema = get_schema(&snapshot);
-    assert_eq!(schema.counter.get(), Some(12));
 }
 
 #[test]
@@ -399,60 +313,6 @@
     let (mut testkit, _) = init_testkit();
     let incorrect_tx = gen_inc_incorrect_tx(5);
     testkit.probe(incorrect_tx);
-}
-
-#[test]
-fn test_snapshot_comparison() {
-    let (mut testkit, api) = init_testkit();
-
-    let (pubkey, key) = crypto::gen_keypair();
-    let tx = Increment::new(5).sign(SERVICE_ID, pubkey, &key);
-    testkit
-        .probe(tx.clone())
-        .compare(testkit.snapshot())
-        .map(|snapshot| get_schema(snapshot))
-        .map(|schema| schema.counter.get())
-        .assert_before("Counter does not exist", Option::is_none)
-        .assert_after("Counter has been set", |&c| c == Some(5));
-
-    api.send(tx);
-    testkit.create_block();
-
-    let (pubkey, key) = crypto::gen_keypair();
-    let other_tx = Increment::new(3).sign(SERVICE_ID, pubkey, &key);
-    testkit
-        .probe(other_tx.clone())
-        .compare(testkit.snapshot())
-        .map(|snapshot| get_schema(snapshot))
-        .map(|schema| schema.counter.get())
-        .map(|&c| c.unwrap())
-        .assert("Counter has increased", |&old, &new| new == old + 3);
-}
-
-#[test]
-#[should_panic(expected = "Counter has increased")]
-fn test_snapshot_comparison_panic() {
-    let (mut testkit, api) = init_testkit();
-    let increment_by = 5;
-    let (pubkey, key) = crypto::gen_keypair();
-    let tx = Increment::new(increment_by).sign(SERVICE_ID, pubkey, &key);
-
-    api.send(tx.clone());
-    testkit.create_block();
-
-    // The assertion fails because the transaction is already committed by now.
-    testkit
-        .probe(tx.clone())
-        .compare(testkit.snapshot())
-        .map(|snapshot| get_schema(snapshot))
-        .map(|schema| schema.counter.get())
-        .map(|&c| c.unwrap())
-        .assert("Counter has increased", |&old, &new| {
-            new == old + increment_by
-        });
-}
-
->>>>>>> e32e5e00
 fn create_sample_block(testkit: &mut TestKit) {
     let height = testkit.height().next().0;
     if height == 2 || height == 5 {
