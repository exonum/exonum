--- conflicted
+++ resolved
@@ -14,18 +14,12 @@
 
 use assert_matches::assert_matches;
 use exonum::{
-<<<<<<< HEAD
-    api::{node::public::explorer::TransactionQuery, Error as ApiError},
-    blockchain::{CallLocation, ExecutionError, ExecutionErrorKind},
-    crypto::{self, PublicKey},
-=======
     api::{
         node::public::explorer::{TransactionQuery, TransactionResponse},
         Error as ApiError,
     },
-    blockchain::{ExecutionError, ExecutionErrorKind},
+    blockchain::{CallLocation, ExecutionError, ExecutionErrorKind},
     crypto::{self, Hash, PublicKey},
->>>>>>> 13ced61f
     explorer::BlockchainExplorer,
     helpers::Height,
     runtime::{rust::Transaction, SnapshotExt},
@@ -213,17 +207,8 @@
         .unwrap();
     assert_eq!(counter, 0);
 
-<<<<<<< HEAD
-    let other_tx = {
-        let (pubkey, key) = crypto::gen_keypair();
-        Increment::new(3).sign(SERVICE_ID, pubkey, &key)
-    };
-
+    let other_tx = Increment::new(3).sign(SERVICE_ID, pubkey, &key);
     let snapshot = testkit.probe_all(vec![tx.clone(), other_tx.clone()]);
-=======
-    let other_tx = Increment::new(3).sign(SERVICE_ID, pubkey, &key);
-    let snapshot = testkit.probe_all(txvec![tx.clone(), other_tx.clone()]);
->>>>>>> 13ced61f
     let schema = get_schema(&snapshot);
     assert_eq!(schema.counter.get(), Some(8));
 
@@ -344,16 +329,10 @@
     let schema = get_schema(&snapshot);
     assert_eq!(schema.counter.get(), Some(5));
 
-<<<<<<< HEAD
-    // Check the mixed case, when some probed transactions are committed and some are not
-    let other_tx = inc_count(&api, 7);
-    let snapshot = testkit.probe_all(vec![tx, other_tx]);
-=======
     // Check the mixed case when some probed transactions are committed and some are not
     inc_count(&api, 7);
     let other_tx = Increment::new(7).sign(SERVICE_ID, pubkey, &key);
-    let snapshot = testkit.probe_all(txvec![tx, other_tx]);
->>>>>>> 13ced61f
+    let snapshot = testkit.probe_all(vec![tx, other_tx]);
     let schema = get_schema(&snapshot);
     assert_eq!(schema.counter.get(), Some(12));
 }
