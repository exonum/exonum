// Copyright 2019 The Exonum Team
//
// Licensed under the Apache License, Version 2.0 (the "License");
// you may not use this file except in compliance with the License.
// You may obtain a copy of the License at
//
//   http://www.apache.org/licenses/LICENSE-2.0
//
// Unless required by applicable law or agreed to in writing, software
// distributed under the License is distributed on an "AS IS" BASIS,
// WITHOUT WARRANTIES OR CONDITIONS OF ANY KIND, either express or implied.
// See the License for the specific language governing permissions and
// limitations under the License.

use assert_matches::assert_matches;
use exonum::{
    api::{
        node::public::explorer::{TransactionQuery, TransactionResponse},
        Error as ApiError,
    },
    blockchain::{CallInBlock, ExecutionError, ExecutionErrorKind, ValidatorKeys},
    crypto::{self, gen_keypair, Hash, PublicKey},
    explorer::BlockchainExplorer,
    helpers::Height,
    merkledb::BinaryValue,
<<<<<<< HEAD
    runtime::SnapshotExt,
=======
    messages::{AnyTx, Verified},
    runtime::{rust::Transaction, SnapshotExt},
>>>>>>> 86875313
};
use exonum_merkledb::{access::Access, HashTag, ObjectHash, Snapshot};
use exonum_testkit::{ApiKind, ComparableSnapshot, TestKit, TestKitApi, TestKitBuilder, TestNode};
use hex::FromHex;
use pretty_assertions::assert_eq;
use serde_json::{json, Value};

use crate::counter::{
    CounterSchema, CounterService, CounterServiceInterface, CounterWithProof, ADMIN_KEY,
    SERVICE_ID, SERVICE_NAME,
};
use exonum::blockchain::{AdditionalHeaders, ProposerId};
use exonum::helpers::ValidatorId;

mod counter;

fn init_testkit() -> (TestKit, TestKitApi) {
    let mut testkit = TestKit::for_rust_service(CounterService, SERVICE_NAME, SERVICE_ID, ());
    let api = testkit.api();
    (testkit, api)
}

fn get_validator_keys(testkit: &TestKit) -> Vec<ValidatorKeys> {
    testkit
        .network()
        .validators()
        .iter()
        .map(TestNode::public_keys)
        .collect()
}

fn inc_count(api: &TestKitApi, by: u64) -> Hash {
    let tx_info: TransactionResponse = api
        .public(ApiKind::Service("counter"))
        .query(&by)
        .post("count")
        .unwrap();
    tx_info.tx_hash
}

fn get_schema<'a>(snapshot: &'a dyn Snapshot) -> CounterSchema<impl Access + 'a> {
    CounterSchema::new(snapshot.for_service(SERVICE_NAME).unwrap())
}

fn gen_inc_tx(by: u64) -> Verified<AnyTx> {
    let (pubkey, key) = crypto::gen_keypair();
    Increment::new(by).sign(SERVICE_ID, pubkey, &key)
}

fn gen_inc_incorrect_tx(by: u64) -> Verified<AnyTx> {
    let (pubkey, key) = crypto::gen_keypair();
    Increment::new(by).sign(SERVICE_ID + 1, pubkey, &key)
}

#[test]
fn test_inc_add_tx() {
    let (mut testkit, _) = init_testkit();
    let tx = gen_inc_tx(5);
    testkit.add_tx(tx.clone());
    assert!(testkit.is_tx_in_pool(&tx.object_hash()));
}

#[test]
#[should_panic(expected = "Attempt to add invalid tx in the pool")]
fn test_inc_add_tx_incorrect_transaction() {
    let (mut testkit, _) = init_testkit();
    let incorrect_tx = gen_inc_incorrect_tx(5);
    testkit.add_tx(incorrect_tx);
}

#[test]
fn test_inc_count_create_block() {
    let (mut testkit, api) = init_testkit();
    let keypair = gen_keypair();

    // Create a pre-signed transaction
    testkit.create_block_with_transaction(keypair.increment(SERVICE_ID, 5));

    // Check that the user indeed is persisted by the service
    let counter: u64 = api
        .public(ApiKind::Service("counter"))
        .get("count")
        .unwrap();
    assert_eq!(counter, 5);

    let counter_with_proof: CounterWithProof = api
        .public(ApiKind::Service("counter"))
        .get("count-with-proof")
        .unwrap();
    let validator_keys = get_validator_keys(&testkit);
    assert_eq!(counter_with_proof.verify(&validator_keys), Some(5));

    testkit.create_block_with_transactions(vec![
        keypair.increment(SERVICE_ID, 4),
        keypair.increment(SERVICE_ID, 1),
    ]);

    let counter: u64 = api
        .public(ApiKind::Service("counter"))
        .get("count")
        .unwrap();
    assert_eq!(counter, 10);
    let counter_with_proof: CounterWithProof = api
        .public(ApiKind::Service("counter"))
        .get("count-with-proof")
        .unwrap();
    assert_eq!(counter_with_proof.verify(&validator_keys), Some(10));
}

#[should_panic(expected = "Transaction is already committed")]
#[test]
fn test_inc_count_create_block_with_committed_transaction() {
    let (mut testkit, _) = init_testkit();
    let keypair = gen_keypair();
    // Create a pre-signed transaction
    testkit.create_block_with_transaction(keypair.increment(SERVICE_ID, 5));
    // Create another block with the same transaction
    testkit.create_block_with_transaction(keypair.increment(SERVICE_ID, 5));
}

#[test]
#[should_panic(expected = "Attempt to add invalid tx in the pool")]
fn test_inc_count_create_block_with_transaction_incorrect_transaction() {
    let (mut testkit, _) = init_testkit();
    let incorrect_tx = gen_inc_incorrect_tx(5);
    testkit.create_block_with_transaction(incorrect_tx);
}

#[test]
fn test_inc_count_api() {
    let (mut testkit, api) = init_testkit();
    inc_count(&api, 5);
    testkit.create_block();

    // Check that the user indeed is persisted by the service
    let counter: u64 = api
        .public(ApiKind::Service("counter"))
        .get("count")
        .unwrap();
    assert_eq!(counter, 5);
}

#[test]
fn test_inc_count_with_multiple_transactions() {
    let (mut testkit, api) = init_testkit();
    let validator_keys = get_validator_keys(&testkit);

    for _ in 0..100 {
        inc_count(&api, 1);
        inc_count(&api, 2);
        inc_count(&api, 3);
        inc_count(&api, 4);

        testkit.create_block();
        let counter_with_proof: CounterWithProof = api
            .public(ApiKind::Service("counter"))
            .get("count-with-proof")
            .unwrap();
        counter_with_proof.verify(&validator_keys);
    }

    assert_eq!(testkit.height(), Height(100));
    let counter: u64 = api
        .public(ApiKind::Service("counter"))
        .get("count")
        .unwrap();
    assert_eq!(counter, 10);
}

#[test]
fn test_inc_count_with_manual_tx_control() {
    let (mut testkit, api) = init_testkit();
    let tx_a = inc_count(&api, 5);
    let tx_b = inc_count(&api, 3);

    // Empty block
    testkit.create_block_with_tx_hashes(&[]);
    let counter: u64 = api
        .public(ApiKind::Service("counter"))
        .get("count")
        .unwrap();
    assert_eq!(counter, 0);

    // The counter is touched by the `before_transactions` handler.
    let counter: CounterWithProof = api
        .public(ApiKind::Service("counter"))
        .get("count-with-proof")
        .unwrap();
    assert_eq!(counter.verify(&get_validator_keys(&testkit)), None);

    testkit.create_block_with_tx_hashes(&[tx_b.object_hash()]);
    let counter: CounterWithProof = api
        .public(ApiKind::Service("counter"))
        .get("count-with-proof")
        .unwrap();
    assert_eq!(counter.verify(&get_validator_keys(&testkit)), Some(3));

    testkit.create_block_with_tx_hashes(&[tx_a.object_hash()]);
    let counter: u64 = api
        .public(ApiKind::Service("counter"))
        .get("count")
        .unwrap();
    assert_eq!(counter, 8);
}

#[test]
fn test_private_api() {
    let (mut testkit, api) = init_testkit();
    inc_count(&api, 5);
    inc_count(&api, 3);

    testkit.create_block();
    let counter: u64 = api
        .private(ApiKind::Service("counter"))
        .get("count")
        .unwrap();
    assert_eq!(counter, 8);

    let tx = testkit.us().service_keypair().reset(SERVICE_ID, ());
    let tx_info: TransactionResponse = api
        .private(ApiKind::Service("counter"))
        .query(&())
        .post("reset")
        .unwrap();
    assert_eq!(tx_info.tx_hash, tx.object_hash());

    testkit.create_block();
    let counter: CounterWithProof = api
        .public(ApiKind::Service("counter"))
        .get("count-with-proof")
        .unwrap();
    assert_eq!(counter.verify(&get_validator_keys(&testkit)), Some(0));
}

#[test]
#[should_panic(expected = "Insufficient number of precommits")]
fn counter_proof_without_precommits() {
    let (mut testkit, api) = init_testkit();
    inc_count(&api, 5);
    testkit.create_block();

    let mut counter: CounterWithProof = api
        .public(ApiKind::Service("counter"))
        .get("count-with-proof")
        .unwrap();
    counter.remove_precommits();
    counter.verify(&get_validator_keys(&testkit));
}

#[test]
#[should_panic(expected = "Invalid counter value in proof")]
fn counter_proof_with_mauled_value() {
    let (mut testkit, api) = init_testkit();
    inc_count(&api, 5);
    testkit.create_block();

    let mut counter: CounterWithProof = api
        .public(ApiKind::Service("counter"))
        .get("count-with-proof")
        .unwrap();
    counter.maul_value();
    counter.verify(&get_validator_keys(&testkit));
}

#[test]
fn test_probe() {
    let (mut testkit, api) = init_testkit();
    let us = testkit.us().service_keypair();
    let tx = us.increment(SERVICE_ID, 5);

    let snapshot = testkit.probe(tx.clone());
    let schema = get_schema(&snapshot);
    assert_eq!(schema.counter.get(), Some(5));
    // Verify that the patch has not been applied to the blockchain
    let counter: u64 = api
        .public(ApiKind::Service("counter"))
        .get("count")
        .unwrap();
    assert_eq!(counter, 0);

    let other_tx = us.increment(SERVICE_ID, 3);
    let snapshot = testkit.probe_all(vec![tx.clone(), other_tx.clone()]);
    let schema = get_schema(&snapshot);
    assert_eq!(schema.counter.get(), Some(8));

    // Posting a transaction is not enough to change the blockchain!
    let _: TransactionResponse = api
        .public(ApiKind::Service("counter"))
        .query(&5)
        .post("count")
        .unwrap();
    let snapshot = testkit.probe(other_tx.clone());
    let schema = get_schema(&snapshot);
    assert_eq!(schema.counter.get(), Some(3));
    testkit.create_block();
    let snapshot = testkit.probe(other_tx.clone());
    let schema = get_schema(&snapshot);
    assert_eq!(schema.counter.get(), Some(8));
}

#[test]
fn test_duplicate_tx() {
    let (mut testkit, api) = init_testkit();

    inc_count(&api, 5);
    testkit.create_block();
    inc_count(&api, 5);
    inc_count(&api, 5);
    testkit.create_block();
    let counter: u64 = api
        .public(ApiKind::Service("counter"))
        .get("count")
        .unwrap();
    assert_eq!(counter, 5);
}

#[test]
fn test_probe_advanced() {
    let (mut testkit, api) = init_testkit();

    let keypair = gen_keypair();
    let tx = keypair.increment(SERVICE_ID, 6);
    let other_tx = keypair.increment(SERVICE_ID, 10);
    let admin = crypto::gen_keypair_from_seed(
        &crypto::Seed::from_slice(&crypto::hash(b"correct horse battery staple")[..]).unwrap(),
    );
    assert_eq!(admin.0, PublicKey::from_hex(ADMIN_KEY).unwrap());
    let admin_tx = admin.reset(SERVICE_ID, ());

    let snapshot = testkit.probe(tx.clone());
    let schema = get_schema(&snapshot);
    assert_eq!(schema.counter.get(), Some(6));
    // Check that data is not persisted
    let snapshot = testkit.snapshot();
    let schema = get_schema(&snapshot);
    assert_eq!(schema.counter.get(), None);

    // Check dependency of the resulting snapshot on tx ordering
    let snapshot = testkit.probe_all(vec![tx.clone(), admin_tx.clone()]);
    let schema = get_schema(&snapshot);
    assert_eq!(schema.counter.get(), Some(0));
    let snapshot = testkit.probe_all(vec![admin_tx.clone(), tx.clone()]);
    let schema = get_schema(&snapshot);
    assert_eq!(schema.counter.get(), Some(6));
    // Check that data is (still) not persisted
    let snapshot = testkit.snapshot();
    let schema = get_schema(&snapshot);
    assert_eq!(schema.counter.get(), None);

    api.send(other_tx);
    testkit.create_block();
    let snapshot = testkit.snapshot();
    let schema = get_schema(&snapshot);
    assert_eq!(schema.counter.get(), Some(10));

    let snapshot = testkit.probe(tx.clone());
    let schema = get_schema(&snapshot);
    assert_eq!(schema.counter.get(), Some(16));
    // Check that data is not persisted
    let snapshot = testkit.snapshot();
    let schema = get_schema(&snapshot);
    assert_eq!(schema.counter.get(), Some(10));

    // Check dependency of the resulting snapshot on tx ordering
    let snapshot = testkit.probe_all(vec![tx.clone(), admin_tx.clone()]);
    let schema = get_schema(&snapshot);
    assert_eq!(schema.counter.get(), Some(0));
    let snapshot = testkit.probe_all(vec![admin_tx.clone(), tx.clone()]);
    let schema = get_schema(&snapshot);
    assert_eq!(schema.counter.get(), Some(6));
    // Check that data is (still) not persisted
    let snapshot = testkit.snapshot();
    let schema = get_schema(&snapshot);
    assert_eq!(schema.counter.get(), Some(10));
}

#[test]
fn test_probe_duplicate_tx() {
    //! Checks that committed transactions do not change the blockchain state when probed.

    let (mut testkit, api) = init_testkit();
    inc_count(&api, 5);
    let us = testkit.us().service_keypair();
    let tx = us.increment(SERVICE_ID, 5);

    let snapshot = testkit.probe(tx.clone());
    let schema = get_schema(&snapshot);
    assert_eq!(schema.counter.get(), Some(5));

    testkit.create_block();
    let snapshot = testkit.probe(tx.clone());
    let schema = get_schema(&snapshot);
    assert_eq!(schema.counter.get(), Some(5));

    // Check the mixed case when some probed transactions are committed and some are not
    inc_count(&api, 7);
    let other_tx = us.increment(SERVICE_ID, 7);
    let snapshot = testkit.probe_all(vec![tx, other_tx]);
    let schema = get_schema(&snapshot);
    assert_eq!(schema.counter.get(), Some(12));
}

#[test]
#[should_panic(expected = "Attempt to add invalid tx in the pool")]
fn test_probe_incorrect_transaction() {
    let (mut testkit, _) = init_testkit();
    let incorrect_tx = gen_inc_incorrect_tx(5);
    testkit.probe(incorrect_tx);
}

#[test]
fn test_snapshot_comparison() {
    let (mut testkit, api) = init_testkit();

    let keypair = gen_keypair();
    let tx = keypair.increment(SERVICE_ID, 5);
    testkit
        .probe(tx.clone())
        .compare(testkit.snapshot())
        .map(|snapshot| get_schema(snapshot))
        .map(|schema| schema.counter.get())
        .assert_before("Counter does not exist", Option::is_none)
        .assert_after("Counter has been set", |&c| c == Some(5));

    api.send(tx);
    testkit.create_block();

    let keypair = gen_keypair();
    let other_tx = keypair.increment(SERVICE_ID, 3);
    testkit
        .probe(other_tx.clone())
        .compare(testkit.snapshot())
        .map(|snapshot| get_schema(snapshot))
        .map(|schema| schema.counter.get())
        .map(|&c| c.unwrap())
        .assert("Counter has increased", |&old, &new| new == old + 3);
}

#[test]
#[should_panic(expected = "Counter has increased")]
fn test_snapshot_comparison_panic() {
    let (mut testkit, api) = init_testkit();
    let increment_by = 5;
    let keypair = gen_keypair();
    let tx = keypair.increment(SERVICE_ID, increment_by);

    api.send(tx.clone());
    testkit.create_block();

    // The assertion fails because the transaction is already committed by now.
    testkit
        .probe(tx.clone())
        .compare(testkit.snapshot())
        .map(|snapshot| get_schema(snapshot))
        .map(|schema| schema.counter.get())
        .map(|&c| c.unwrap())
        .assert("Counter has increased", |&old, &new| {
            new == old + increment_by
        });
}

fn create_sample_block(testkit: &mut TestKit) {
    let height = testkit.height().next().0;
    if height == 2 || height == 5 {
        let keypair = gen_keypair();
        let tx = keypair.increment(SERVICE_ID, height as u64);
        testkit.api().send(tx.clone());
    }
    testkit.create_block();
}

#[test]
fn test_explorer_blocks_basic() {
    use exonum::api::node::public::explorer::BlocksRange;
    use exonum::helpers::Height;

    let (mut testkit, api) = init_testkit();

    let BlocksRange { blocks, range } = api
        .public(ApiKind::Explorer)
        .get("v1/blocks?count=10")
        .unwrap();
    assert_eq!(blocks.len(), 1);
    assert_eq!(blocks[0].block.height, Height(0));
    assert_eq!(blocks[0].block.prev_hash, crypto::Hash::zero());
    assert_eq!(range.start, Height(0));
    assert_eq!(range.end, Height(1));

    // Check JSON presentation of the block
    let response: serde_json::Value = api
        .public(ApiKind::Explorer)
        .get("v1/blocks?count=10")
        .unwrap();
    assert_eq!(
        response,
        json!({
            "range": { "start": 0, "end": 1 },
            "blocks": [{
                "height": 0,
                "tx_count": 0,
                "prev_hash": crypto::Hash::zero(),
                "tx_hash": HashTag::empty_list_hash(),
                "state_hash": blocks[0].block.state_hash,
                "error_hash": blocks[0].block.error_hash,
                "additional_headers": blocks[0].block.additional_headers,
            }],
        })
    );

    // Check empty block creation
    testkit.create_block();

    let BlocksRange { blocks, range } = api
        .public(ApiKind::Explorer)
        .get("v1/blocks?count=10")
        .unwrap();

    let mut headers = AdditionalHeaders::new();
    headers.insert::<ProposerId>(ValidatorId(0).into());

    assert_eq!(blocks.len(), 2);
    assert_eq!(blocks[0].block.height, Height(1));
    assert_eq!(blocks[0].block.prev_hash, blocks[1].block.object_hash());
    assert_eq!(blocks[0].block.tx_count, 0);
    assert_eq!(blocks[0].block.additional_headers, headers);
    assert_eq!(blocks[1].block.height, Height(0));
    assert_eq!(blocks[1].block.prev_hash, crypto::Hash::default());
    assert_eq!(range.start, Height(0));
    assert_eq!(range.end, Height(2));

    // Check positioning of `precommits` and `block_time` within response.
    let response: serde_json::Value = api
        .public(ApiKind::Explorer)
        .get("v1/blocks?count=10&earliest=1&add_precommits=true")
        .unwrap();

    let snapshot = testkit.snapshot();
    let precommit = BlockchainExplorer::new(snapshot.as_ref())
        .block(Height(1))
        .unwrap()
        .precommits()[0]
        .clone();
    assert_eq!(
        response,
        json!({
            "range": { "start": 1, "end": 2 },
            "blocks": [{
                "height": 1,
                "tx_count": 0,
                "prev_hash": blocks[1].block.object_hash(),
                "tx_hash": HashTag::empty_list_hash(),
                "state_hash": blocks[0].block.state_hash,
                "error_hash": blocks[0].block.error_hash,
                "precommits": [precommit],
                "additional_headers": blocks[0].block.additional_headers,
            }],
        })
    );

    let response: serde_json::Value = api
        .public(ApiKind::Explorer)
        .get("v1/blocks?count=10&earliest=1&add_blocks_time=true")
        .unwrap();
    assert_eq!(
        response,
        json!({
            "range": { "start": 1, "end": 2 },
            "blocks": [{
                "height": 1,
                "tx_count": 0,
                "prev_hash": blocks[1].block.object_hash(),
                "tx_hash": HashTag::empty_list_hash(),
                "state_hash": blocks[0].block.state_hash,
                "error_hash": blocks[0].block.error_hash,
                "time": precommit.payload().time(),
                "additional_headers": blocks[0].block.additional_headers,
            }],
        })
    );
}

#[test]
fn test_explorer_api_block_request() {
    let (mut testkit, api) = init_testkit();
    testkit.create_block();

    let response: Value = api
        .public(ApiKind::Explorer)
        .get("v1/block?height=1")
        .unwrap();
    assert_eq!(response["height"], 1);

    let response = api
        .public(ApiKind::Explorer)
        .get::<Value>("v1/block?height=10")
        .unwrap_err();

    assert_matches!(
        response,
        ApiError::NotFound(ref body) if body == "Requested block height (10) exceeds the blockchain height (1)"
    );
}

#[test]
fn test_explorer_blocks_skip_empty_small() {
    use exonum::api::node::public::explorer::BlocksRange;
    use exonum::helpers::Height;

    let (mut testkit, api) = init_testkit();
    create_sample_block(&mut testkit);

    let BlocksRange { blocks, range } = api
        .public(ApiKind::Explorer)
        .get("v1/blocks?count=10&skip_empty_blocks=true")
        .unwrap();
    assert!(blocks.is_empty());
    assert_eq!(range.start, Height(0));
    assert_eq!(range.end, Height(2));

    create_sample_block(&mut testkit);

    let BlocksRange { blocks, range } = api
        .public(ApiKind::Explorer)
        .get("v1/blocks?count=10")
        .unwrap();
    assert_eq!(blocks.len(), 3);
    assert_eq!(blocks[0].block.height, Height(2));
    assert_eq!(blocks[0].block.prev_hash, blocks[1].block.object_hash());
    assert_eq!(blocks[0].block.tx_count, 1);
    assert_eq!(range.start, Height(0));
    assert_eq!(range.end, Height(3));

    let BlocksRange { blocks, range } = api
        .public(ApiKind::Explorer)
        .get("v1/blocks?count=10&skip_empty_blocks=true")
        .unwrap();
    assert_eq!(blocks.len(), 1);
    assert_eq!(blocks[0].block.height, Height(2));
    assert_eq!(range.start, Height(0));
    assert_eq!(range.end, Height(3));

    create_sample_block(&mut testkit);
    create_sample_block(&mut testkit);

    let BlocksRange { blocks, range } = api
        .public(ApiKind::Explorer)
        .get("v1/blocks?count=10&skip_empty_blocks=true")
        .unwrap();
    assert_eq!(blocks.len(), 1);
    assert_eq!(blocks[0].block.height, Height(2));
    assert_eq!(range.start, Height(0));
    assert_eq!(range.end, Height(5));
}

#[test]
fn test_explorer_blocks_skip_empty() {
    use exonum::api::node::public::explorer::BlocksRange;
    use exonum::helpers::Height;

    let (mut testkit, api) = init_testkit();
    for _ in 0..5 {
        create_sample_block(&mut testkit);
    }

    let BlocksRange { blocks, range } = api
        .public(ApiKind::Explorer)
        .get("v1/blocks?count=1&skip_empty_blocks=true")
        .unwrap();
    assert_eq!(blocks.len(), 1);
    assert_eq!(blocks[0].block.height, Height(5));
    assert_eq!(range.start, Height(5));
    assert_eq!(range.end, Height(6));

    let BlocksRange { blocks, range } = api
        .public(ApiKind::Explorer)
        .get("v1/blocks?count=3&skip_empty_blocks=true")
        .unwrap();
    assert_eq!(blocks.len(), 2);
    assert_eq!(blocks[0].block.height, Height(5));
    assert_eq!(blocks[1].block.height, Height(2));
    assert_eq!(range.start, Height(0));
    assert_eq!(range.end, Height(6));
}

#[test]
fn test_explorer_blocks_bounds() {
    use exonum::api::node::public::explorer::BlocksRange;
    use exonum::helpers::Height;

    let (mut testkit, api) = init_testkit();
    for _ in 0..5 {
        create_sample_block(&mut testkit);
    }

    // Check `latest` param
    let BlocksRange { blocks, range } = api
        .public(ApiKind::Explorer)
        .get("v1/blocks?count=10&skip_empty_blocks=true&latest=4")
        .unwrap();
    assert_eq!(blocks.len(), 1);
    assert_eq!(blocks[0].block.height, Height(2));
    assert_eq!(range.start, Height(0));
    assert_eq!(range.end, Height(5));

    // Check `earliest` param
    let BlocksRange { blocks, range } = api
        .public(ApiKind::Explorer)
        .get("v1/blocks?count=10&earliest=3")
        .unwrap();
    assert_eq!(blocks.len(), 3);
    assert_eq!(blocks[0].block.height, Height(5));
    assert_eq!(range.start, Height(3));
    assert_eq!(range.end, Height(6));

    // Check `earliest` & `latest`
    let BlocksRange { blocks, range } = api
        .public(ApiKind::Explorer)
        .get("v1/blocks?count=10&latest=4&earliest=3")
        .unwrap();
    assert_eq!(blocks.len(), 2);
    assert_eq!(blocks[0].block.height, Height(4));
    assert_eq!(range.start, Height(3));
    assert_eq!(range.end, Height(5));

    // Check that `count` takes precedence over `earliest`.
    let BlocksRange { blocks, range } = api
        .public(ApiKind::Explorer)
        .get("v1/blocks?count=2&latest=4&earliest=1")
        .unwrap();
    assert_eq!(blocks.len(), 2);
    assert_eq!(blocks[0].block.height, Height(4));
    assert_eq!(range.start, Height(3));
    assert_eq!(range.end, Height(5));

    // Check `latest` param isn't exceed the height.
    let BlocksRange { blocks, range } = api
        .public(ApiKind::Explorer)
        .get("v1/blocks?count=2&latest=5")
        .unwrap();
    assert_eq!(blocks.len(), 2);
    assert_eq!(blocks[0].block.height, Height(5));
    assert_eq!(range.start, Height(4));
    assert_eq!(range.end, Height(6));

    // Check `latest` param is exceed the height.
    let result: Result<BlocksRange, ApiError> = api
        .public(ApiKind::Explorer)
        .get("v1/blocks?count=2&latest=6");
    assert!(result.is_err());
}

#[test]
fn test_explorer_blocks_loaded_info() {
    use exonum::api::node::public::explorer::BlocksRange;
    use exonum::helpers::Height;

    let (mut testkit, api) = init_testkit();
    testkit.create_blocks_until(Height(6));

    let BlocksRange { blocks, .. } = api
        .public(ApiKind::Explorer)
        .get("v1/blocks?count=4")
        .unwrap();
    assert!(blocks
        .iter()
        .all(|info| info.time.is_none() && info.precommits.is_none()));

    let BlocksRange { blocks, .. } = api
        .public(ApiKind::Explorer)
        .get("v1/blocks?count=4&add_blocks_time=true")
        .unwrap();
    assert!(blocks
        .iter()
        .all(|info| info.time.is_some() && info.precommits.is_none()));

    let BlocksRange { blocks, .. } = api
        .public(ApiKind::Explorer)
        .get("v1/blocks?count=4&add_precommits=true")
        .unwrap();
    assert!(blocks
        .iter()
        .all(|info| info.time.is_none() && info.precommits.is_some()));
}

#[test]
fn test_explorer_single_block() {
    use exonum::helpers::Height;
    use std::collections::HashSet;

    let mut testkit = TestKitBuilder::validator()
        .with_validators(4)
        .with_default_rust_service(CounterService)
        .create();

    assert_eq!(testkit.majority_count(), 3);

    {
        let snapshot = testkit.snapshot();
        let explorer = BlockchainExplorer::new(snapshot.as_ref());
        let block = explorer.block(Height(0)).unwrap();
        assert_eq!(block.height(), Height(0));
        assert_eq!(block.header().prev_hash, crypto::Hash::default());
        assert_eq!(&*block.transaction_hashes(), &[]);
    }

    let tx = gen_keypair().increment(SERVICE_ID, 5);
    testkit.api().send(tx.clone());
    testkit.create_block(); // height == 1

    {
        let snapshot = testkit.snapshot();
        let explorer = BlockchainExplorer::new(snapshot.as_ref());
        let block = explorer.block(Height(1)).unwrap();
        assert_eq!(block.height(), Height(1));
        assert_eq!(block.len(), 1);
        assert_eq!(
            block.header().tx_hash,
            HashTag::hash_list(&[tx.object_hash()])
        );
        assert_eq!(&*block.transaction_hashes(), &[tx.object_hash()]);

        let mut validators = HashSet::new();
        for precommit in block.precommits().iter() {
            assert_eq!(precommit.payload().height, Height(1));
            assert_eq!(precommit.payload().block_hash, block.header().object_hash());
            let pk = testkit
                .network()
                .consensus_public_key_of(precommit.payload().validator)
                .expect("Cannot find validator id");
            validators.insert(precommit.payload().validator);
            assert_eq!(pk, precommit.author())
        }

        assert!(validators.len() >= testkit.majority_count());
    }
}

#[test]
fn test_explorer_transaction_info() {
    use exonum::explorer::{BlockchainExplorer, TransactionInfo};
    use exonum::helpers::Height;

    let (mut testkit, api) = init_testkit();
    let tx = gen_keypair().increment(SERVICE_ID, 5);

    let info = api
        .public(ApiKind::Explorer)
        .get::<Value>(&format!(
            "v1/transactions?hash={}",
            &tx.object_hash().to_hex()
        ))
        .unwrap_err();
    let error_body = json!({ "type": "unknown" });
    assert_matches!(
        info,
        ApiError::NotFound(ref body) if serde_json::from_str::<Value>(body).unwrap() == error_body
    );

    api.send(tx.clone());
    testkit.poll_events();

    let info: Value = api
        .public(ApiKind::Explorer)
        .get(&format!(
            "v1/transactions?hash={}",
            &tx.object_hash().to_hex()
        ))
        .unwrap();
    assert_eq!(
        info,
        json!({
            "type": "in-pool",
            "content": tx,
        })
    );

    testkit.create_block();
    let info: TransactionInfo = api
        .public(ApiKind::Explorer)
        .get(&format!(
            "v1/transactions?hash={}",
            &tx.object_hash().to_hex()
        ))
        .unwrap();
    assert!(info.is_committed());
    let committed = info.as_committed().unwrap();
    assert_eq!(committed.location().block_height(), Height(1));
    assert!(committed.status().is_ok());

    let snapshot = testkit.snapshot();
    let explorer = BlockchainExplorer::new(snapshot.as_ref());
    let block = explorer.block(Height(1)).unwrap();
    assert!(committed
        .location_proof()
        .check_against_hash(block.header().tx_hash)
        .is_ok());

    let proof = block.error_proof(CallInBlock::transaction(0));
    let proof = proof.check_against_hash(block.header().error_hash).unwrap();
    let (&call_location, status) = proof.all_entries().next().unwrap();
    assert_eq!(call_location, CallInBlock::transaction(0));
    assert!(status.is_none());
}

#[test]
fn test_explorer_transaction_statuses() {
    use exonum::explorer::TransactionInfo;

    let (mut testkit, api) = init_testkit();
    let tx = gen_keypair().increment(SERVICE_ID, 5);
    let error_tx = gen_keypair().increment(SERVICE_ID, 0);
    let panicking_tx = gen_keypair().increment(SERVICE_ID, u64::max_value() - 3);

    let block = testkit.create_block_with_transactions(vec![
        tx.clone(),
        error_tx.clone(),
        panicking_tx.clone(),
    ]);

    fn check_statuses(statuses: &[Result<(), ExecutionError>]) {
        assert!(statuses[0].is_ok());
        assert_eq!(
            *statuses[1].as_ref().unwrap_err(),
            ExecutionError::service(0, "Adding zero does nothing!").to_match()
        );
        assert_matches!(
            statuses[2],
            Err(ref err) if err.kind() == ExecutionErrorKind::Unexpected
                && err.description() == "attempt to add with overflow"
        );
    }

    // Check statuses retrieved from a block.
    let statuses: Vec<_> = block
        .transactions
        .iter()
        .map(|tx| tx.status().map_err(Clone::clone))
        .collect();
    check_statuses(&statuses);

    // Check errors in the `BlockWithTransactions`.
    let errors = block.error_map();
    assert_eq!(errors.len(), 2);
    assert_eq!(
        errors[&CallInBlock::transaction(1)].description(),
        "Adding zero does nothing!"
    );
    assert_eq!(
        errors[&CallInBlock::transaction(2)].kind(),
        ExecutionErrorKind::Unexpected
    );

    // Check status proofs for transactions.
    let snapshot = testkit.snapshot();
    let explorer = BlockchainExplorer::new(&snapshot);
    let block_info = explorer.block(testkit.height()).unwrap();
    let proof = block_info.error_proof(CallInBlock::transaction(0));
    let proof = proof.check_against_hash(block.header.error_hash).unwrap();
    assert_eq!(proof.entries().count(), 0);
    let proof = block_info.error_proof(CallInBlock::transaction(1));
    let proof = proof.check_against_hash(block.header.error_hash).unwrap();
    assert_eq!(proof.entries().count(), 1);
    assert_eq!(
        proof.entries().next().unwrap().1.description(),
        "Adding zero does nothing!"
    );
    let proof = block_info.error_proof(CallInBlock::transaction(2));
    let proof = proof.check_against_hash(block.header.error_hash).unwrap();
    assert_eq!(proof.entries().count(), 1);
    assert_eq!(
        proof.entries().next().unwrap().1.kind(),
        ExecutionErrorKind::Unexpected
    );

    // Now, the same statuses retrieved via explorer web API.
    let statuses: Vec<_> = [
        tx.object_hash(),
        error_tx.object_hash(),
        panicking_tx.object_hash(),
    ]
    .iter()
    .map(|hash| {
        let info: TransactionInfo = api
            .public(ApiKind::Explorer)
            .query(&TransactionQuery::new(*hash))
            .get("v1/transactions")
            .unwrap();
        info.as_committed().unwrap().status().map_err(Clone::clone)
    })
    .collect();
    check_statuses(&statuses);
}

#[test]
fn test_explorer_with_after_transactions_error() {
    let (mut testkit, _) = init_testkit();
    let tx1 = gen_keypair().increment(SERVICE_ID, 21);
    let keypair = gen_keypair();
    let tx2 = keypair.increment(SERVICE_ID, 21);

    let block = testkit.create_block_with_transactions(vec![tx1, tx2]);
    let errors = block.error_map();
    assert_eq!(errors.len(), 1);
    assert!(errors[&CallInBlock::after_transactions(SERVICE_ID)]
        .description()
        .contains("What's the question?"));
    assert_ne!(block.header.error_hash, HashTag::empty_map_hash());

    let tx3 = keypair.increment(SERVICE_ID, 1);
    let block = testkit.create_block_with_transaction(tx3);
    assert!(block.errors.is_empty());
    assert_eq!(block.header.error_hash, HashTag::empty_map_hash());
}

#[test]
fn test_explorer_with_before_transactions_error() {
    let (mut testkit, _) = init_testkit();
    let tx = gen_keypair().increment(SERVICE_ID, 13);

    let block = testkit.create_block_with_transaction(tx);
    let errors = block.error_map();
    assert!(errors.is_empty(), "{:?}", errors);
    let block = testkit.create_block();
    let errors = block.error_map();
    assert_eq!(errors.len(), 1);
    assert!(errors[&CallInBlock::before_transactions(SERVICE_ID)]
        .description()
        .contains("Number 13"));

    let snapshot = testkit.snapshot();
    let schema = get_schema(&snapshot);
    assert_eq!(schema.counter.get(), Some(13));
    // ^-- The changes in `before_transactions` should be reverted.
}

/// Checks that `ExplorerApi` accepts valid transactions and discards transactions with incorrect instance ID.
#[test]
fn test_explorer_add_invalid_transaction() {
    let (_testkit, api) = init_testkit();

    // Send valid transaction.
    let keypair = gen_keypair();
    let tx = keypair.reset(SERVICE_ID, ());
    let data = hex::encode(tx.to_bytes());
    let response = api
        .public(ApiKind::Explorer)
        .query(&json!({ "tx_body": data }))
        .post::<TransactionResponse>("v1/transactions")
        .expect("Failed to send valid transaction.");
    assert_eq!(response.tx_hash, tx.object_hash());

    // Send invalid transaction.
    let tx = keypair.reset(SERVICE_ID + 1, ());
    let data = hex::encode(tx.to_bytes());
    let response = api
        .public(ApiKind::Explorer)
        .query(&json!({ "tx_body": data }))
        .post::<TransactionResponse>("v1/transactions")
        .expect_err("Expected transaction send to finish with error.");
    let error_body = "Execution error `dispatcher:7` occurred: Suitable runtime \
                      for the given service instance ID is not found.";
    assert_matches!(
        response,
        ApiError::BadRequest(ref body) if body == error_body
    );
}<|MERGE_RESOLUTION|>--- conflicted
+++ resolved
@@ -23,12 +23,8 @@
     explorer::BlockchainExplorer,
     helpers::Height,
     merkledb::BinaryValue,
-<<<<<<< HEAD
+    messages::{AnyTx, Verified},
     runtime::SnapshotExt,
-=======
-    messages::{AnyTx, Verified},
-    runtime::{rust::Transaction, SnapshotExt},
->>>>>>> 86875313
 };
 use exonum_merkledb::{access::Access, HashTag, ObjectHash, Snapshot};
 use exonum_testkit::{ApiKind, ComparableSnapshot, TestKit, TestKitApi, TestKitBuilder, TestNode};
@@ -74,13 +70,11 @@
 }
 
 fn gen_inc_tx(by: u64) -> Verified<AnyTx> {
-    let (pubkey, key) = crypto::gen_keypair();
-    Increment::new(by).sign(SERVICE_ID, pubkey, &key)
+    gen_keypair().increment(SERVICE_ID, by)
 }
 
 fn gen_inc_incorrect_tx(by: u64) -> Verified<AnyTx> {
-    let (pubkey, key) = crypto::gen_keypair();
-    Increment::new(by).sign(SERVICE_ID + 1, pubkey, &key)
+    gen_keypair().increment(SERVICE_ID + 1, by)
 }
 
 #[test]
