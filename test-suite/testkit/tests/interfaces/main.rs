// Copyright 2019 The Exonum Team
//
// Licensed under the Apache License, Version 2.0 (the "License");
// you may not use this file except in compliance with the License.
// You may obtain a copy of the License at
//
//   http://www.apache.org/licenses/LICENSE-2.0
//
// Unless required by applicable law or agreed to in writing, software
// distributed under the License is distributed on an "AS IS" BASIS,
// WITHOUT WARRANTIES OR CONDITIONS OF ANY KIND, either express or implied.
// See the License for the specific language governing permissions and
// limitations under the License.

use exonum::{
    crypto,
    messages::{AnyTx, Verified},
    runtime::{rust::Transaction, CallInfo, DispatcherError, ErrorMatch, ExecutionError},
};
use exonum_testkit::{TestKit, TestKitBuilder};

use crate::{
    error::Error,
    services::{
        AnyCall, AnyCallService, DepositService, RecursiveCall, TxCreateWallet, TxIssue,
        WalletService,
    },
};

mod error;
mod interface;
mod proto;
mod schema;
mod services;

fn testkit_with_interfaces() -> TestKit {
    TestKitBuilder::validator()
        .with_logger()
        .with_default_rust_service(WalletService)
        .with_default_rust_service(DepositService)
        .with_default_rust_service(AnyCallService)
        .create()
}

fn execute_transaction(testkit: &mut TestKit, tx: Verified<AnyTx>) -> Result<(), ExecutionError> {
    testkit.create_block_with_transaction(tx).transactions[0]
        .status()
        .map_err(Clone::clone)
}

#[test]
fn test_create_wallet_ok() {
    let mut testkit = testkit_with_interfaces();
    let keypair = crypto::gen_keypair();

    execute_transaction(
        &mut testkit,
        TxCreateWallet {
            name: "Alice".into(),
        }
        .sign(WalletService::ID, keypair.0, &keypair.1),
    )
    .expect("Unable to create wallet");
}

#[test]
fn test_create_wallet_fallthrough_auth() {
    let mut testkit = testkit_with_interfaces();
    let keypair = crypto::gen_keypair();

    // Without fallthrough auth, the call should fail: `create_wallet` expects the caller
    // to be external, and it is a service.
    let mut call = AnyCall::new(
        CallInfo::new(WalletService::ID, 0),
        TxCreateWallet {
            name: "Alice".into(),
        },
    );
    let err = execute_transaction(
        &mut testkit,
        call.clone().sign(AnyCallService::ID, keypair.0, &keypair.1),
    )
    .unwrap_err();
    assert_eq!(err.kind, Error::WrongInterfaceCaller.into());

    // With fallthrough auth, the call should succeed.
    call.fallthrough_auth = true;
    execute_transaction(
        &mut testkit,
        call.sign(AnyCallService::ID, keypair.0, &keypair.1),
    )
    .expect("Cannot create wallet");

    let snapshot = testkit.snapshot();
    assert_eq!(
        WalletService::get_schema(&snapshot)
            .wallets
            .get(&keypair.0)
            .unwrap()
            .balance,
        0
    );
}

#[test]
fn test_deposit_ok() {
    let mut testkit = testkit_with_interfaces();
    let keypair = crypto::gen_keypair();

    execute_transaction(
        &mut testkit,
        TxCreateWallet {
            name: "Alice".into(),
        }
        .sign(WalletService::ID, keypair.0, &keypair.1),
    )
    .expect("Unable to create wallet");

    execute_transaction(
        &mut testkit,
        TxIssue {
            to: keypair.0,
            amount: 10_000,
        }
        .sign(DepositService::ID, keypair.0, &keypair.1),
    )
    .expect("Unable to deposit wallet");

    let snapshot = testkit.snapshot();
    assert_eq!(
        WalletService::get_schema(&snapshot)
            .wallets
            .get(&keypair.0)
            .unwrap()
            .balance,
        10_000
    );

    // Use indirection via `AnyCallService` to deposit some more funds.
    // Since inner transactions are not checked for uniqueness, depositing the same amount again
    // should work fine.
    let mut call = AnyCall::new(
        CallInfo::new(DepositService::ID, 0),
        TxIssue {
            to: keypair.0,
            amount: 10_000,
        },
    );
    call.fallthrough_auth = true;
    execute_transaction(
        &mut testkit,
        call.clone().sign(AnyCallService::ID, keypair.0, &keypair.1),
    )
    .expect("Unable to deposit more funds");

    let snapshot = testkit.snapshot();
    assert_eq!(
        WalletService::get_schema(&snapshot)
            .wallets
            .get(&keypair.0)
            .unwrap()
            .balance,
        20_000
    );

    // Add some more indirection layers.
    let mut call = call;
    for _ in 0..10 {
        call = AnyCall::new(CallInfo::new(AnyCallService::ID, 0), call);
        call.fallthrough_auth = true; // Must be set to `true` in all calls!
    }
    execute_transaction(
        &mut testkit,
        call.sign(AnyCallService::ID, keypair.0, &keypair.1),
    )
    .expect("Unable to deposit funds with high indirection");

    let snapshot = testkit.snapshot();
    assert_eq!(
        WalletService::get_schema(&snapshot)
            .wallets
            .get(&keypair.0)
            .unwrap()
            .balance,
        30_000
    );
}

#[test]
fn test_deposit_invalid_auth() {
    let mut testkit = testkit_with_interfaces();
    let keypair = crypto::gen_keypair();

    execute_transaction(
        &mut testkit,
        TxCreateWallet {
            name: "Alice".into(),
        }
        .sign(WalletService::ID, keypair.0, &keypair.1),
    )
    .expect("Unable to create wallet");

    let mut call = AnyCall::new(
        CallInfo::new(DepositService::ID, 0),
        TxIssue {
            to: keypair.0,
            amount: 10_000,
        },
    );
    // Do not set fallthrough auth, as in the previous example.
    let err = execute_transaction(
        &mut testkit,
        call.clone().sign(AnyCallService::ID, keypair.0, &keypair.1),
    )
    .unwrap_err();
    assert_eq!(err.kind, Error::UnauthorizedIssuer.into());

    call.fallthrough_auth = true;
    for i in 0..10 {
        call = AnyCall::new(CallInfo::new(AnyCallService::ID, 0), call);
        if i != 5 {
            call.fallthrough_auth = true;
        }
    }
    // Since there is no uninterrupted chain of fallthrough auth, the authorization should fail
    // for the deposit service.
    let err = execute_transaction(
        &mut testkit,
        call.clone().sign(AnyCallService::ID, keypair.0, &keypair.1),
    )
    .unwrap_err();
    assert_eq!(err.kind, Error::UnauthorizedIssuer.into());
}

#[test]
fn test_deposit_err_issue_without_wallet() {
    let mut testkit = testkit_with_interfaces();
    let keypair = crypto::gen_keypair();

    let err = execute_transaction(
        &mut testkit,
        TxIssue {
            to: keypair.0,
            amount: 10_000,
        }
        .sign(DepositService::ID, keypair.0, &keypair.1),
    )
    .unwrap_err();

    assert_eq!(
        err,
        ErrorMatch::from_fail(&Error::WalletNotFound).for_service(WalletService::ID)
    );
}

#[test]
fn test_any_call_ok_deposit() {
    let mut testkit = testkit_with_interfaces();
    let keypair = crypto::gen_keypair();

    execute_transaction(
        &mut testkit,
        TxCreateWallet {
            name: "Alice".into(),
        }
        .sign(WalletService::ID, keypair.0, &keypair.1),
    )
    .expect("Unable to create wallet");

    let mut call = AnyCall::new(
        CallInfo::new(DepositService::ID, 0),
        TxIssue {
            to: keypair.0,
            amount: 10_000,
        },
    );
    call.fallthrough_auth = true;
    execute_transaction(
        &mut testkit,
        call.sign(AnyCallService::ID, keypair.0, &keypair.1),
    )
    .expect("Unable to deposit wallet");

    let snapshot = testkit.snapshot();
    assert_eq!(
        WalletService::get_schema(&snapshot)
            .wallets
            .get(&keypair.0)
            .unwrap()
            .balance,
        10_000
    );
}

#[test]
fn test_any_call_err_deposit_unauthorized() {
    let mut testkit = testkit_with_interfaces();
    let keypair = crypto::gen_keypair();

    execute_transaction(
        &mut testkit,
        TxCreateWallet {
            name: "Alice".into(),
        }
        .sign(WalletService::ID, keypair.0, &keypair.1),
    )
    .expect("Unable to create wallet");

    let mut call = AnyCall::new(
        CallInfo::new(WalletService::ID, 0),
        TxIssue {
            to: keypair.0,
            amount: 10_000,
        },
    );
    call.interface_name = "IssueReceiver".to_owned();
    let err = execute_transaction(
        &mut testkit,
        call.sign(AnyCallService::ID, keypair.0, &keypair.1),
    )
    .unwrap_err();

    assert_eq!(
        err,
        ErrorMatch::from_fail(&Error::UnauthorizedIssuer).for_service(WalletService::ID)
    );
}

#[test]
fn test_any_call_err_unknown_instance() {
    let mut testkit = testkit_with_interfaces();
    let keypair = crypto::gen_keypair();

    let err = execute_transaction(
        &mut testkit,
        AnyCall::new(CallInfo::new(10_000, 0), ()).sign(AnyCallService::ID, keypair.0, &keypair.1),
    )
    .unwrap_err();
<<<<<<< HEAD
    // The recipient service does not exist.
    assert_eq!(err.kind, DispatcherError::IncorrectInstanceId.into());
=======

    assert_eq!(
        err,
        ErrorMatch::from_fail(&DispatcherError::IncorrectInstanceId)
    );
>>>>>>> 6e2017e3
}

#[test]
fn test_any_call_err_unknown_interface() {
    let mut testkit = testkit_with_interfaces();
    let keypair = crypto::gen_keypair();

    let mut call = AnyCall::new(CallInfo::new(WalletService::ID, 0), ());
    call.interface_name = "FooFace".to_owned();
    let err = execute_transaction(
        &mut testkit,
        call.sign(AnyCallService::ID, keypair.0, &keypair.1),
    )
    .unwrap_err();
<<<<<<< HEAD
    assert_eq!(err.kind, DispatcherError::NoSuchInterface.into());
=======

    assert_eq!(
        err,
        ErrorMatch::from_fail(&DispatcherError::NoSuchInterface)
    );
>>>>>>> 6e2017e3
}

#[test]
fn test_any_call_err_unknown_method() {
    let mut testkit = testkit_with_interfaces();
    let keypair = crypto::gen_keypair();

    let mut call = AnyCall::new(
        CallInfo::new(WalletService::ID, 1),
        TxIssue {
            to: keypair.0,
            amount: 10_000,
        },
    );
    call.interface_name = "IssueReceiver".to_owned();
    let err = execute_transaction(
        &mut testkit,
        call.sign(AnyCallService::ID, keypair.0, &keypair.1),
    )
    .unwrap_err();

    assert_eq!(err, ErrorMatch::from_fail(&DispatcherError::NoSuchMethod));
}

#[test]
fn test_any_call_err_wrong_arg() {
    let mut testkit = testkit_with_interfaces();
    let keypair = crypto::gen_keypair();

    let inner_call = AnyCall::new(CallInfo::new(10_000, 0), ());
    let err = execute_transaction(
        &mut testkit,
        AnyCall::new(CallInfo::new(WalletService::ID, 0), inner_call).sign(
            AnyCallService::ID,
            keypair.0,
            &keypair.1,
        ),
    )
    .unwrap_err();

    assert_eq!(
        err,
        ErrorMatch::from_fail(&DispatcherError::MalformedArguments)
            .with_description_containing("Utf8Error")
    );
}

#[test]
fn test_any_call_panic_recursion_limit() {
    let mut testkit = testkit_with_interfaces();
    let keypair = crypto::gen_keypair();

    execute_transaction(
        &mut testkit,
        RecursiveCall { depth: 256 }.sign(AnyCallService::ID, keypair.0, &keypair.1),
    )
    .expect("Call stack depth is enough");

    let err = execute_transaction(
        &mut testkit,
        RecursiveCall { depth: 257 }.sign(AnyCallService::ID, keypair.0, &keypair.1),
    )
    .unwrap_err();
<<<<<<< HEAD
    assert_eq!(err.kind, DispatcherError::StackOverflow.into());
=======

    assert_eq!(
        err,
        ErrorMatch::from_fail(&DispatcherError::StackOverflow)
            .with_description_containing("Maximum depth of call stack (256)")
    );
>>>>>>> 6e2017e3
}<|MERGE_RESOLUTION|>--- conflicted
+++ resolved
@@ -336,16 +336,11 @@
         AnyCall::new(CallInfo::new(10_000, 0), ()).sign(AnyCallService::ID, keypair.0, &keypair.1),
     )
     .unwrap_err();
-<<<<<<< HEAD
-    // The recipient service does not exist.
-    assert_eq!(err.kind, DispatcherError::IncorrectInstanceId.into());
-=======
 
     assert_eq!(
         err,
         ErrorMatch::from_fail(&DispatcherError::IncorrectInstanceId)
     );
->>>>>>> 6e2017e3
 }
 
 #[test]
@@ -360,15 +355,11 @@
         call.sign(AnyCallService::ID, keypair.0, &keypair.1),
     )
     .unwrap_err();
-<<<<<<< HEAD
-    assert_eq!(err.kind, DispatcherError::NoSuchInterface.into());
-=======
 
     assert_eq!(
         err,
         ErrorMatch::from_fail(&DispatcherError::NoSuchInterface)
     );
->>>>>>> 6e2017e3
 }
 
 #[test]
@@ -432,14 +423,10 @@
         RecursiveCall { depth: 257 }.sign(AnyCallService::ID, keypair.0, &keypair.1),
     )
     .unwrap_err();
-<<<<<<< HEAD
-    assert_eq!(err.kind, DispatcherError::StackOverflow.into());
-=======
 
     assert_eq!(
         err,
         ErrorMatch::from_fail(&DispatcherError::StackOverflow)
             .with_description_containing("Maximum depth of call stack (256)")
     );
->>>>>>> 6e2017e3
 }