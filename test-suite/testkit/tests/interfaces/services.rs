--- conflicted
+++ resolved
@@ -63,25 +63,16 @@
 }
 
 impl Service for WalletService {
-<<<<<<< HEAD
     fn state_hash(&self, _data: BlockchainData<&dyn Snapshot>) -> Vec<Hash> {
-=======
-    fn state_hash(&self, _instance: InstanceDescriptor<'_>, _snapshot: &dyn Snapshot) -> Vec<Hash> {
->>>>>>> a75206f9
         vec![]
     }
 }
 
 impl WalletInterface for WalletService {
     fn create(&self, context: CallContext<'_>, arg: TxCreateWallet) -> Result<(), ExecutionError> {
-<<<<<<< HEAD
         let owner = context
             .caller()
             .author()
-=======
-        let (owner, fork) = context
-            .verify_caller(Caller::author)
->>>>>>> a75206f9
             .ok_or(Error::WrongInterfaceCaller)?;
         let mut schema = WalletSchema::new(context.service_data());
 
@@ -101,14 +92,9 @@
 
 impl IssueReceiver for WalletService {
     fn issue(&self, context: CallContext<'_>, arg: Issue) -> Result<(), ExecutionError> {
-<<<<<<< HEAD
         let instance_id = context
             .caller()
             .as_service()
-=======
-        let (instance_id, fork) = context
-            .verify_caller(Caller::as_service)
->>>>>>> a75206f9
             .ok_or(Error::WrongInterfaceCaller)?;
         if instance_id != DepositService::ID {
             return Err(Error::UnauthorizedIssuer.into());
@@ -147,11 +133,7 @@
 }
 
 impl Service for DepositService {
-<<<<<<< HEAD
     fn state_hash(&self, _data: BlockchainData<&dyn Snapshot>) -> Vec<Hash> {
-=======
-    fn state_hash(&self, _instance: InstanceDescriptor<'_>, _snapshot: &dyn Snapshot) -> Vec<Hash> {
->>>>>>> a75206f9
         vec![]
     }
 }
@@ -233,11 +215,7 @@
 }
 
 impl Service for AnyCallService {
-<<<<<<< HEAD
     fn state_hash(&self, _data: BlockchainData<&dyn Snapshot>) -> Vec<Hash> {
-=======
-    fn state_hash(&self, _instance: InstanceDescriptor<'_>, _snapshot: &dyn Snapshot) -> Vec<Hash> {
->>>>>>> a75206f9
         vec![]
     }
 }