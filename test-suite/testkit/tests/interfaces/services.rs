--- conflicted
+++ resolved
@@ -19,13 +19,8 @@
 use exonum::{
     crypto::PublicKey,
     runtime::{
-<<<<<<< HEAD
         rust::{CallContext, ChildAuthorization, Service},
-        AnyTx, BlockchainData, CallInfo, ExecutionError, InstanceId, SnapshotExt,
-=======
-        rust::{CallContext, DefaultInstance, Service},
-        CallInfo, ExecutionError, InstanceId, SnapshotExt,
->>>>>>> 6e2017e3
+        AnyTx, CallInfo, ExecutionError, InstanceId, SnapshotExt,
     },
 };
 use exonum_derive::*;
