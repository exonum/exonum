--- conflicted
+++ resolved
@@ -15,22 +15,12 @@
 //! A special service which generates transactions on `after_commit` events.
 use exonum::{
     blockchain::ExecutionError,
-<<<<<<< HEAD
-    crypto::Hash,
-=======
-    helpers::Height,
->>>>>>> 6e2017e3
     runtime::{
         rust::{AfterCommitContext, CallContext, DefaultInstance, Service},
         InstanceId,
     },
 };
 use exonum_derive::*;
-<<<<<<< HEAD
-use exonum_merkledb::Snapshot;
-=======
-use exonum_proto::ProtobufConvert;
->>>>>>> 6e2017e3
 
 use std::sync::{
     atomic::{AtomicUsize, Ordering},
