--- conflicted
+++ resolved
@@ -95,24 +95,13 @@
 }
 
 impl Service for AfterCommitService {
-<<<<<<< HEAD
     fn state_hash(&self, _data: BlockchainData<&dyn Snapshot>) -> Vec<Hash> {
         vec![]
     }
 
-    fn after_commit(&self, context: AfterCommitContext) {
-=======
     fn after_commit(&self, context: AfterCommitContext<'_>) {
->>>>>>> a75206f9
         self.counter.fetch_add(1, Ordering::SeqCst);
         let tx = TxAfterCommit::new(context.height());
         context.broadcast_transaction(tx);
     }
-<<<<<<< HEAD
-=======
-
-    fn state_hash(&self, _instance: InstanceDescriptor<'_>, _snapshot: &dyn Snapshot) -> Vec<Hash> {
-        vec![]
-    }
->>>>>>> a75206f9
 }