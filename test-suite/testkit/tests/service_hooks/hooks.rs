--- conflicted
+++ resolved
@@ -18,13 +18,8 @@
     blockchain::ExecutionError,
     helpers::Height,
     runtime::{
-<<<<<<< HEAD
-        rust::{AfterCommitContext, CallContext, Service},
+        rust::{AfterCommitContext, CallContext, DefaultInstance, Service},
         InstanceId,
-=======
-        rust::{AfterCommitContext, CallContext, DefaultInstance, Service},
-        BlockchainData, InstanceId,
->>>>>>> 571d3568
     },
 };
 use exonum_derive::*;
