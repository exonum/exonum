--- conflicted
+++ resolved
@@ -125,7 +125,6 @@
 #[exonum_service]
 pub trait CurrencyInterface {
     /// Apply logic to the storage when executing the transaction.
-<<<<<<< HEAD
     fn create_wallet(&self, context: CallContext<'_>, arg: CreateWallet) -> Result<(), Error>;
     /// Retrieve two wallets to apply the transfer. Check the sender's
     /// balance and apply changes to the balances of the wallets.
@@ -134,16 +133,6 @@
 
 impl CurrencyInterface for CurrencyService {
     fn create_wallet(&self, context: CallContext<'_>, arg: CreateWallet) -> Result<(), Error> {
-=======
-    fn create_wallet(&self, context: CallContext<'_>, arg: TxCreateWallet) -> Result<(), Error>;
-    /// Retrieve two wallets to apply the transfer. Check the sender's
-    /// balance and apply changes to the balances of the wallets.
-    fn transfer(&self, context: CallContext<'_>, arg: TxTransfer) -> Result<(), Error>;
-}
-
-impl CurrencyInterface for CurrencyService {
-    fn create_wallet(&self, context: CallContext<'_>, arg: TxCreateWallet) -> Result<(), Error> {
->>>>>>> a75206f9
         let author = context.caller().author().unwrap();
 
         let height = context.data().for_core().height();
@@ -155,11 +144,7 @@
         Ok(())
     }
 
-<<<<<<< HEAD
     fn transfer(&self, context: CallContext<'_>, arg: Transfer) -> Result<(), Error> {
-=======
-    fn transfer(&self, context: CallContext<'_>, arg: TxTransfer) -> Result<(), Error> {
->>>>>>> a75206f9
         let author = context.caller().author().unwrap();
 
         if author == arg.to {
@@ -195,15 +180,9 @@
 /// Shortcut to get data on wallets.
 impl CryptocurrencyApi {
     /// Endpoint for retrieving a single wallet.
-<<<<<<< HEAD
-    fn balance(state: &api::ServiceApiState, query: BalanceQuery) -> api::Result<u64> {
+    fn balance(state: &api::ServiceApiState<'_>, query: BalanceQuery) -> api::Result<u64> {
         let snapshot = state.data();
         let schema = CurrencySchema::new(snapshot.for_executing_service());
-=======
-    fn balance(state: &api::ServiceApiState<'_>, query: BalanceQuery) -> api::Result<u64> {
-        let snapshot = state.snapshot();
-        let schema = CurrencySchema::new(snapshot);
->>>>>>> a75206f9
         schema
             .wallet(&query.pub_key)
             .map(|wallet| {
@@ -236,12 +215,7 @@
         vec![]
     }
 
-<<<<<<< HEAD
     fn wire_api(&self, builder: &mut ServiceApiBuilder) {
         CryptocurrencyApi::wire(builder)
-=======
-    fn state_hash(&self, _instance: InstanceDescriptor<'_>, _snapshot: &dyn Snapshot) -> Vec<Hash> {
-        vec![]
->>>>>>> a75206f9
     }
 }