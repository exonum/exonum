// Copyright 2020 The Exonum Team
//
// Licensed under the Apache License, Version 2.0 (the "License");
// you may not use this file except in compliance with the License.
// You may obtain a copy of the License at
//
//   http://www.apache.org/licenses/LICENSE-2.0
//
// Unless required by applicable law or agreed to in writing, software
// distributed under the License is distributed on an "AS IS" BASIS,
// WITHOUT WARRANTIES OR CONDITIONS OF ANY KIND, either express or implied.
// See the License for the specific language governing permissions and
// limitations under the License.

use exonum::{
    crypto::PublicKey,
    helpers::Height,
    runtime::{ExecutionError, InstanceId},
};
use exonum_derive::*;
use exonum_merkledb::{
    access::{Access, FromAccess},
    MapIndex,
};
<<<<<<< HEAD
=======
use exonum_proto::ProtobufConvert;
use exonum_rust_runtime::{
    api::{self, ServiceApiBuilder},
    CallContext, DefaultInstance, Service,
};
>>>>>>> b970896e
use serde_derive::{Deserialize, Serialize};

// // // // // // // // // // CONSTANTS // // // // // // // // // //

pub const SERVICE_ID: InstanceId = 55;
pub const SERVICE_NAME: &str = "cryptocurrency";

/// Initial balance of a newly created wallet.
pub const INIT_BALANCE: u64 = 0;

// // // // // // // // // // PERSISTENT DATA // // // // // // // // // //

#[derive(Clone, Debug)]
#[derive(Serialize, Deserialize)]
#[derive(BinaryValue, ObjectHash)]
#[binary_value(codec = "bincode")]
pub struct Wallet {
    pub pub_key: PublicKey,
    pub name: String,
    pub balance: u64,
    pub last_update_height: u64,
}

impl Wallet {
    pub fn new(&pub_key: &PublicKey, name: &str, balance: u64, last_update_height: u64) -> Self {
        Self {
            pub_key,
            name: name.to_owned(),
            balance,
            last_update_height,
        }
    }

    pub fn actual_balance(&self, height: Height) -> u64 {
        assert!(height.0 >= self.last_update_height);
        self.balance + height.0 - self.last_update_height
    }

    pub fn increase(self, amount: u64, height: Height) -> Self {
        let balance = self.actual_balance(height) + amount;
        Self::new(&self.pub_key, &self.name, balance, height.0)
    }

    pub fn decrease(self, amount: u64, height: Height) -> Self {
        let balance = self.actual_balance(height) - amount;
        Self::new(&self.pub_key, &self.name, balance, height.0)
    }
}

// // // // // // // // // // DATA LAYOUT // // // // // // // // // //

#[derive(FromAccess)]
pub(crate) struct CurrencySchema<T: Access> {
    pub wallets: MapIndex<T::Base, PublicKey, Wallet>,
}

impl<T: Access> CurrencySchema<T> {
    pub fn new(access: T) -> Self {
        Self::from_root(access).unwrap()
    }

    /// Gets a specific wallet from the storage.
    pub fn wallet(&self, pub_key: &PublicKey) -> Option<Wallet> {
        self.wallets.get(pub_key)
    }
}

// // // // // // // // // // TRANSACTIONS // // // // // // // // // //

/// Create a new wallet.
#[derive(Clone, Debug)]
#[derive(Serialize, Deserialize)]
#[derive(BinaryValue, ObjectHash)]
#[binary_value(codec = "bincode")]
pub struct CreateWallet {
    pub name: String,
}

impl CreateWallet {
    pub fn new(name: impl Into<String>) -> Self {
        Self { name: name.into() }
    }
}

/// Transfer coins between the wallets.
#[derive(Clone, Debug)]
#[derive(Serialize, Deserialize)]
#[derive(BinaryValue, ObjectHash)]
#[binary_value(codec = "bincode")]
pub struct Transfer {
    pub to: PublicKey,
    pub amount: u64,
    pub seed: u64,
}

// // // // // // // // // // CONTRACTS // // // // // // // // // //

#[derive(Debug, ExecutionFail)]
pub enum Error {
    /// Sender and receiver of the transfer are the same.
    SenderSameAsReceiver = 0,
}

#[exonum_interface]
pub trait CurrencyInterface<Ctx> {
    type Output;
    /// Apply logic to the storage when executing the transaction.
    fn create_wallet(&self, ctx: Ctx, arg: CreateWallet) -> Self::Output;
    /// Retrieve two wallets to apply the transfer. Check the sender's
    /// balance and apply changes to the balances of the wallets.
    fn transfer(&self, ctx: Ctx, arg: Transfer) -> Self::Output;
}

impl CurrencyInterface<CallContext<'_>> for CurrencyService {
    type Output = Result<(), ExecutionError>;

    fn create_wallet(&self, ctx: CallContext<'_>, arg: CreateWallet) -> Self::Output {
        let author = ctx.caller().author().unwrap();

        let height = ctx.data().for_core().height();
        let mut schema = CurrencySchema::new(ctx.service_data());
        if schema.wallet(&author).is_none() {
            let wallet = Wallet::new(&author, &arg.name, INIT_BALANCE, height.0);
            schema.wallets.put(&author, wallet);
        }
        Ok(())
    }

    fn transfer(&self, ctx: CallContext<'_>, arg: Transfer) -> Self::Output {
        let author = ctx.caller().author().unwrap();
        if author == arg.to {
            return Err(Error::SenderSameAsReceiver.into());
        }

        let height = ctx.data().for_core().height();
        let mut schema = CurrencySchema::new(ctx.service_data());
        let sender = schema.wallet(&author);
        let receiver = schema.wallet(&arg.to);
        if let (Some(sender), Some(receiver)) = (sender, receiver) {
            let amount = arg.amount;
            if sender.actual_balance(height) >= amount {
                let sender = sender.decrease(amount, height);
                let receiver = receiver.increase(amount, height);
                schema.wallets.put(&author, sender);
                schema.wallets.put(&arg.to, receiver);
            }
        }
        Ok(())
    }
}

// // // // // // // // // // REST API // // // // // // // // // //

struct CryptocurrencyApi;

#[derive(Debug, Serialize, Deserialize)]
struct BalanceQuery {
    pub_key: PublicKey,
}

/// Shortcut to get data on wallets.
impl CryptocurrencyApi {
    /// Endpoint for retrieving a single wallet.
    fn balance(state: &api::ServiceApiState<'_>, query: BalanceQuery) -> api::Result<u64> {
        let snapshot = state.data();
        let schema = CurrencySchema::new(snapshot.for_executing_service());
        schema
            .wallet(&query.pub_key)
            .map(|wallet| {
                let height = snapshot.for_core().height();
                wallet.actual_balance(height)
            })
            .ok_or_else(|| api::Error::NotFound("Wallet not found".to_owned()))
    }

    fn wire(builder: &mut ServiceApiBuilder) {
        builder.public_scope().endpoint("v1/balance", Self::balance);
    }
}

// // // // // // // // // // SERVICE DECLARATION // // // // // // // // // //

/// Define the service.
#[derive(Debug, ServiceDispatcher, ServiceFactory)]
#[service_factory(artifact_name = "cryptocurrency", artifact_version = "1.0.0")]
#[service_dispatcher(implements("CurrencyInterface"))]
pub struct CurrencyService;

/// Implement a `Service` trait for the service.
impl Service for CurrencyService {
    fn wire_api(&self, builder: &mut ServiceApiBuilder) {
        CryptocurrencyApi::wire(builder)
    }
}

impl DefaultInstance for CurrencyService {
    const INSTANCE_ID: u32 = SERVICE_ID;
    const INSTANCE_NAME: &'static str = SERVICE_NAME;
}<|MERGE_RESOLUTION|>--- conflicted
+++ resolved
@@ -22,14 +22,10 @@
     access::{Access, FromAccess},
     MapIndex,
 };
-<<<<<<< HEAD
-=======
-use exonum_proto::ProtobufConvert;
 use exonum_rust_runtime::{
     api::{self, ServiceApiBuilder},
     CallContext, DefaultInstance, Service,
 };
->>>>>>> b970896e
 use serde_derive::{Deserialize, Serialize};
 
 // // // // // // // // // // CONSTANTS // // // // // // // // // //
