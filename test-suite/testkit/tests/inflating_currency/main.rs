--- conflicted
+++ resolved
@@ -20,15 +20,11 @@
     crypto::{KeyPair, PublicKey},
     helpers::Height,
 };
-<<<<<<< HEAD
-use exonum_testkit::{ApiKind, TestKit, TestKitApi, TestKitBuilder};
+use exonum_testkit::{ApiKind, Spec, TestKit, TestKitApi, TestKitBuilder};
 use futures::{
     stream::{self, StreamExt},
     FutureExt,
 };
-=======
-use exonum_testkit::{ApiKind, Spec, TestKit, TestKitApi, TestKitBuilder};
->>>>>>> 0532a29c
 use pretty_assertions::assert_eq;
 use rand::Rng;
 
