--- conflicted
+++ resolved
@@ -23,12 +23,7 @@
     api::node::public::explorer::TransactionResponse,
     crypto::{self, PublicKey, SecretKey},
     helpers::Height,
-<<<<<<< HEAD
-    messages::{AnyTx, BinaryValue, Verified},
-=======
     messages::{AnyTx, Verified},
-    runtime::rust::Transaction,
->>>>>>> 015d8e0f
 };
 use exonum_merkledb::{BinaryValue, ObjectHash};
 use exonum_testkit::{ApiKind, TestKit, TestKitApi, TestKitBuilder};
