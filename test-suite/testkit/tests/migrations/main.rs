--- conflicted
+++ resolved
@@ -14,23 +14,12 @@
 
 // cspell:ignore Trillian, Vogon
 
-<<<<<<< HEAD
-use exonum::{
-    crypto::{gen_keypair_from_seed, hash, PublicKey, SecretKey, Seed},
-    runtime::{
-        migrations::{
-            InitMigrationError, LinearMigrations, MigrateData, MigrationContext, MigrationError,
-            MigrationScript,
-        },
-        rust::{Service, ServiceFactory},
-        versioning::Version,
-=======
 use exonum::crypto::{gen_keypair_from_seed, hash, PublicKey, SecretKey, Seed};
 use exonum_derive::*;
 use exonum_rust_runtime::{
     migrations::{
-        DataMigrationError, LinearMigrations, MigrateData, MigrationContext, MigrationScript,
->>>>>>> b970896e
+        InitMigrationError, LinearMigrations, MigrateData, MigrationContext, MigrationError,
+        MigrationScript,
     },
     versioning::Version,
     Service, ServiceFactory,
