--- conflicted
+++ resolved
@@ -24,13 +24,8 @@
 };
 #[cfg(feature = "exonum-node")]
 use exonum_node::NodePlugin;
-<<<<<<< HEAD
-use exonum_rust_runtime::{DefaultInstance, RustRuntime, RustRuntimeBuilder, ServiceFactory};
+use exonum_rust_runtime::{spec::Deploy, RustRuntime, RustRuntimeBuilder};
 use futures::channel::mpsc;
-=======
-use exonum_rust_runtime::{spec::Deploy, RustRuntime, RustRuntimeBuilder};
-use futures::sync::mpsc;
->>>>>>> 0532a29c
 
 use std::net::SocketAddr;
 
@@ -173,24 +168,8 @@
 
         let rust_runtime = self.rust_runtime.build(self.api_notifier_channel.0.clone());
         self.additional_runtimes.push(rust_runtime.into());
-<<<<<<< HEAD
-
-        let genesis_config_builder = self.instances.into_iter().fold(
-            GenesisConfigBuilder::with_consensus_config(genesis),
-            GenesisConfigBuilder::with_instance,
-        );
-
-        let genesis_config = self
-            .artifacts
-            .into_iter()
-            .fold(genesis_config_builder, |builder, (artifact, payload)| {
-                builder.with_parametric_artifact(artifact, payload)
-            })
-            .build();
-=======
         let mut genesis_config = self.genesis_config.build();
         genesis_config.consensus_config = network.consensus_config();
->>>>>>> 0532a29c
 
         #[cfg(feature = "exonum-node")]
         {
