// Copyright 2020 The Exonum Team
//
// Licensed under the Apache License, Version 2.0 (the "License");
// you may not use this file except in compliance with the License.
// You may obtain a copy of the License at
//
//   http://www.apache.org/licenses/LICENSE-2.0
//
// Unless required by applicable law or agreed to in writing, software
// distributed under the License is distributed on an "AS IS" BASIS,
// WITHOUT WARRANTIES OR CONDITIONS OF ANY KIND, either express or implied.
// See the License for the specific language governing permissions and
// limitations under the License.

//! API encapsulation for the testkit.

pub use exonum_api::ApiAccess;

use actix_web::{
    test::{self, TestServer},
    web, App,
};
use exonum::{
    blockchain::ApiSender,
    messages::{AnyTx, Verified},
};
use exonum_api::{self as api, ApiAggregator};
use log::{info, trace};
use reqwest::{
    redirect::Policy as RedirectPolicy, Client, ClientBuilder, RequestBuilder as ReqwestBuilder,
    Response, StatusCode,
};
use serde::{de::DeserializeOwned, Serialize};

use std::{
    collections::HashMap,
    fmt::{self, Display},
};

use crate::TestKit;

/// Kind of public or private REST API of an Exonum node.
///
/// `ApiKind` allows to use `get*` and `post*` methods of [`TestKitApi`] more safely.
///
/// [`TestKitApi`]: struct.TestKitApi.html
#[derive(Debug, Clone, Copy)]
pub enum ApiKind {
    /// `api/system` endpoints of the system API node plugin. To access endpoints, the plugin
    /// must be attached to the testkit.
    System,
    /// Endpoints of the REST API of the explorer service. The service must be included
    /// to the testkit in order for endpoints to work.
    Explorer,
    /// `api/runtimes/rust` endpoints corresponding to Rust runtime of the Exonum REST API.
    RustRuntime,
    /// Endpoints corresponding to a service with the specified string identifier.
    Service(&'static str),
}

impl fmt::Display for ApiKind {
    fn fmt(&self, formatter: &mut fmt::Formatter<'_>) -> fmt::Result {
        match self {
            Self::System => write!(formatter, "api/system"),
            Self::Explorer => write!(formatter, "api/explorer"),
            Self::RustRuntime => write!(formatter, "api/runtimes/rust"),
            Self::Service(name) => write!(formatter, "api/services/{}", name),
        }
    }
}

/// API encapsulation for the testkit. Allows to execute and asynchronously retrieve results
/// for REST-ful endpoints of services.
///
/// Note that `TestKitApi` instantiation spawns a new HTTP server. Hence, it is advised to reuse
/// existing instances unless it is impossible. The latter may be the case if changes
/// to the testkit modify the set of its HTTP endpoints, for example, if a new service is
/// instantiated.
///
/// The HTTP server uses `actix` under the hood, so in order to execute asynchronous methods,
/// the user should use this API inside the `actix_rt` or `tokio` runtime.
/// The easiest way to do that is to use `#[tokio::test]` or `#[actix_rt::test]` instead of
/// `#[test]`.
///
/// # Example
///
/// ```
/// #[tokio::test]
/// async fn test_api() {
///     let testkit = TestKitBuilder::validator().build();
///     let api = testkit.api();
///
///     // By default we only have Rust runtime endpoints.
///     use exonum_rust_runtime::{ProtoSourcesQuery, ProtoSourceFile};
///
///     let proto_sources: Vec<ProtoSourceFile> = api
///         .public(ApiKind::RustRuntime)
///         .query(&ProtoSourcesQuery::Core)
///         .get("proto-sources")
///         .await
///         .expect("Request to the valid endpoint failed");
/// }
/// ```
pub struct TestKitApi {
    _test_server_handle: TestServer,
    test_client: TestKitApiClient,
    api_sender: ApiSender,
}

impl fmt::Debug for TestKitApi {
    fn fmt(&self, f: &mut fmt::Formatter<'_>) -> Result<(), fmt::Error> {
        f.debug_struct("TestKitApi").finish()
    }
}

impl TestKitApi {
    /// Creates a new instance of API.
    pub fn new(testkit: &mut TestKit) -> Self {
        Self::from_raw_parts(testkit.update_aggregator(), testkit.api_sender.clone())
    }

    pub(crate) fn from_raw_parts(aggregator: ApiAggregator, api_sender: ApiSender) -> Self {
        // Testkit is intended for manual testing, so we don't want `reqwest` to handle redirects
        // automatically.
        let inner = ClientBuilder::new()
            .redirect(RedirectPolicy::none())
            .build()
            .unwrap();

        let test_server = create_test_server(aggregator);
        let test_client = TestKitApiClient {
            test_server_url: test_server.url(""),
            inner,
        };

        Self {
            _test_server_handle: test_server,
            test_client,
            api_sender,
        }
    }

    /// Sends a transaction to the node.
    pub async fn send<T>(&self, transaction: T)
    where
        T: Into<Verified<AnyTx>>,
    {
        self.api_sender
            .broadcast_transaction(transaction.into())
            .await
            .expect("Cannot broadcast transaction");
    }

    /// Returns the resolved URL for the public API.
    pub fn public_url(&self, url: &str) -> String {
        self.test_client.public_url(url)
    }

    /// Returns the resolved URL for the private API.
    pub fn private_url(&self, url: &str) -> String {
        self.test_client.private_url(url)
    }

    /// Creates a requests builder for the public API scope.
    pub fn public(&self, kind: impl Display) -> RequestBuilder<'_, '_> {
        self.test_client.public(kind)
    }

    /// Creates a requests builder for the private API scope.
    pub fn private(&self, kind: impl Display) -> RequestBuilder<'_, '_> {
        self.test_client.private(kind)
    }

    /// Return reference to the underlying API client.
    pub fn client(&self) -> &TestKitApiClient {
        &self.test_client
    }
}

/// An asynchronous API client to make Requests with.
///
/// This client is a wrapper around the `reqwest::Client` to provide more convenient
/// way to test API.
#[derive(Debug, Clone)]
pub struct TestKitApiClient {
    test_server_url: String,
    inner: Client,
}

impl TestKitApiClient {
    /// Returns the resolved URL for the public API.
    pub fn public_url(&self, url: &str) -> String {
        [&self.test_server_url, "public/", url].concat()
    }

    /// Returns the resolved URL for the private API.
    pub fn private_url(&self, url: &str) -> String {
        [&self.test_server_url, "private/", url].concat()
    }

    /// Creates a request builder for the public API scope.
    pub fn public(&self, kind: impl Display) -> RequestBuilder<'_, '_> {
        RequestBuilder::new(
            &self.test_server_url,
            &self.inner,
            ApiAccess::Public,
            kind.to_string(),
        )
    }

    /// Creates a requests builder for the private API scope.
    pub fn private(&self, kind: impl Display) -> RequestBuilder<'_, '_> {
        RequestBuilder::new(
            &self.test_server_url,
            &self.inner,
            ApiAccess::Private,
            kind.to_string(),
        )
    }

    /// Return reference to the inner Reqwest client.
    pub fn inner(&self) -> &Client {
        &self.inner
    }
}

<<<<<<< HEAD
type ReqwestModifier<'b> = Box<dyn FnOnce(ReqwestBuilder) -> ReqwestBuilder + Send + 'b>;
=======
type ReqwestModifier<'b> = Box<dyn FnOnce(ReqwestBuilder) -> ReqwestBuilder + 'b + Send>;
>>>>>>> eb3ec491

/// An HTTP requests builder. This type can be used to send requests to
/// the appropriate `TestKitApi` handlers.
pub struct RequestBuilder<'a, 'b, Q = ()> {
    test_server_url: &'a str,
    test_client: &'a Client,
    access: ApiAccess,
    prefix: String,
    query: Option<&'b Q>,
    modifier: Option<ReqwestModifier<'b>>,
    expected_headers: HashMap<String, String>,
}

impl<'a, 'b, Q> fmt::Debug for RequestBuilder<'a, 'b, Q>
where
    Q: 'b + fmt::Debug + Serialize,
{
    fn fmt(&self, f: &mut fmt::Formatter<'_>) -> Result<(), fmt::Error> {
        f.debug_struct("RequestBuilder")
            .field("access", &self.access)
            .field("prefix", &self.prefix)
            .field("query", &self.query)
            .finish()
    }
}

impl<'a, 'b, Q> RequestBuilder<'a, 'b, Q>
where
    Q: 'b + Serialize,
{
    fn new(
        test_server_url: &'a str,
        test_client: &'a Client,
        access: ApiAccess,
        prefix: String,
    ) -> Self {
        RequestBuilder {
            test_server_url,
            test_client,
            access,
            prefix,
            query: None,
            modifier: None,
            expected_headers: HashMap::new(),
        }
    }

    /// Sets a request data of the current request.
    ///
    /// For `GET` requests, it will be serialized as a query string parameters,
    /// and for `POST` requests, it will be serialized as a JSON in the request body.
    pub fn query<T>(self, query: &'b T) -> RequestBuilder<'a, 'b, T> {
        RequestBuilder {
            test_server_url: self.test_server_url,
            test_client: self.test_client,
            access: self.access,
            prefix: self.prefix,
            query: Some(query),
            modifier: self.modifier,
            expected_headers: self.expected_headers,
        }
    }

    /// Allows to modify a request before sending it by executing a provided closure.
    pub fn with<F>(self, f: F) -> Self
    where
<<<<<<< HEAD
        F: FnOnce(ReqwestBuilder) -> ReqwestBuilder + Send + 'b,
=======
        F: Fn(ReqwestBuilder) -> ReqwestBuilder + 'b + Send,
>>>>>>> eb3ec491
    {
        Self {
            modifier: Some(Box::new(f)),
            ..self
        }
    }

    /// Allows to check that response will contain a specific header.
    pub fn expect_header(self, header: &str, value: &str) -> Self {
        let mut expected_headers = self.expected_headers;
        expected_headers.insert(header.into(), value.into());
        Self {
            expected_headers,
            ..self
        }
    }

    /// Sends a get request to the testing API endpoint and decodes response as
    /// the corresponding type.
    ///
    /// If query was specified, it is serialized as a query string parameters.
    pub async fn get<R>(self, endpoint: &str) -> api::Result<R>
    where
        R: DeserializeOwned + 'static,
    {
        let params = self
            .query
            .as_ref()
            .map(|query| {
                format!(
                    "?{}",
                    serde_urlencoded::to_string(query).expect("Unable to serialize query.")
                )
            })
            .unwrap_or_default();
        let url = format!(
            "{url}{access}/{prefix}/{endpoint}{query}",
            url = self.test_server_url,
            access = self.access,
            prefix = self.prefix,
            endpoint = endpoint,
            query = params
        );

        trace!("GET {}", url);

        let mut builder = self.test_client.get(&url);
        if let Some(modifier) = self.modifier {
            builder = modifier(builder);
        }
        let response = builder.send().await.expect("Unable to send request");
        Self::verify_headers(&self.expected_headers, &response);
        Self::response_to_api_result(response).await
    }

    /// Sends a post request to the testing API endpoint and decodes response as
    /// the corresponding type.
    ///
    /// If query was specified, it is serialized as a JSON in the request body.
    pub async fn post<R>(self, endpoint: &str) -> api::Result<R>
    where
        R: DeserializeOwned + 'static,
    {
        let url = format!(
            "{url}{access}/{prefix}/{endpoint}",
            url = self.test_server_url,
            access = self.access,
            prefix = self.prefix,
            endpoint = endpoint
        );

        trace!("POST {}", url);

        let builder = self.test_client.post(&url);
        let mut builder = if let Some(query) = self.query.as_ref() {
            trace!("Body: {}", serde_json::to_string_pretty(&query).unwrap());
            builder.json(query)
        } else {
            builder.json(&serde_json::Value::Null)
        };
        if let Some(modifier) = self.modifier {
            builder = modifier(builder);
        }
        let response = builder.send().await.expect("Unable to send request");
        Self::verify_headers(&self.expected_headers, &response);
        Self::response_to_api_result(response).await
    }

    // Checks that response contains headers expected by the request author.
    fn verify_headers(expected_headers: &HashMap<String, String>, response: &Response) {
        let headers = response.headers();
        for (header, expected_value) in expected_headers {
            let header_value = headers.get(header).unwrap_or_else(|| {
                panic!(
                    "Response {:?} was expected to have header {}, but it isn't present",
                    response, header
                );
            });

            assert_eq!(
                header_value, expected_value,
                "Unexpected value of response header {}",
                header
            );
        }
    }

    /// Converts reqwest Response to `api::ApiResult`.
    async fn response_to_api_result<R>(response: Response) -> api::Result<R>
    where
        R: DeserializeOwned + 'static,
    {
        let code = response.status();
        let body = response.text().await.expect("Unable to get response text");
        trace!("Body: {}", body);
        if code == StatusCode::OK {
            let value = serde_json::from_str(&body).expect("Unable to deserialize body");
            Ok(value)
        } else {
            let error = api::Error::parse(code, &body).expect("Unable to deserialize API error");
            Err(error)
        }
    }
}

/// Create a test server.
fn create_test_server(aggregator: ApiAggregator) -> TestServer {
    let server = test::start(move || {
        let public_apis = aggregator.extend_backend(ApiAccess::Public, web::scope("public/api"));
        let private_apis = aggregator.extend_backend(ApiAccess::Private, web::scope("private/api"));
        App::new().service(public_apis).service(private_apis)
    });

    info!("Test server created on {}", server.addr());
    server
}

<<<<<<< HEAD
#[cfg(test)]
mod tests {
    use super::*;
    use crate::TestKitBuilder;

    fn assert_send<T: Send>(_object: &T) {}

    #[test]
    fn assert_send_for_testkit_api() {
        let mut testkit = TestKitBuilder::validator().build();
        let api = testkit.api();
        assert_send(&api.public(ApiKind::Explorer).get::<()>("v1/transactions"));
        assert_send(&api.public(ApiKind::Explorer).post::<()>("v1/transactions"));
=======
mod compile_tests {
    use super::*;
    use crate::TestKitBuilder;

    fn _assert_send<T: Send>(v: T) {
        drop(v)
    }

    fn _assert_send_for_testkit_client() {
        let api = TestKitBuilder::validator().build().api();
        let client = api.client().clone();

        _assert_send(client.public(ApiKind::Explorer).get::<()>("ping"));
>>>>>>> eb3ec491
    }
}<|MERGE_RESOLUTION|>--- conflicted
+++ resolved
@@ -224,11 +224,7 @@
     }
 }
 
-<<<<<<< HEAD
 type ReqwestModifier<'b> = Box<dyn FnOnce(ReqwestBuilder) -> ReqwestBuilder + Send + 'b>;
-=======
-type ReqwestModifier<'b> = Box<dyn FnOnce(ReqwestBuilder) -> ReqwestBuilder + 'b + Send>;
->>>>>>> eb3ec491
 
 /// An HTTP requests builder. This type can be used to send requests to
 /// the appropriate `TestKitApi` handlers.
@@ -295,11 +291,7 @@
     /// Allows to modify a request before sending it by executing a provided closure.
     pub fn with<F>(self, f: F) -> Self
     where
-<<<<<<< HEAD
         F: FnOnce(ReqwestBuilder) -> ReqwestBuilder + Send + 'b,
-=======
-        F: Fn(ReqwestBuilder) -> ReqwestBuilder + 'b + Send,
->>>>>>> eb3ec491
     {
         Self {
             modifier: Some(Box::new(f)),
@@ -437,7 +429,6 @@
     server
 }
 
-<<<<<<< HEAD
 #[cfg(test)]
 mod tests {
     use super::*;
@@ -451,20 +442,12 @@
         let api = testkit.api();
         assert_send(&api.public(ApiKind::Explorer).get::<()>("v1/transactions"));
         assert_send(&api.public(ApiKind::Explorer).post::<()>("v1/transactions"));
-=======
-mod compile_tests {
-    use super::*;
-    use crate::TestKitBuilder;
-
-    fn _assert_send<T: Send>(v: T) {
-        drop(v)
-    }
-
-    fn _assert_send_for_testkit_client() {
+    }
+
+    #[test]
+    fn assert_send_for_testkit_client() {
         let api = TestKitBuilder::validator().build().api();
         let client = api.client().clone();
-
-        _assert_send(client.public(ApiKind::Explorer).get::<()>("ping"));
->>>>>>> eb3ec491
+        assert_send(&client.public(ApiKind::Explorer).get::<()>("ping"));
     }
 }