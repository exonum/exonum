--- conflicted
+++ resolved
@@ -303,12 +303,7 @@
     ///
     /// ```
     /// # use serde_derive::{Serialize, Deserialize};
-<<<<<<< HEAD
     /// # use exonum_derive::{exonum_interface, interface_method, ServiceFactory, ServiceDispatcher, BinaryValue};
-    /// # use exonum_proto::ProtobufConvert;
-=======
-    /// # use exonum_derive::{exonum_interface, ServiceFactory, ServiceDispatcher, BinaryValue};
->>>>>>> cdb0db80
     /// # use exonum_testkit::{TestKit, TestKitBuilder};
     /// # use exonum_merkledb::Snapshot;
     /// # use exonum::crypto::{PublicKey, Hash, SecretKey};
