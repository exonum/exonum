// Copyright 2019 The Exonum Team
//
// Licensed under the Apache License, Version 2.0 (the "License");
// you may not use this file except in compliance with the License.
// You may obtain a copy of the License at
//
//   http://www.apache.org/licenses/LICENSE-2.0
//
// Unless required by applicable law or agreed to in writing, software
// distributed under the License is distributed on an "AS IS" BASIS,
// WITHOUT WARRANTIES OR CONDITIONS OF ANY KIND, either express or implied.
// See the License for the specific language governing permissions and
// limitations under the License.

//! Testkit for Exonum blockchain framework, allowing to test service APIs synchronously
//! and in the same process as the testkit.
//!
//! # Example
//! ```
//! use exonum::{
//!     runtime::{BlockchainData, SnapshotExt, rust::{Transaction, CallContext, Service}},
//!     blockchain::{Block, Schema, ExecutionError, InstanceCollection},
//!     crypto::{gen_keypair, Hash},
//!     explorer::TransactionInfo,
//!     helpers::Height,
//!     api::node::public::explorer::{BlocksQuery, BlocksRange, TransactionQuery},
//! };
//! use serde_derive::{Serialize, Deserialize};
//! use exonum_derive::{exonum_service, ServiceFactory, BinaryValue};
//! use exonum_proto::ProtobufConvert;
//! use exonum_merkledb::{ObjectHash, Snapshot};
//! use exonum_testkit::{txvec, ApiKind, TestKitBuilder};
//!
//! // Simple service implementation.
//!
//! const SERVICE_ID: u32 = 1;
//!
//! #[derive(Debug, Clone, Serialize, Deserialize, ProtobufConvert, BinaryValue)]
//! #[protobuf_convert(source = "exonum_testkit::proto::examples::TxTimestamp")]
//! pub struct TxTimestamp {
//!     message: String,
//! }
//!
//! #[derive(Clone, Default, Debug, ServiceFactory)]
//! #[exonum(
//!     artifact_name = "timestamping",
//!     artifact_version = "1.0.0",
//!     proto_sources = "exonum_testkit::proto",
//!     implements("TimestampingInterface")
//! )]
//! struct TimestampingService;
//!
//! impl Service for TimestampingService {
//!     fn state_hash(&self, _: BlockchainData<&dyn Snapshot>) -> Vec<Hash> { vec![] }
//! }
//!
//! #[exonum_service]
//! pub trait TimestampingInterface {
//!     fn timestamp(&self, _: CallContext<'_>, arg: TxTimestamp) -> Result<(), ExecutionError>;
//! }
//!
//! impl TimestampingInterface for TimestampingService {
//!     fn timestamp(&self, _: CallContext<'_>, arg: TxTimestamp) -> Result<(), ExecutionError> {
//!         Ok(())
//!     }
//! }
//!
//! fn main() {
//!     // Create testkit for network with four validators
//!     // and add a builtin timestamping service with ID=1.
//!     let mut testkit = TestKitBuilder::validator()
//!         .with_validators(4)
//!         .with_rust_service(
//!             InstanceCollection::new(TimestampingService)
//!                 .with_instance(SERVICE_ID, "timestamping", ())
//!         )
//!         .create();
//!
//!     // Create few transactions.
//!     let keys = gen_keypair();
//!     let id = SERVICE_ID;
//!     let tx1 = TxTimestamp { message: "Down To Earth".into() }.sign(id, keys.0, &keys.1);
//!     let tx2 = TxTimestamp { message: "Cry Over Spilt Milk".into() }.sign(id, keys.0, &keys.1);
//!     let tx3 = TxTimestamp { message: "Dropping Like Flies".into() }.sign(id, keys.0, &keys.1);
//!     // Commit them into blockchain.
//!     testkit.create_block_with_transactions(txvec![
//!         tx1.clone(), tx2.clone(), tx3.clone()
//!     ]);
//!
//!     // Add a single transaction.
//!     let tx4 = TxTimestamp { message: "Barking up the wrong tree".into() }.sign(id, keys.0, &keys.1);
//!     testkit.create_block_with_transaction(tx4.clone());
//!
//!     // Check results with schema.
//!     let snapshot = testkit.snapshot();
//!     let schema = snapshot.for_core();
//!     assert!(schema.transactions().contains(&tx1.object_hash()));
//!     assert!(schema.transactions().contains(&tx2.object_hash()));
//!     assert!(schema.transactions().contains(&tx3.object_hash()));
//!     assert!(schema.transactions().contains(&tx4.object_hash()));
//!
//!     // Check results with api.
//!     let api = testkit.api();
//!     let explorer_api = api.public(ApiKind::Explorer);
//!     let response: BlocksRange = explorer_api
//!         .query(&BlocksQuery {
//!             count: 10,
//!             ..Default::default()
//!         })
//!         .get("v1/blocks")
//!         .unwrap();
//!     let (blocks, range) = (response.blocks, response.range);
//!     assert_eq!(blocks.len(), 3);
//!     assert_eq!(range.start, Height(0));
//!     assert_eq!(range.end, Height(3));
//!
//!     let info = explorer_api
//!         .query(&TransactionQuery::new(tx1.object_hash()))
//!         .get::<TransactionInfo>("v1/transactions")
//!         .unwrap();
//! }
//! ```

//#![warn(missing_debug_implementations, missing_docs)]
#![deny(unsafe_code, bare_trait_objects)]

#[cfg_attr(test, macro_use)]
#[cfg(test)]
extern crate assert_matches;
#[macro_use]
extern crate failure;
#[macro_use]
extern crate log;
#[macro_use]
extern crate serde_derive;
#[cfg_attr(test, macro_use)]
#[cfg(test)]
extern crate exonum_derive;

pub use crate::{
    api::{ApiKind, TestKitApi},
    builder::{InstanceCollection, TestKitBuilder},
    compare::ComparableSnapshot,
    network::{TestNetwork, TestNode},
    server::TestKitStatus,
};
pub mod compare;
pub mod proto;

use exonum::{
    api::{
        backends::actix::{ApiRuntimeConfig, SystemRuntimeConfig},
        manager::UpdateEndpoints,
        ApiAccess,
    },
<<<<<<< HEAD
    blockchain::{Blockchain, BlockchainMut, ConsensusConfig, InstanceConfig},
=======
    blockchain::{
        Blockchain, BlockchainBuilder, BlockchainMut, ConsensusConfig, InstanceConfig,
        Schema as CoreSchema,
    },
>>>>>>> 2995dc12
    crypto::{self, Hash},
    explorer::{BlockWithTransactions, BlockchainExplorer},
    helpers::{byzantine_quorum, Height, ValidatorId},
    merkledb::{BinaryValue, Database, ObjectHash, Snapshot, TemporaryDB},
    messages::{AnyTx, Verified},
    node::{ApiSender, ExternalMessage},
    runtime::{rust::ServiceFactory, InstanceId, Runtime, SnapshotExt},
};
use futures::{sync::mpsc, Future, Stream};
use tokio_core::reactor::Core;

use std::{
    collections::BTreeMap,
    fmt, iter, mem,
    net::SocketAddr,
    sync::{Arc, Mutex},
};

use crate::server::TestKitActor;
use crate::{
    checkpoint_db::{CheckpointDb, CheckpointDbHandler},
    poll_events::{poll_events, poll_latest},
};
use exonum::api::node::SharedNodeState;
use exonum::api::ApiAggregator;
use exonum::runtime::rust::RustRuntime;

#[macro_use]
mod macros;
mod api;
mod builder;
mod checkpoint_db;
mod network;
mod poll_events;
mod server;

type ApiNotifierChannel = (
    mpsc::Sender<UpdateEndpoints>,
    mpsc::Receiver<UpdateEndpoints>,
);

/// Testkit for testing blockchain services. It offers simple network configuration emulation
/// (with no real network setup).
pub struct TestKit {
    blockchain: BlockchainMut,
    db_handler: CheckpointDbHandler<TemporaryDB>,
    events_stream: Box<dyn Stream<Item = (), Error = ()> + Send + Sync>,
    processing_lock: Arc<Mutex<()>>,
    network: TestNetwork,
    api_sender: ApiSender,
    api_notifier_channel: ApiNotifierChannel,
    api_aggregator: ApiAggregator,
}

impl fmt::Debug for TestKit {
    fn fmt(&self, f: &mut fmt::Formatter<'_>) -> Result<(), fmt::Error> {
        f.debug_struct("TestKit")
            .field("blockchain", &self.blockchain)
            .field("network", &self.network)
            .finish()
    }
}

impl TestKit {
    /// Creates a new `TestKit` with a single validator with the given Rust service.
    pub fn for_rust_service(
        service_factory: impl Into<Box<dyn ServiceFactory>>,
        name: impl Into<String>,
        id: InstanceId,
        constructor: impl BinaryValue,
    ) -> Self {
        TestKitBuilder::validator()
            .with_rust_service(InstanceCollection::new(service_factory).with_instance(
                id,
                name,
                constructor,
            ))
            .create()
    }

    fn assemble(
        database: impl Into<CheckpointDb<TemporaryDB>>,
        network: TestNetwork,
        genesis: ConsensusConfig,
        runtimes: impl IntoIterator<Item = (u32, Box<dyn Runtime>)>,
        instances: impl IntoIterator<Item = InstanceConfig>,
        api_notifier_channel: ApiNotifierChannel,
    ) -> Self {
        let api_channel = mpsc::channel(1_000);
        let api_sender = ApiSender::new(api_channel.0.clone());
        let db = database.into();
        let db_handler = db.handler();
        let db = Arc::new(db);
        let blockchain = Blockchain::new(
            Arc::clone(&db) as Arc<dyn Database>,
            network.us().service_keypair(),
            api_sender.clone(),
        );

        let mut builder = BlockchainBuilder::new(blockchain, genesis);
        for runtime in runtimes {
            builder = builder.with_additional_runtime(runtime);
        }

        let blockchain = builder
            .with_builtin_instances(instances)
            .build()
            .expect("Unable to create blockchain instance");
        // Initial API aggregator does not contain service endpoints. We expect them to arrive
        // via `api_notifier_channel`, so they will be picked up in `Self::update_aggregator()`.
        let api_aggregator = ApiAggregator::new(
            blockchain.immutable_view(),
            SharedNodeState::new(&blockchain, 10_000),
        );

        let processing_lock = Arc::new(Mutex::new(()));
        let processing_lock_ = Arc::clone(&processing_lock);

        let events_stream: Box<dyn Stream<Item = (), Error = ()> + Send + Sync> =
            Box::new(api_channel.1.and_then(move |event| {
                let _guard = processing_lock_.lock().unwrap();
                match event {
                    ExternalMessage::Transaction(tx) => {
                        BlockchainMut::add_transactions_into_db_pool(db.as_ref(), iter::once(tx));
                    }
                    ExternalMessage::PeerAdd(_)
                    | ExternalMessage::Enable(_)
                    | ExternalMessage::Shutdown => { /* Ignored */ }
                }
                Ok(())
            }));

        Self {
            blockchain,
            db_handler,
            api_sender,
            events_stream,
            processing_lock,
            network,
            api_notifier_channel,
            api_aggregator,
        }
    }

    /// Creates an instance of `TestKitApi` to test the API provided by services.
    pub fn api(&mut self) -> TestKitApi {
        TestKitApi::new(self)
    }

    /// Updates API aggregator for the testkit and caches it for further use.
    fn update_aggregator(&mut self) -> ApiAggregator {
        if let Some(Ok(update)) = poll_latest(&mut self.api_notifier_channel.1) {
            let mut aggregator = ApiAggregator::new(
                self.blockchain.immutable_view(),
                SharedNodeState::new(&self.blockchain, 10_000),
            );
            aggregator.extend(update.user_endpoints);
            self.api_aggregator = aggregator;
        }
        self.api_aggregator.clone()
    }

    /// Polls the *existing* events from the event loop until exhaustion. Does not wait
    /// until new events arrive.
    pub fn poll_events(&mut self) {
        poll_events(&mut self.events_stream);
    }

    /// Returns a snapshot of the current blockchain state.
    pub fn snapshot(&self) -> Box<dyn Snapshot> {
        self.blockchain.snapshot()
    }

    /// Returns a blockchain used by the testkit.
    pub fn blockchain(&self) -> Blockchain {
        self.blockchain.as_ref().to_owned()
    }

    /// Sets a checkpoint for a future [`rollback`](#method.rollback).
    pub fn checkpoint(&mut self) {
        self.db_handler.checkpoint()
    }

    /// Rolls the blockchain back to the latest [`checkpoint`](#method.checkpoint).
    ///
    /// # Examples
    ///
    /// Rollbacks are useful in testing alternative scenarios (e.g., transactions executed
    /// in different order and/or in different blocks) that require an expensive setup:
    ///
    /// ```
    /// # use serde_derive::{Serialize, Deserialize};
    /// # use exonum_derive::{exonum_service, ServiceFactory, BinaryValue};
    /// # use exonum_proto::ProtobufConvert;
    /// # use exonum_testkit::{txvec, TestKit, TestKitBuilder};
    /// # use exonum_merkledb::Snapshot;
    /// # use exonum::{
    /// #     blockchain::{ExecutionError, InstanceCollection},
    /// #     crypto::{PublicKey, Hash, SecretKey},
    /// #     runtime::{InstanceDescriptor, rust::{Transaction, CallContext, Service}},
    /// # };
    /// #
    /// # const SERVICE_ID: u32 = 1;
    /// #
    /// # #[derive(Clone, Default, Debug, ServiceFactory)]
    /// # #[exonum(
    /// #     artifact_name = "example",
    /// #     artifact_version = "1.0.0",
    /// #     proto_sources = "exonum_testkit::proto",
    /// #     implements("ExampleInterface")
    /// # )]
    /// # pub struct ExampleService;
    /// #
    /// # impl Service for ExampleService {
    /// #     fn state_hash(&self, _: InstanceDescriptor, _: &dyn Snapshot) -> Vec<Hash> { vec![] }
    /// # }
    /// #
    /// # #[exonum_service]
    /// # pub trait ExampleInterface {
    /// #     fn example_tx(&self, _: CallContext, arg: ExampleTx) -> Result<(), ExecutionError>;
    /// # }
    /// #
    /// # impl ExampleInterface for ExampleService {
    /// #     fn example_tx(&self, _: CallContext, arg: ExampleTx) -> Result<(), ExecutionError> {
    /// #         Ok(())
    /// #     }
    /// # }
    /// #
    /// # #[derive(Debug, Clone, Serialize, Deserialize, ProtobufConvert, BinaryValue)]
    /// # #[protobuf_convert(source = "exonum_testkit::proto::examples::TxTimestamp")]
    /// # pub struct ExampleTx {
    /// #     message: String,
    /// # }
    /// #
    /// # fn expensive_setup(_: &mut TestKit) {}
    /// # fn assert_something_about(_: &TestKit) {}
    /// #
    /// # fn main() {
    /// let mut testkit = TestKitBuilder::validator()
    ///     .with_rust_service(
    ///         InstanceCollection::new(ExampleService)
    ///            .with_instance(SERVICE_ID, "example", ())
    ///     )
    ///     .create();
    /// expensive_setup(&mut testkit);
    /// let (pubkey, key) = exonum::crypto::gen_keypair();
    /// let tx_a = ExampleTx { message: "foo".into() }.sign(SERVICE_ID, pubkey, &key);
    /// let tx_b = ExampleTx { message: "bar".into() }.sign(SERVICE_ID, pubkey, &key);
    ///
    /// testkit.checkpoint();
    /// testkit.create_block_with_transactions(txvec![tx_a.clone(), tx_b.clone()]);
    /// assert_something_about(&testkit);
    /// testkit.rollback();
    ///
    /// testkit.checkpoint();
    /// testkit.create_block_with_transactions(txvec![tx_a.clone()]);
    /// testkit.create_block_with_transactions(txvec![tx_b.clone()]);
    /// assert_something_about(&testkit);
    /// testkit.rollback();
    /// # }
    /// ```
    pub fn rollback(&mut self) {
        self.db_handler.rollback()
    }

    /// Executes a list of transactions given the current state of the blockchain, but does not
    /// commit execution results to the blockchain. The execution result is the same
    /// as if transactions were included into a new block; for example,
    /// transactions included into one of previous blocks do not lead to any state changes.
    pub fn probe_all<I>(&mut self, transactions: I) -> Box<dyn Snapshot>
    where
        I: IntoIterator<Item = Verified<AnyTx>>,
    {
        self.poll_events();
        // Filter out already committed transactions; otherwise,
        // `create_block_with_transactions()` will panic.
        let snapshot = self.snapshot();
        let schema = snapshot.for_core();
        let uncommitted_txs = transactions.into_iter().filter(|tx| {
            !schema.transactions().contains(&tx.object_hash())
                || schema.transactions_pool().contains(&tx.object_hash())
        });

        self.checkpoint();
        self.create_block_with_transactions(uncommitted_txs);
        let snapshot = self.snapshot();
        self.rollback();
        snapshot
    }

    /// Executes a transaction given the current state of the blockchain but does not
    /// commit execution results to the blockchain. The execution result is the same
    /// as if a transaction was included into a new block; for example,
    /// a transaction included into one of previous blocks does not lead to any state changes.
    pub fn probe(&mut self, transaction: Verified<AnyTx>) -> Box<dyn Snapshot> {
        self.probe_all(vec![transaction])
    }

    fn do_create_block(&mut self, tx_hashes: &[Hash]) -> BlockWithTransactions {
        let new_block_height = self.height().next();
        let last_hash = self.last_block_hash();
        let saved_consensus_config = self.consensus_config();
        let validator_id = self.leader().validator_id().unwrap();

        let guard = self.processing_lock.lock().unwrap();
        let (block_hash, patch) = self.blockchain.create_patch(
            validator_id,
            new_block_height,
            tx_hashes,
            &mut BTreeMap::new(),
        );

        let propose =
            self.leader()
                .create_propose(new_block_height, last_hash, tx_hashes.iter().cloned());
        let precommits: Vec<_> = self
            .network()
            .validators()
            .iter()
            .map(|v| v.create_precommit(propose.as_ref(), block_hash))
            .collect();

        self.blockchain
            .commit(
                patch,
                block_hash,
                precommits.into_iter(),
                &mut BTreeMap::new(),
            )
            .unwrap();
        drop(guard);

        // Modify the self configuration
        let actual_consensus_config = self.consensus_config();
        if actual_consensus_config != saved_consensus_config {
            self.network_mut()
                .update_consensus_config(actual_consensus_config);
        }

        self.poll_events();
        let snapshot = self.snapshot();
        BlockchainExplorer::new(snapshot.as_ref())
            .block_with_txs(self.height())
            .unwrap()
    }

    /// Creates a block with the given transactions.
    /// Transactions that are in the pool will be ignored.
    ///
    /// # Return value
    ///
    /// Returns information about the created block.
    ///
    /// # Panics
    ///
    /// - Panics if any of transactions has been already committed to the blockchain.
    pub fn create_block_with_transactions<I>(&mut self, txs: I) -> BlockWithTransactions
    where
        I: IntoIterator<Item = Verified<AnyTx>>,
    {
        let snapshot = self.snapshot();
        let schema = snapshot.for_core();
        let mut unknown_transactions = vec![];
        let tx_hashes: Vec<_> = txs
            .into_iter()
            .map(|tx| {
                let tx_id = tx.object_hash();
                let tx_not_found = !schema.transactions().contains(&tx_id);
                let tx_in_pool = schema.transactions_pool().contains(&tx_id);
                assert!(
                    tx_not_found || tx_in_pool,
                    "Transaction is already committed: {:?}",
                    tx
                );
                if tx_not_found {
                    unknown_transactions.push(tx);
                }
                tx_id
            })
            .collect();
        self.blockchain
            .add_transactions_into_pool(unknown_transactions);
        self.create_block_with_tx_hashes(&tx_hashes)
    }

    /// Creates a block with the given transaction.
    /// Transactions that are in the pool will be ignored.
    ///
    /// # Return value
    ///
    /// Returns information about the created block.
    ///
    /// # Panics
    ///
    /// - Panics if given transaction has been already committed to the blockchain.
    pub fn create_block_with_transaction(&mut self, tx: Verified<AnyTx>) -> BlockWithTransactions {
        self.create_block_with_transactions(txvec![tx])
    }

    /// Creates block with the specified transactions. The transactions must be previously
    /// sent to the node via API or directly put into the `channel()`.
    ///
    /// # Return value
    ///
    /// Returns information about the created block.
    ///
    /// # Panics
    ///
    /// - Panics in the case any of transaction hashes are not in the pool.
    pub fn create_block_with_tx_hashes(
        &mut self,
        tx_hashes: &[crypto::Hash],
    ) -> BlockWithTransactions {
        self.poll_events();

        let snapshot = self.blockchain.snapshot();
        let schema = snapshot.for_core();
        for hash in tx_hashes {
            assert!(schema.transactions_pool().contains(hash));
        }
        self.do_create_block(tx_hashes)
    }

    /// Creates block with all transactions in the pool.
    ///
    /// # Return value
    ///
    /// Returns information about the created block.
    pub fn create_block(&mut self) -> BlockWithTransactions {
        self.poll_events();
        let tx_hashes: Vec<_> = self
            .snapshot()
            .for_core()
            .transactions_pool()
            .iter()
            .collect();
        self.do_create_block(&tx_hashes)
    }

    /// Adds transaction into persistent pool.
    pub fn add_tx(&mut self, transaction: Verified<AnyTx>) {
        self.blockchain
            .add_transactions_into_pool(iter::once(transaction));
    }

    /// Checks if transaction can be found in pool
    pub fn is_tx_in_pool(&self, tx_hash: &Hash) -> bool {
        self.snapshot()
            .for_core()
            .transactions_pool()
            .contains(tx_hash)
    }

    /// Creates a chain of blocks until a given height.
    ///
    /// # Example
    ///
    /// ```
    /// # extern crate exonum_testkit;
    /// # extern crate exonum;
    /// # use exonum::helpers::Height;
    /// # use exonum_testkit::TestKitBuilder;
    /// # fn main() {
    /// let mut testkit = TestKitBuilder::validator().create();
    /// testkit.create_blocks_until(Height(5));
    /// assert_eq!(Height(5), testkit.height());
    /// # }
    pub fn create_blocks_until(&mut self, height: Height) {
        while self.height() < height {
            self.create_block();
        }
    }

    /// Returns the hash of latest committed block.
    pub fn last_block_hash(&self) -> crypto::Hash {
        self.blockchain.as_ref().last_hash()
    }

    /// Returns the height of latest committed block.
    pub fn height(&self) -> Height {
        self.blockchain.as_ref().last_block().height()
    }

    /// Return an actual blockchain configuration.
    pub fn consensus_config(&self) -> ConsensusConfig {
        self.snapshot().for_core().consensus_config()
    }

    /// Returns reference to validator with the given identifier.
    ///
    /// # Panics
    ///
    /// - Panics if validator with the given id is absent in test network.
    pub fn validator(&self, id: ValidatorId) -> TestNode {
        self.network.validators()[id.0 as usize].clone()
    }

    /// Returns sufficient number of validators for the Byzantine Fault Tolerance consensus.
    pub fn majority_count(&self) -> usize {
        byzantine_quorum(self.network().validators().len())
    }

    /// Returns the leader on the current height. At the moment first validator.
    pub fn leader(&self) -> TestNode {
        self.network().validators()[0].clone()
    }

    /// Returns the reference to test network.
    pub fn network(&self) -> &TestNetwork {
        &self.network
    }

    /// Returns the mutable reference to test network for manual modifications.
    pub fn network_mut(&mut self) -> &mut TestNetwork {
        &mut self.network
    }

    fn run(mut self, public_api_address: SocketAddr, private_api_address: SocketAddr) {
        let events_stream = self.remove_events_stream();
        let endpoints_rx = mem::replace(&mut self.api_notifier_channel.1, mpsc::channel(0).1);

        let (api_aggregator, actor_handle) = TestKitActor::spawn(self);
        let system_runtime_config = SystemRuntimeConfig {
            api_runtimes: vec![
                ApiRuntimeConfig::new(public_api_address, ApiAccess::Public),
                ApiRuntimeConfig::new(private_api_address, ApiAccess::Private),
            ],
            api_aggregator,
        };
        let system_runtime = system_runtime_config.start(endpoints_rx).unwrap();

        // Run the event stream in a separate thread in order to put transactions to mempool
        // when they are received. Otherwise, a client would need to call a `poll_events` analogue
        // each time after a transaction is posted.
        let mut core = Core::new().unwrap();
        core.run(events_stream).unwrap();
        system_runtime.stop().unwrap();
        actor_handle.join().unwrap();
    }

    /// Extracts the event stream from this testkit, replacing it with `futures::stream::empty()`.
    /// This makes the testkit after the replacement pretty much unusable unless
    /// the old event stream (which is still capable of processing current and future events)
    /// is employed to run to completion.
    ///
    /// # Returned value
    ///
    /// Future that runs the event stream of this testkit to completion.
    pub(crate) fn remove_events_stream(&mut self) -> impl Future<Item = (), Error = ()> {
        let stream = mem::replace(&mut self.events_stream, Box::new(futures::stream::empty()));
        stream.for_each(|_| Ok(()))
    }

    /// Returns the node in the emulated network, from whose perspective the testkit operates.
    pub fn us(&self) -> TestNode {
        self.network().us().clone()
    }

    /// Emulates stopping the node. The stopped node can then be `restart()`ed.
    ///
    /// See [`StoppedTestKit`] documentation for more details how to use this method.
    ///
    /// [`StoppedTestKit`]: struct.StoppedTestKit.html
    pub fn stop(self) -> StoppedTestKit {
        let Self {
            db_handler,
            network,
            api_notifier_channel,
            ..
        } = self;

        let db = db_handler.into_inner();
        StoppedTestKit {
            network,
            db,
            api_notifier_channel,
        }
    }
}

/// Persistent state of an Exonum node allowing to emulate node restart.
///
/// The persistent state holds the database (including uncommitted transactions) and
/// the network configuration, but does not retain the internal state of the services.
///
/// This method is useful to test scenarios that may play a different way depending
/// on node restarts, such as services with dynamic internal state modified in response
/// to blockchain events (e.g., in `Service::after_commit`).
///
/// # Examples
///
/// ```
/// # use exonum_derive::{exonum_service, ServiceFactory};
/// # use exonum::{
/// #     crypto::{PublicKey, Hash},
/// #     runtime::{BlockchainData, rust::{AfterCommitContext, RustRuntime, Service}},
/// #     helpers::Height,
/// # };
/// # use exonum_merkledb::{Fork, Snapshot};
/// # use exonum_testkit::{StoppedTestKit, TestKit};
/// # use std::sync::{Arc, atomic::{AtomicUsize, Ordering}};
/// # const SERVICE_ID: u32 = 1;
/// // Service with internal state modified by a custom `after_commit` hook.
/// # #[derive(Clone, Default, Debug, ServiceFactory)]
/// # #[exonum(
/// #     artifact_name = "after_commit",
/// #     artifact_version = "1.0.0",
/// #     proto_sources = "exonum_testkit::proto",
/// #     service_constructor = "Self::new_instance",
/// #     implements("AfterCommitInterface")
/// # )]
/// struct AfterCommitService {
///     counter: Arc<AtomicUsize>,
/// }
///
/// impl AfterCommitService {
///     pub fn new() -> Self {
///         AfterCommitService { counter: Arc::new(AtomicUsize::default()) }
///     }
///
/// #    pub fn new_instance(&self) -> Box<dyn Service> {
/// #       Box::new(self.clone())
/// #    }
/// #
///     pub fn counter(&self) -> usize {
///         self.counter.load(Ordering::SeqCst)
///     }
/// }
///
/// # #[exonum_service]
/// # trait AfterCommitInterface {}
/// #
/// # impl AfterCommitInterface for AfterCommitService {}
/// #
/// impl Service for AfterCommitService {
///     fn state_hash(&self, _: BlockchainData<&dyn Snapshot>) -> Vec<Hash> {
///         vec![]
///     }
///
///     fn after_commit(&self, _: AfterCommitContext) {
///         self.counter.fetch_add(1, Ordering::SeqCst);
///     }
/// }
///
/// let service = AfterCommitService::new();
/// let mut testkit = TestKit::for_rust_service(service.clone(), "after_commit", SERVICE_ID, ());
/// testkit.create_blocks_until(Height(5));
/// assert_eq!(service.counter(), 5);
///
/// // Stop the testkit.
/// let stopped = testkit.stop();
/// assert_eq!(stopped.height(), Height(5));
///
/// // Resume with the same single service with a fresh state.
/// let runtime = stopped.rust_runtime();
/// let service = AfterCommitService::new();
/// let mut testkit = stopped.resume(vec![
///     runtime.with_available_service(service.clone())
/// ]);
/// testkit.create_blocks_until(Height(8));
/// assert_eq!(service.counter(), 3); // We've only created 3 new blocks.
/// ```
#[derive(Debug)]
pub struct StoppedTestKit {
    db: CheckpointDb<TemporaryDB>,
    network: TestNetwork,
    api_notifier_channel: ApiNotifierChannel,
}

impl StoppedTestKit {
    /// Return a snapshot of the database state.
    pub fn snapshot(&self) -> Box<dyn Snapshot> {
        self.db.snapshot()
    }

    /// Return the height of latest committed block.
    pub fn height(&self) -> Height {
        self.snapshot().for_core().height()
    }

    /// Return the reference to test network.
    pub fn network(&self) -> &TestNetwork {
        &self.network
    }

    /// Creates an empty Rust runtime.
    pub fn rust_runtime(&self) -> RustRuntime {
        RustRuntime::new(self.api_notifier_channel.0.clone())
    }

    /// Resume the operation of the testkit.
    ///
    /// Note that `runtimes` may differ from the initially passed to the `TestKit`
    /// (which is also what may happen with real Exonum apps).
    ///
    /// This method will not add the default Rust runtime, so you must do this explicitly.
    pub fn resume(
        self,
        runtimes: impl IntoIterator<Item = impl Into<(u32, Box<dyn Runtime>)>>,
    ) -> TestKit {
        TestKit::assemble(
            self.db,
            self.network,
            // TODO make consensus config optional [ECR-3222]
            ConsensusConfig::default(),
            runtimes.into_iter().map(|x| x.into()),
            // In this context, it is not possible to add new service instances.
            vec![],
            self.api_notifier_channel,
        )
    }
}

#[test]
fn test_create_block_heights() {
    let mut testkit = TestKitBuilder::validator().create();
    assert_eq!(Height(0), testkit.height());
    testkit.create_block();
    assert_eq!(Height(1), testkit.height());
    testkit.create_blocks_until(Height(6));
    assert_eq!(Height(6), testkit.height());
}

#[test]
fn test_number_of_validators_in_builder() {
    let testkit = TestKitBuilder::auditor().create();
    assert_eq!(testkit.network().validators().len(), 1);
    assert_ne!(testkit.validator(ValidatorId(0)), testkit.us());

    let testkit = TestKitBuilder::validator().create();
    assert_eq!(testkit.network().validators().len(), 1);
    assert_eq!(testkit.validator(ValidatorId(0)), testkit.us());

    let testkit = TestKitBuilder::auditor().with_validators(3).create();
    assert_eq!(testkit.network().validators().len(), 3);
    let us = testkit.us();
    assert!(!testkit.network().validators().into_iter().any(|v| v == us));

    let testkit = TestKitBuilder::validator().with_validators(5).create();
    assert_eq!(testkit.network().validators().len(), 5);
    assert_eq!(testkit.validator(ValidatorId(0)), testkit.us());
}

#[test]
#[should_panic(expected = "validator should be present")]
fn test_zero_validators_in_builder() {
    TestKitBuilder::auditor().with_validators(0).create();
}

#[test]
#[should_panic(expected = "Number of validators is already specified")]
fn test_multiple_spec_of_validators_in_builder() {
    let testkit = TestKitBuilder::auditor()
        .with_validators(5)
        .with_validators(2)
        .create();
    drop(testkit);
}

#[test]
fn test_stop() {
    let testkit = TestKitBuilder::validator().with_logger().create();
    let _testkit_stopped = testkit.stop();
}<|MERGE_RESOLUTION|>--- conflicted
+++ resolved
@@ -153,14 +153,7 @@
         manager::UpdateEndpoints,
         ApiAccess,
     },
-<<<<<<< HEAD
-    blockchain::{Blockchain, BlockchainMut, ConsensusConfig, InstanceConfig},
-=======
-    blockchain::{
-        Blockchain, BlockchainBuilder, BlockchainMut, ConsensusConfig, InstanceConfig,
-        Schema as CoreSchema,
-    },
->>>>>>> 2995dc12
+    blockchain::{Blockchain, BlockchainBuilder, BlockchainMut, ConsensusConfig, InstanceConfig},
     crypto::{self, Hash},
     explorer::{BlockWithTransactions, BlockchainExplorer},
     helpers::{byzantine_quorum, Height, ValidatorId},
