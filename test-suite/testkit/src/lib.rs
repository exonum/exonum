// Copyright 2020 The Exonum Team
//
// Licensed under the Apache License, Version 2.0 (the "License");
// you may not use this file except in compliance with the License.
// You may obtain a copy of the License at
//
//   http://www.apache.org/licenses/LICENSE-2.0
//
// Unless required by applicable law or agreed to in writing, software
// distributed under the License is distributed on an "AS IS" BASIS,
// WITHOUT WARRANTIES OR CONDITIONS OF ANY KIND, either express or implied.
// See the License for the specific language governing permissions and
// limitations under the License.

//! Testkit for Exonum blockchain framework, allowing to test service APIs synchronously
//! and in the same process as the testkit.
//!
//! # Example
//!
//! ```
//! use exonum::{
//!     blockchain::{Block, Schema},
//!     crypto::{Hash, KeyPair},
//!     helpers::Height,
//!     runtime::{BlockchainData, SnapshotExt, ExecutionError},
//! };
//! use serde_derive::*;
//! use exonum_derive::*;
//! use exonum_merkledb::{ObjectHash, Snapshot};
//! use exonum_testkit::{ApiKind, TestKitBuilder};
//! use exonum_rust_runtime::{ServiceFactory, ExecutionContext, Service};
//!
//! // Simple service implementation.
//!
//! const SERVICE_ID: u32 = 1;
//!
//! #[derive(Clone, Default, Debug, ServiceFactory, ServiceDispatcher)]
//! #[service_dispatcher(implements("TimestampingInterface"))]
//! #[service_factory(
//!     artifact_name = "timestamping",
//!     artifact_version = "1.0.0",
//! )]
//! struct TimestampingService;
//!
//! impl Service for TimestampingService {}
//!
//! #[exonum_interface]
//! pub trait TimestampingInterface<Ctx> {
//!     type Output;
//!     #[interface_method(id = 0)]
//!     fn timestamp(&self, _: Ctx, arg: String) -> Self::Output;
//! }
//!
//! impl TimestampingInterface<ExecutionContext<'_>> for TimestampingService {
//!     type Output = Result<(), ExecutionError>;
//!
//!     fn timestamp(&self, _: ExecutionContext<'_>, arg: String) -> Self::Output {
//!         Ok(())
//!     }
//! }
//!
//! // Create testkit for network with four validators
//! // and add a builtin timestamping service with ID=1.
//! let service = TimestampingService;
//! let artifact = service.artifact_id();
//! let mut testkit = TestKitBuilder::validator()
//!     .with_validators(4)
//!     .with_artifact(artifact.clone())
//!     .with_instance(artifact.into_default_instance(SERVICE_ID, "timestamping"))
//!     .with_rust_service(service)
//!     .build();
//!
//! // Create a few transactions.
//! let keys = KeyPair::random();
//! let id = SERVICE_ID;
//! let tx1 = keys.timestamp(id, "Down To Earth".into());
//! let tx2 = keys.timestamp(id, "Cry Over Spilt Milk".into());
//! let tx3 = keys.timestamp(id, "Dropping Like Flies".into());
//! // Commit them into blockchain.
//! testkit.create_block_with_transactions(vec![
//!     tx1.clone(), tx2.clone(), tx3.clone()
//! ]);
//!
//! // Add a single transaction.
//! let tx4 = keys.timestamp(id, "Barking up the wrong tree".into());
//! testkit.create_block_with_transaction(tx4.clone());
//!
//! // Check results with schema.
//! let snapshot = testkit.snapshot();
//! let schema = snapshot.for_core();
//! assert!(schema.transactions().contains(&tx1.object_hash()));
//! assert!(schema.transactions().contains(&tx2.object_hash()));
//! assert!(schema.transactions().contains(&tx3.object_hash()));
//! assert!(schema.transactions().contains(&tx4.object_hash()));
//! ```

#![warn(missing_debug_implementations, missing_docs)]
#![deny(unsafe_code, bare_trait_objects)]

pub use crate::{
    api::{ApiKind, RequestBuilder, TestKitApi},
    builder::TestKitBuilder,
    network::{TestNetwork, TestNode},
};
pub use exonum_explorer as explorer;

use exonum::{
    blockchain::{
        config::GenesisConfig, ApiSender, Blockchain, BlockchainBuilder, BlockchainMut,
        ConsensusConfig,
    },
    crypto::{self, Hash},
    helpers::{byzantine_quorum, Height, ValidatorId},
    merkledb::{BinaryValue, Database, ObjectHash, Snapshot, TemporaryDB},
    messages::{AnyTx, Verified},
    runtime::{InstanceId, RuntimeInstance, SnapshotExt},
};
use exonum_api::{
    backends::actix::SystemRuntime, ApiAccess, ApiAggregator, ApiManager, ApiManagerConfig,
    UpdateEndpoints, WebServerConfig,
};
use exonum_explorer::{BlockWithTransactions, BlockchainExplorer};
use exonum_rust_runtime::{RustRuntimeBuilder, ServiceFactory};
use futures::{sync::mpsc, Future, Stream};
use tokio_core::reactor::Core;

#[cfg(feature = "exonum-node")]
use exonum_node::{ExternalMessage, NodePlugin, PluginApiContext, SharedNodeState};

use std::{
    collections::{BTreeMap, HashMap},
    fmt, iter, mem,
    net::SocketAddr,
    sync::{Arc, Mutex},
};

use crate::{
    checkpoint_db::{CheckpointDb, CheckpointDbHandler},
    poll_events::{poll_events, poll_latest},
    server::TestKitActor,
};

mod api;
mod builder;
mod checkpoint_db;
pub mod migrations;
mod network;
mod poll_events;
pub mod server;

type ApiNotifierChannel = (
    mpsc::Sender<UpdateEndpoints>,
    mpsc::Receiver<UpdateEndpoints>,
);

/// Testkit for testing blockchain services. It offers simple network configuration emulation
/// with no real network setup.
///
/// # Transaction Checks
///
/// The testkit strives to emulate consensus rules and other behavior as close as possible.
/// As a result, the testkit checks incoming transactions regardless of their source
/// with [`Blockchain::check_tx`] and does not create blocks with incorrect transactions.
/// Exonum nodes never include transactions failing `check_tx` in block proposals,
/// and any proposal with such a transaction is incorrect per consensus rules.
///
/// Similarly, incorrect transactions are not included to the pool of the testkit
/// since they are not included into the pools of real Exonum nodes and are not broadcast
/// by the nodes. Note that it is still possible to obtain an incorrect transaction in the pool,
/// e.g., by stopping the service targeted by an otherwise valid transaction. Again, the testkit
/// does not differ in this regard from real nodes.
///
/// The testkit will panic if explicitly asked to create a block with an incorrect transaction
/// (e.g., via [`create_block_with_transaction`]) or to add it to the pool via [`add_tx`].
/// If an incorrect transaction is being added to pool or block implicitly (e.g.,
/// via [`create_block`] or by generating a transaction in the service), the testkit will ignore
/// the transaction and log this event with the `warn` level.
///
/// [`Blockchain::check_tx`]: https://docs.rs/exonum/latest/exonum/blockchain/struct.Blockchain.html#method.check_tx
/// [`create_block_with_transaction`]: #method.create_block_with_transaction
/// [`add_tx`]: #method.add_tx
/// [`create_block`]: #method.create_block
///
/// # Examples
///
/// See the [crate-level docs](index.html) for examples of usage.
pub struct TestKit {
    blockchain: BlockchainMut,
    db_handler: CheckpointDbHandler<TemporaryDB>,
    events_stream: Box<dyn Stream<Item = (), Error = ()> + Send + Sync>,
    processing_lock: Arc<Mutex<()>>,
    network: TestNetwork,
    api_sender: ApiSender,
    api_notifier_channel: ApiNotifierChannel,
    api_aggregator: ApiAggregator,
    #[cfg(feature = "exonum-node")]
    plugins: Vec<Box<dyn NodePlugin>>,
    #[cfg(feature = "exonum-node")]
    control_channel: (
        mpsc::Sender<ExternalMessage>,
        mpsc::Receiver<ExternalMessage>,
    ),
}

impl fmt::Debug for TestKit {
    fn fmt(&self, f: &mut fmt::Formatter<'_>) -> Result<(), fmt::Error> {
        f.debug_struct("TestKit")
            .field("blockchain", &self.blockchain)
            .field("network", &self.network)
            .finish()
    }
}

impl TestKit {
    /// Creates a new `TestKit` with a single validator with the given Rust service.
    pub fn for_rust_service(
        service_factory: impl ServiceFactory,
        name: impl Into<String>,
        id: InstanceId,
        constructor: impl BinaryValue,
    ) -> Self {
        let artifact = service_factory.artifact_id();
        TestKitBuilder::validator()
            .with_artifact(artifact.clone())
            .with_instance(
                artifact
                    .into_default_instance(id, name)
                    .with_constructor(constructor),
            )
            .with_rust_service(service_factory)
            .build()
    }

    fn assemble(
        database: impl Into<CheckpointDb<TemporaryDB>>,
        network: TestNetwork,
        genesis_config: Option<GenesisConfig>,
        runtimes: Vec<RuntimeInstance>,
        api_notifier_channel: ApiNotifierChannel,
    ) -> Self {
        let api_channel = mpsc::channel(1_000);
        let api_sender = ApiSender::new(api_channel.0.clone());
        let db = database.into();
        let db_handler = db.handler();
        let db = Arc::new(db);
        let blockchain = Blockchain::new(
            Arc::clone(&db) as Arc<dyn Database>,
            network.us().service_keypair(),
            api_sender.clone(),
        );

        let mut builder = BlockchainBuilder::new(blockchain);
        if let Some(genesis_config) = genesis_config {
            builder = builder.with_genesis_config(genesis_config);
        }
        for runtime in runtimes {
            builder = builder.with_runtime(runtime);
        }
        let blockchain = builder.build();

        let processing_lock = Arc::new(Mutex::new(()));
        let processing_lock_ = Arc::clone(&processing_lock);

        let events_stream: Box<dyn Stream<Item = (), Error = ()> + Send + Sync> =
            Box::new(api_channel.1.and_then(move |transaction| {
                let _guard = processing_lock_.lock().unwrap();
                let snapshot = db.snapshot();
                if let Err(error) = Blockchain::check_tx(&snapshot, &transaction) {
                    log::warn!(
                        "Did not add transaction {:?} to pool because it is incorrect. {}",
                        transaction.payload(),
                        error
                    );
                } else {
                    BlockchainMut::add_transactions_into_db_pool(
                        db.as_ref(),
                        iter::once(transaction),
                    );
                }
                Ok(())
            }));

        Self {
            blockchain,
            db_handler,
            api_sender,
            events_stream,
            processing_lock,
            network,
            api_notifier_channel,
            api_aggregator: ApiAggregator::new(),
            #[cfg(feature = "exonum-node")]
            plugins: vec![],
            #[cfg(feature = "exonum-node")]
            control_channel: mpsc::channel(100),
        }
    }

    /// Needs to be called immediately after node creation.
    #[cfg(feature = "exonum-node")]
    pub(crate) fn set_plugins(&mut self, plugins: Vec<Box<dyn NodePlugin>>) {
        debug_assert!(self.plugins.is_empty());
        self.plugins = plugins;
        self.api_aggregator = self.create_api_aggregator();
    }

    #[cfg(feature = "exonum-node")]
    fn create_api_aggregator(&self) -> ApiAggregator {
        let mut aggregator = ApiAggregator::new();
        let node_state = SharedNodeState::new(10_000);
        let plugin_api_context = PluginApiContext::new(
            self.blockchain.as_ref(),
            &node_state,
            ApiSender::new(self.control_channel.0.clone()),
        );
        for plugin in &self.plugins {
            aggregator.extend(plugin.wire_api(plugin_api_context.clone()));
        }
        aggregator
    }

    #[cfg(not(feature = "exonum-node"))]
    fn create_api_aggregator(&self) -> ApiAggregator {
        ApiAggregator::new()
    }

    /// Returns control messages received by the testkit since the last call to this method.
    ///
    /// This method is only available if the crate is compiled with the `exonum-node` feature,
    /// which is off by default.
    #[cfg(feature = "exonum-node")]
    pub fn poll_control_messages(&mut self) -> Vec<ExternalMessage> {
        use crate::poll_events::poll_all;
        poll_all(&mut self.control_channel.1)
    }

    /// Creates an instance of `TestKitApi` to test the API provided by services.
    pub fn api(&mut self) -> TestKitApi {
        TestKitApi::new(self)
    }

    /// Updates API aggregator for the testkit and caches it for further use.
    fn update_aggregator(&mut self) -> ApiAggregator {
        if let Some(Ok(update)) = poll_latest(&mut self.api_notifier_channel.1) {
            let mut aggregator = self.create_api_aggregator();
            aggregator.extend(update.endpoints);
            self.api_aggregator = aggregator;
        }
        self.api_aggregator.clone()
    }

    /// Polls the *existing* events from the event loop until exhaustion. Does not wait
    /// until new events arrive.
    pub fn poll_events(&mut self) {
        poll_events(&mut self.events_stream);
    }

    /// Returns a snapshot of the current blockchain state.
    pub fn snapshot(&self) -> Box<dyn Snapshot> {
        self.blockchain.snapshot()
    }

    /// Returns a blockchain used by the testkit.
    pub fn blockchain(&self) -> Blockchain {
        self.blockchain.as_ref().to_owned()
    }

    /// Sets a checkpoint for a future [`rollback`](#method.rollback).
    pub fn checkpoint(&mut self) {
        self.db_handler.checkpoint()
    }

    /// Rolls the blockchain back to the latest [`checkpoint`](#method.checkpoint).
    ///
    /// # Examples
    ///
    /// Rollbacks are useful in testing alternative scenarios (e.g., transactions executed
    /// in different order and/or in different blocks) that require an expensive setup:
    ///
    /// ```
    /// # use serde_derive::{Serialize, Deserialize};
    /// # use exonum_derive::{exonum_interface, interface_method, ServiceFactory, ServiceDispatcher, BinaryValue};
    /// # use exonum_testkit::{TestKit, TestKitBuilder};
    /// # use exonum_merkledb::Snapshot;
    /// # use exonum::{crypto::{Hash, KeyPair, PublicKey, SecretKey}, runtime::ExecutionError};
    /// # use exonum_rust_runtime::{ExecutionContext, Service, ServiceFactory};
    /// #
    /// // Suppose we test this service interface:
    /// #[exonum_interface]
    /// pub trait ExampleInterface<Ctx> {
    ///     type Output;
    ///     #[interface_method(id = 0)]
    ///     fn example_tx(&self, ctx: Ctx, arg: String) -> Self::Output;
    /// }
    ///
    /// // ...implemented by this service:
    /// # #[derive(Clone, Default, Debug, ServiceFactory, ServiceDispatcher)]
    /// # #[service_factory(
    /// #     artifact_name = "example",
    /// #     artifact_version = "1.0.0",
    /// # )]
    /// #[service_dispatcher(implements("ExampleInterface"))]
    /// pub struct ExampleService;
    /// impl Service for ExampleService {}
    /// #
    /// # impl ExampleInterface<ExecutionContext<'_>> for ExampleService {
    /// #     type Output = Result<(), ExecutionError>;
    /// #     fn example_tx(&self, _: ExecutionContext<'_>, _: String) -> Self::Output {
    /// #         Ok(())
    /// #     }
    /// # }
    /// #
    /// # fn expensive_setup(_: &mut TestKit) {}
    /// # fn assert_something_about(_: &TestKit) {}
    /// #
    /// // ...with this ID:
    /// const SERVICE_ID: u32 = 1;
    ///
    /// let service = ExampleService;
    /// let artifact = service.artifact_id();
    /// let mut testkit = TestKitBuilder::validator()
    ///     .with_artifact(artifact.clone())
    ///     .with_instance(artifact.into_default_instance(SERVICE_ID, "example"))
    ///     .with_rust_service(ExampleService)
    ///     .build();
    /// expensive_setup(&mut testkit);
    /// let keys = KeyPair::random();
    /// let tx_a = keys.example_tx(SERVICE_ID, "foo".into());
    /// let tx_b = keys.example_tx(SERVICE_ID, "bar".into());
    ///
    /// testkit.checkpoint();
    /// testkit.create_block_with_transactions(vec![tx_a.clone(), tx_b.clone()]);
    /// assert_something_about(&testkit);
    /// testkit.rollback();
    ///
    /// testkit.checkpoint();
    /// testkit.create_block_with_transaction(tx_a);
    /// testkit.create_block_with_transaction(tx_b);
    /// assert_something_about(&testkit);
    /// testkit.rollback();
    /// ```
    pub fn rollback(&mut self) {
        self.db_handler.rollback()
    }

    /// Creates a block with the specified transaction hashes.
    fn do_create_block(&mut self, tx_hashes: &[Hash]) -> BlockWithTransactions {
        let new_block_height = self.height().next();
        let saved_consensus_config = self.consensus_config();
        let validator_id = self.leader().validator_id().unwrap();

        let guard = self.processing_lock.lock().unwrap();
        let (block_hash, patch) = self.blockchain.create_patch(
            validator_id,
            new_block_height,
            tx_hashes,
            &mut BTreeMap::new(),
        );

        let precommits: Vec<_> = self
            .network()
            .validators()
            .iter()
            .map(|v| v.create_precommit(new_block_height, block_hash))
            .collect();

        self.blockchain
            .commit(
                patch,
                block_hash,
                precommits.into_iter(),
                &mut BTreeMap::new(),
            )
            .unwrap();
        drop(guard);

        // Modify the self configuration
        let actual_consensus_config = self.consensus_config();
        if actual_consensus_config != saved_consensus_config {
            self.network_mut()
                .update_consensus_config(actual_consensus_config);
        }

        self.poll_events();
        let snapshot = self.snapshot();

        #[cfg(feature = "exonum-node")]
        for plugin in &self.plugins {
            plugin.after_commit(&snapshot);
        }

        BlockchainExplorer::new(&snapshot)
            .block_with_txs(self.height())
            .unwrap()
    }

    /// Creates a block with the given transactions.
    /// Transactions that are in the pool will be ignored.
    ///
    /// # Return value
    ///
    /// Returns information about the created block.
    ///
    /// # Panics
    ///
    /// - Panics if any of transactions has been already committed to the blockchain.
    /// - Panics if any of transactions in the created block is incorrect.
    ///   See the [type-level docs](#transaction-checks) for more details.
    pub fn create_block_with_transactions<I>(&mut self, txs: I) -> BlockWithTransactions
    where
        I: IntoIterator<Item = Verified<AnyTx>>,
    {
        let snapshot = self.snapshot();
        let schema = snapshot.for_core();
        let mut unknown_transactions = vec![];
        let tx_hashes: Vec<_> = txs
            .into_iter()
            .map(|tx| {
                let tx_id = tx.object_hash();
                let tx_not_found = !schema.transactions().contains(&tx_id);
                let tx_in_pool = schema.transactions_pool().contains(&tx_id);
                assert!(
                    tx_not_found || tx_in_pool,
                    "Transaction is already committed: {:?}",
                    tx
                );
                if tx_not_found {
                    unknown_transactions.push(tx);
                }
                tx_id
            })
            .collect();
        self.blockchain
            .add_transactions_into_pool(unknown_transactions);
        self.create_block_with_tx_hashes(&tx_hashes)
    }

    /// Creates a block with the given transaction.
    /// Transactions that are in the pool will be ignored.
    ///
    /// # Return value
    ///
    /// Returns information about the created block.
    ///
    /// # Panics
    ///
    /// - Panics if the given transaction has been already committed to the blockchain.
    /// - Panics if the transaction is incorrect. See the [type-level docs](#transaction-checks)
    ///   for more details.
    pub fn create_block_with_transaction(&mut self, tx: Verified<AnyTx>) -> BlockWithTransactions {
        self.create_block_with_transactions(iter::once(tx))
    }

    /// Creates block with the specified transactions. The transactions must be previously
    /// sent to the node via API or directly put into the `channel()`.
    ///
    /// # Return value
    ///
    /// Returns information about the created block.
    ///
    /// # Panics
    ///
    /// - Panics in the case any of transaction hashes are not in the pool.
    /// - Panics if any of transactions in the created block is incorrect.
    ///   See the [type-level docs](#transaction-checks) for more details.
    pub fn create_block_with_tx_hashes(
        &mut self,
        tx_hashes: &[crypto::Hash],
    ) -> BlockWithTransactions {
        self.poll_events();

        let snapshot = self.blockchain.snapshot();
        let schema = snapshot.for_core();
        for hash in tx_hashes {
            assert!(
                schema.transactions_pool().contains(hash),
                "Transaction with hash {:?} is not found in the transaction pool",
                hash
            );

            let transaction = schema
                .transactions()
                .get(hash)
                .expect("Transaction is saved in pool, but not in the `transactions` map");
            if let Err(error) = Blockchain::check_tx(&snapshot, &transaction) {
                panic!(
                    "Cannot create block with incorrect transaction (hash = {:?}): {}",
                    hash, error
                );
            }
        }
        self.do_create_block(tx_hashes)
    }

    /// Creates a block with all correct transactions in the pool.
    ///
    /// Transaction correctness is defined per [`Blockchain::check_tx`] method.
    /// See the [type-level docs](#transaction-checks) for more details.
    ///
    /// # Return value
    ///
    /// Returns information about the created block.
    ///
    /// [`Blockchain::check_tx`]: https://docs.rs/exonum/latest/exonum/blockchain/struct.Blockchain.html#method.check_tx
    pub fn create_block(&mut self) -> BlockWithTransactions {
        self.poll_events();
        let snapshot = self.snapshot();
        let core_schema = snapshot.for_core();
        let transactions = core_schema.transactions();
        let filter_transactions = |hash: &Hash| {
            let transaction = transactions
                .get(hash)
                .expect("Transaction is saved in pool, but not in the `transactions` map");
            if let Err(error) = Blockchain::check_tx(&snapshot, &transaction) {
                log::warn!(
                    "Skipped transaction with hash = {:?} when creating a block \
                     because the transaction is incorrect: {}",
                    hash,
                    error
                );
                false
            } else {
                true
            }
        };

        let tx_hashes: Vec<_> = core_schema
            .transactions_pool()
            .iter()
            .filter(filter_transactions)
            .collect();
        self.do_create_block(&tx_hashes)
    }

    /// Adds a transaction into the persistent pool.
    ///
    /// # Panics
    ///
    /// - Panics if the transaction is incorrect. See the [type-level docs](#transaction-checks)
    ///   for more details.
    pub fn add_tx(&mut self, transaction: Verified<AnyTx>) {
        if let Err(error) = Blockchain::check_tx(&self.blockchain.snapshot(), &transaction) {
            panic!(
                "Attempt to add incorrect transaction in the pool: {}",
                error
            );
        }
        self.blockchain
            .add_transactions_into_pool(iter::once(transaction));
    }

    /// Checks if a transaction with the specified hash is found in the transaction pool.
    pub fn is_tx_in_pool(&self, tx_hash: &Hash) -> bool {
        self.snapshot()
            .for_core()
            .transactions_pool()
            .contains(tx_hash)
    }

    /// Creates a chain of blocks until a given height.
    ///
    /// # Example
    ///
    /// ```
    /// # extern crate exonum_testkit;
    /// # extern crate exonum;
    /// # use exonum::helpers::Height;
    /// # use exonum_testkit::TestKitBuilder;
    /// let mut testkit = TestKitBuilder::validator().build();
    /// testkit.create_blocks_until(Height(5));
    /// assert_eq!(Height(5), testkit.height());
<<<<<<< HEAD
=======
    /// # }
    /// ```
>>>>>>> 73e0333a
    pub fn create_blocks_until(&mut self, height: Height) {
        while self.height() < height {
            self.create_block();
        }
    }

    /// Returns the hash of latest committed block.
    pub fn last_block_hash(&self) -> crypto::Hash {
        self.blockchain.as_ref().last_hash()
    }

    /// Returns the height of latest committed block.
    pub fn height(&self) -> Height {
        self.blockchain.as_ref().last_block().height
    }

    /// Returns an actual blockchain configuration.
    pub fn consensus_config(&self) -> ConsensusConfig {
        self.snapshot().for_core().consensus_config()
    }

    /// Returns reference to validator with the given identifier.
    ///
    /// # Panics
    ///
    /// - Panics if validator with the given ID is absent in the test network.
    pub fn validator(&self, id: ValidatorId) -> TestNode {
        self.network.validators()[id.0 as usize].clone()
    }

    /// Returns sufficient number of validators for the Byzantine Fault Tolerance consensus.
    pub fn majority_count(&self) -> usize {
        byzantine_quorum(self.network().validators().len())
    }

    /// Returns the leader on the current height. At the moment, this is always the first validator.
    pub fn leader(&self) -> TestNode {
        self.network().validators()[0].clone()
    }

    /// Returns the reference to the test network.
    pub fn network(&self) -> &TestNetwork {
        &self.network
    }

    /// Returns the mutable reference to test network for manual modifications.
    pub fn network_mut(&mut self) -> &mut TestNetwork {
        &mut self.network
    }

    fn run(mut self, public_api_address: SocketAddr, private_api_address: SocketAddr) {
        let events_stream = self.remove_events_stream();
        let endpoints_rx = mem::replace(&mut self.api_notifier_channel.1, mpsc::channel(0).1);

        let (api_aggregator, actor_handle) = TestKitActor::spawn(self);
        let mut servers = HashMap::new();
        servers.insert(ApiAccess::Public, WebServerConfig::new(public_api_address));
        servers.insert(
            ApiAccess::Private,
            WebServerConfig::new(private_api_address),
        );
        let api_manager_config = ApiManagerConfig {
            servers,
            api_aggregator,
            server_restart_max_retries: 5,
            server_restart_retry_timeout: 500,
        };
        let api_manager = ApiManager::new(api_manager_config, endpoints_rx);
        let system_runtime = SystemRuntime::start(api_manager).unwrap();

        // Run the event stream in a separate thread in order to put transactions to mempool
        // when they are received. Otherwise, a client would need to call a `poll_events` analogue
        // each time after a transaction is posted.
        let mut core = Core::new().unwrap();
        core.run(events_stream).unwrap();
        system_runtime.stop().unwrap();
        actor_handle.join().unwrap();
    }

    /// Extracts the event stream from this testkit, replacing it with `futures::stream::empty()`.
    /// This makes the testkit after the replacement pretty much unusable unless
    /// the old event stream (which is still capable of processing current and future events)
    /// is employed to run to completion.
    ///
    /// # Returned value
    ///
    /// Future that runs the event stream of this testkit to completion.
    pub(crate) fn remove_events_stream(&mut self) -> impl Future<Item = (), Error = ()> {
        let stream = mem::replace(&mut self.events_stream, Box::new(futures::stream::empty()));
        stream.for_each(|_| Ok(()))
    }

    /// Returns the node in the emulated network, from whose perspective the testkit operates.
    pub fn us(&self) -> TestNode {
        self.network().us().clone()
    }

    /// Emulates stopping the node. The stopped node can then be `restart()`ed.
    ///
    /// See [`StoppedTestKit`] documentation for more details how to use this method.
    ///
    /// [`StoppedTestKit`]: struct.StoppedTestKit.html
    pub fn stop(self) -> StoppedTestKit {
        let db = self.db_handler.into_inner();
        let network = self.network;
        let api_notifier_channel = self.api_notifier_channel;
        #[cfg(feature = "exonum-node")]
        let plugins = self.plugins;

        StoppedTestKit {
            network,
            db,
            api_notifier_channel,
            #[cfg(feature = "exonum-node")]
            plugins,
        }
    }
}

/// Persistent state of an Exonum node allowing to emulate node restart.
///
/// The persistent state holds the database (including uncommitted transactions) and
/// the network configuration, but does not retain the internal state of the services.
///
/// This method is useful to test scenarios that may play a different way depending
/// on node restarts, such as services with dynamic internal state modified in response
/// to blockchain events (e.g., in `Service::after_commit`).
///
/// # Examples
///
/// ```
/// # use exonum_derive::{exonum_interface, ServiceFactory, ServiceDispatcher};
/// # use exonum::{
/// #     crypto::{PublicKey, Hash},
/// #     helpers::Height,
/// #     runtime::BlockchainData,
/// # };
/// # use exonum_rust_runtime::{AfterCommitContext, RustRuntime, Service};
/// # use exonum_merkledb::{Fork, Snapshot};
/// # use exonum_testkit::{StoppedTestKit, TestKit};
/// # use std::sync::{Arc, atomic::{AtomicUsize, Ordering}};
/// # const SERVICE_ID: u32 = 1;
/// // Service with internal state modified by a custom `after_commit` hook.
/// # #[derive(Clone, Default, Debug, ServiceFactory, ServiceDispatcher)]
/// # #[service_factory(
/// #     artifact_name = "after_commit",
/// #     artifact_version = "1.0.0",
/// #     service_constructor = "Self::new_instance",
/// # )]
/// struct AfterCommitService {
///     counter: Arc<AtomicUsize>,
/// }
///
/// impl AfterCommitService {
///     pub fn new() -> Self {
///         AfterCommitService { counter: Arc::new(AtomicUsize::default()) }
///     }
///
/// #    pub fn new_instance(&self) -> Box<dyn Service> {
/// #       Box::new(self.clone())
/// #    }
/// #
///     pub fn counter(&self) -> usize {
///         self.counter.load(Ordering::SeqCst)
///     }
/// }
///
/// impl Service for AfterCommitService {
///     fn after_commit(&self, _: AfterCommitContext) {
///         self.counter.fetch_add(1, Ordering::SeqCst);
///     }
/// }
///
/// let service = AfterCommitService::new();
/// let mut testkit = TestKit::for_rust_service(
///     service.clone(),
///     "after_commit",
///     SERVICE_ID,
///     (),
/// );
/// testkit.create_blocks_until(Height(5));
/// assert_eq!(service.counter(), 5);
///
/// // Stop the testkit.
/// let stopped = testkit.stop();
/// assert_eq!(stopped.height(), Height(5));
///
/// // Resume with the same single service with a fresh state.
/// let service = AfterCommitService::new();
/// let rust_runtime = RustRuntime::builder().with_factory(service.clone());
/// let mut testkit = stopped.resume(rust_runtime);
/// testkit.create_blocks_until(Height(8));
/// assert_eq!(service.counter(), 3); // We've only created 3 new blocks.
/// ```
pub struct StoppedTestKit {
    db: CheckpointDb<TemporaryDB>,
    #[cfg(feature = "exonum-node")]
    plugins: Vec<Box<dyn NodePlugin>>,
    network: TestNetwork,
    api_notifier_channel: ApiNotifierChannel,
}

impl fmt::Debug for StoppedTestKit {
    fn fmt(&self, formatter: &mut fmt::Formatter<'_>) -> fmt::Result {
        formatter
            .debug_struct("StoppedTestKit")
            .field("height", &self.height())
            .field("network", &self.network)
            .finish()
    }
}

impl StoppedTestKit {
    /// Returns a snapshot of the database state.
    pub fn snapshot(&self) -> Box<dyn Snapshot> {
        self.db.snapshot()
    }

    /// Returns the height of latest committed block.
    pub fn height(&self) -> Height {
        self.snapshot().for_core().height()
    }

    /// Returns the reference to test network.
    pub fn network(&self) -> &TestNetwork {
        &self.network
    }

    /// Resumes the operation of the testkit with the Rust runtime.
    ///
    /// Note that services in the Rust runtime may differ from the initially passed to the `TestKit`
    /// (which is also what may happen with real Exonum apps).
    pub fn resume(self, rust_runtime: RustRuntimeBuilder) -> TestKit {
        self.resume_with_runtimes(rust_runtime, Vec::new())
    }

    /// Resumes the operation fo the testkit with the specified runtimes.
    pub fn resume_with_runtimes(
        self,
        rust_runtime: RustRuntimeBuilder,
        external_runtimes: Vec<RuntimeInstance>,
    ) -> TestKit {
        let rust_runtime = rust_runtime.build(self.api_notifier_channel.0.clone());
        let mut runtimes = external_runtimes;
        runtimes.push(rust_runtime.into());
        self.do_resume(runtimes)
    }

    #[cfg(feature = "exonum-node")]
    fn do_resume(self, runtimes: Vec<RuntimeInstance>) -> TestKit {
        let mut testkit = TestKit::assemble(
            self.db,
            self.network,
            None,
            runtimes,
            self.api_notifier_channel,
        );
        testkit.set_plugins(self.plugins);
        testkit
    }

    #[cfg(not(feature = "exonum-node"))]
    fn do_resume(self, runtimes: Vec<RuntimeInstance>) -> TestKit {
        TestKit::assemble(
            self.db,
            self.network,
            None,
            runtimes,
            self.api_notifier_channel,
        )
    }
}

#[test]
fn test_create_block_heights() {
    let mut testkit = TestKitBuilder::validator().build();
    assert_eq!(Height(0), testkit.height());
    testkit.create_block();
    assert_eq!(Height(1), testkit.height());
    testkit.create_blocks_until(Height(6));
    assert_eq!(Height(6), testkit.height());
}

#[test]
fn test_number_of_validators_in_builder() {
    let testkit = TestKitBuilder::auditor().build();
    assert_eq!(testkit.network().validators().len(), 1);
    assert_ne!(testkit.validator(ValidatorId(0)), testkit.us());

    let testkit = TestKitBuilder::validator().build();
    assert_eq!(testkit.network().validators().len(), 1);
    assert_eq!(testkit.validator(ValidatorId(0)), testkit.us());

    let testkit = TestKitBuilder::auditor().with_validators(3).build();
    assert_eq!(testkit.network().validators().len(), 3);
    let us = testkit.us();
    assert!(!testkit.network().validators().into_iter().any(|v| v == us));

    let testkit = TestKitBuilder::validator().with_validators(5).build();
    assert_eq!(testkit.network().validators().len(), 5);
    assert_eq!(testkit.validator(ValidatorId(0)), testkit.us());
}

#[test]
#[should_panic(expected = "validator should be present")]
fn test_zero_validators_in_builder() {
    TestKitBuilder::auditor().with_validators(0).build();
}

#[test]
#[should_panic(expected = "Number of validators is already specified")]
fn test_multiple_spec_of_validators_in_builder() {
    let testkit = TestKitBuilder::auditor()
        .with_validators(5)
        .with_validators(2)
        .build();
    drop(testkit);
}

#[test]
fn test_stop() {
    let testkit = TestKitBuilder::validator().with_logger().build();
    let _testkit_stopped = testkit.stop();
}<|MERGE_RESOLUTION|>--- conflicted
+++ resolved
@@ -669,11 +669,7 @@
     /// let mut testkit = TestKitBuilder::validator().build();
     /// testkit.create_blocks_until(Height(5));
     /// assert_eq!(Height(5), testkit.height());
-<<<<<<< HEAD
-=======
-    /// # }
     /// ```
->>>>>>> 73e0333a
     pub fn create_blocks_until(&mut self, height: Height) {
         while self.height() < height {
             self.create_block();
