--- conflicted
+++ resolved
@@ -417,53 +417,12 @@
         self.db_handler.rollback()
     }
 
-<<<<<<< HEAD
-=======
-    /// Executes a list of transactions given the current state of the blockchain, but does not
-    /// commit execution results to the blockchain. The execution result is the same
-    /// as if transactions were included into a new block; for example,
-    /// transactions included into one of previous blocks do not lead to any state changes.
     ///
     /// # Panics
     /// - Panics if any of the transactions is incorrect.
-    pub fn probe_all<I>(&mut self, transactions: I) -> Box<dyn Snapshot>
-    where
-        I: IntoIterator<Item = Verified<AnyTx>>,
-    {
-        self.poll_events();
-        // Filter out already committed transactions; otherwise,
-        // `create_block_with_transactions()` will panic.
-        let snapshot = self.snapshot();
-        let schema = snapshot.for_core();
-        let uncommitted_txs: Vec<_> = transactions
-            .into_iter()
-            .filter(|tx| {
-                self.check_tx(&tx);
-
-                !schema.transactions().contains(&tx.object_hash())
-                    || schema.transactions_pool().contains(&tx.object_hash())
-            })
-            .collect();
-
-        self.checkpoint();
-        self.create_block_with_transactions(uncommitted_txs);
-        let snapshot = self.snapshot();
-        self.rollback();
-        snapshot
-    }
-
-    /// Executes a transaction given the current state of the blockchain but does not
-    /// commit execution results to the blockchain. The execution result is the same
-    /// as if a transaction was included into a new block; for example,
-    /// a transaction included into one of previous blocks does not lead to any state changes.
     ///
     /// # Panics
     /// - Panics if any of the transactions is incorrect.
-    pub fn probe(&mut self, transaction: Verified<AnyTx>) -> Box<dyn Snapshot> {
-        self.probe_all(vec![transaction])
-    }
-
->>>>>>> e32e5e00
     fn do_create_block(&mut self, tx_hashes: &[Hash]) -> BlockWithTransactions {
         let new_block_height = self.height().next();
         let last_hash = self.last_block_hash();
