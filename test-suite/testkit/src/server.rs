// Copyright 2019 The Exonum Team
//
// Licensed under the Apache License, Version 2.0 (the "License");
// you may not use this file except in compliance with the License.
// You may obtain a copy of the License at
//
//   http://www.apache.org/licenses/LICENSE-2.0
//
// Unless required by applicable law or agreed to in writing, software
// distributed under the License is distributed on an "AS IS" BASIS,
// WITHOUT WARRANTIES OR CONDITIONS OF ANY KIND, either express or implied.
// See the License for the specific language governing permissions and
// limitations under the License.

use actix::prelude::*;
use exonum::{
    api::{self, ApiAggregator, ApiBuilder, FutureResult},
    blockchain::ConsensusConfig,
    crypto::Hash,
    explorer::{BlockWithTransactions, BlockchainExplorer},
    helpers::Height,
};
use futures::{sync::oneshot, Future};

use std::thread::{self, JoinHandle};

use super::TestKit;

#[derive(Debug)]
pub struct TestKitActor(TestKit);

impl TestKitActor {
    pub fn spawn(mut testkit: TestKit) -> (ApiAggregator, JoinHandle<i32>) {
        let mut api_aggregator = testkit.update_aggregator();

        // Spawn the testkit actor on the new `actix` system.
        let (actor_tx, actor_rx) = oneshot::channel();
        let join_handle = thread::spawn(|| {
            let system = System::new("testkit");
            let testkit = Self(testkit).start();
            actor_tx.send(testkit).unwrap();
            system.run()
        });

        let testkit = actor_rx.wait().expect("Failed spawning testkit server");
        api_aggregator.insert("testkit", Self::api(testkit));
        (api_aggregator, join_handle)
    }

    fn api(addr: Addr<Self>) -> ApiBuilder {
        let mut builder = ApiBuilder::new();
        let api_scope = builder.private_scope();

        let addr_ = addr.clone();
        api_scope.endpoint("v1/status", move |()| {
            Box::new(addr_.send(GetStatus).then(flatten_err)) as FutureResult<_>
        });
        let addr_ = addr.clone();
        api_scope.endpoint_mut("v1/blocks/rollback", move |height| {
            Box::new(addr_.send(RollBack(height)).then(flatten_err)) as FutureResult<_>
        });
        let addr_ = addr.clone();
        api_scope.endpoint_mut("v1/blocks/create", move |query: CreateBlock| {
            Box::new(addr_.send(query).then(flatten_err)) as FutureResult<_>
        });
        builder
    }
}

impl Actor for TestKitActor {
    type Context = Context<Self>;
}

fn flatten_err<T>(res: Result<Result<T, api::Error>, MailboxError>) -> Result<T, api::Error> {
    match res {
        Ok(Ok(value)) => Ok(value),
        Ok(Err(e)) => Err(e),
        Err(e) => Err(api::Error::InternalError(e.into())),
    }
}

#[derive(Debug)]
struct GetStatus;

impl Message for GetStatus {
    type Result = api::Result<TestKitStatus>;
}

/// Testkit status, returned by the corresponding API endpoint.
#[derive(Debug, Serialize, Deserialize)]
pub struct TestKitStatus {
    /// Current blockchain height.
    pub height: Height,
    /// Currently active network configuration.
    pub configuration: ConsensusConfig,
}

impl Handler<GetStatus> for TestKitActor {
    type Result = api::Result<TestKitStatus>;

    fn handle(&mut self, _msg: GetStatus, _ctx: &mut Self::Context) -> Self::Result {
        Ok(TestKitStatus {
            height: self.0.height(),
            configuration: self.0.consensus_config(),
        })
    }
}

#[derive(Debug, Clone, Serialize, Deserialize)]
struct CreateBlock {
    #[serde(default)]
    tx_hashes: Option<Vec<Hash>>,
}

impl Message for CreateBlock {
    type Result = api::Result<BlockWithTransactions>;
}

impl Handler<CreateBlock> for TestKitActor {
    type Result = api::Result<BlockWithTransactions>;

    fn handle(&mut self, msg: CreateBlock, _ctx: &mut Self::Context) -> Self::Result {
        let block_info = if let Some(tx_hashes) = msg.tx_hashes {
            let maybe_missing_tx = tx_hashes.iter().find(|h| !self.0.is_tx_in_pool(h));
            if let Some(missing_tx) = maybe_missing_tx {
                return Err(api::Error::BadRequest(format!(
                    "Transaction not in mempool: {}",
                    missing_tx.to_string()
                )));
            }

            // NB: checkpoints must correspond 1-to-1 to blocks.
            self.0.checkpoint();
            self.0.create_block_with_tx_hashes(&tx_hashes)
        } else {
            self.0.checkpoint();
            self.0.create_block()
        };
        Ok(block_info)
    }
}

#[derive(Debug)]
struct RollBack(Height);

impl Message for RollBack {
    type Result = api::Result<Option<BlockWithTransactions>>;
}

impl Handler<RollBack> for TestKitActor {
    type Result = api::Result<Option<BlockWithTransactions>>;

    fn handle(&mut self, RollBack(height): RollBack, _ctx: &mut Self::Context) -> Self::Result {
        if height == Height(0) {
            return Err(api::Error::BadRequest(
                "Cannot rollback past genesis block".into(),
            ));
        }

        if self.0.height() >= height {
            let rollback_blocks = (self.0.height().0 - height.0 + 1) as usize;
            for _ in 0..rollback_blocks {
                self.0.rollback();
            }
        }

        let snapshot = self.0.snapshot();
        let explorer = BlockchainExplorer::new(snapshot.as_ref());
        Ok(explorer.block_with_txs(self.0.height()))
    }
}

#[cfg(test)]
mod tests {
    use exonum::{
        api,
        blockchain::ExecutionError,
        crypto::{gen_keypair, Hash},
        explorer::BlockWithTransactions,
        helpers::Height,
        messages::{AnyTx, Verified},
<<<<<<< HEAD
        runtime::rust::{CallContext, Service, Transaction},
=======
        runtime::{
            rust::{CallContext, Service, ServiceFactory, Transaction},
            BlockchainData,
        },
>>>>>>> 571d3568
    };
    use exonum_merkledb::ObjectHash;
    use exonum_proto::ProtobufConvert;

    use std::time::Duration;

    use super::*;
    use crate::{proto, TestKitApi, TestKitBuilder};

    const TIMESTAMP_SERVICE_ID: u32 = 2;
    const TIMESTAMP_SERVICE_NAME: &str = "sample";

    #[derive(Serialize, Deserialize, Clone, Debug, ProtobufConvert, BinaryValue, ObjectHash)]
    #[protobuf_convert(source = "proto::examples::TxTimestamp")]
    struct TxTimestamp {
        message: String,
    }

    impl TxTimestamp {
        fn for_str(s: &str) -> Verified<AnyTx> {
            let (pubkey, key) = gen_keypair();
            Self {
                message: s.to_owned(),
            }
            .sign(TIMESTAMP_SERVICE_ID, pubkey, &key)
        }
    }

    #[derive(Debug, ServiceDispatcher, ServiceFactory)]
    #[service_factory(artifact_name = "sample-service", proto_sources = "crate::proto")]
    #[service_dispatcher(implements("SampleServiceInterface"))]
    struct SampleService;

    #[exonum_interface]
    trait SampleServiceInterface {
        fn timestamp(
            &self,
            context: CallContext<'_>,
            arg: TxTimestamp,
        ) -> Result<(), ExecutionError>;
    }

    impl SampleServiceInterface for SampleService {
        fn timestamp(
            &self,
            _context: CallContext<'_>,
            _arg: TxTimestamp,
        ) -> Result<(), ExecutionError> {
            Ok(())
        }
    }

    impl Service for SampleService {}

    /// Initializes testkit, passes it into a handler, and creates the specified number
    /// of empty blocks in the testkit blockchain.
    fn init_handler(height: Height) -> TestKitApi {
        let service = SampleService;
        let artifact = service.artifact_id();
        let mut testkit = TestKitBuilder::validator()
            .with_artifact(artifact.clone())
            .with_instance(
                artifact.into_default_instance(TIMESTAMP_SERVICE_ID, TIMESTAMP_SERVICE_NAME),
            )
            .with_rust_service(service)
            .create();
        testkit.create_blocks_until(height);
        // Process incoming events in background.
        let events = testkit.remove_events_stream();
        thread::spawn(|| events.wait().ok());

        let api_sender = testkit.api_sender.clone();
        let (aggregator, _) = TestKitActor::spawn(testkit);
        TestKitApi::from_raw_parts(aggregator, api_sender)
    }

    fn sleep() {
        thread::sleep(Duration::from_millis(20));
    }

    #[test]
    fn test_create_block_with_empty_body() {
        let api = init_handler(Height(0));
        let tx = TxTimestamp::for_str("foo");
        api.send(tx.clone());
        sleep();

        // Test a bodiless request
        let block_info: BlockWithTransactions = api
            .private("api/testkit")
            .query(&CreateBlock { tx_hashes: None })
            .post("v1/blocks/create")
            .unwrap();

        assert_eq!(block_info.header.height(), Height(1));
        assert_eq!(block_info.transactions.len(), 1);
        assert_eq!(block_info.transactions[0].content(), &tx);

        let block_info: BlockWithTransactions = api
            .private("api/testkit")
            .query(&Height(1))
            .post("v1/blocks/rollback")
            .unwrap();
        assert_eq!(block_info.header.height(), Height(0));
        api.send(tx.clone());
        sleep();

        let block_info: BlockWithTransactions = api
            .private("api/testkit")
            .query(&CreateBlock { tx_hashes: None })
            .post("v1/blocks/create")
            .unwrap();
        assert_eq!(block_info.header.height(), Height(1));
        assert_eq!(block_info.transactions.len(), 1);
        assert_eq!(block_info.transactions[0].content(), &tx);
    }

    #[test]
    fn test_create_block_with_specified_transactions() {
        let api = init_handler(Height(0));
        let tx_foo = TxTimestamp::for_str("foo");
        let tx_bar = TxTimestamp::for_str("bar");
        api.send(tx_foo.clone());
        api.send(tx_bar.clone());
        sleep();

        let body = CreateBlock {
            tx_hashes: Some(vec![tx_foo.object_hash()]),
        };
        let block_info: BlockWithTransactions = api
            .private("api/testkit")
            .query(&body)
            .post("v1/blocks/create")
            .unwrap();
        assert_eq!(block_info.header.height(), Height(1));
        assert_eq!(block_info.transactions.len(), 1);
        assert_eq!(block_info.transactions[0].content(), &tx_foo);

        let body = CreateBlock {
            tx_hashes: Some(vec![tx_bar.object_hash()]),
        };
        let block_info: BlockWithTransactions = api
            .private("api/testkit")
            .query(&body)
            .post("v1/blocks/create")
            .unwrap();
        assert_eq!(block_info.header.height(), Height(2));
        assert_eq!(block_info.transactions.len(), 1);
        assert_eq!(block_info.transactions[0].content(), &tx_bar);
    }

    #[test]
    fn test_create_block_with_bogus_transaction() {
        let api = init_handler(Height(0));

        let body = CreateBlock {
            tx_hashes: Some(vec![Hash::zero()]),
        };
        let err = api
            .private("api/testkit")
            .query(&body)
            .post::<BlockWithTransactions>("v1/blocks/create")
            .unwrap_err();
        assert_matches!(
            err,
            api::Error::BadRequest(ref body) if body.starts_with("Transaction not in mempool")
        );
    }

    #[test]
    fn test_rollback_normal() {
        let api = init_handler(Height(0));

        for i in 0..4 {
            let block: BlockWithTransactions = api
                .private("api/testkit")
                .query(&CreateBlock { tx_hashes: None })
                .post("v1/blocks/create")
                .unwrap();
            assert_eq!(block.height(), Height(i + 1));
        }

        // Test that requests with "overflowing" heights do nothing
        let block_info: BlockWithTransactions = api
            .private("api/testkit")
            .query(&Height(10))
            .post("v1/blocks/rollback")
            .unwrap();
        assert_eq!(block_info.header.height(), Height(4));

        // Test idempotence of the rollback endpoint
        for _ in 0..2 {
            let block_info: BlockWithTransactions = api
                .private("api/testkit")
                .query(&Height(4))
                .post("v1/blocks/rollback")
                .unwrap();

            assert_eq!(block_info.header.height(), Height(3));
        }

        // Test roll-back to the genesis block
        let block = api
            .private("api/testkit")
            .query(&Height(1))
            .post::<BlockWithTransactions>("v1/blocks/rollback")
            .unwrap();
        assert_eq!(block.header.height(), Height(0));
    }

    #[test]
    fn test_rollback_past_genesis() {
        let api = init_handler(Height(4));
        let err = api
            .private("api/testkit")
            .query(&Height(0))
            .post::<BlockWithTransactions>("v1/blocks/rollback")
            .unwrap_err();

        assert_matches!(
            err,
            api::Error::BadRequest(ref body) if body == "Cannot rollback past genesis block"
        );
    }
}<|MERGE_RESOLUTION|>--- conflicted
+++ resolved
@@ -179,14 +179,7 @@
         explorer::BlockWithTransactions,
         helpers::Height,
         messages::{AnyTx, Verified},
-<<<<<<< HEAD
-        runtime::rust::{CallContext, Service, Transaction},
-=======
-        runtime::{
-            rust::{CallContext, Service, ServiceFactory, Transaction},
-            BlockchainData,
-        },
->>>>>>> 571d3568
+        runtime::rust::{CallContext, Service, ServiceFactory, Transaction},
     };
     use exonum_merkledb::ObjectHash;
     use exonum_proto::ProtobufConvert;
