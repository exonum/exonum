// Copyright 2019 The Exonum Team
//
// Licensed under the Apache License, Version 2.0 (the "License");
// you may not use this file except in compliance with the License.
// You may obtain a copy of the License at
//
//   http://www.apache.org/licenses/LICENSE-2.0
//
// Unless required by applicable law or agreed to in writing, software
// distributed under the License is distributed on an "AS IS" BASIS,
// WITHOUT WARRANTIES OR CONDITIONS OF ANY KIND, either express or implied.
// See the License for the specific language governing permissions and
// limitations under the License.

use actix::prelude::*;
use exonum::{
    api::{self, ApiAggregator, ApiBuilder, FutureResult},
    blockchain::ConsensusConfig,
    crypto::Hash,
    explorer::{BlockWithTransactions, BlockchainExplorer},
    helpers::Height,
};
use futures::{sync::oneshot, Future};

use std::thread::{self, JoinHandle};

use super::TestKit;

#[derive(Debug)]
pub struct TestKitActor(TestKit);

impl TestKitActor {
    pub(crate) fn spawn(mut testkit: TestKit) -> (ApiAggregator, JoinHandle<i32>) {
        let mut api_aggregator = testkit.update_aggregator();

        // Spawn the testkit actor on the new `actix` system.
        let (actor_tx, actor_rx) = oneshot::channel();
        let join_handle = thread::spawn(|| {
            let system = System::new("testkit");
            let testkit = Self(testkit).start();
            actor_tx.send(testkit).unwrap();
            system.run()
        });

        let testkit = actor_rx.wait().expect("Failed spawning testkit server");
        api_aggregator.insert("testkit", Self::api(testkit));
        (api_aggregator, join_handle)
    }

    fn api(addr: Addr<Self>) -> ApiBuilder {
        let mut builder = ApiBuilder::new();
        let api_scope = builder.private_scope();

        let addr_ = addr.clone();
        api_scope.endpoint("v1/status", move |()| {
            Box::new(addr_.send(GetStatus).then(flatten_err)) as FutureResult<_>
        });
        let addr_ = addr.clone();
        api_scope.endpoint_mut("v1/blocks/rollback", move |height| {
            Box::new(addr_.send(RollBack(height)).then(flatten_err)) as FutureResult<_>
        });
        let addr_ = addr.clone();
        api_scope.endpoint_mut("v1/blocks/create", move |query: CreateBlock| {
            Box::new(addr_.send(query).then(flatten_err)) as FutureResult<_>
        });
        builder
    }
}

impl Actor for TestKitActor {
    type Context = Context<Self>;
}

fn flatten_err<T>(res: Result<Result<T, api::Error>, MailboxError>) -> Result<T, api::Error> {
    match res {
        Ok(Ok(value)) => Ok(value),
        Ok(Err(e)) => Err(e),
        Err(e) => Err(api::Error::InternalError(e.into())),
    }
}

#[derive(Debug)]
struct GetStatus;

impl Message for GetStatus {
    type Result = api::Result<TestKitStatus>;
}

/// Testkit status, returned by the corresponding API endpoint.
#[derive(Debug, Serialize, Deserialize)]
pub struct TestKitStatus {
    /// Current blockchain height.
    pub height: Height,
    /// Currently active network configuration.
    pub configuration: ConsensusConfig,
}

impl Handler<GetStatus> for TestKitActor {
    type Result = api::Result<TestKitStatus>;

    fn handle(&mut self, _msg: GetStatus, _ctx: &mut Self::Context) -> Self::Result {
        Ok(TestKitStatus {
            height: self.0.height(),
            configuration: self.0.consensus_config(),
        })
    }
}

#[derive(Debug, Clone, Serialize, Deserialize)]
struct CreateBlock {
    #[serde(default)]
    tx_hashes: Option<Vec<Hash>>,
}

impl Message for CreateBlock {
    type Result = api::Result<BlockWithTransactions>;
}

impl Handler<CreateBlock> for TestKitActor {
    type Result = api::Result<BlockWithTransactions>;

    fn handle(&mut self, msg: CreateBlock, _ctx: &mut Self::Context) -> Self::Result {
        let block_info = if let Some(tx_hashes) = msg.tx_hashes {
            let maybe_missing_tx = tx_hashes.iter().find(|h| !self.0.is_tx_in_pool(h));
            if let Some(missing_tx) = maybe_missing_tx {
                return Err(api::Error::BadRequest(format!(
                    "Transaction not in mempool: {}",
                    missing_tx.to_string()
                )));
            }

            // NB: checkpoints must correspond 1-to-1 to blocks.
            self.0.checkpoint();
            self.0.create_block_with_tx_hashes(&tx_hashes)
        } else {
            self.0.checkpoint();
            self.0.create_block()
        };
        Ok(block_info)
    }
}

#[derive(Debug)]
struct RollBack(Height);

impl Message for RollBack {
    type Result = api::Result<Option<BlockWithTransactions>>;
}

impl Handler<RollBack> for TestKitActor {
    type Result = api::Result<Option<BlockWithTransactions>>;

    fn handle(&mut self, RollBack(height): RollBack, _ctx: &mut Self::Context) -> Self::Result {
        if height == Height(0) {
            return Err(api::Error::BadRequest(
                "Cannot rollback past genesis block".into(),
            ));
        }

        if self.0.height() >= height {
            let rollback_blocks = (self.0.height().0 - height.0 + 1) as usize;
            for _ in 0..rollback_blocks {
                self.0.rollback();
            }
        }

        let snapshot = self.0.snapshot();
        let explorer = BlockchainExplorer::new(snapshot.as_ref());
        Ok(explorer.block_with_txs(self.0.height()))
    }
}

#[cfg(test)]
mod tests {
    use exonum::{
        api,
        crypto::{gen_keypair, Hash},
        explorer::BlockWithTransactions,
        helpers::Height,
        messages::{AnyTx, Verified},
<<<<<<< HEAD
        runtime::rust::{CallContext, Service, ServiceFactory},
=======
        runtime::{
            rust::{CallContext, Service, ServiceFactory, Transaction},
            ExecutionError,
        },
>>>>>>> 015d8e0f
    };
    use exonum_merkledb::ObjectHash;

    use std::time::Duration;

    use super::*;
    use crate::{TestKitApi, TestKitBuilder};

    const TIMESTAMP_SERVICE_ID: u32 = 2;
    const TIMESTAMP_SERVICE_NAME: &str = "sample";

    fn timestamp(s: &str) -> Verified<AnyTx> {
        gen_keypair().timestamp(TIMESTAMP_SERVICE_ID, s.to_owned())
    }

    #[derive(Debug, ServiceDispatcher, ServiceFactory)]
    #[service_factory(artifact_name = "sample-service")]
    #[service_dispatcher(implements("SampleInterface"))]
    struct SampleService;

    #[exonum_interface]
    trait SampleInterface<Ctx> {
        type Output;
        fn timestamp(&self, ctx: Ctx, arg: String) -> Self::Output;
    }

    impl SampleInterface<CallContext<'_>> for SampleService {
        type Output = Result<(), ExecutionError>;

        fn timestamp(&self, _ctx: CallContext<'_>, _arg: String) -> Self::Output {
            Ok(())
        }
    }

    impl Service for SampleService {}

    /// Initializes testkit, passes it into a handler, and creates the specified number
    /// of empty blocks in the testkit blockchain.
    fn init_handler(height: Height) -> TestKitApi {
        let service = SampleService;
        let artifact = service.artifact_id();
        let mut testkit = TestKitBuilder::validator()
            .with_artifact(artifact.clone())
            .with_instance(
                artifact.into_default_instance(TIMESTAMP_SERVICE_ID, TIMESTAMP_SERVICE_NAME),
            )
            .with_rust_service(service)
            .create();
        testkit.create_blocks_until(height);
        // Process incoming events in background.
        let events = testkit.remove_events_stream();
        thread::spawn(|| events.wait().ok());

        let api_sender = testkit.api_sender.clone();
        let (aggregator, _) = TestKitActor::spawn(testkit);
        TestKitApi::from_raw_parts(aggregator, api_sender)
    }

    fn sleep() {
        thread::sleep(Duration::from_millis(20));
    }

    #[test]
    fn test_create_block_with_empty_body() {
        let api = init_handler(Height(0));
        let tx = timestamp("foo");
        api.send(tx.clone());
        sleep();

        // Test a bodiless request
        let block_info: BlockWithTransactions = api
            .private("api/testkit")
            .query(&CreateBlock { tx_hashes: None })
            .post("v1/blocks/create")
            .unwrap();

        assert_eq!(block_info.header.height, Height(1));
        assert_eq!(block_info.transactions.len(), 1);
        assert_eq!(block_info.transactions[0].content(), &tx);

        let block_info: BlockWithTransactions = api
            .private("api/testkit")
            .query(&Height(1))
            .post("v1/blocks/rollback")
            .unwrap();
        assert_eq!(block_info.header.height, Height(0));
        api.send(tx.clone());
        sleep();

        let block_info: BlockWithTransactions = api
            .private("api/testkit")
            .query(&CreateBlock { tx_hashes: None })
            .post("v1/blocks/create")
            .unwrap();
        assert_eq!(block_info.header.height, Height(1));
        assert_eq!(block_info.transactions.len(), 1);
        assert_eq!(block_info.transactions[0].content(), &tx);
    }

    #[test]
    fn test_create_block_with_specified_transactions() {
        let api = init_handler(Height(0));
        let tx_foo = timestamp("foo");
        let tx_bar = timestamp("bar");
        api.send(tx_foo.clone());
        api.send(tx_bar.clone());
        sleep();

        let body = CreateBlock {
            tx_hashes: Some(vec![tx_foo.object_hash()]),
        };
        let block_info: BlockWithTransactions = api
            .private("api/testkit")
            .query(&body)
            .post("v1/blocks/create")
            .unwrap();
        assert_eq!(block_info.header.height, Height(1));
        assert_eq!(block_info.transactions.len(), 1);
        assert_eq!(block_info.transactions[0].content(), &tx_foo);

        let body = CreateBlock {
            tx_hashes: Some(vec![tx_bar.object_hash()]),
        };
        let block_info: BlockWithTransactions = api
            .private("api/testkit")
            .query(&body)
            .post("v1/blocks/create")
            .unwrap();
        assert_eq!(block_info.header.height, Height(2));
        assert_eq!(block_info.transactions.len(), 1);
        assert_eq!(block_info.transactions[0].content(), &tx_bar);
    }

    #[test]
    fn test_create_block_with_bogus_transaction() {
        let api = init_handler(Height(0));

        let body = CreateBlock {
            tx_hashes: Some(vec![Hash::zero()]),
        };
        let err = api
            .private("api/testkit")
            .query(&body)
            .post::<BlockWithTransactions>("v1/blocks/create")
            .unwrap_err();
        assert_matches!(
            err,
            api::Error::BadRequest(ref body) if body.starts_with("Transaction not in mempool")
        );
    }

    #[test]
    fn test_rollback_normal() {
        let api = init_handler(Height(0));

        for i in 0..4 {
            let block: BlockWithTransactions = api
                .private("api/testkit")
                .query(&CreateBlock { tx_hashes: None })
                .post("v1/blocks/create")
                .unwrap();
            assert_eq!(block.height(), Height(i + 1));
        }

        // Test that requests with "overflowing" heights do nothing
        let block_info: BlockWithTransactions = api
            .private("api/testkit")
            .query(&Height(10))
            .post("v1/blocks/rollback")
            .unwrap();
        assert_eq!(block_info.header.height, Height(4));

        // Test idempotence of the rollback endpoint
        for _ in 0..2 {
            let block_info: BlockWithTransactions = api
                .private("api/testkit")
                .query(&Height(4))
                .post("v1/blocks/rollback")
                .unwrap();

            assert_eq!(block_info.header.height, Height(3));
        }

        // Test roll-back to the genesis block
        let block = api
            .private("api/testkit")
            .query(&Height(1))
            .post::<BlockWithTransactions>("v1/blocks/rollback")
            .unwrap();
        assert_eq!(block.header.height, Height(0));
    }

    #[test]
    fn test_rollback_past_genesis() {
        let api = init_handler(Height(4));
        let err = api
            .private("api/testkit")
            .query(&Height(0))
            .post::<BlockWithTransactions>("v1/blocks/rollback")
            .unwrap_err();

        assert_matches!(
            err,
            api::Error::BadRequest(ref body) if body == "Cannot rollback past genesis block"
        );
    }
}<|MERGE_RESOLUTION|>--- conflicted
+++ resolved
@@ -178,14 +178,10 @@
         explorer::BlockWithTransactions,
         helpers::Height,
         messages::{AnyTx, Verified},
-<<<<<<< HEAD
-        runtime::rust::{CallContext, Service, ServiceFactory},
-=======
         runtime::{
-            rust::{CallContext, Service, ServiceFactory, Transaction},
+            rust::{CallContext, Service, ServiceFactory},
             ExecutionError,
         },
->>>>>>> 015d8e0f
     };
     use exonum_merkledb::ObjectHash;
 
