// Copyright 2020 The Exonum Team
//
// Licensed under the Apache License, Version 2.0 (the "License");
// you may not use this file except in compliance with the License.
// You may obtain a copy of the License at
//
//   http://www.apache.org/licenses/LICENSE-2.0
//
// Unless required by applicable law or agreed to in writing, software
// distributed under the License is distributed on an "AS IS" BASIS,
// WITHOUT WARRANTIES OR CONDITIONS OF ANY KIND, either express or implied.
// See the License for the specific language governing permissions and
// limitations under the License.

//! Types used by the testkit server.
//!
//! The server may be created via [`serve`] method in `TestKitBuilder`. Testkit-specific
//! server endpoints are documented below. Other endpoints exposed by the server are the same
//! as for an Exonum node or [`TestKitApi`]; that is, the server exposes HTTP API of Exonum
//! services and node plugins.
//!
//! # HTTP endpoints
//!
//! All endpoints are served on the private HTTP server, which listens on the second
//! address passed to `TestKitBuilder::serve()`.
//!
//! ## Testkit status
//!
//! | Property    | Value |
//! |-------------|-------|
//! | Path        | `/api/testkit/v1/status` |
//! | Method      | GET   |
//! | Query type  | - |
//! | Return type | [`TestKitStatus`] |
//!
//! Outputs the status of the testkit, which includes:
//!
//! - Current blockchain height
//! - Current test network configuration
//!
//! [`TestKitStatus`]: struct.TestKitStatus.html
//!
//! ## Create block
//!
//! | Property    | Value |
//! |-------------|-------|
//! | Path        | `/api/testkit/v1/blocks/create` |
//! | Method      | POST  |
//! | Body type   | [`CreateBlock`] |
//! | Return type | `BlockWithTransactions` |
//!
//! Creates a new block in the testkit blockchain. If the
//! JSON body of the request is an empty object, the call is functionally equivalent
//! to [`create_block`]. Otherwise, if the body has the `tx_hashes` field specifying an array
//! of transaction hashes, the call is equivalent to [`create_block_with_tx_hashes`] supplied
//! with these hashes.
//!
//! Returns the latest block from the blockchain on success.
//!
//! [`CreateBlock`]: struct.CreateBlock.html
//!
//! ## Roll back
//!
//! | Property    | Value |
//! |-------------|-------|
//! | Path        | `/api/testkit/v1/blocks/rollback` |
//! | Method      | POST  |
//! | Body type   | `Height` |
//! | Return type | `BlockWithTransactions` |
//!
//! Acts as a rough [`rollback`] equivalent. The blocks are rolled back up and including the block
//! at the specified in JSON body `height` value (a positive integer), so that after the request
//! the blockchain height is equal to `height - 1`. If the specified height is greater than the
//! blockchain height, the request performs no action.
//!
//! Returns the latest block from the blockchain on success.
//!
//! [`serve`]: ../struct.TestKitBuilder.html#method.serve
//! [`TestKitApi`]: ../struct.TestKitApi.html
//! [`create_block`]: ../struct.TestKit.html#method.create_block
//! [`create_block_with_tx_hashes`]: ../struct.TestKit.html#method.create_block_with_tx_hashes
//! [`rollback`]: ../struct.TestKit.html#method.rollback

use actix::prelude::*;
use exonum::{blockchain::ConsensusConfig, crypto::Hash, helpers::Height};
use exonum_api::{self as api, ApiAggregator, ApiBuilder};
use exonum_explorer::{BlockWithTransactions, BlockchainExplorer};
use futures::FutureExt;
use serde::{Deserialize, Serialize};
use tokio::task::LocalSet;

use crate::{TestKit, TestNode};

#[derive(Debug)]
pub(crate) struct TestKitActor(TestKit);

impl TestKitActor {
    pub(crate) async fn spawn(mut testkit: TestKit) -> (ApiAggregator, LocalSet) {
        let mut api_aggregator = testkit.update_aggregator();

        let local_set = LocalSet::new();
        // `System` should be spawn before the testkit actor is added to it.
        local_set.spawn_local(System::run_in_tokio("testkit", &local_set));
        // Add the testkit actor to the system and retrieve a handle to it.
        let testkit = local_set.run_until(async { Self(testkit).start() }).await;

        api_aggregator.insert("testkit", Self::api(testkit));
        (api_aggregator, local_set)
    }

    fn api(addr: Addr<Self>) -> ApiBuilder {
        let mut builder = ApiBuilder::new();
        let api_scope = builder.private_scope();

        let addr_ = addr.clone();
        api_scope.endpoint("v1/status", move |()| {
            addr_.send(GetStatus).map(flatten_err)
        });

        let addr_ = addr.clone();
        api_scope.endpoint_mut("v1/blocks/rollback", move |height| {
            addr_.send(RollBack(height)).map(flatten_err)
        });

        api_scope.endpoint_mut("v1/blocks/create", move |query: CreateBlock| {
            addr.send(query).map(flatten_err)
        });
        builder
    }
}

impl Actor for TestKitActor {
    type Context = Context<Self>;
}

fn flatten_err<T>(res: Result<Result<T, api::Error>, MailboxError>) -> Result<T, api::Error> {
    match res {
        Ok(Ok(value)) => Ok(value),
        Ok(Err(e)) => Err(e),
        Err(e) => Err(api::Error::internal(e)),
    }
}

#[derive(Debug)]
struct GetStatus;

impl Message for GetStatus {
    type Result = api::Result<TestKitStatus>;
}

/// Testkit status, returned by the corresponding API endpoint.
#[derive(Debug, Serialize, Deserialize)]
#[non_exhaustive]
pub struct TestKitStatus {
    /// Current blockchain height.
    pub height: Height,
    /// Currently active network configuration.
    pub configuration: ConsensusConfig,
    /// Nodes in the emulated blockchain network.
    pub nodes: Vec<TestNode>,
}

impl Handler<GetStatus> for TestKitActor {
    type Result = api::Result<TestKitStatus>;

    fn handle(&mut self, _msg: GetStatus, _ctx: &mut Self::Context) -> Self::Result {
        Ok(TestKitStatus {
            height: self.0.height(),
            configuration: self.0.consensus_config(),
            nodes: self.0.network.nodes().to_vec(),
        })
    }
}

/// Block creation parameters for the testkit server.
#[derive(Debug, Clone, Serialize, Deserialize)]
#[non_exhaustive]
pub struct CreateBlock {
    /// List of transaction hashes to include in the block. Transactions should be
    /// present in the memory pool of the testkit.
    ///
    /// If the field is set to `None` (e.g., omitted in a `POST` request to the server),
    /// the server will create a block with all transactions from the memory pool.
    #[serde(default)]
    pub tx_hashes: Option<Vec<Hash>>,
}

impl CreateBlock {
    /// Creates a block with the specified transaction hashes.
    pub fn with_tx_hashes(tx_hashes: Vec<Hash>) -> Self {
        Self {
            tx_hashes: Some(tx_hashes),
        }
    }

    /// Creates a block with all transactions from the memory pool.
    pub fn with_all_transactions() -> Self {
        Self { tx_hashes: None }
    }
}

impl Message for CreateBlock {
    type Result = api::Result<BlockWithTransactions>;
}

impl Handler<CreateBlock> for TestKitActor {
    type Result = api::Result<BlockWithTransactions>;

    fn handle(&mut self, msg: CreateBlock, _ctx: &mut Self::Context) -> Self::Result {
        let block_info = if let Some(tx_hashes) = msg.tx_hashes {
            let maybe_missing_tx = tx_hashes.iter().find(|h| !self.0.is_tx_in_pool(h));
            if let Some(missing_tx) = maybe_missing_tx {
                return Err(api::Error::bad_request()
                    .title("Creating block failed")
                    .detail(format!(
                        "Transaction not in mempool: {}",
                        missing_tx.to_string()
                    )));
            }

            // NB: checkpoints must correspond 1-to-1 to blocks.
            self.0.checkpoint();
            self.0.create_block_with_tx_hashes(&tx_hashes)
        } else {
            self.0.checkpoint();
            self.0.create_block()
        };
        Ok(block_info)
    }
}

#[derive(Debug)]
struct RollBack(Height);

impl Message for RollBack {
    type Result = api::Result<Option<BlockWithTransactions>>;
}

impl Handler<RollBack> for TestKitActor {
    type Result = api::Result<Option<BlockWithTransactions>>;

    fn handle(&mut self, RollBack(height): RollBack, _ctx: &mut Self::Context) -> Self::Result {
        if height == Height(0) {
            return Err(api::Error::bad_request().title("Cannot rollback past genesis block"));
        }

        if self.0.height() >= height {
            let rollback_blocks = (self.0.height().0 - height.0 + 1) as usize;
            for _ in 0..rollback_blocks {
                self.0.rollback();
            }
        }

        let snapshot = self.0.snapshot();
        let explorer = BlockchainExplorer::new(snapshot.as_ref());
        Ok(explorer.block_with_txs(self.0.height()))
    }
}

#[cfg(test)]
mod tests {
    use exonum::{
        crypto::{gen_keypair, Hash},
        helpers::{Height, ValidatorId},
        messages::{AnyTx, Verified},
        runtime::{ExecutionContext, ExecutionError},
    };
    use exonum_derive::{exonum_interface, ServiceDispatcher, ServiceFactory};
    use exonum_explorer::BlockWithTransactions;
    use exonum_merkledb::ObjectHash;
    use exonum_rust_runtime::{api, spec::Spec, Service};
    use pretty_assertions::assert_eq;
    use tokio::time::delay_for;

    use std::time::Duration;

    use super::*;
    use crate::{TestKitApi, TestKitBuilder};

    const TIMESTAMP_SERVICE_ID: u32 = 2;
    const TIMESTAMP_SERVICE_NAME: &str = "sample";

    fn timestamp(s: &str) -> Verified<AnyTx> {
        gen_keypair().timestamp(TIMESTAMP_SERVICE_ID, s.to_owned())
    }

    #[derive(Debug, ServiceDispatcher, ServiceFactory)]
    #[service_factory(artifact_name = "sample-service")]
    #[service_dispatcher(implements("SampleInterface"))]
    struct SampleService;

    #[exonum_interface(auto_ids)]
    trait SampleInterface<Ctx> {
        type Output;
        fn timestamp(&self, ctx: Ctx, arg: String) -> Self::Output;
    }

    impl SampleInterface<ExecutionContext<'_>> for SampleService {
        type Output = Result<(), ExecutionError>;

        fn timestamp(&self, _ctx: ExecutionContext<'_>, _arg: String) -> Self::Output {
            Ok(())
        }
    }

    impl Service for SampleService {}

    /// Initializes testkit, passes it into a handler, and creates the specified number
    /// of empty blocks in the testkit blockchain.
<<<<<<< HEAD
    async fn init_handler(height: Height) -> (TestKitApi, LocalSet) {
        let service = SampleService;
        let artifact = service.artifact_id();
=======
    fn init_handler(height: Height) -> TestKitApi {
>>>>>>> 0532a29c
        let mut testkit = TestKitBuilder::validator()
            .with(Spec::new(SampleService).with_instance(
                TIMESTAMP_SERVICE_ID,
                TIMESTAMP_SERVICE_NAME,
                (),
            ))
            .build();
        testkit.create_blocks_until(height);

        // Process incoming events in background.
        tokio::spawn(testkit.remove_events_stream());

        let api_sender = testkit.api_sender.clone();
        let (aggregator, actor_task) = TestKitActor::spawn(testkit).await;
        let api = TestKitApi::from_raw_parts(aggregator, api_sender);
        (api, actor_task)
    }

    async fn sleep() {
        delay_for(Duration::from_millis(20)).await;
    }

<<<<<<< HEAD
    async fn test_create_block_with_empty_body(api: TestKitApi) {
=======
    #[test]
    fn test_status() {
        let api = init_handler(Height(0));
        let status: TestKitStatus = api.private("api/testkit").get("v1/status").unwrap();
        assert_eq!(status.height, Height(0));
        assert_eq!(status.nodes.len(), 1);

        let our_node = &status.nodes[0];
        assert_eq!(our_node.validator_id(), Some(ValidatorId(0)));
        assert_eq!(
            status.configuration.validator_keys,
            [our_node.public_keys()]
        );
    }

    #[test]
    fn test_create_block_with_empty_body() {
        let api = init_handler(Height(0));
>>>>>>> 0532a29c
        let tx = timestamp("foo");
        api.send(tx.clone()).await;
        sleep().await;

        // Test a bodiless request
        let block_info: BlockWithTransactions = api
            .private("api/testkit")
            .query(&CreateBlock { tx_hashes: None })
            .post("v1/blocks/create")
            .await
            .unwrap();

        assert_eq!(block_info.header.height, Height(1));
        assert_eq!(block_info.transactions.len(), 1);
        assert_eq!(block_info.transactions[0].message(), &tx);

        let block_info: BlockWithTransactions = api
            .private("api/testkit")
            .query(&Height(1))
            .post("v1/blocks/rollback")
            .await
            .unwrap();
        assert_eq!(block_info.header.height, Height(0));
        api.send(tx.clone()).await;
        sleep().await;

        let block_info: BlockWithTransactions = api
            .private("api/testkit")
            .query(&CreateBlock { tx_hashes: None })
            .post("v1/blocks/create")
            .await
            .unwrap();
        assert_eq!(block_info.header.height, Height(1));
        assert_eq!(block_info.transactions.len(), 1);
        assert_eq!(block_info.transactions[0].message(), &tx);
    }

    #[tokio::test]
    async fn create_block_with_empty_body() {
        let (api, local_set) = init_handler(Height(0)).await;
        local_set
            .run_until(test_create_block_with_empty_body(api))
            .await;
    }

    async fn test_create_block_with_specified_transactions(api: TestKitApi) {
        let tx_foo = timestamp("foo");
        let tx_bar = timestamp("bar");
        api.send(tx_foo.clone()).await;
        api.send(tx_bar.clone()).await;
        sleep().await;

        let body = CreateBlock {
            tx_hashes: Some(vec![tx_foo.object_hash()]),
        };
        let block_info: BlockWithTransactions = api
            .private("api/testkit")
            .query(&body)
            .post("v1/blocks/create")
            .await
            .unwrap();
        assert_eq!(block_info.header.height, Height(1));
        assert_eq!(block_info.transactions.len(), 1);
        assert_eq!(block_info.transactions[0].message(), &tx_foo);

        let body = CreateBlock {
            tx_hashes: Some(vec![tx_bar.object_hash()]),
        };
        let block_info: BlockWithTransactions = api
            .private("api/testkit")
            .query(&body)
            .post("v1/blocks/create")
            .await
            .unwrap();
        assert_eq!(block_info.header.height, Height(2));
        assert_eq!(block_info.transactions.len(), 1);
        assert_eq!(block_info.transactions[0].message(), &tx_bar);
    }

    #[tokio::test]
    async fn create_block_with_specified_transactions() {
        let (api, local_set) = init_handler(Height(0)).await;
        local_set
            .run_until(test_create_block_with_specified_transactions(api))
            .await;
    }

    async fn test_create_block_with_bogus_transaction(api: TestKitApi) {
        let body = CreateBlock {
            tx_hashes: Some(vec![Hash::zero()]),
        };
        let err = api
            .private("api/testkit")
            .query(&body)
            .post::<BlockWithTransactions>("v1/blocks/create")
            .await
            .unwrap_err();

        assert_eq!(err.http_code, api::HttpStatusCode::BAD_REQUEST);
        assert_eq!(err.body.title, "Creating block failed");
        assert_eq!(
            err.body.detail,
            format!("Transaction not in mempool: {}", Hash::zero())
        );
    }

    #[tokio::test]
    async fn create_block_with_bogus_transaction() {
        let (api, local_set) = init_handler(Height(0)).await;
        local_set
            .run_until(test_create_block_with_bogus_transaction(api))
            .await;
    }

    async fn test_rollback_normal(api: TestKitApi) {
        for i in 0..4 {
            let block: BlockWithTransactions = api
                .private("api/testkit")
                .query(&CreateBlock { tx_hashes: None })
                .post("v1/blocks/create")
                .await
                .unwrap();
            assert_eq!(block.height(), Height(i + 1));
        }

        // Test that requests with "overflowing" heights do nothing
        let block_info: BlockWithTransactions = api
            .private("api/testkit")
            .query(&Height(10))
            .post("v1/blocks/rollback")
            .await
            .unwrap();
        assert_eq!(block_info.header.height, Height(4));

        // Test idempotence of the rollback endpoint
        for _ in 0..2 {
            let block_info: BlockWithTransactions = api
                .private("api/testkit")
                .query(&Height(4))
                .post("v1/blocks/rollback")
                .await
                .unwrap();

            assert_eq!(block_info.header.height, Height(3));
        }

        // Test roll-back to the genesis block
        let block = api
            .private("api/testkit")
            .query(&Height(1))
            .post::<BlockWithTransactions>("v1/blocks/rollback")
            .await
            .unwrap();
        assert_eq!(block.header.height, Height(0));
    }

    #[tokio::test]
    async fn rollback_normal() {
        let (api, local_set) = init_handler(Height(0)).await;
        local_set.run_until(test_rollback_normal(api)).await;
    }

    async fn test_rollback_past_genesis(api: TestKitApi) {
        let err = api
            .private("api/testkit")
            .query(&Height(0))
            .post::<BlockWithTransactions>("v1/blocks/rollback")
            .await
            .unwrap_err();

        assert_eq!(err.http_code, api::HttpStatusCode::BAD_REQUEST);
        assert_eq!(err.body.title, "Cannot rollback past genesis block");
    }

    #[tokio::test]
    async fn rollback_past_genesis() {
        let (api, local_set) = init_handler(Height(4)).await;
        local_set.run_until(test_rollback_past_genesis(api)).await;
    }
}<|MERGE_RESOLUTION|>--- conflicted
+++ resolved
@@ -307,13 +307,7 @@
 
     /// Initializes testkit, passes it into a handler, and creates the specified number
     /// of empty blocks in the testkit blockchain.
-<<<<<<< HEAD
     async fn init_handler(height: Height) -> (TestKitApi, LocalSet) {
-        let service = SampleService;
-        let artifact = service.artifact_id();
-=======
-    fn init_handler(height: Height) -> TestKitApi {
->>>>>>> 0532a29c
         let mut testkit = TestKitBuilder::validator()
             .with(Spec::new(SampleService).with_instance(
                 TIMESTAMP_SERVICE_ID,
@@ -336,13 +330,8 @@
         delay_for(Duration::from_millis(20)).await;
     }
 
-<<<<<<< HEAD
-    async fn test_create_block_with_empty_body(api: TestKitApi) {
-=======
-    #[test]
-    fn test_status() {
-        let api = init_handler(Height(0));
-        let status: TestKitStatus = api.private("api/testkit").get("v1/status").unwrap();
+    async fn test_status(api: TestKitApi) {
+        let status: TestKitStatus = api.private("api/testkit").get("v1/status").await.unwrap();
         assert_eq!(status.height, Height(0));
         assert_eq!(status.nodes.len(), 1);
 
@@ -354,10 +343,13 @@
         );
     }
 
-    #[test]
-    fn test_create_block_with_empty_body() {
-        let api = init_handler(Height(0));
->>>>>>> 0532a29c
+    #[tokio::test]
+    async fn status() {
+        let (api, local_set) = init_handler(Height(0)).await;
+        local_set.run_until(test_status(api)).await;
+    }
+
+    async fn test_create_block_with_empty_body(api: TestKitApi) {
         let tx = timestamp("foo");
         api.send(tx.clone()).await;
         sleep().await;
