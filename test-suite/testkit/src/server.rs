// Copyright 2020 The Exonum Team
//
// Licensed under the Apache License, Version 2.0 (the "License");
// you may not use this file except in compliance with the License.
// You may obtain a copy of the License at
//
//   http://www.apache.org/licenses/LICENSE-2.0
//
// Unless required by applicable law or agreed to in writing, software
// distributed under the License is distributed on an "AS IS" BASIS,
// WITHOUT WARRANTIES OR CONDITIONS OF ANY KIND, either express or implied.
// See the License for the specific language governing permissions and
// limitations under the License.

use actix::prelude::*;
use exonum::{blockchain::ConsensusConfig, crypto::Hash, helpers::Height};
use exonum_api::{self as api, ApiAggregator, ApiBuilder};
use exonum_explorer::{BlockWithTransactions, BlockchainExplorer};
use futures::{sync::oneshot, Future};
use serde::{Deserialize, Serialize};

use std::thread::{self, JoinHandle};

use super::TestKit;

#[derive(Debug)]
pub struct TestKitActor(TestKit);

impl TestKitActor {
    pub(crate) fn spawn(mut testkit: TestKit) -> (ApiAggregator, JoinHandle<i32>) {
        let mut api_aggregator = testkit.update_aggregator();

        // Spawn the testkit actor on the new `actix` system.
        let (actor_tx, actor_rx) = oneshot::channel();
        let join_handle = thread::spawn(|| {
            let system = System::new("testkit");
            let testkit = Self(testkit).start();
            actor_tx.send(testkit).unwrap();
            system.run()
        });

        let testkit = actor_rx.wait().expect("Failed spawning testkit server");
        api_aggregator.insert("testkit", Self::api(testkit));
        (api_aggregator, join_handle)
    }

    fn api(addr: Addr<Self>) -> ApiBuilder {
        let mut builder = ApiBuilder::new();
        let api_scope = builder.private_scope();

        let addr_ = addr.clone();
        api_scope.endpoint("v1/status", move |()| {
            Box::new(addr_.send(GetStatus).then(flatten_err)) as api::FutureResult<_>
        });
        let addr_ = addr.clone();
        api_scope.endpoint_mut("v1/blocks/rollback", move |height| {
            Box::new(addr_.send(RollBack(height)).then(flatten_err)) as api::FutureResult<_>
        });
        let addr_ = addr.clone();
        api_scope.endpoint_mut("v1/blocks/create", move |query: CreateBlock| {
            Box::new(addr_.send(query).then(flatten_err)) as api::FutureResult<_>
        });
        builder
    }
}

impl Actor for TestKitActor {
    type Context = Context<Self>;
}

fn flatten_err<T>(res: Result<Result<T, api::Error>, MailboxError>) -> Result<T, api::Error> {
    match res {
        Ok(Ok(value)) => Ok(value),
        Ok(Err(e)) => Err(e),
        Err(e) => Err(api::Error::internal(e)),
    }
}

#[derive(Debug)]
struct GetStatus;

impl Message for GetStatus {
    type Result = api::Result<TestKitStatus>;
}

/// Testkit status, returned by the corresponding API endpoint.
#[derive(Debug, Serialize, Deserialize)]
pub struct TestKitStatus {
    /// Current blockchain height.
    pub height: Height,
    /// Currently active network configuration.
    pub configuration: ConsensusConfig,
}

impl Handler<GetStatus> for TestKitActor {
    type Result = api::Result<TestKitStatus>;

    fn handle(&mut self, _msg: GetStatus, _ctx: &mut Self::Context) -> Self::Result {
        Ok(TestKitStatus {
            height: self.0.height(),
            configuration: self.0.consensus_config(),
        })
    }
}

#[derive(Debug, Clone, Serialize, Deserialize)]
struct CreateBlock {
    #[serde(default)]
    tx_hashes: Option<Vec<Hash>>,
}

impl Message for CreateBlock {
    type Result = api::Result<BlockWithTransactions>;
}

impl Handler<CreateBlock> for TestKitActor {
    type Result = api::Result<BlockWithTransactions>;

    fn handle(&mut self, msg: CreateBlock, _ctx: &mut Self::Context) -> Self::Result {
        let block_info = if let Some(tx_hashes) = msg.tx_hashes {
            let maybe_missing_tx = tx_hashes.iter().find(|h| !self.0.is_tx_in_pool(h));
            if let Some(missing_tx) = maybe_missing_tx {
                return Err(api::Error::bad_request()
                    .title("Creating block failed")
                    .detail(format!(
                        "Transaction not in mempool: {}",
                        missing_tx.to_string()
                    )));
            }

            // NB: checkpoints must correspond 1-to-1 to blocks.
            self.0.checkpoint();
            self.0.create_block_with_tx_hashes(&tx_hashes)
        } else {
            self.0.checkpoint();
            self.0.create_block()
        };
        Ok(block_info)
    }
}

#[derive(Debug)]
struct RollBack(Height);

impl Message for RollBack {
    type Result = api::Result<Option<BlockWithTransactions>>;
}

impl Handler<RollBack> for TestKitActor {
    type Result = api::Result<Option<BlockWithTransactions>>;

    fn handle(&mut self, RollBack(height): RollBack, _ctx: &mut Self::Context) -> Self::Result {
        if height == Height(0) {
            return Err(api::Error::bad_request().title("Cannot rollback past genesis block"));
        }

        if self.0.height() >= height {
            let rollback_blocks = (self.0.height().0 - height.0 + 1) as usize;
            for _ in 0..rollback_blocks {
                self.0.rollback();
            }
        }

        let snapshot = self.0.snapshot();
        let explorer = BlockchainExplorer::new(snapshot.as_ref());
        Ok(explorer.block_with_txs(self.0.height()))
    }
}

#[cfg(test)]
mod tests {
    use exonum::{
        crypto::{gen_keypair, Hash},
        helpers::Height,
        messages::{AnyTx, Verified},
        runtime::{ExecutionContext, ExecutionError},
    };
    use exonum_derive::{exonum_interface, ServiceDispatcher, ServiceFactory};
    use exonum_explorer::BlockWithTransactions;
    use exonum_merkledb::ObjectHash;
<<<<<<< HEAD
    use exonum_rust_runtime::{Service, ServiceFactory};
=======
    use exonum_rust_runtime::{api, CallContext, Service, ServiceFactory};
    use pretty_assertions::assert_eq;
>>>>>>> d924bc29

    use std::time::Duration;

    use super::*;
    use crate::{TestKitApi, TestKitBuilder};

    const TIMESTAMP_SERVICE_ID: u32 = 2;
    const TIMESTAMP_SERVICE_NAME: &str = "sample";

    fn timestamp(s: &str) -> Verified<AnyTx> {
        gen_keypair().timestamp(TIMESTAMP_SERVICE_ID, s.to_owned())
    }

    #[derive(Debug, ServiceDispatcher, ServiceFactory)]
    #[service_factory(artifact_name = "sample-service")]
    #[service_dispatcher(implements("SampleInterface"))]
    struct SampleService;

    #[exonum_interface(auto_ids)]
    trait SampleInterface<Ctx> {
        type Output;
        fn timestamp(&self, ctx: Ctx, arg: String) -> Self::Output;
    }

    impl SampleInterface<ExecutionContext<'_>> for SampleService {
        type Output = Result<(), ExecutionError>;

        fn timestamp(&self, _ctx: ExecutionContext<'_>, _arg: String) -> Self::Output {
            Ok(())
        }
    }

    impl Service for SampleService {}

    /// Initializes testkit, passes it into a handler, and creates the specified number
    /// of empty blocks in the testkit blockchain.
    fn init_handler(height: Height) -> TestKitApi {
        let service = SampleService;
        let artifact = service.artifact_id();
        let mut testkit = TestKitBuilder::validator()
            .with_artifact(artifact.clone())
            .with_instance(
                artifact.into_default_instance(TIMESTAMP_SERVICE_ID, TIMESTAMP_SERVICE_NAME),
            )
            .with_rust_service(service)
            .create();
        testkit.create_blocks_until(height);
        // Process incoming events in background.
        let events = testkit.remove_events_stream();
        thread::spawn(|| events.wait().ok());

        let api_sender = testkit.api_sender.clone();
        let (aggregator, _) = TestKitActor::spawn(testkit);
        TestKitApi::from_raw_parts(aggregator, api_sender)
    }

    fn sleep() {
        thread::sleep(Duration::from_millis(20));
    }

    #[test]
    fn test_create_block_with_empty_body() {
        let api = init_handler(Height(0));
        let tx = timestamp("foo");
        api.send(tx.clone());
        sleep();

        // Test a bodiless request
        let block_info: BlockWithTransactions = api
            .private("api/testkit")
            .query(&CreateBlock { tx_hashes: None })
            .post("v1/blocks/create")
            .unwrap();

        assert_eq!(block_info.header.height, Height(1));
        assert_eq!(block_info.transactions.len(), 1);
        assert_eq!(block_info.transactions[0].content(), &tx);

        let block_info: BlockWithTransactions = api
            .private("api/testkit")
            .query(&Height(1))
            .post("v1/blocks/rollback")
            .unwrap();
        assert_eq!(block_info.header.height, Height(0));
        api.send(tx.clone());
        sleep();

        let block_info: BlockWithTransactions = api
            .private("api/testkit")
            .query(&CreateBlock { tx_hashes: None })
            .post("v1/blocks/create")
            .unwrap();
        assert_eq!(block_info.header.height, Height(1));
        assert_eq!(block_info.transactions.len(), 1);
        assert_eq!(block_info.transactions[0].content(), &tx);
    }

    #[test]
    fn test_create_block_with_specified_transactions() {
        let api = init_handler(Height(0));
        let tx_foo = timestamp("foo");
        let tx_bar = timestamp("bar");
        api.send(tx_foo.clone());
        api.send(tx_bar.clone());
        sleep();

        let body = CreateBlock {
            tx_hashes: Some(vec![tx_foo.object_hash()]),
        };
        let block_info: BlockWithTransactions = api
            .private("api/testkit")
            .query(&body)
            .post("v1/blocks/create")
            .unwrap();
        assert_eq!(block_info.header.height, Height(1));
        assert_eq!(block_info.transactions.len(), 1);
        assert_eq!(block_info.transactions[0].content(), &tx_foo);

        let body = CreateBlock {
            tx_hashes: Some(vec![tx_bar.object_hash()]),
        };
        let block_info: BlockWithTransactions = api
            .private("api/testkit")
            .query(&body)
            .post("v1/blocks/create")
            .unwrap();
        assert_eq!(block_info.header.height, Height(2));
        assert_eq!(block_info.transactions.len(), 1);
        assert_eq!(block_info.transactions[0].content(), &tx_bar);
    }

    #[test]
    fn test_create_block_with_bogus_transaction() {
        let api = init_handler(Height(0));

        let body = CreateBlock {
            tx_hashes: Some(vec![Hash::zero()]),
        };
        let err = api
            .private("api/testkit")
            .query(&body)
            .post::<BlockWithTransactions>("v1/blocks/create")
            .unwrap_err();

        assert_eq!(err.http_code, api::HttpStatusCode::BAD_REQUEST);
        assert_eq!(err.body.title, "Creating block failed");
        assert_eq!(
            err.body.detail,
            format!("Transaction not in mempool: {}", Hash::zero())
        );
    }

    #[test]
    fn test_rollback_normal() {
        let api = init_handler(Height(0));

        for i in 0..4 {
            let block: BlockWithTransactions = api
                .private("api/testkit")
                .query(&CreateBlock { tx_hashes: None })
                .post("v1/blocks/create")
                .unwrap();
            assert_eq!(block.height(), Height(i + 1));
        }

        // Test that requests with "overflowing" heights do nothing
        let block_info: BlockWithTransactions = api
            .private("api/testkit")
            .query(&Height(10))
            .post("v1/blocks/rollback")
            .unwrap();
        assert_eq!(block_info.header.height, Height(4));

        // Test idempotence of the rollback endpoint
        for _ in 0..2 {
            let block_info: BlockWithTransactions = api
                .private("api/testkit")
                .query(&Height(4))
                .post("v1/blocks/rollback")
                .unwrap();

            assert_eq!(block_info.header.height, Height(3));
        }

        // Test roll-back to the genesis block
        let block = api
            .private("api/testkit")
            .query(&Height(1))
            .post::<BlockWithTransactions>("v1/blocks/rollback")
            .unwrap();
        assert_eq!(block.header.height, Height(0));
    }

    #[test]
    fn test_rollback_past_genesis() {
        let api = init_handler(Height(4));
        let err = api
            .private("api/testkit")
            .query(&Height(0))
            .post::<BlockWithTransactions>("v1/blocks/rollback")
            .unwrap_err();

        assert_eq!(err.http_code, api::HttpStatusCode::BAD_REQUEST);
        assert_eq!(err.body.title, "Cannot rollback past genesis block");
    }
}<|MERGE_RESOLUTION|>--- conflicted
+++ resolved
@@ -178,12 +178,8 @@
     use exonum_derive::{exonum_interface, ServiceDispatcher, ServiceFactory};
     use exonum_explorer::BlockWithTransactions;
     use exonum_merkledb::ObjectHash;
-<<<<<<< HEAD
-    use exonum_rust_runtime::{Service, ServiceFactory};
-=======
-    use exonum_rust_runtime::{api, CallContext, Service, ServiceFactory};
+    use exonum_rust_runtime::{api, Service, ServiceFactory};
     use pretty_assertions::assert_eq;
->>>>>>> d924bc29
 
     use std::time::Duration;
 
