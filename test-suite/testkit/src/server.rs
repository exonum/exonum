// Copyright 2020 The Exonum Team
//
// Licensed under the Apache License, Version 2.0 (the "License");
// you may not use this file except in compliance with the License.
// You may obtain a copy of the License at
//
//   http://www.apache.org/licenses/LICENSE-2.0
//
// Unless required by applicable law or agreed to in writing, software
// distributed under the License is distributed on an "AS IS" BASIS,
// WITHOUT WARRANTIES OR CONDITIONS OF ANY KIND, either express or implied.
// See the License for the specific language governing permissions and
// limitations under the License.

use actix::prelude::*;
<<<<<<< HEAD
use exonum::{
    api::{self, ApiAggregator, ApiBuilder, ApiFutureResult as FutureResult},
    blockchain::ConsensusConfig,
    crypto::Hash,
    helpers::Height,
};
=======
use exonum::{blockchain::ConsensusConfig, crypto::Hash, helpers::Height};
use exonum_api::{self as api, ApiAggregator, ApiBuilder, FutureResult};
>>>>>>> 236d7f89
use exonum_explorer::{BlockWithTransactions, BlockchainExplorer};
use futures::{sync::oneshot, Future};
use serde::{Deserialize, Serialize};

use std::thread::{self, JoinHandle};

use super::TestKit;

#[derive(Debug)]
pub struct TestKitActor(TestKit);

impl TestKitActor {
    pub(crate) fn spawn(mut testkit: TestKit) -> (ApiAggregator, JoinHandle<i32>) {
        let mut api_aggregator = testkit.update_aggregator();

        // Spawn the testkit actor on the new `actix` system.
        let (actor_tx, actor_rx) = oneshot::channel();
        let join_handle = thread::spawn(|| {
            let system = System::new("testkit");
            let testkit = Self(testkit).start();
            actor_tx.send(testkit).unwrap();
            system.run()
        });

        let testkit = actor_rx.wait().expect("Failed spawning testkit server");
        api_aggregator.insert("testkit", Self::api(testkit));
        (api_aggregator, join_handle)
    }

    fn api(addr: Addr<Self>) -> ApiBuilder {
        let mut builder = ApiBuilder::new();
        let api_scope = builder.private_scope();

        let addr_ = addr.clone();
        api_scope.endpoint("v1/status", move |()| {
            Box::new(addr_.send(GetStatus).then(flatten_err)) as FutureResult<_>
        });
        let addr_ = addr.clone();
        api_scope.endpoint_mut("v1/blocks/rollback", move |height| {
            Box::new(addr_.send(RollBack(height)).then(flatten_err)) as FutureResult<_>
        });
        let addr_ = addr.clone();
        api_scope.endpoint_mut("v1/blocks/create", move |query: CreateBlock| {
            Box::new(addr_.send(query).then(flatten_err)) as FutureResult<_>
        });
        builder
    }
}

impl Actor for TestKitActor {
    type Context = Context<Self>;
}

fn flatten_err<T>(res: Result<Result<T, api::ApiError>, MailboxError>) -> Result<T, api::ApiError> {
    match res {
        Ok(Ok(value)) => Ok(value),
        Ok(Err(e)) => Err(e),
        Err(e) => Err(
            api::ApiError::new(api::HttpStatusCode::INTERNAL_SERVER_ERROR).detail(e.to_string()),
        ),
    }
}

#[derive(Debug)]
struct GetStatus;

impl Message for GetStatus {
    type Result = api::ApiResult<TestKitStatus>;
}

/// Testkit status, returned by the corresponding API endpoint.
#[derive(Debug, Serialize, Deserialize)]
pub struct TestKitStatus {
    /// Current blockchain height.
    pub height: Height,
    /// Currently active network configuration.
    pub configuration: ConsensusConfig,
}

impl Handler<GetStatus> for TestKitActor {
    type Result = api::ApiResult<TestKitStatus>;

    fn handle(&mut self, _msg: GetStatus, _ctx: &mut Self::Context) -> Self::Result {
        Ok(TestKitStatus {
            height: self.0.height(),
            configuration: self.0.consensus_config(),
        })
    }
}

#[derive(Debug, Clone, Serialize, Deserialize)]
struct CreateBlock {
    #[serde(default)]
    tx_hashes: Option<Vec<Hash>>,
}

impl Message for CreateBlock {
    type Result = api::ApiResult<BlockWithTransactions>;
}

impl Handler<CreateBlock> for TestKitActor {
    type Result = api::ApiResult<BlockWithTransactions>;

    fn handle(&mut self, msg: CreateBlock, _ctx: &mut Self::Context) -> Self::Result {
        let block_info = if let Some(tx_hashes) = msg.tx_hashes {
            let maybe_missing_tx = tx_hashes.iter().find(|h| !self.0.is_tx_in_pool(h));
            if let Some(missing_tx) = maybe_missing_tx {
                return Err(api::ApiError::new(api::HttpStatusCode::BAD_REQUEST)
                    .title("CreateBlock handler failed.")
                    .detail(format!(
                        "Transaction not in mempool: {}",
                        missing_tx.to_string()
                    )));
            }

            // NB: checkpoints must correspond 1-to-1 to blocks.
            self.0.checkpoint();
            self.0.create_block_with_tx_hashes(&tx_hashes)
        } else {
            self.0.checkpoint();
            self.0.create_block()
        };
        Ok(block_info)
    }
}

#[derive(Debug)]
struct RollBack(Height);

impl Message for RollBack {
    type Result = api::ApiResult<Option<BlockWithTransactions>>;
}

impl Handler<RollBack> for TestKitActor {
    type Result = api::ApiResult<Option<BlockWithTransactions>>;

    fn handle(&mut self, RollBack(height): RollBack, _ctx: &mut Self::Context) -> Self::Result {
        if height == Height(0) {
            return Err(api::ApiError::new(api::HttpStatusCode::BAD_REQUEST)
                .title("RollBack handler failed.")
                .detail("Cannot rollback past genesis block"));
        }

        if self.0.height() >= height {
            let rollback_blocks = (self.0.height().0 - height.0 + 1) as usize;
            for _ in 0..rollback_blocks {
                self.0.rollback();
            }
        }

        let snapshot = self.0.snapshot();
        let explorer = BlockchainExplorer::new(snapshot.as_ref());
        Ok(explorer.block_with_txs(self.0.height()))
    }
}

#[cfg(test)]
mod tests {
    use exonum::{
        crypto::{gen_keypair, Hash},
        helpers::Height,
        messages::{AnyTx, Verified},
        runtime::ExecutionError,
    };
    use exonum_api as api;
    use exonum_derive::{exonum_interface, ServiceDispatcher, ServiceFactory};
    use exonum_explorer::BlockWithTransactions;
    use exonum_merkledb::ObjectHash;
    use exonum_rust_runtime::{CallContext, Service, ServiceFactory};
    use pretty_assertions::assert_eq;

    use std::time::Duration;

    use super::*;
    use crate::{TestKitApi, TestKitBuilder};

    const TIMESTAMP_SERVICE_ID: u32 = 2;
    const TIMESTAMP_SERVICE_NAME: &str = "sample";

    fn timestamp(s: &str) -> Verified<AnyTx> {
        gen_keypair().timestamp(TIMESTAMP_SERVICE_ID, s.to_owned())
    }

    #[derive(Debug, ServiceDispatcher, ServiceFactory)]
    #[service_factory(artifact_name = "sample-service")]
    #[service_dispatcher(implements("SampleInterface"))]
    struct SampleService;

    #[exonum_interface(auto_ids)]
    trait SampleInterface<Ctx> {
        type Output;
        fn timestamp(&self, ctx: Ctx, arg: String) -> Self::Output;
    }

    impl SampleInterface<CallContext<'_>> for SampleService {
        type Output = Result<(), ExecutionError>;

        fn timestamp(&self, _ctx: CallContext<'_>, _arg: String) -> Self::Output {
            Ok(())
        }
    }

    impl Service for SampleService {}

    /// Initializes testkit, passes it into a handler, and creates the specified number
    /// of empty blocks in the testkit blockchain.
    fn init_handler(height: Height) -> TestKitApi {
        let service = SampleService;
        let artifact = service.artifact_id();
        let mut testkit = TestKitBuilder::validator()
            .with_artifact(artifact.clone())
            .with_instance(
                artifact.into_default_instance(TIMESTAMP_SERVICE_ID, TIMESTAMP_SERVICE_NAME),
            )
            .with_rust_service(service)
            .create();
        testkit.create_blocks_until(height);
        // Process incoming events in background.
        let events = testkit.remove_events_stream();
        thread::spawn(|| events.wait().ok());

        let api_sender = testkit.api_sender.clone();
        let (aggregator, _) = TestKitActor::spawn(testkit);
        TestKitApi::from_raw_parts(aggregator, api_sender)
    }

    fn sleep() {
        thread::sleep(Duration::from_millis(20));
    }

    #[test]
    fn test_create_block_with_empty_body() {
        let api = init_handler(Height(0));
        let tx = timestamp("foo");
        api.send(tx.clone());
        sleep();

        // Test a bodiless request
        let block_info: BlockWithTransactions = api
            .private("api/testkit")
            .query(&CreateBlock { tx_hashes: None })
            .post("v1/blocks/create")
            .unwrap();

        assert_eq!(block_info.header.height, Height(1));
        assert_eq!(block_info.transactions.len(), 1);
        assert_eq!(block_info.transactions[0].content(), &tx);

        let block_info: BlockWithTransactions = api
            .private("api/testkit")
            .query(&Height(1))
            .post("v1/blocks/rollback")
            .unwrap();
        assert_eq!(block_info.header.height, Height(0));
        api.send(tx.clone());
        sleep();

        let block_info: BlockWithTransactions = api
            .private("api/testkit")
            .query(&CreateBlock { tx_hashes: None })
            .post("v1/blocks/create")
            .unwrap();
        assert_eq!(block_info.header.height, Height(1));
        assert_eq!(block_info.transactions.len(), 1);
        assert_eq!(block_info.transactions[0].content(), &tx);
    }

    #[test]
    fn test_create_block_with_specified_transactions() {
        let api = init_handler(Height(0));
        let tx_foo = timestamp("foo");
        let tx_bar = timestamp("bar");
        api.send(tx_foo.clone());
        api.send(tx_bar.clone());
        sleep();

        let body = CreateBlock {
            tx_hashes: Some(vec![tx_foo.object_hash()]),
        };
        let block_info: BlockWithTransactions = api
            .private("api/testkit")
            .query(&body)
            .post("v1/blocks/create")
            .unwrap();
        assert_eq!(block_info.header.height, Height(1));
        assert_eq!(block_info.transactions.len(), 1);
        assert_eq!(block_info.transactions[0].content(), &tx_foo);

        let body = CreateBlock {
            tx_hashes: Some(vec![tx_bar.object_hash()]),
        };
        let block_info: BlockWithTransactions = api
            .private("api/testkit")
            .query(&body)
            .post("v1/blocks/create")
            .unwrap();
        assert_eq!(block_info.header.height, Height(2));
        assert_eq!(block_info.transactions.len(), 1);
        assert_eq!(block_info.transactions[0].content(), &tx_bar);
    }

    #[test]
    fn test_create_block_with_bogus_transaction() {
        let api = init_handler(Height(0));

        let body = CreateBlock {
            tx_hashes: Some(vec![Hash::zero()]),
        };
        let err = api
            .private("api/testkit")
            .query(&body)
            .post::<BlockWithTransactions>("v1/blocks/create")
            .unwrap_err();

        let expected_err = api::ApiError::new(api::HttpStatusCode::BAD_REQUEST)
            .title("CreateBlock handler failed.")
            .detail(format!("Transaction not in mempool: {}", Hash::zero()));

        assert_eq!(err, expected_err);
    }

    #[test]
    fn test_rollback_normal() {
        let api = init_handler(Height(0));

        for i in 0..4 {
            let block: BlockWithTransactions = api
                .private("api/testkit")
                .query(&CreateBlock { tx_hashes: None })
                .post("v1/blocks/create")
                .unwrap();
            assert_eq!(block.height(), Height(i + 1));
        }

        // Test that requests with "overflowing" heights do nothing
        let block_info: BlockWithTransactions = api
            .private("api/testkit")
            .query(&Height(10))
            .post("v1/blocks/rollback")
            .unwrap();
        assert_eq!(block_info.header.height, Height(4));

        // Test idempotence of the rollback endpoint
        for _ in 0..2 {
            let block_info: BlockWithTransactions = api
                .private("api/testkit")
                .query(&Height(4))
                .post("v1/blocks/rollback")
                .unwrap();

            assert_eq!(block_info.header.height, Height(3));
        }

        // Test roll-back to the genesis block
        let block = api
            .private("api/testkit")
            .query(&Height(1))
            .post::<BlockWithTransactions>("v1/blocks/rollback")
            .unwrap();
        assert_eq!(block.header.height, Height(0));
    }

    #[test]
    fn test_rollback_past_genesis() {
        let api = init_handler(Height(4));
        let err = api
            .private("api/testkit")
            .query(&Height(0))
            .post::<BlockWithTransactions>("v1/blocks/rollback")
            .unwrap_err();

        let expected_err = api::ApiError::new(api::HttpStatusCode::BAD_REQUEST)
            .title("RollBack handler failed.")
            .detail("Cannot rollback past genesis block");

        assert_eq!(err, expected_err);
    }
}<|MERGE_RESOLUTION|>--- conflicted
+++ resolved
@@ -13,17 +13,8 @@
 // limitations under the License.
 
 use actix::prelude::*;
-<<<<<<< HEAD
-use exonum::{
-    api::{self, ApiAggregator, ApiBuilder, ApiFutureResult as FutureResult},
-    blockchain::ConsensusConfig,
-    crypto::Hash,
-    helpers::Height,
-};
-=======
 use exonum::{blockchain::ConsensusConfig, crypto::Hash, helpers::Height};
 use exonum_api::{self as api, ApiAggregator, ApiBuilder, FutureResult};
->>>>>>> 236d7f89
 use exonum_explorer::{BlockWithTransactions, BlockchainExplorer};
 use futures::{sync::oneshot, Future};
 use serde::{Deserialize, Serialize};
