// Copyright 2020 The Exonum Team
//
// Licensed under the Apache License, Version 2.0 (the "License");
// you may not use this file except in compliance with the License.
// You may obtain a copy of the License at
//
//   http://www.apache.org/licenses/LICENSE-2.0
//
// Unless required by applicable law or agreed to in writing, software
// distributed under the License is distributed on an "AS IS" BASIS,
// WITHOUT WARRANTIES OR CONDITIONS OF ANY KIND, either express or implied.
// See the License for the specific language governing permissions and
// limitations under the License.

//! Testing framework for data migrations.
//!
//! This module allows to test data migration scripts in isolation, without involving actual
//! migration workflow for service instances or `TestKit` in general.
//!
//! The core type in this module is [`MigrationTest`]; see its docs for examples of usage.
//!
//! [`MigrationTest`]: struct.MigrationTest.html

use exonum::{
    merkledb::{
        access::Prefixed,
        migration::{
            flush_migration, AbortMigration, Migration, MigrationError as DbMigrationError,
            MigrationHelper,
        },
        Database, Fork, Snapshot, TemporaryDB,
    },
    runtime::{
        migrations::{MigrateData, MigrationContext, MigrationError, MigrationScript},
        versioning::Version,
        InstanceSpec,
    },
};
use exonum_rust_runtime::ServiceFactory;

use std::{
    iter,
    sync::{Arc, Mutex},
};

/// Status of a migration script execution.
#[derive(Debug, Clone, PartialEq)]
pub enum ScriptStatus {
    /// The script has successfully completed and the migration data was flushed.
    Ok,
    /// The script was aborted as per abort policy used.
    Aborted,
}

/// Helper for migration testing.
///
/// The helper implements the following workflow:
///
/// 1. Prepare test data to be migrated using [`setup`](#method.setup).
/// 2. Execute one or more migration scripts using [`execute_script`](#method.execute_script)
///   or [`migrate`](#method.migrate).
/// 3. Check that the migrated data is valid using the [`end_snapshot`](#method.end_snapshot)
///   of the database and, possible, the [snapshot before migration](#method.start_snapshot).
///
/// # Examples
///
/// Testing a single migration script:
///
/// ```
/// # use exonum_derive::*;
/// # use exonum::runtime::{
/// #     migrations::{MigrationContext, MigrationError}, versioning::Version,
/// # };
/// use exonum::merkledb::access::AccessExt;
/// # use exonum_rust_runtime::Service;
/// use exonum_testkit::migrations::{MigrationTest, ScriptExt};
///
/// fn script_under_test(ctx: &mut MigrationContext) -> Result<(), MigrationError> {
///     let old_data = ctx.helper.old_data();
///     let old_value = old_data.get_entry::<_, u32>("entry").get().unwrap_or(0);
///     let new_data = ctx.helper.new_data();
///     new_data.get_proof_entry("entry").set(old_value + 1);
///     Ok(())
/// }
///
/// /// Service under test.
/// #[derive(Debug, ServiceDispatcher, ServiceFactory)]
/// #[service_factory(artifact_name = "test-service")]
/// pub struct ServiceUnderTest;
///
/// impl Service for ServiceUnderTest {}
///
/// let mut test = MigrationTest::new(ServiceUnderTest, Version::new(0, 1, 0));
/// let snapshot = test
///     .setup(|access| {
///         // Setup data for the test, for example, create the old service schema
///         // and add test data into it.
///         access.get_entry("entry").set(1_u32);
///     })
///     .execute_script(script_under_test.with_end_version("0.2.0"))
///     .end_snapshot();
/// // Check the data in the snapshot after the script is executed.
/// let value = snapshot.get_proof_entry::<_, u32>("entry").get();
/// assert_eq!(value, Some(2));
/// ```
///
/// Testing fault tolerance of a script:
///
/// ```
/// # use exonum_derive::*;
/// # use exonum::runtime::{
/// #     migrations::{MigrationContext, MigrationError}, versioning::Version,
/// # };
/// use exonum::merkledb::access::AccessExt;
/// # use exonum_rust_runtime::Service;
/// use exonum_testkit::migrations::{AbortPolicy, MigrationTest, ScriptExt};
///
/// fn script_with_merges(ctx: &mut MigrationContext) -> Result<(), MigrationError> {
///     let new_data = ctx.helper.new_data();
///     let mut counter = new_data.get_entry::<_, u32>("counter").get().unwrap_or(0);
///     while counter < 5 {
///         counter += 1;
///         ctx.helper.new_data().get_entry("counter").set(counter);
///         ctx.helper.merge()?;
///     }
///     Ok(())
/// }
/// # #[derive(Debug, ServiceDispatcher, ServiceFactory)]
/// # #[service_factory(artifact_name = "test-service")]
/// # pub struct ServiceUnderTest;
/// # impl Service for ServiceUnderTest {}
///
/// let mut test = MigrationTest::new(ServiceUnderTest, Version::new(0, 1, 0));
/// let end_snapshot = test
///     .execute_until_flush(
///         || script_with_merges.with_end_version("0.2.0"),
///         AbortPolicy::abort_repeatedly(),
///     )
///     .end_snapshot();
/// // The counter value should be set to 5.
/// let counter = end_snapshot.get_entry::<_, u32>("counter").get();
/// assert_eq!(counter, Some(5));
/// ```
///
/// Testing that a script makes progress (this one doesn't):
///
/// ```should_panic
/// # use exonum_derive::*;
/// # use exonum::runtime::{
/// #     migrations::{MigrationContext, MigrationError}, versioning::Version,
/// # };
/// # use exonum::merkledb::access::AccessExt;
/// # use exonum_rust_runtime::Service;
/// # use exonum_testkit::migrations::{AbortPolicy, MigrationTest, ScriptExt};
/// fn infinite_script(ctx: &mut MigrationContext) -> Result<(), MigrationError> {
///     for counter in 0_u32..5 {
///         ctx.helper.new_data().get_entry("counter").set(counter);
///         ctx.helper.merge()?;
///     }
///     // To get here, the script requires 5 successive database merges to succeed.
///     Ok(())
/// }
/// # #[derive(Debug, ServiceDispatcher, ServiceFactory)]
/// # #[service_factory(artifact_name = "test-service")]
/// # pub struct ServiceUnderTest;
/// # impl Service for ServiceUnderTest {}
///
/// let mut test = MigrationTest::new(ServiceUnderTest, Version::new(0, 1, 0));
/// test.execute_until_flush(
///     || infinite_script.with_end_version("0.2.0"),
///     // This policy does not generate 5 successful merges in a row, so the script
///     // doesn't make any progress. Due to `limit_merges`, the test will panic
///     // rather than hang up.
///     AbortPolicy::abort_repeatedly().limit_merges(100),
/// );
/// ```
#[derive(Debug)]
pub struct MigrationTest<S> {
    db: Arc<dyn Database>,
    service_factory: S,
    data_version: Version,
    start_snapshot: Option<Box<dyn Snapshot>>,
    end_snapshot: Option<Box<dyn Snapshot>>,
}

impl<S> MigrationTest<S>
where
    S: ServiceFactory,
{
    const SERVICE_NAME: &'static str = "test";

    /// Initializes a test with the given start version of the artifact.
    pub fn new(service_factory: S, start_version: Version) -> Self {
        Self {
            db: Arc::new(TemporaryDB::new()),
            service_factory,
            data_version: start_version,
            start_snapshot: None,
            end_snapshot: None,
        }
    }

    /// Sets up initial data for the service before the migration.
    pub fn setup<F>(&mut self, setup: F) -> &mut Self
    where
        F: FnOnce(Prefixed<'static, &Fork>),
    {
        let fork = self.db.fork();
        let access = Prefixed::new(Self::SERVICE_NAME, &fork);
        setup(access);
        self.db.merge(fork.into_patch()).unwrap();
        self
    }

    /// Gets the snapshot before the migration scripts are run.
    pub fn start_snapshot(&self) -> Prefixed<'static, &dyn Snapshot> {
        let snapshot = self
            .start_snapshot
            .as_ref()
            .expect("Cannot take snapshot before `migrate` method is called");
        Prefixed::new(Self::SERVICE_NAME, snapshot)
    }

    /// Gets the migrated data. This method is useful to inspect migration state after
    /// script abortion. Once the migration is flushed, the migrated data is erased.
    pub fn migration_data(&self) -> Migration<'static, &dyn Snapshot> {
        let snapshot = self
            .end_snapshot
            .as_ref()
            .expect("Cannot take snapshot before `migrate` method is called");
        Migration::new(Self::SERVICE_NAME, snapshot)
    }

    /// Gets the snapshot at the end of the migration. If the latest migration script execution
    /// was aborted, this method will provide access to old data since the migration is not
    /// flushed in this case.
    pub fn end_snapshot(&self) -> Prefixed<'static, &dyn Snapshot> {
        let snapshot = self
            .end_snapshot
            .as_ref()
            .expect("Cannot take snapshot before `migrate` method is called");
        Prefixed::new(Self::SERVICE_NAME, snapshot)
    }

    /// Executes a single migration script.
    pub fn execute_script(&mut self, script: MigrationScript) -> &mut Self {
        self.start_snapshot = Some(self.db.snapshot());
        self.do_execute_script(script, ());
        self.end_snapshot = Some(self.db.snapshot());
        self
    }

    /// Executes a migration script with the specified abort policy. Each time the script merges
    /// changes to the database, the policy will be queried whether to proceed or emulate script
    /// abort.
    ///
    /// # Return Value
    ///
    /// Returns status of the script indicating whether it completed successfully or was aborted.
    pub fn execute_script_with_aborts(
        &mut self,
        script: MigrationScript,
        abort_handle: impl AbortMigration + 'static,
    ) -> ScriptStatus {
        self.start_snapshot = Some(self.db.snapshot());
        let status = self.do_execute_script(script, abort_handle);
        self.end_snapshot = Some(self.db.snapshot());
        status
    }

    /// Repeatedly executes a migration script with the provided abort policy until the script
    /// is completed (i.e., returns `Ok(_)`). The migration is flushed after this method returns.
    ///
    /// The policy should be configured in such a way that it eventually progresses
    /// the script. A policy that aborts the script every time will lead to a hang-up
    /// if the script has at least one merge. [`AbortPolicy`] automatically
    /// satisfies this requirement; after each abort, it allows at least one merge.
    ///
    /// [`AbortPolicy`]: struct.AbortPolicy.html
    pub fn execute_until_flush<F, T>(&mut self, mut script_fn: F, aborts: T) -> &mut Self
    where
        F: FnMut() -> MigrationScript,
        T: AbortMigration + Send + Sync + 'static,
    {
        #[derive(Debug)]
        struct Shared<U>(Arc<U>);

        impl<U> Clone for Shared<U> {
            fn clone(&self) -> Self {
                Shared(Arc::clone(&self.0))
            }
        }

        impl<U> AbortMigration for Shared<U>
        where
            U: AbortMigration + Send + Sync,
        {
            fn is_aborted(&self) -> bool {
                self.0.is_aborted()
            }
        }

        let abort_handle = Shared(Arc::new(aborts));
        loop {
            let script = script_fn();
            let res = self.execute_script_with_aborts(script, abort_handle.clone());
            if res == ScriptStatus::Ok {
                break;
            }
        }
        self
    }

<<<<<<< HEAD
    fn do_execute_script(
        &mut self,
        script: MigrationScript,
        abort_handle: impl AbortMigration + 'static,
    ) -> ScriptStatus {
        let instance_spec = InstanceSpec {
            id: 100,
            name: Self::SERVICE_NAME.to_owned(),
            artifact: self.service_factory.artifact_id(),
        };
=======
    fn do_execute_script(&mut self, script: MigrationScript) {
        let instance_spec = InstanceSpec::from_raw_parts(
            100,
            Self::SERVICE_NAME.to_owned(),
            self.service_factory.artifact_id(),
        );
>>>>>>> eeae256f

        let mut context = MigrationContext::new(
            MigrationHelper::new(Arc::clone(&self.db), Self::SERVICE_NAME),
            instance_spec,
<<<<<<< HEAD
            data_version: self.data_version.clone(),
        };
        context.helper.set_abort_handle(abort_handle);
=======
            self.data_version.clone(),
        );
>>>>>>> eeae256f
        let end_version = script.end_version().to_owned();

        match script.execute(&mut context) {
            Ok(()) => {
                // The fork in `MigrationHelper` may contain unmerged changes. We want to merge them,
                // but we need to swap the abort handle first (since the old one may lead to `finish`
                // failing).
                context.helper.set_abort_handle(());
                context.helper.finish().unwrap();

                let mut fork = self.db.fork();
                flush_migration(&mut fork, Self::SERVICE_NAME);
                self.db.merge(fork.into_patch()).unwrap();
                self.data_version = end_version;
                ScriptStatus::Ok
            }
            Err(MigrationError::Custom(err)) => {
                panic!("Script has generated a user-defined error: {}", err)
            }
            Err(MigrationError::Helper(DbMigrationError::Merge(err))) => {
                panic!("MerkleDB error during migration script execution: {}", err)
            }
            Err(MigrationError::Helper(DbMigrationError::Aborted)) => {
                // We've successfully emulated script abortion!
                ScriptStatus::Aborted
            }
        }
    }
}

impl<S> MigrationTest<S>
where
    S: ServiceFactory + MigrateData,
{
    /// Performs the migration based on the `MigrateData` implementation.
    pub fn migrate(&mut self) -> &mut Self {
        let scripts = self
            .service_factory
            .migration_scripts(&self.data_version)
            .expect("Failed to extract migration scripts");

        self.start_snapshot = Some(self.db.snapshot());
        for script in scripts {
            self.do_execute_script(script, ());
        }
        self.end_snapshot = Some(self.db.snapshot());
        self
    }
}

/// Abort policy based on an iterator yielding responses to the question whether to abort
/// the migration script when it merges data to the database.
///
/// After each "yes" answer (i.e., script abort) the policy will return "no" to the following
/// question without querying the iterator. This ensures that using `AbortPolicy` in the
/// [`execute_until_flush`] method will eventually complete the script (unless the script logic
/// itself is faulty).
///
/// [`execute_until_flush`]: struct.MigrationTest.html#method.execute_until_flush
#[derive(Debug)]
pub struct AbortPolicy<I> {
    // `Mutex` is used to make the type `Send` / `Sync`.
    inner: Mutex<AbortPolicyInner<I>>,
}

impl<I> AbortPolicy<I>
where
    I: Iterator<Item = bool>,
{
    /// Creates a new policy around the provided iterator. The iterator may be finite; once
    /// it runs out of items, the answer to the question whether to abort the script will always
    /// be "no".
    pub fn new(iter: I) -> Self {
        let inner = AbortPolicyInner {
            iter,
            was_aborted_on_prev_iteration: false,
            merge_count: 0,
            max_merges: None,
        };

        Self {
            inner: Mutex::new(inner),
        }
    }

    /// Limits the maximum number of merges that the policy will execute. If this number is exceeded,
    /// the `AbortPolicy` will panic.
    ///
    /// Limiting the number of merges is useful to test that a migration script does not hang up
    /// with an "unfriendly" abort schedule.
    pub fn limit_merges(mut self, max_merges: usize) -> Self {
        let lock = self
            .inner
            .get_mut()
            .expect("Cannot lock `AbortPolicy` mutex");
        lock.max_merges = Some(max_merges);
        self
    }
}

impl AbortPolicy<iter::Repeat<bool>> {
    /// Creates a policy which aborts the script every other time. This ensures that the script
    /// makes progress, but tests its failure tolerance in "unfriendly" conditions.
    pub fn abort_repeatedly() -> Self {
        Self::new(iter::repeat(true))
    }
}

impl<I> AbortMigration for AbortPolicy<I>
where
    I: Iterator<Item = bool> + Send,
{
    fn is_aborted(&self) -> bool {
        let mut lock = self.inner.lock().expect("Cannot lock `AbortPolicy` mutex");
        lock.should_abort()
    }
}

#[derive(Debug)]
struct AbortPolicyInner<I> {
    iter: I,
    was_aborted_on_prev_iteration: bool,
    merge_count: usize,
    max_merges: Option<usize>,
}

impl<I: Iterator<Item = bool>> AbortPolicyInner<I> {
    fn should_abort(&mut self) -> bool {
        let should_abort = if self.was_aborted_on_prev_iteration {
            self.was_aborted_on_prev_iteration = false;
            false
        } else {
            let next_value = self.iter.next().unwrap_or(false);
            self.was_aborted_on_prev_iteration = next_value;
            next_value
        };

        if !should_abort {
            self.merge_count += 1;
            if let Some(max_merges) = self.max_merges {
                assert!(
                    self.merge_count <= max_merges,
                    "Migration script has not terminated after {} merges",
                    max_merges
                );
            }
        }
        should_abort
    }
}

/// Extension trait to build `MigrationScript`s easily.
///
/// # Examples
///
/// ```
/// # use exonum::runtime::migrations::{MigrationContext, MigrationError, MigrationScript};
/// # use exonum_derive::*;
/// use exonum_testkit::migrations::ScriptExt as _;
///
/// fn some_script(ctx: &mut MigrationContext) -> Result<(), MigrationError> {
///     // business logic skipped
/// #   Ok(())
/// }
///
/// let script: MigrationScript = some_script.with_end_version("0.2.0");
/// ```
pub trait ScriptExt {
    /// Converts a function to a migration script.
    fn with_end_version(self, version: &str) -> MigrationScript;
}

impl<F> ScriptExt for F
where
    F: FnOnce(&mut MigrationContext) -> Result<(), MigrationError> + Send + 'static,
{
    fn with_end_version(self, version: &str) -> MigrationScript {
        MigrationScript::new(self, version.parse().expect("Cannot parse end version"))
    }
}

#[cfg(test)]
mod tests {
    use super::*;

    use exonum::{
        merkledb::access::AccessExt,
        runtime::{migrations::InitMigrationError, ArtifactId},
    };
    use exonum_rust_runtime::{ArtifactProtobufSpec, Service};

    use std::{
        iter,
        sync::atomic::{AtomicUsize, Ordering},
    };

    fn script_1(ctx: &mut MigrationContext) -> Result<(), MigrationError> {
        assert_eq!(ctx.data_version, Version::new(0, 1, 0));
        Ok(())
    }

    fn script_2(ctx: &mut MigrationContext) -> Result<(), MigrationError> {
        assert_eq!(ctx.data_version, Version::new(0, 2, 0));
        Ok(())
    }

    /// This script counts to 10.
    fn script_with_merges(ctx: &mut MigrationContext) -> Result<(), MigrationError> {
        let mut current_value = ctx
            .helper
            .new_data()
            .get_entry::<_, u32>("entry")
            .get()
            .unwrap_or(0);

        while current_value < 10 {
            ctx.helper
                .new_data()
                .get_entry::<_, u32>("entry")
                .set(current_value + 1);
            ctx.helper.merge()?;
            current_value += 1;
        }
        Ok(())
    }

    /// This script attempts to count to 10, but fails miserably.
    fn incorrect_script_with_merges(ctx: &mut MigrationContext) -> Result<(), MigrationError> {
        for i in 0_u32..10 {
            ctx.helper.new_data().get_entry("entry").set(i);
            ctx.helper.merge()?;
        }
        Ok(())
    }

    #[derive(Debug, Clone, Default)]
    struct SomeService {
        script_counters: [Arc<AtomicUsize>; 2],
    }

    impl ServiceFactory for SomeService {
        fn artifact_id(&self) -> ArtifactId {
            ArtifactId::from_raw_parts(0, "exonum.test.Migrations".into(), Version::new(0, 3, 2))
        }

        fn artifact_protobuf_spec(&self) -> ArtifactProtobufSpec {
            ArtifactProtobufSpec::default()
        }

        fn create_instance(&self) -> Box<dyn Service> {
            unimplemented!()
        }
    }

    impl MigrateData for SomeService {
        fn migration_scripts(
            &self,
            _: &Version,
        ) -> Result<Vec<MigrationScript>, InitMigrationError> {
            let first_counter = Arc::clone(&self.script_counters[0]);
            let second_counter = Arc::clone(&self.script_counters[1]);

            Ok(vec![
                (move |ctx: &mut MigrationContext| {
                    script_1(ctx)?;
                    first_counter.fetch_add(1, Ordering::SeqCst);
                    Ok(())
                })
                .with_end_version("0.2.0"),
                (move |ctx: &mut MigrationContext| {
                    script_2(ctx)?;
                    second_counter.fetch_add(1, Ordering::SeqCst);
                    Ok(())
                })
                .with_end_version("0.3.0"),
            ])
        }
    }

    #[test]
    fn start_version_is_updated_between_scripts() {
        let mut test = MigrationTest::new(SomeService::default(), Version::new(0, 1, 0));
        test.setup(|_| {})
            .execute_script(script_1.with_end_version("0.2.0"))
            .execute_script(script_2.with_end_version("0.3.0"));
        assert_eq!(test.data_version, Version::new(0, 3, 0));
    }

    #[test]
    fn migrate_calls_all_scripts() {
        let factory = SomeService::default();
        let mut test = MigrationTest::new(factory.clone(), Version::new(0, 1, 0));
        test.setup(|_| {}).migrate();
        assert_eq!(test.data_version, Version::new(0, 3, 0));
        assert_eq!(factory.script_counters[0].load(Ordering::SeqCst), 1);
        assert_eq!(factory.script_counters[1].load(Ordering::SeqCst), 1);
    }

    #[test]
    fn abort_policy_with_chosen_iterators() {
        let abort_policy = AbortPolicy::new(iter::repeat(false));
        for _ in 0..100 {
            assert!(!abort_policy.is_aborted());
        }

        let abort_policy = AbortPolicy::new(iter::repeat(true));
        for i in 0..100 {
            // We should get `true, false, true, false, ...` sequence of aborts.
            assert_eq!(abort_policy.is_aborted(), i % 2 == 0);
        }

        let seq = iter::repeat(false).take(3).chain(iter::repeat(true));
        let abort_policy = AbortPolicy::new(seq);
        let expected_aborts = vec![false, false, false, true, false, true, false, true];
        for expected in expected_aborts {
            assert_eq!(expected, abort_policy.is_aborted());
        }

        let seq = vec![false, true, false, false, true];
        let abort_policy = AbortPolicy::new(seq.into_iter());
        let expected_aborts = vec![false, true, false, false, false, true, false, false];
        for expected in expected_aborts {
            assert_eq!(expected, abort_policy.is_aborted());
        }
    }

    #[test]
    fn testing_script_with_aborts() {
        let mut test = MigrationTest::new(SomeService::default(), Version::new(0, 1, 0));
        let abort_policy = AbortPolicy::new(iter::once(true));
        let status = test
            .setup(|_| {})
            .execute_script_with_aborts(script_with_merges.with_end_version("0.2.0"), abort_policy);
        assert_eq!(status, ScriptStatus::Aborted);
        let value = test.end_snapshot().get_entry::<_, u32>("entry").get();
        assert_eq!(value, None);

        let abort_policy = AbortPolicy::new(vec![false, false, true].into_iter());
        let status = test
            .execute_script_with_aborts(script_with_merges.with_end_version("0.2.0"), abort_policy);
        assert_eq!(status, ScriptStatus::Aborted);
        let value = test.migration_data().get_entry::<_, u32>("entry").get();
        assert_eq!(value, Some(2)); // Two successful iterations.

        let status =
            test.execute_script_with_aborts(script_with_merges.with_end_version("0.2.0"), ());
        assert_eq!(status, ScriptStatus::Ok);
        let value = test.end_snapshot().get_entry::<_, u32>("entry").get();
        assert_eq!(value, Some(10));
        assert!(test.migration_data().index_type("entry").is_none());
    }

    #[test]
    fn running_script_until_flush() {
        let abort_policy = AbortPolicy::abort_repeatedly();
        let mut test = MigrationTest::new(SomeService::default(), Version::new(0, 1, 0));
        let fail_counter = Arc::new(AtomicUsize::new(0));

        let fail_counter_ = Arc::clone(&fail_counter);
        let script = |ctx: &mut MigrationContext| {
            script_with_merges(ctx).map_err(move |err| {
                fail_counter_.fetch_add(1, Ordering::SeqCst);
                err
            })
        };

        let snapshot = test
            .execute_until_flush(|| script.clone().with_end_version("0.2.0"), abort_policy)
            .end_snapshot();

        let value = snapshot.get_entry::<_, u32>("entry").get();
        assert_eq!(value, Some(10));
        assert_eq!(fail_counter.load(Ordering::SeqCst), 10);
    }

    #[test]
    #[should_panic(expected = "Migration script has not terminated after 100 merges")]
    fn migration_script_hanging_up() {
        let mut test = MigrationTest::new(SomeService::default(), Version::new(0, 1, 0));
        test.execute_until_flush(
            || incorrect_script_with_merges.with_end_version("0.2.0"),
            AbortPolicy::abort_repeatedly().limit_merges(100),
        );
    }
}<|MERGE_RESOLUTION|>--- conflicted
+++ resolved
@@ -311,37 +311,23 @@
         self
     }
 
-<<<<<<< HEAD
     fn do_execute_script(
         &mut self,
         script: MigrationScript,
         abort_handle: impl AbortMigration + 'static,
     ) -> ScriptStatus {
-        let instance_spec = InstanceSpec {
-            id: 100,
-            name: Self::SERVICE_NAME.to_owned(),
-            artifact: self.service_factory.artifact_id(),
-        };
-=======
-    fn do_execute_script(&mut self, script: MigrationScript) {
         let instance_spec = InstanceSpec::from_raw_parts(
             100,
             Self::SERVICE_NAME.to_owned(),
             self.service_factory.artifact_id(),
         );
->>>>>>> eeae256f
 
         let mut context = MigrationContext::new(
             MigrationHelper::new(Arc::clone(&self.db), Self::SERVICE_NAME),
             instance_spec,
-<<<<<<< HEAD
-            data_version: self.data_version.clone(),
-        };
-        context.helper.set_abort_handle(abort_handle);
-=======
             self.data_version.clone(),
         );
->>>>>>> eeae256f
+        context.helper.set_abort_handle(abort_handle);
         let end_version = script.end_version().to_owned();
 
         match script.execute(&mut context) {
@@ -358,16 +344,11 @@
                 self.data_version = end_version;
                 ScriptStatus::Ok
             }
-            Err(MigrationError::Custom(err)) => {
-                panic!("Script has generated a user-defined error: {}", err)
-            }
-            Err(MigrationError::Helper(DbMigrationError::Merge(err))) => {
-                panic!("MerkleDB error during migration script execution: {}", err)
-            }
             Err(MigrationError::Helper(DbMigrationError::Aborted)) => {
                 // We've successfully emulated script abortion!
                 ScriptStatus::Aborted
             }
+            Err(err) => panic!("Script has generated a fatal error: {}", err),
         }
     }
 }
