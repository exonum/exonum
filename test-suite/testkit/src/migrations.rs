--- conflicted
+++ resolved
@@ -23,12 +23,7 @@
         Database, Fork, Snapshot, TemporaryDB,
     },
     runtime::{
-<<<<<<< HEAD
         migrations::{MigrateData, MigrationContext, MigrationError, MigrationScript},
-        rust::ServiceFactory,
-=======
-        migrations::{MigrateData, MigrationContext, MigrationScript},
->>>>>>> b970896e
         versioning::Version,
         InstanceSpec,
     },
@@ -179,17 +174,9 @@
 mod tests {
     use super::*;
 
-<<<<<<< HEAD
-    use exonum::runtime::{
-        migrations::InitMigrationError,
-        rust::{ArtifactProtobufSpec, Service},
-        ArtifactId,
-    };
-=======
-    use exonum::runtime::{migrations::DataMigrationError, ArtifactId};
+    use exonum::runtime::{migrations::InitMigrationError, ArtifactId};
     use exonum_rust_runtime::{ArtifactProtobufSpec, Service};
 
->>>>>>> b970896e
     use std::sync::{
         atomic::{AtomicUsize, Ordering},
         Arc,
