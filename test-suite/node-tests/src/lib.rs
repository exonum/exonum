--- conflicted
+++ resolved
@@ -16,39 +16,5 @@
 
 //! A collection of tests of the Exonum node.
 
-<<<<<<< HEAD
-pub mod blockchain;
-pub mod proto;
-
-use exonum::node::{Node, ShutdownHandle};
-use futures::Future;
-
-use std::thread::{self, JoinHandle};
-
 #[cfg(test)]
-mod tests;
-
-#[derive(Debug)]
-pub struct RunHandle {
-    node_thread: JoinHandle<()>,
-    shutdown_handle: ShutdownHandle,
-}
-
-impl RunHandle {
-    pub fn new(node: Node) -> Self {
-        let shutdown_handle = node.shutdown_handle();
-        Self {
-            shutdown_handle,
-            node_thread: thread::spawn(|| node.run().unwrap()),
-        }
-    }
-
-    pub fn join(self) {
-        self.shutdown_handle.shutdown().wait().unwrap();
-        self.node_thread.join().unwrap();
-    }
-}
-=======
-#[cfg(test)]
-mod node;
->>>>>>> a05a8483
+mod node;