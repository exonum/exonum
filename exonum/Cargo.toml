[package]
name = "exonum"
version = "1.0.0-rc.1"
edition = "2018"
authors = ["The Exonum Team <contact@exonum.com>"]
homepage = "https://exonum.com/"
repository = "https://github.com/exonum/exonum"
documentation = "https://docs.rs/exonum"
readme = "README.md"
license = "Apache-2.0"
keywords = ["database", "distributed", "blockchain", "framework", "exonum"]
categories = ["cryptography", "database-implementations"]
description = "An extensible framework for blockchain software projects."
autobenches = true
links = "exonum_protobuf"

[badges]
travis-ci = { repository = "exonum/exonum" }

[dependencies]
chrono = { version = "0.4.6", features = ["serde"] }
env_logger = "0.6.0"
failure = "0.1.5"
<<<<<<< HEAD
futures = { version = "0.3.4", features = ["compat"] }
futures-01 = { package = "futures", version = "0.1.24" }
hex = "=0.4.0" # 0.4.1 is not compatible with Rust 1.36
log = "0.4.6"
os_info = "1.0.1"
=======
futures = "0.1.25"
os_info = "2.0"
chrono = { version = "0.4.6", features = ["serde"] }
>>>>>>> 5d420c08
protobuf = { version = "2.8.1", features = ["with-serde"] }
semver = { version = "0.9.0", features = ["serde"] }
serde = "1.0.101"
serde_derive = "1.0.101"
serde_str = "0.1.0"
tokio = "0.2.11"

exonum-crypto = { version = "1.0.0-rc.1", path = "../components/crypto" }
exonum-derive = { version = "1.0.0-rc.1", path = "../components/derive" }
exonum-keys = { version = "1.0.0-rc.1", path = "../components/keys" }
exonum-merkledb = { version = "1.0.0-rc.1", path = "../components/merkledb" }
exonum-proto = { version = "1.0.0-rc.1", path = "../components/proto" }

[dev-dependencies]
assert_matches = "1.3.0"
bincode = "1.2.0"
bit-vec = "0.6.0"
criterion = "0.3.0"
pretty_assertions = "0.6.1"
serde_json = "1.0.19"

[[bench]]
name = "criterion"
harness = false
path = "benches/criterion/lib.rs"

[features]
default = ["with-serde", "rocksdb_snappy", "with-protobuf"]
float_serialize = []
long_benchmarks = []
with-serde = []
with-protobuf = ["with-serde"]
rocksdb_snappy = ["exonum-merkledb/rocksdb_snappy"]
rocksdb_lz4 = ["exonum-merkledb/rocksdb_lz4"]
rocksdb_zlib = ["exonum-merkledb/rocksdb_zlib"]
rocksdb_zstd = ["exonum-merkledb/rocksdb_zstd"]
rocksdb_bzip2 = ["exonum-merkledb/rocksdb_bzip2"]

[build-dependencies]
exonum-build = { version = "1.0.0-rc.1", path = "../components/build" }

[package.metadata.docs.rs]
dependencies = [ "protobuf-compiler" ]<|MERGE_RESOLUTION|>--- conflicted
+++ resolved
@@ -18,26 +18,19 @@
 travis-ci = { repository = "exonum/exonum" }
 
 [dependencies]
-chrono = { version = "0.4.6", features = ["serde"] }
-env_logger = "0.6.0"
-failure = "0.1.5"
-<<<<<<< HEAD
-futures = { version = "0.3.4", features = ["compat"] }
-futures-01 = { package = "futures", version = "0.1.24" }
+log = "0.4.6"
 hex = "=0.4.0" # 0.4.1 is not compatible with Rust 1.36
-log = "0.4.6"
-os_info = "1.0.1"
-=======
-futures = "0.1.25"
-os_info = "2.0"
-chrono = { version = "0.4.6", features = ["serde"] }
->>>>>>> 5d420c08
-protobuf = { version = "2.8.1", features = ["with-serde"] }
-semver = { version = "0.9.0", features = ["serde"] }
 serde = "1.0.101"
 serde_derive = "1.0.101"
 serde_str = "0.1.0"
-tokio = "0.2.11"
+env_logger = "0.6.0"
+failure = "0.1.5"
+futures = { version = "0.3.4", features = ["compat"] }
+futures-01 = { package = "futures", version = "0.1.24" }
+os_info = "2.0"
+chrono = { version = "0.4.6", features = ["serde"] }
+protobuf = { version = "2.8.1", features = ["with-serde"] }
+semver = { version = "0.9.0", features = ["serde"] }
 
 exonum-crypto = { version = "1.0.0-rc.1", path = "../components/crypto" }
 exonum-derive = { version = "1.0.0-rc.1", path = "../components/derive" }
