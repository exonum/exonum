--- conflicted
+++ resolved
@@ -26,11 +26,7 @@
 byteorder = { version = "1.2.7", features = [ "i128" ] }
 hex = "0.3.2"
 bit-vec = "0.6.0"
-<<<<<<< HEAD
-rand = "0.6.5"
-=======
 rand = "0.7.0"
->>>>>>> b1188e0a
 serde = "1.0.10"
 serde_derive = "1.0.64"
 serde_json = "1.0.19"
@@ -60,10 +56,7 @@
 ctrlc = "3.1.1"
 rpassword = "3.0.0"
 zeroize = "0.9.1"
-<<<<<<< HEAD
 semver = "0.9.0"
-=======
->>>>>>> b1188e0a
 
 rocksdb = "0.12.0"
 exonum_sodiumoxide = { version = "0.0.22", optional = true }
@@ -80,11 +73,7 @@
 proptest = "0.9.1"
 tempdir = "0.3.7"
 tempfile = "3"
-<<<<<<< HEAD
-websocket = "0.22"
-=======
 websocket = "0.23"
->>>>>>> b1188e0a
 reqwest = "0.9"
 
 [[bench]]
