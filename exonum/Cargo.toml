[package]
name = "exonum"
version = "0.11.0"
edition = "2018"
authors = ["The Exonum Team <exonum@bitfury.com>"]
homepage = "https://exonum.com/"
repository = "https://github.com/exonum/exonum"
documentation = "https://docs.rs/exonum"
readme = "README.md"
license = "Apache-2.0"
keywords = ["database", "distributed", "blockchain", "framework", "exonum"]
categories = ["cryptography", "database-implementations"]
description = "An extensible framework for blockchain software projects."
autobenches = true
links = "exonum_protobuf"

[badges]
travis-ci = { repository = "exonum/exonum" }
circle-ci = { repository = "exonum/exonum" }

[dependencies]
actix = "0.7.9"
actix-net = "0.2.6"
actix-web = { version = "0.7.18", default-features = false }
log = "0.4.6"
byteorder = { version = "1.2.7", features = [ "i128" ] }
hex = "0.3.2"
bit-vec = "0.6.0"
rand = "0.6.5"
serde = "1.0.10"
serde_derive = "1.0.64"
serde_json = "1.0.19"
erased-serde = "0.3"
toml = "0.5.0"
clap = "2.31.2"
env_logger = "0.6.0"
atty = "0.2.11"
bytes = "0.4.11"
futures = "0.1.25"
tokio = "0.1.14"
tokio-codec = "0.1.1"
tokio-core = "0.1.17"
tokio-current-thread = "0.1.4"
tokio-io = "0.1.11"
tokio-retry = "0.2.0"
tokio-threadpool = "0.1.10"
tokio-dns-unofficial = "0.4.0"
failure = "0.1.5"
os_info = "1.0.1"
chrono = { version = "0.4.6", features = ["serde"] }
uuid = { version = "0.7.1", features = ["serde"] }
snow = { version = "0.5.2", default-features = false }
rust_decimal = "1.0"
protobuf = { version = "2.6.0", features = ["with-serde"] }
ctrlc = "3.1.1"
rpassword = "3.0.0"
zeroize = "0.9.1"
<<<<<<< HEAD
semver = "0.9.0"
=======
>>>>>>> 2fcc95c1

rocksdb = "0.12.0"
exonum_sodiumoxide = { version = "0.0.22", optional = true }
exonum-crypto = { version = "0.11.0", path = "../components/crypto" }
exonum-derive = { version = "0.11.0", path = "../components/derive" }
exonum-merkledb = { version = "0.11.0", path = "../components/merkledb" }

[dev-dependencies]
criterion = "0.2.8"
lazy_static = "1.0.1"
modifier = "0.1.0"
num = "0.2.0"
pretty_assertions = "0.6.1"
proptest = "0.9.1"
tempdir = "0.3.7"
tempfile = "3"
websocket = "0.22"
reqwest = "0.9"

[[bench]]
name = "criterion"
harness = false
path = "benches/criterion/lib.rs"

[features]
default = ["sodiumoxide-crypto", "with-serde"]
float_serialize = []
long_benchmarks = []
metrics-log = []
sodiumoxide-crypto = ["exonum_sodiumoxide"]
with-serde = []

[build-dependencies]
exonum-build = { version = "0.11.0", path = "../components/build" }

[package.metadata.docs.rs]
dependencies = [ "protobuf-compiler" ]<|MERGE_RESOLUTION|>--- conflicted
+++ resolved
@@ -55,10 +55,7 @@
 ctrlc = "3.1.1"
 rpassword = "3.0.0"
 zeroize = "0.9.1"
-<<<<<<< HEAD
 semver = "0.9.0"
-=======
->>>>>>> 2fcc95c1
 
 rocksdb = "0.12.0"
 exonum_sodiumoxide = { version = "0.0.22", optional = true }
