[package]
name = "exonum"
version = "0.12.0"
edition = "2018"
authors = ["The Exonum Team <exonum@bitfury.com>"]
homepage = "https://exonum.com/"
repository = "https://github.com/exonum/exonum"
documentation = "https://docs.rs/exonum"
readme = "README.md"
license = "Apache-2.0"
keywords = ["database", "distributed", "blockchain", "framework", "exonum"]
categories = ["cryptography", "database-implementations"]
description = "An extensible framework for blockchain software projects."
autobenches = true
links = "exonum_protobuf"

[badges]
travis-ci = { repository = "exonum/exonum" }
circle-ci = { repository = "exonum/exonum" }

[dependencies]
actix = "0.7.9"
actix-net = "0.2.6"
actix-web = { version = "0.7.18", default-features = false }
log = "0.4.6"
byteorder = { version = "1.2.7", features = [ "i128" ] }
hex = "0.3.2"
bit-vec = "0.6.0"
<<<<<<< HEAD
rand = "0.7.0"
=======
rand = "0.7"
>>>>>>> ce1caf9c
serde = "1.0.10"
serde_derive = "1.0.64"
serde_json = "1.0.19"
serde_str = "0.1.0"
erased-serde = "0.3"
toml = "0.5.0"
clap = "2.31.2"
env_logger = "0.6.0"
atty = "0.2.11"
bytes = "0.4.11"
futures = "0.1.25"
tokio = "0.1.14"
tokio-codec = "0.1.1"
tokio-core = "0.1.17"
tokio-current-thread = "0.1.4"
tokio-io = "0.1.11"
tokio-retry = "0.2.0"
tokio-threadpool = "0.1.10"
tokio-dns-unofficial = "0.4.0"
failure = "0.1.5"
os_info = "1.0.1"
chrono = { version = "0.4.6", features = ["serde"] }
uuid = { version = "0.7.1", features = ["serde"] }
snow = { version = "0.6.0", default-features = false }
rust_decimal = "1.0"
protobuf = { version = "2.8.0", features = ["with-serde"] }
ctrlc = "3.1.1"
<<<<<<< HEAD
rpassword = "3.0.0"
zeroize = "0.9.1"
semver = "0.9.0"
=======
rpassword = "4.0.1"
zeroize = "0.9.1"
>>>>>>> ce1caf9c

exonum_sodiumoxide = { version = "0.0.22", optional = true }
exonum-crypto = { version = "0.12.0", path = "../components/crypto" }
exonum-derive = { version = "0.12.0", path = "../components/derive" }
exonum-merkledb = { version = "0.12.0", path = "../components/merkledb" }

[dev-dependencies]
criterion = "0.2.8"
lazy_static = "1.0.1"
modifier = "0.1.0"
num = "0.2.0"
pretty_assertions = "0.6.1"
proptest = "0.9.1"
tempdir = "0.3.7"
tempfile = "3"
websocket = "0.23"
reqwest = "0.9"

[[bench]]
name = "criterion"
harness = false
path = "benches/criterion/lib.rs"

[features]
default = ["sodiumoxide-crypto", "with-serde", "rocksdb_snappy"]
float_serialize = []
long_benchmarks = []
metrics-log = []
sodiumoxide-crypto = ["exonum_sodiumoxide"]
with-serde = []
rocksdb_snappy = ["exonum-merkledb/rocksdb_snappy"]
rocksdb_lz4 = ["exonum-merkledb/rocksdb_lz4"]
rocksdb_zlib = ["exonum-merkledb/rocksdb_zlib"]
rocksdb_zstd = ["exonum-merkledb/rocksdb_zstd"]
rocksdb_bzip2 = ["exonum-merkledb/rocksdb_bzip2"]

[build-dependencies]
exonum-build = { version = "0.12.0", path = "../components/build" }

[package.metadata.docs.rs]
dependencies = [ "protobuf-compiler" ]<|MERGE_RESOLUTION|>--- conflicted
+++ resolved
@@ -26,11 +26,7 @@
 byteorder = { version = "1.2.7", features = [ "i128" ] }
 hex = "0.3.2"
 bit-vec = "0.6.0"
-<<<<<<< HEAD
-rand = "0.7.0"
-=======
 rand = "0.7"
->>>>>>> ce1caf9c
 serde = "1.0.10"
 serde_derive = "1.0.64"
 serde_json = "1.0.19"
@@ -58,14 +54,9 @@
 rust_decimal = "1.0"
 protobuf = { version = "2.8.0", features = ["with-serde"] }
 ctrlc = "3.1.1"
-<<<<<<< HEAD
-rpassword = "3.0.0"
+rpassword = "4.0.1"
 zeroize = "0.9.1"
 semver = "0.9.0"
-=======
-rpassword = "4.0.1"
-zeroize = "0.9.1"
->>>>>>> ce1caf9c
 
 exonum_sodiumoxide = { version = "0.0.22", optional = true }
 exonum-crypto = { version = "0.12.0", path = "../components/crypto" }
