[package]
name = "exonum"
version = "0.12.0"
edition = "2018"
authors = ["The Exonum Team <exonum@bitfury.com>"]
homepage = "https://exonum.com/"
repository = "https://github.com/exonum/exonum"
documentation = "https://docs.rs/exonum"
readme = "README.md"
license = "Apache-2.0"
keywords = ["database", "distributed", "blockchain", "framework", "exonum"]
categories = ["cryptography", "database-implementations"]
description = "An extensible framework for blockchain software projects."
autobenches = true
links = "exonum_protobuf"

[badges]
travis-ci = { repository = "exonum/exonum" }

[dependencies]
actix = "0.7.9"
actix-net = "0.2.6"
actix-web = { version = "0.7.18", default-features = false }
log = "0.4.6"
byteorder = { version = "1.2.7", features = [ "i128" ] }
hex = "0.4"
bit-vec = "0.6.0"
rand = "0.7"
<<<<<<< HEAD
serde = "1.0.101"
serde_derive = "1.0.101"
=======
serde = "1.0.10"
serde_derive = "1.0.64"
>>>>>>> 7b77e213
serde_json = "1.0.19"
serde_str = "0.1.0"
erased-serde = "0.3"
toml = "0.5.0"
env_logger = "0.6.0"
bytes = "0.4.11"
futures = "0.1.25"
tokio = "0.1.14"
tokio-codec = "0.1.1"
tokio-core = "0.1.17"
tokio-current-thread = "0.1.4"
tokio-io = "0.1.11"
tokio-retry = "0.2.0"
tokio-threadpool = "0.1.10"
tokio-dns-unofficial = "0.4.0"
failure = "0.1.5"
os_info = "1.0.1"
chrono = { version = "0.4.6", features = ["serde"] }
<<<<<<< HEAD
uuid = { version = "0.7.1", features = ["serde"] }
snow = { version = "0.6.0", default-features = false }
rust_decimal = "1.0"
protobuf = { version = "2.8.1", features = ["with-serde"] }
ctrlc = "3.1.1"
rpassword = "4.0.1"
zeroize = "0.9.1"
semver = "0.9.0"
=======
uuid = { version = "0.8.1", features = ["serde"] }
snow = { version = "0.6.0", default-features = false }
rust_decimal = "1.0"
protobuf = { version = "2.8.0", features = ["with-serde"] }
ctrlc = "3.1.1"
rpassword = "4.0.1"
zeroize = "1.0.0"
>>>>>>> 7b77e213

exonum_sodiumoxide = { version = "0.0.23", optional = true }
exonum-crypto = { version = "0.12.0", path = "../components/crypto" }
exonum-derive = { version = "0.12.0", path = "../components/derive" }
<<<<<<< HEAD
exonum-keys = { version = "0.12.0", path = "../components/keys" }
exonum-merkledb = { version = "0.12.0", path = "../components/merkledb" }
exonum-proto = { version = "0.12.0", path = "../components/proto" }
=======
exonum-merkledb = { version = "0.12.0", path = "../components/merkledb" }
>>>>>>> 7b77e213

[dev-dependencies]
criterion = "0.3.0"
lazy_static = "1.0.1"
modifier = "0.1.0"
num = "0.2.0"
pretty_assertions = "0.6.1"
proptest = "0.9.1"
tempdir = "0.3.7"
tempfile = "3"
<<<<<<< HEAD
websocket = "0.23"
=======
websocket = "0.24"
>>>>>>> 7b77e213
reqwest = "0.9"

[[bench]]
name = "criterion"
harness = false
path = "benches/criterion/lib.rs"

[features]
<<<<<<< HEAD
default = ["sodiumoxide-crypto", "with-serde", "rocksdb_snappy", "with-protobuf"]
=======
default = ["sodiumoxide-crypto", "with-serde", "rocksdb_snappy"]
>>>>>>> 7b77e213
float_serialize = []
long_benchmarks = []
sodiumoxide-crypto = ["exonum_sodiumoxide"]
with-serde = []
<<<<<<< HEAD
with-protobuf = []
=======
>>>>>>> 7b77e213
rocksdb_snappy = ["exonum-merkledb/rocksdb_snappy"]
rocksdb_lz4 = ["exonum-merkledb/rocksdb_lz4"]
rocksdb_zlib = ["exonum-merkledb/rocksdb_zlib"]
rocksdb_zstd = ["exonum-merkledb/rocksdb_zstd"]
rocksdb_bzip2 = ["exonum-merkledb/rocksdb_bzip2"]

[build-dependencies]
exonum-build = { version = "0.12.0", path = "../components/build" }

[package.metadata.docs.rs]
dependencies = [ "protobuf-compiler" ]<|MERGE_RESOLUTION|>--- conflicted
+++ resolved
@@ -26,13 +26,8 @@
 hex = "0.4"
 bit-vec = "0.6.0"
 rand = "0.7"
-<<<<<<< HEAD
 serde = "1.0.101"
 serde_derive = "1.0.101"
-=======
-serde = "1.0.10"
-serde_derive = "1.0.64"
->>>>>>> 7b77e213
 serde_json = "1.0.19"
 serde_str = "0.1.0"
 erased-serde = "0.3"
@@ -51,35 +46,21 @@
 failure = "0.1.5"
 os_info = "1.0.1"
 chrono = { version = "0.4.6", features = ["serde"] }
-<<<<<<< HEAD
-uuid = { version = "0.7.1", features = ["serde"] }
+uuid = { version = "0.8.1", features = ["serde"] }
 snow = { version = "0.6.0", default-features = false }
 rust_decimal = "1.0"
 protobuf = { version = "2.8.1", features = ["with-serde"] }
 ctrlc = "3.1.1"
 rpassword = "4.0.1"
-zeroize = "0.9.1"
+zeroize = "1.0"
 semver = "0.9.0"
-=======
-uuid = { version = "0.8.1", features = ["serde"] }
-snow = { version = "0.6.0", default-features = false }
-rust_decimal = "1.0"
-protobuf = { version = "2.8.0", features = ["with-serde"] }
-ctrlc = "3.1.1"
-rpassword = "4.0.1"
-zeroize = "1.0.0"
->>>>>>> 7b77e213
 
 exonum_sodiumoxide = { version = "0.0.23", optional = true }
 exonum-crypto = { version = "0.12.0", path = "../components/crypto" }
 exonum-derive = { version = "0.12.0", path = "../components/derive" }
-<<<<<<< HEAD
 exonum-keys = { version = "0.12.0", path = "../components/keys" }
 exonum-merkledb = { version = "0.12.0", path = "../components/merkledb" }
 exonum-proto = { version = "0.12.0", path = "../components/proto" }
-=======
-exonum-merkledb = { version = "0.12.0", path = "../components/merkledb" }
->>>>>>> 7b77e213
 
 [dev-dependencies]
 criterion = "0.3.0"
@@ -90,11 +71,7 @@
 proptest = "0.9.1"
 tempdir = "0.3.7"
 tempfile = "3"
-<<<<<<< HEAD
-websocket = "0.23"
-=======
 websocket = "0.24"
->>>>>>> 7b77e213
 reqwest = "0.9"
 
 [[bench]]
@@ -103,19 +80,12 @@
 path = "benches/criterion/lib.rs"
 
 [features]
-<<<<<<< HEAD
 default = ["sodiumoxide-crypto", "with-serde", "rocksdb_snappy", "with-protobuf"]
-=======
-default = ["sodiumoxide-crypto", "with-serde", "rocksdb_snappy"]
->>>>>>> 7b77e213
 float_serialize = []
 long_benchmarks = []
 sodiumoxide-crypto = ["exonum_sodiumoxide"]
 with-serde = []
-<<<<<<< HEAD
 with-protobuf = []
-=======
->>>>>>> 7b77e213
 rocksdb_snappy = ["exonum-merkledb/rocksdb_snappy"]
 rocksdb_lz4 = ["exonum-merkledb/rocksdb_lz4"]
 rocksdb_zlib = ["exonum-merkledb/rocksdb_zlib"]
