--- conflicted
+++ resolved
@@ -44,13 +44,8 @@
 failure = "0.1.2"
 os_info = "1.0.1"
 chrono = { version = "=0.4.6", features = ["serde"] }
-<<<<<<< HEAD
 uuid = { version = "=0.7.0", features = ["serde"] }
-snow = "=0.3.1"
-=======
-uuid = { version = "=0.6.5", features = ["serde"] }
 snow = "=0.4.0"
->>>>>>> 2d7af6cd
 rust_decimal = "=0.10.1"
 
 exonum-crypto = { version = "0.9.0", path = "../crypto" }
