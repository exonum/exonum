--- conflicted
+++ resolved
@@ -46,13 +46,9 @@
 tokio-timer = "0.1.2"
 failure = "0.1.1"
 os_info = "0.7.0"
-<<<<<<< HEAD
-chrono = "0.4.0"
-linked-hash-map = "0.5.1"
-=======
 chrono = { version = "0.4.0", features = ["serde"] }
 bodyparser = "0.8.0"
->>>>>>> 961f7012
+linked-hash-map = "0.5.1"
 
 exonum_rocksdb = "0.7"
 exonum_sodiumoxide = "0.0.16"
