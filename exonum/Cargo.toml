[package]
name = "exonum"
version = "0.5.1"
authors = ["The Exonum Team <exonum@bitfury.com>"]
homepage = "https://exonum.com/"
repository = "https://github.com/exonum/exonum"
documentation = "https://docs.rs/exonum"
readme = "README.md"
license = "Apache-2.0"
keywords = ["database", "distributed", "blockchain", "framework", "exonum"]
categories = ["cryptography", "database-implementations"]
description = "An extensible framework for blockchain software projects."

[badges]
travis-ci = { repository = "exonum/exonum" }

[dependencies]
log = "0.4.1"
byteorder = "1.1.0"
hex = "0.3.0"
bit-vec = "0.4.4"
vec_map = "0.8.0"
rand = "0.4.2"
serde = "1.0.10"
serde_derive = "1.0.10"
serde_json = "1.0.2"
toml = "0.4.2"
clap = "2.30.0"
term = "0.4.6"
colored = "1.5.2"
env_logger = "0.5.3"
hyper = "0.10.13"
cookie = "0.10.1"
router = "0.6.0"
iron = "0.6.0"
iron-cors = "0.7.0"
headers = "0.1.0"
params = "0.8.0"
mount = "0.4.0"
atty = "0.2.2"
bytes = "0.4.0"
futures = "0.1.14"
tokio-core = "0.1.9"
tokio-io = "0.1.2"
tokio-retry = "0.1.0"
tokio-timer = "0.1.2"
failure = "0.1.1"
os_info = "0.7.0"
<<<<<<< HEAD
bodyparser = "0.8.0"
=======
chrono = "0.4.0"
>>>>>>> a3a1e39b

exonum_rocksdb = "0.7"
exonum_sodiumoxide = "0.0.16"
exonum_profiler = { path = "../3rdparty/profiler", version = "0.1.2" }
exonum_flamer = { path = "../3rdparty/flamer", version = "0.1.6", optional = true }

[dev-dependencies]
iron-test = "0.6.0"
pretty_assertions = "0.5.0"
tempdir = "0.3.5"
lazy_static = "1.0.0"

[features]
default = []
float_serialize = []
long_benchmarks = []
flame_profile = ["exonum_profiler/nomock", "exonum_flamer"]
metrics-log = []<|MERGE_RESOLUTION|>--- conflicted
+++ resolved
@@ -46,11 +46,8 @@
 tokio-timer = "0.1.2"
 failure = "0.1.1"
 os_info = "0.7.0"
-<<<<<<< HEAD
 bodyparser = "0.8.0"
-=======
 chrono = "0.4.0"
->>>>>>> a3a1e39b
 
 exonum_rocksdb = "0.7"
 exonum_sodiumoxide = "0.0.16"
