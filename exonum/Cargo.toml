[package]
name = "exonum"
version = "0.9.0"
authors = ["The Exonum Team <exonum@bitfury.com>"]
homepage = "https://exonum.com/"
repository = "https://github.com/exonum/exonum"
documentation = "https://docs.rs/exonum"
readme = "README.md"
license = "Apache-2.0"
keywords = ["database", "distributed", "blockchain", "framework", "exonum"]
categories = ["cryptography", "database-implementations"]
description = "An extensible framework for blockchain software projects."
autobenches = false

[badges]
travis-ci = { repository = "exonum/exonum" }
circle-ci = { repository = "exonum/exonum" }

[dependencies]
actix = "=0.5.8"
actix-web = "=0.6.15"
log = "=0.4.3"
byteorder = "1.2.3"
hex = "=0.3.2"
bit-vec = "=0.5.0"
vec_map = "=0.8.1"
rand = "=0.4.2"
serde = "1.0.10"
serde_derive = "1.0.64"
serde_json = "1.0.19"
toml = "=0.4.6"
clap = "2.31.2"
<<<<<<< HEAD
env_logger = "=0.5.11"
=======
term = "=0.5.1"
colored = "1.6.0"
env_logger = "=0.5.12"
>>>>>>> 9f35446b
atty = "=0.2.11"
bytes = "=0.4.9"
futures = "=0.1.23"
tokio-core = "=0.1.17"
tokio-io = "=0.1.6"
tokio-retry = "=0.1.1"
tokio-timer = "=0.1.2"
failure = "0.1.2"
os_info = "1.0.1"
chrono = { version = "=0.4.5", features = ["serde"] }
uuid = { version = "=0.6.5", features = ["serde"] }
snow = "=0.2.1"
rust_decimal = "=0.9.1"

exonum_rocksdb = "0.7.4"
exonum_sodiumoxide = { version = "0.0.20", optional = true }

[dev-dependencies]
pretty_assertions = "=0.5.1"
tempdir = "=0.3.7"
lazy_static = "1.0.1"
proptest = "=0.7.0"
criterion = "=0.2.4"
num = "=0.2.0"

[[bench]]
name = "criterion"
harness = false
path = "benches/criterion/lib.rs"

[features]
default = ["sodiumoxide-crypto"]
float_serialize = []
long_benchmarks = []
metrics-log = []
sodiumoxide-crypto = ["exonum_sodiumoxide"]<|MERGE_RESOLUTION|>--- conflicted
+++ resolved
@@ -30,13 +30,7 @@
 serde_json = "1.0.19"
 toml = "=0.4.6"
 clap = "2.31.2"
-<<<<<<< HEAD
-env_logger = "=0.5.11"
-=======
-term = "=0.5.1"
-colored = "1.6.0"
 env_logger = "=0.5.12"
->>>>>>> 9f35446b
 atty = "=0.2.11"
 bytes = "=0.4.9"
 futures = "=0.1.23"
