--- conflicted
+++ resolved
@@ -23,7 +23,7 @@
 atty = "=0.2.11"
 bit-vec = "=0.5.0"
 byteorder = "1.2.3"
-bytes = "=0.4.10"
+bytes = "=0.4.11"
 chrono = { version = "=0.4.6", features = ["serde"] }
 clap = "2.31.2"
 env_logger = "=0.6.0"
@@ -34,26 +34,15 @@
 leb128 = "=0.2.3"
 log = "=0.4.6"
 os_info = "1.0.1"
-protobuf = "=2.1.4"
+protobuf = "=2.2.0"
 rand = "=0.6.0"
 rand_xorshift = "=0.1.0"
-ring = "=0.13.2"
 rust_decimal = "=0.10.2"
 serde = "1.0.10"
 serde_derive = "1.0.64"
 serde_json = "1.0.19"
-<<<<<<< HEAD
-smallvec = "=0.6.5"
+smallvec = "=0.6.6"
 snow = "=0.4.0"
-=======
-erased-serde = "0.3"
-toml = "=0.4.8"
-clap = "2.31.2"
-env_logger = "=0.6.0"
-atty = "=0.2.11"
-bytes = "=0.4.11"
-futures = "=0.1.25"
->>>>>>> 8120e982
 tokio = "=0.1.11"
 tokio-codec = "=0.1.1"
 tokio-core = "=0.1.17"
@@ -65,12 +54,6 @@
 tokio-threadpool = "=0.1.8"
 toml = "=0.4.8"
 uuid = { version = "=0.7.1", features = ["serde"] }
-<<<<<<< HEAD
-=======
-snow = "=0.4.0"
-rust_decimal = "=0.10.2"
-protobuf = "=2.2.0"
->>>>>>> 8120e982
 
 exonum-crypto = { version = "0.9.0", path = "../crypto" }
 exonum_rocksdb = "0.7.4"
