[package]
name = "exonum"
version = "0.11.0"
edition = "2018"
authors = ["The Exonum Team <exonum@bitfury.com>"]
homepage = "https://exonum.com/"
repository = "https://github.com/exonum/exonum"
documentation = "https://docs.rs/exonum"
readme = "README.md"
license = "Apache-2.0"
keywords = ["database", "distributed", "blockchain", "framework", "exonum"]
categories = ["cryptography", "database-implementations"]
description = "An extensible framework for blockchain software projects."
autobenches = true
links = "exonum_protobuf"

[badges]
travis-ci = { repository = "exonum/exonum" }
circle-ci = { repository = "exonum/exonum" }

[dependencies]
actix = "0.7.9"
actix-net = "0.2.6"
actix-web = { version = "0.7.18", default-features = false }
log = "0.4.6"
byteorder = { version = "1.2.7", features = [ "i128" ] }
hex = "0.3.2"
bit-vec = "0.5.0"
rand = "0.6.4"
rand_xorshift = "0.1.1"
serde = "1.0.10"
serde_derive = "1.0.64"
serde_json = "1.0.19"
erased-serde = "0.3"
toml = "0.5.0"
clap = "2.31.2"
env_logger = "0.6.0"
atty = "0.2.11"
bytes = "0.4.11"
futures = "0.1.25"
tokio = "0.1.14"
tokio-codec = "0.1.1"
tokio-core = "0.1.17"
tokio-current-thread = "0.1.4"
tokio-io = "0.1.11"
tokio-retry = "0.2.0"
tokio-threadpool = "0.1.10"
tokio-dns-unofficial = "0.4.0"
failure = "0.1.5"
os_info = "1.0.1"
chrono = { version = "0.4.6", features = ["serde"] }
uuid = { version = "0.7.1", features = ["serde"] }
snow = { version = "0.5.2", default-features = false }
rust_decimal = "0.11.2"
protobuf = { version = "2.4.0", features = ["with-serde"] }
ctrlc = "3.1.1"
<<<<<<< HEAD
rpassword = "2.1.0"
zeroize = "0.5.2"
semver = "0.9.0"
=======
rpassword = "3.0.0"
zeroize = "0.6.0"
>>>>>>> c750ddea

rocksdb = "0.12.0"
exonum_sodiumoxide = { version = "0.0.22", optional = true }
exonum-crypto = { version = "0.11.0", path = "../components/crypto" }
exonum-derive = { version = "0.11.0", path = "../components/derive" }
exonum-merkledb = { version = "0.10.0", path = "../components/merkledb" }

[dev-dependencies]
criterion = "0.2.8"
lazy_static = "1.0.1"
modifier = "0.1.0"
num = "0.2.0"
pretty_assertions = "0.6.1"
proptest = "0.9.1"
tempdir = "0.3.7"
tempfile = "3"

[[bench]]
name = "criterion"
harness = false
path = "benches/criterion/lib.rs"

[features]
default = ["sodiumoxide-crypto", "with-serde"]
float_serialize = []
long_benchmarks = []
metrics-log = []
sodiumoxide-crypto = ["exonum_sodiumoxide"]
with-serde = []

[build-dependencies]
exonum-build = { version = "0.11.0", path = "../components/build" }

[package.metadata.docs.rs]
dependencies = [ "protobuf-compiler" ]<|MERGE_RESOLUTION|>--- conflicted
+++ resolved
@@ -54,14 +54,9 @@
 rust_decimal = "0.11.2"
 protobuf = { version = "2.4.0", features = ["with-serde"] }
 ctrlc = "3.1.1"
-<<<<<<< HEAD
-rpassword = "2.1.0"
-zeroize = "0.5.2"
-semver = "0.9.0"
-=======
 rpassword = "3.0.0"
 zeroize = "0.6.0"
->>>>>>> c750ddea
+semver = "0.9.0"
 
 rocksdb = "0.12.0"
 exonum_sodiumoxide = { version = "0.0.22", optional = true }
