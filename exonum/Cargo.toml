--- conflicted
+++ resolved
@@ -63,11 +63,8 @@
 exonum-proto = { version = "0.13.0-rc.2", path = "../components/proto" }
 
 [dev-dependencies]
-<<<<<<< HEAD
 assert_matches = "1.3.0"
-=======
 bincode = "1.2.0"
->>>>>>> 199bf8e8
 criterion = "0.3.0"
 modifier = "0.1.0"
 num = "0.2.0"
