[package]
name = "exonum"
version = "0.9.0"
authors = ["The Exonum Team <exonum@bitfury.com>"]
homepage = "https://exonum.com/"
repository = "https://github.com/exonum/exonum"
documentation = "https://docs.rs/exonum"
readme = "README.md"
license = "Apache-2.0"
keywords = ["database", "distributed", "blockchain", "framework", "exonum"]
categories = ["cryptography", "database-implementations"]
description = "An extensible framework for blockchain software projects."
autobenches = true

[badges]
travis-ci = { repository = "exonum/exonum" }
circle-ci = { repository = "exonum/exonum" }

[dependencies]
actix = "=0.7.4"
actix-web = "=0.7.6"
log = "=0.4.5"
byteorder = "1.2.3"
hex = "=0.3.2"
bit-vec = "=0.5.0"
vec_map = "=0.8.1"
rand = "=0.5.5"
serde = "1.0.10"
serde_derive = "1.0.64"
serde_json = "1.0.19"
<<<<<<< HEAD
erased-serde = "0.3.6"
=======
erased-serde = "0.3"
>>>>>>> 8e7363dc
toml = "=0.4.6"
clap = "2.31.2"
env_logger = "=0.5.13"
atty = "=0.2.11"
bytes = "=0.4.10"
futures = "=0.1.24"
tokio = "=0.1.8"
tokio-codec = "=0.1.0"
tokio-core = "=0.1.17"
tokio-executor = "=0.1.4"
tokio-io = "=0.1.8"
tokio-retry = "=0.2.0"
tokio-threadpool = "=0.1.6"
failure = "0.1.2"
os_info = "1.0.1"
chrono = { version = "=0.4.6", features = ["serde"] }
uuid = { version = "=0.7.0", features = ["serde"] }
snow = "=0.4.0"
rust_decimal = "=0.10.1"

exonum-crypto = { version = "0.9.0", path = "../crypto" }
exonum_rocksdb = "0.7.4"
exonum_sodiumoxide = { version = "0.0.20", optional = true }

[dev-dependencies]
pretty_assertions = "=0.5.1"
tempdir = "=0.3.7"
lazy_static = "1.0.1"
proptest = "=0.8.6"
modifier = "0.1.0"
criterion = "=0.2.5"
num = "=0.2.0"

[[bench]]
name = "criterion"
harness = false
path = "benches/criterion/lib.rs"

[features]
default = ["sodiumoxide-crypto"]
float_serialize = []
long_benchmarks = []
metrics-log = []
sodiumoxide-crypto = ["exonum_sodiumoxide"]<|MERGE_RESOLUTION|>--- conflicted
+++ resolved
@@ -28,11 +28,7 @@
 serde = "1.0.10"
 serde_derive = "1.0.64"
 serde_json = "1.0.19"
-<<<<<<< HEAD
-erased-serde = "0.3.6"
-=======
 erased-serde = "0.3"
->>>>>>> 8e7363dc
 toml = "=0.4.6"
 clap = "2.31.2"
 env_logger = "=0.5.13"
