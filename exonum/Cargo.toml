--- conflicted
+++ resolved
@@ -22,50 +22,41 @@
 actix = "0.7.9"
 actix-net = "0.2.6"
 actix-web = { version = "0.7.18", default-features = false }
-atty = "0.2.11"
+log = "0.4.6"
+byteorder = { version = "1.2.7", features = [ "i128" ] }
+hex = "0.3.2"
 bit-vec = "0.6.0"
-byteorder = { version = "1.2.7", features = [ "i128" ] }
-bytes = "0.4.11"
-chrono = { version = "0.4.6", features = ["serde"] }
-clap = "2.31.2"
-ctrlc = "3.1.1"
-env_logger = "0.6.0"
-erased-serde = "0.3"
-failure = "0.1.5"
-futures = "0.1.25"
-hex = "0.3.2"
-log = "0.4.6"
-os_info = "1.0.1"
-protobuf = { version = "2.6.0", features = ["with-serde"] }
 rand = "0.6.4"
 rand_xorshift = "0.1.1"
-rpassword = "3.0.0"
-rust_decimal = "1.0"
-semver = "0.9.0"
 serde = "1.0.10"
 serde_derive = "1.0.64"
 serde_json = "1.0.19"
-snow = { version = "0.5.2", default-features = false }
+erased-serde = "0.3"
+toml = "0.5.0"
+clap = "2.31.2"
+env_logger = "0.6.0"
+atty = "0.2.11"
+bytes = "0.4.11"
+futures = "0.1.25"
 tokio = "0.1.14"
 tokio-codec = "0.1.1"
 tokio-core = "0.1.17"
 tokio-current-thread = "0.1.4"
-tokio-dns-unofficial = "0.4.0"
 tokio-io = "0.1.11"
 tokio-retry = "0.2.0"
 tokio-threadpool = "0.1.10"
-toml = "0.5.0"
+tokio-dns-unofficial = "0.4.0"
+failure = "0.1.5"
+os_info = "1.0.1"
+chrono = { version = "0.4.6", features = ["serde"] }
 uuid = { version = "0.7.1", features = ["serde"] }
-<<<<<<< HEAD
-zeroize = "0.7.0"
-=======
 snow = { version = "0.5.2", default-features = false }
 rust_decimal = "1.0"
 protobuf = { version = "2.6.0", features = ["with-serde"] }
 ctrlc = "3.1.1"
 rpassword = "3.0.0"
 zeroize = "0.9.1"
->>>>>>> 8e5dafd0
+semver = "0.9.0"
 
 rocksdb = "0.12.0"
 exonum_sodiumoxide = { version = "0.0.22", optional = true }
