--- conflicted
+++ resolved
@@ -35,26 +35,18 @@
 router = "0.5.1"
 iron = "0.5.1"
 headers = "0.1.0"
+bodyparser = "0.7.0"
 params = "0.6.0"
 mount = "0.3.0"
 atty = "0.2.2"
-<<<<<<< HEAD
 tempdir = "0.3.5"
-exonum_sodiumoxide = "0.0.14"
-exonum_profiler = { version = "^0.1.0", path="../3rdparty/profiler/" }
-exonum_flamer = { version = "^0.1.3", path="../3rdparty/flamer/", optional = true }
+exonum_sodiumoxide = { version = "0.0.14" }
+exonum_profiler = { version = "0.1.1" }
+exonum_flamer = { version = "0.1.5", optional = true }
 
 [dependencies.exonum_rocksdb]
 git = "https://github.com/aleksuss/exonum_rocksdb.git"
 branch = "optimistic-db"
-=======
-
-exonum_sodiumoxide = { version = "0.0.14" }
-exonum_rocksdb = { version = "0.6.1", optional = true }
-exonum_leveldb = { version = "0.9.1", optional = true }
-exonum_profiler = { version = "0.1.1" }
-exonum_flamer = { version = "0.1.5", optional = true }
->>>>>>> 4502bd72
 
 [dev-dependencies]
 pretty_assertions = "0.2.1"
