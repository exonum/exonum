--- conflicted
+++ resolved
@@ -53,13 +53,8 @@
 snow = "=0.1.12"
 rust_decimal = "=0.9.0"
 
-<<<<<<< HEAD
-exonum_rocksdb = "0.7"
-exonum_sodiumoxide = "0.0.17"
-=======
 exonum_rocksdb = "0.7.4"
 exonum_sodiumoxide = "0.0.19"
->>>>>>> dd0fbf43
 exonum_profiler = { path = "../3rdparty/profiler", version = "0.1.2" }
 exonum_flamer = { path = "../3rdparty/flamer", version = "0.1.6", optional = true }
 
