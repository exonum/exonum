[package]
name = "exonum"
version = "0.8.0"
authors = ["The Exonum Team <exonum@bitfury.com>"]
homepage = "https://exonum.com/"
repository = "https://github.com/exonum/exonum"
documentation = "https://docs.rs/exonum"
readme = "README.md"
license = "Apache-2.0"
keywords = ["database", "distributed", "blockchain", "framework", "exonum"]
categories = ["cryptography", "database-implementations"]
description = "An extensible framework for blockchain software projects."

[badges]
travis-ci = { repository = "exonum/exonum" }
circle-ci = { repository = "exonum/exonum" }

[dependencies]
log = "=0.4.1"
byteorder = "1.2.3"
hex = "=0.3.2"
bit-vec = "=0.5.0"
vec_map = "=0.8.1"
rand = "=0.4.2"
serde = "1.0.10"
serde_derive = "1.0.64"
serde_json = "1.0.19"
toml = "=0.4.6"
clap = "2.31.2"
term = "=0.5.1"
colored = "1.6.0"
env_logger = "=0.5.10"
hyper = "=0.10.13"
cookie = "=0.10.1"
router = "=0.6.0"
iron = "=0.6.0"
iron-cors = "=0.7.0"
headers = "=0.1.0"
params = "=0.8.0"
mount = "=0.4.0"
atty = "=0.2.10"
bytes = "=0.4.8"
futures = "=0.1.21"
tokio-core = "=0.1.17"
tokio-io = "=0.1.6"
tokio-retry = "=0.1.1"
tokio-timer = "=0.1.2"
failure = "=0.1.1"
os_info = "1.0.1"
chrono = { version = "=0.4.2", features = ["serde"] }
bodyparser = "=0.8.0"
<<<<<<< HEAD
uuid = { version = "=0.6.0", features = ["serde"] }
snow = "=0.1.12"
rust_decimal = "=0.8.1"
=======
uuid = { version = "=0.6.5", features = ["serde"] }
snow = "=0.1.9"
rust_decimal = "=0.9.0"
>>>>>>> 60f497d7

exonum_rocksdb = "0.7.2"
exonum_sodiumoxide = "0.0.17"
exonum_profiler = { path = "../3rdparty/profiler", version = "0.1.2" }
exonum_flamer = { path = "../3rdparty/flamer", version = "0.1.6", optional = true }

[dev-dependencies]
pretty_assertions = "=0.5.1"
tempdir = "=0.3.7"
lazy_static = "1.0.1"
proptest = "=0.7.0"
criterion = "=0.2.3"
num = "=0.1.42"

[[bench]]
name = "criterion"
harness = false
path = "benches/criterion/lib.rs"

[features]
default = []
float_serialize = []
long_benchmarks = []
flame_profile = ["exonum_profiler/nomock", "exonum_flamer"]
metrics-log = []<|MERGE_RESOLUTION|>--- conflicted
+++ resolved
@@ -49,15 +49,9 @@
 os_info = "1.0.1"
 chrono = { version = "=0.4.2", features = ["serde"] }
 bodyparser = "=0.8.0"
-<<<<<<< HEAD
-uuid = { version = "=0.6.0", features = ["serde"] }
+uuid = { version = "=0.6.5", features = ["serde"] }
 snow = "=0.1.12"
-rust_decimal = "=0.8.1"
-=======
-uuid = { version = "=0.6.5", features = ["serde"] }
-snow = "=0.1.9"
 rust_decimal = "=0.9.0"
->>>>>>> 60f497d7
 
 exonum_rocksdb = "0.7.2"
 exonum_sodiumoxide = "0.0.17"
