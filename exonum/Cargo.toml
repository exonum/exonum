--- conflicted
+++ resolved
@@ -18,16 +18,10 @@
 
 [dependencies]
 actix = "=0.7.6"
-<<<<<<< HEAD
-actix-net = "=0.1.1"
-actix-web = "=0.7.13"
+actix-net = "=0.2.2"
+actix-web = "=0.7.14"
 atty = "=0.2.11"
 bit-vec = "=0.5.0"
-=======
-actix-net = "=0.2.2"
-actix-web = "=0.7.14"
-log = "=0.4.6"
->>>>>>> a92c7a5b
 byteorder = "1.2.3"
 bytes = "=0.4.10"
 chrono = { version = "=0.4.6", features = ["serde"] }
