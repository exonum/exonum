--- conflicted
+++ resolved
@@ -37,16 +37,13 @@
 params = "0.6.0"
 mount = "0.3.0"
 atty = "0.2.2"
-<<<<<<< HEAD
-os_info="0.1.1"
-=======
 bytes = "0.4.0"
 futures = "0.1.14"
 tokio-core = "0.1.9"
 tokio-io = "0.1.2"
 tokio-retry = "0.1.0"
 tokio-timer = "0.1.2"
->>>>>>> 32842d72
+os_info="0.1.1"
 
 exonum_sodiumoxide = { version = "0.0.14" }
 exonum_rocksdb = { version = "0.6.1", optional = true }
