--- conflicted
+++ resolved
@@ -50,11 +50,8 @@
 uuid = { version = "=0.7.1", features = ["serde"] }
 snow = "=0.4.0"
 rust_decimal = "=0.10.2"
-<<<<<<< HEAD
 protobuf = "=2.1.4"
-=======
 ring = "=0.13.2"
->>>>>>> 750c9d4e
 
 exonum-crypto = { version = "0.9.0", path = "../crypto" }
 exonum_rocksdb = "0.7.4"
