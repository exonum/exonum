[package]
name = "exonum"
version = "0.9.0"
authors = ["The Exonum Team <exonum@bitfury.com>"]
homepage = "https://exonum.com/"
repository = "https://github.com/exonum/exonum"
documentation = "https://docs.rs/exonum"
readme = "README.md"
license = "Apache-2.0"
keywords = ["database", "distributed", "blockchain", "framework", "exonum"]
categories = ["cryptography", "database-implementations"]
description = "An extensible framework for blockchain software projects."
autobenches = true

[badges]
travis-ci = { repository = "exonum/exonum" }
circle-ci = { repository = "exonum/exonum" }

[dependencies]
actix = "=0.7.4"
actix-web = "=0.7.8"
log = "=0.4.5"
byteorder = "1.2.3"
hex = "=0.3.2"
bit-vec = "=0.5.0"
vec_map = "=0.8.1"
rand = "=0.5.5"
serde = "1.0.10"
serde_derive = "1.0.64"
serde_json = "1.0.19"
<<<<<<< HEAD
erased-serde = "0.3"
toml = "=0.4.6"
=======
toml = "=0.4.8"
>>>>>>> a4cb49c2
clap = "2.31.2"
env_logger = "=0.5.13"
atty = "=0.2.11"
bytes = "=0.4.10"
futures = "=0.1.25"
tokio = "=0.1.11"
tokio-codec = "=0.1.1"
tokio-core = "=0.1.17"
tokio-current-thread = "=0.1.3"
tokio-executor = "=0.1.5"
tokio-io = "=0.1.9"
tokio-retry = "=0.2.0"
tokio-threadpool = "=0.1.7"
tokio-dns-unofficial = "=0.4.0"
failure = "0.1.2"
os_info = "1.0.1"
chrono = { version = "=0.4.6", features = ["serde"] }
uuid = { version = "=0.7.1", features = ["serde"] }
snow = "=0.4.0"
rust_decimal = "=0.10.1"

exonum-crypto = { version = "0.9.0", path = "../crypto" }
exonum_rocksdb = "0.7.4"
exonum_sodiumoxide = { version = "0.0.20", optional = true }

[dev-dependencies]
pretty_assertions = "=0.5.1"
tempdir = "=0.3.7"
lazy_static = "1.0.1"
proptest = "=0.8.7"
modifier = "0.1.0"
criterion = "=0.2.5"
num = "=0.2.0"

[[bench]]
name = "criterion"
harness = false
path = "benches/criterion/lib.rs"

[features]
default = ["sodiumoxide-crypto"]
float_serialize = []
long_benchmarks = []
metrics-log = []
sodiumoxide-crypto = ["exonum_sodiumoxide"]<|MERGE_RESOLUTION|>--- conflicted
+++ resolved
@@ -28,12 +28,8 @@
 serde = "1.0.10"
 serde_derive = "1.0.64"
 serde_json = "1.0.19"
-<<<<<<< HEAD
 erased-serde = "0.3"
-toml = "=0.4.6"
-=======
 toml = "=0.4.8"
->>>>>>> a4cb49c2
 clap = "2.31.2"
 env_logger = "=0.5.13"
 atty = "=0.2.11"
