[package]
name = "exonum"
version = "0.13.0-rc.2"
edition = "2018"
authors = ["The Exonum Team <contact@exonum.com>"]
homepage = "https://exonum.com/"
repository = "https://github.com/exonum/exonum"
documentation = "https://docs.rs/exonum"
readme = "README.md"
license = "Apache-2.0"
keywords = ["database", "distributed", "blockchain", "framework", "exonum"]
categories = ["cryptography", "database-implementations"]
description = "An extensible framework for blockchain software projects."
autobenches = true
links = "exonum_protobuf"

[badges]
travis-ci = { repository = "exonum/exonum" }

[dependencies]
actix = "0.7.9"
actix-net = "0.2.6"
actix-web = { version = "0.7.18", default-features = false }
log = "0.4.6"
byteorder = { version = "1.2.7", features = [ "i128" ] }
hex = "0.4"
bit-vec = "0.6.0"
rand = "0.7"
serde = "1.0.101"
serde_derive = "1.0.101"
serde_json = "1.0.19"
serde_str = "0.1.0"
serde_urlencoded = "0.6.0"
erased-serde = "0.3"
toml = "0.5.0"
env_logger = "0.6.0"
bytes = "0.4.11"
futures = "0.1.25"
tokio = "0.1.14"
tokio-codec = "0.1.1"
tokio-core = "0.1.17"
tokio-current-thread = "0.1.4"
tokio-io = "0.1.11"
tokio-retry = "0.2.0"
tokio-threadpool = "0.1.10"
tokio-dns-unofficial = "0.4.0"
failure = "0.1.5"
os_info = "1.0.1"
chrono = { version = "0.4.6", features = ["serde"] }
uuid = { version = "0.8.1", features = ["serde"] }
snow = { version = "0.6.0", default-features = false }
rust_decimal = "1.0"
protobuf = { version = "2.8.1", features = ["with-serde"] }
ctrlc = "3.1.1"
rpassword = "4.0.1"
<<<<<<< HEAD
semver = "0.9.0"
=======
zeroize = "1.0"
semver = { version = "0.9.0", features = ["serde"] }
>>>>>>> 1a23a5c6

exonum_sodiumoxide = { version = "0.0.23", optional = true }
exonum-crypto = { version = "0.13.0-rc.2", path = "../components/crypto" }
exonum-derive = { version = "0.13.0-rc.2", path = "../components/derive" }
exonum-keys = { version = "0.13.0-rc.2", path = "../components/keys" }
exonum-merkledb = { version = "0.13.0-rc.2", path = "../components/merkledb" }
exonum-proto = { version = "0.13.0-rc.2", path = "../components/proto" }

[dev-dependencies]
criterion = "0.3.0"
lazy_static = "1.0.1"
modifier = "0.1.0"
num = "0.2.0"
pretty_assertions = "0.6.1"
proptest = "0.9.1"
tempdir = "0.3.7"
tempfile = "3"
websocket = "0.24"
reqwest = "0.9"

[[bench]]
name = "criterion"
harness = false
path = "benches/criterion/lib.rs"

[features]
default = ["sodiumoxide-crypto", "with-serde", "rocksdb_snappy", "with-protobuf"]
float_serialize = []
long_benchmarks = []
sodiumoxide-crypto = ["exonum_sodiumoxide"]
with-serde = []
with-protobuf = []
rocksdb_snappy = ["exonum-merkledb/rocksdb_snappy"]
rocksdb_lz4 = ["exonum-merkledb/rocksdb_lz4"]
rocksdb_zlib = ["exonum-merkledb/rocksdb_zlib"]
rocksdb_zstd = ["exonum-merkledb/rocksdb_zstd"]
rocksdb_bzip2 = ["exonum-merkledb/rocksdb_bzip2"]

[build-dependencies]
exonum-build = { version = "0.13.0-rc.2", path = "../components/build" }

[package.metadata.docs.rs]
dependencies = [ "protobuf-compiler" ]<|MERGE_RESOLUTION|>--- conflicted
+++ resolved
@@ -53,12 +53,7 @@
 protobuf = { version = "2.8.1", features = ["with-serde"] }
 ctrlc = "3.1.1"
 rpassword = "4.0.1"
-<<<<<<< HEAD
-semver = "0.9.0"
-=======
-zeroize = "1.0"
 semver = { version = "0.9.0", features = ["serde"] }
->>>>>>> 1a23a5c6
 
 exonum_sodiumoxide = { version = "0.0.23", optional = true }
 exonum-crypto = { version = "0.13.0-rc.2", path = "../components/crypto" }
