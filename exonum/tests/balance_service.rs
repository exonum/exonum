// Copyright 2018 The Exonum Team
//
// Licensed under the Apache License, Version 2.0 (the "License");
// you may not use this file except in compliance with the License.
// You may obtain a copy of the License at
//
//   http://www.apache.org/licenses/LICENSE-2.0
//
// Unless required by applicable law or agreed to in writing, software
// distributed under the License is distributed on an "AS IS" BASIS,
// WITHOUT WARRANTIES OR CONDITIONS OF ANY KIND, either express or implied.
// See the License for the specific language governing permissions and
// limitations under the License.

//! This is a basic balance service. The only available operation is a wallet balance update.
//! Regression test for transactions processing is built on a base of this service.
extern crate bodyparser;
#[macro_use]
extern crate exonum;
extern crate futures;
extern crate iron;
extern crate router;
extern crate serde;
extern crate serde_json;

pub mod schema {
    use exonum::storage::{Entry, Fork, Snapshot};

    pub struct BalanceSchema<T> {
        view: T,
    }

    impl<T: AsRef<Snapshot>> BalanceSchema<T> {
        pub fn new(view: T) -> Self {
            Self { view }
        }

        pub fn balance(&self) -> Entry<&Snapshot, u64> {
            Entry::new("balance", self.view.as_ref())
        }
    }

    impl<'a> BalanceSchema<&'a mut Fork> {
        pub fn balance_mut(&mut self) -> Entry<&mut Fork, u64> {
            Entry::new("balance", self.view)
        }
    }
}

pub mod transactions {
    use service::SERVICE_ID;

    transactions! {
        pub BalanceTransactions {
            const SERVICE_ID = SERVICE_ID;

            struct TxAddBalance {
                amount: u64,
                seed: u64
            }
        }
    }
}

pub mod contracts {
    use exonum::blockchain::{ExecutionResult, Transaction};
    use exonum::storage::Fork;

    use schema::BalanceSchema;
    use transactions::TxAddBalance;

    impl Transaction for TxAddBalance {
        fn verify(&self) -> bool {
            true
        }

        fn execute(&self, view: &mut Fork) -> ExecutionResult {
            let mut schema = BalanceSchema::new(view);
            let new_balance = schema.balance().get().unwrap() + self.amount();
            schema.balance_mut().set(new_balance);

            Ok(())
        }
    }
}

pub mod service {
<<<<<<< HEAD
    use exonum::blockchain::{Service, TimeoutAdjusterConfig, Transaction, TransactionSet};
=======
    use exonum::blockchain::{Service, Transaction, TransactionSet};
>>>>>>> 0b0eb5c8
    use exonum::crypto::{gen_keypair, Hash};
    use exonum::helpers;
    use exonum::node::{ExternalMessage, Node, TransactionSend};
    use exonum::storage::{Database, Fork, MemoryDB, Snapshot};
    use exonum::{encoding, messages::RawTransaction};
    use serde_json::Value;

    use schema::BalanceSchema;
    use transactions::{BalanceTransactions, TxAddBalance};

    use std::sync::Arc;
    use std::thread;
    use std::time;

    pub const SERVICE_ID: u16 = 1;

    pub struct BalanceService();

    impl Service for BalanceService {
        fn service_id(&self) -> u16 {
            SERVICE_ID
        }

        fn service_name(&self) -> &str {
            "balance"
        }

        fn state_hash(&self, _: &Snapshot) -> Vec<Hash> {
            vec![]
        }

        fn tx_from_raw(&self, raw: RawTransaction) -> Result<Box<Transaction>, encoding::Error> {
            let tx = BalanceTransactions::tx_from_raw(raw)?;
            Ok(tx.into())
        }

        fn initialize(&self, fork: &mut Fork) -> Value {
            let mut schema = BalanceSchema::new(fork);
            schema.balance_mut().set(0);
            Value::Null
        }
    }

    #[test]
    fn test_duplicated_transaction() {
        let (_, private_key) = gen_keypair();

        let db = Arc::from(Box::new(MemoryDB::new()) as Box<Database>) as Arc<Database>;
        let mut node_cfg = helpers::generate_testnet_config(1, 16_500)[0].clone();

        // Override timeouts to little values, so we won't have to wait for consensus too long.
        node_cfg.genesis.consensus.min_propose_timeout = 0;
        node_cfg.genesis.consensus.max_propose_timeout = 0;
        node_cfg.genesis.consensus.propose_timeout_threshold = 0;
        node_cfg.genesis.consensus.round_timeout = 40;

        let service = Box::new(BalanceService());
        let node = Node::new(db.clone(), vec![service], node_cfg.clone());
        let api_tx = node.channel();

        let node_thread = thread::spawn(move || {
            node.run().unwrap();
        });

        let tx_orig = Box::new(TxAddBalance::new(10, 0, &private_key));
        let tx_copy = tx_orig.clone();

        // Send two identical transactions.
        api_tx.send(tx_orig).unwrap();

        api_tx.send(tx_copy).unwrap();

        // Wait to be sure that transaction was processed.
        thread::sleep(time::Duration::from_millis(200));

        // Shut down the node
        api_tx
            .send_external_message(ExternalMessage::Shutdown)
            .unwrap();

        node_thread.join().unwrap();

        // Check that only one transaction was accepted.
        let schema = BalanceSchema::new(db.snapshot());
        let balance = schema.balance().get().unwrap();

        assert_eq!(balance, 10);
    }
}<|MERGE_RESOLUTION|>--- conflicted
+++ resolved
@@ -85,11 +85,7 @@
 }
 
 pub mod service {
-<<<<<<< HEAD
-    use exonum::blockchain::{Service, TimeoutAdjusterConfig, Transaction, TransactionSet};
-=======
     use exonum::blockchain::{Service, Transaction, TransactionSet};
->>>>>>> 0b0eb5c8
     use exonum::crypto::{gen_keypair, Hash};
     use exonum::helpers;
     use exonum::node::{ExternalMessage, Node, TransactionSend};
