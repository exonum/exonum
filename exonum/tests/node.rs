--- conflicted
+++ resolved
@@ -18,11 +18,8 @@
 extern crate serde_json;
 extern crate tokio_timer;
 
+use futures::Future;
 use futures::sync::oneshot;
-<<<<<<< HEAD
-use futures::Future;
-=======
->>>>>>> 0b0eb5c8
 use serde_json::Value;
 use tokio_timer::Timer;
 
