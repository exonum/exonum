// Copyright 2019 The Exonum Team
//
// Licensed under the Apache License, Version 2.0 (the "License");
// you may not use this file except in compliance with the License.
// You may obtain a copy of the License at
//
//   http://www.apache.org/licenses/LICENSE-2.0
//
// Unless required by applicable law or agreed to in writing, software
// distributed under the License is distributed on an "AS IS" BASIS,
// WITHOUT WARRANTIES OR CONDITIONS OF ANY KIND, either express or implied.
// See the License for the specific language governing permissions and
// limitations under the License.

// This is a regression test for exonum node.

use exonum::{
    blockchain::config::GenesisConfigBuilder,
    helpers,
    node::{ApiSender, ExternalMessage, Node, NodeConfig},
    runtime::{
        rust::{AfterCommitContext, Service, ServiceFactory},
        RuntimeInstance,
    },
};
<<<<<<< HEAD
use exonum_derive::{ServiceDispatcher, ServiceFactory};
use exonum_merkledb::{Database, Snapshot, TemporaryDB};
=======
use exonum_derive::{exonum_interface, ServiceDispatcher, ServiceFactory};
use exonum_merkledb::{Database, TemporaryDB};
>>>>>>> 6e2017e3
use futures::{sync::mpsc, Future, Stream};
use tokio::util::FutureExt;
use tokio_core::reactor::Core;

use std::{
    sync::{Arc, Mutex},
    thread::{self, JoinHandle},
    time::Duration,
};

#[derive(Debug, Clone, ServiceDispatcher, ServiceFactory)]
#[service_factory(
    artifact_name = "after-commit",
    artifact_version = "1.0.0",
    proto_sources = "exonum::proto::schema",
    service_constructor = "CommitWatcherService::new_instance"
)]
struct CommitWatcherService(mpsc::UnboundedSender<()>);

impl CommitWatcherService {
    fn new_instance(&self) -> Box<dyn Service> {
        Box::new(self.clone())
    }
}

impl Service for CommitWatcherService {
    fn after_commit(&self, _context: AfterCommitContext<'_>) {
        self.0.unbounded_send(()).ok();
    }
}

#[derive(Debug, ServiceDispatcher)]
struct StartCheckerService;

<<<<<<< HEAD
impl Service for StartCheckerService {
    fn state_hash(&self, _data: BlockchainData<&dyn Snapshot>) -> Vec<Hash> {
        vec![]
    }
}
=======
impl StartCheckerInterface for StartCheckerService {}

impl Service for StartCheckerService {}
>>>>>>> 6e2017e3

#[derive(Debug, ServiceFactory)]
#[service_factory(
    artifact_name = "configure",
    artifact_version = "1.0.2",
    proto_sources = "exonum::proto::schema",
    service_constructor = "StartCheckerServiceFactory::new_instance"
)]
struct StartCheckerServiceFactory(pub Arc<Mutex<u64>>);

impl StartCheckerServiceFactory {
    fn new_instance(&self) -> Box<dyn Service> {
        *self.0.lock().unwrap() += 1;
        Box::new(StartCheckerService)
    }
}

struct RunHandle {
    node_thread: JoinHandle<()>,
    api_tx: ApiSender,
}

fn run_nodes(count: u16, start_port: u16) -> (Vec<RunHandle>, Vec<mpsc::UnboundedReceiver<()>>) {
    let mut node_threads = Vec::new();
    let mut commit_rxs = Vec::new();
    for node_cfg in helpers::generate_testnet_config(count, start_port) {
        let (commit_tx, commit_rx) = mpsc::unbounded();

        let external_runtimes: Vec<RuntimeInstance> = vec![];
        let service = CommitWatcherService(commit_tx);
        let artifact = service.artifact_id();
        let genesis_config =
            GenesisConfigBuilder::with_consensus_config(node_cfg.consensus.clone())
                .with_artifact(artifact.clone())
                .with_instance(artifact.into_default_instance(2, "commit-watcher"))
                .build();
        let services = vec![service.into()];

        let node = Node::new(
            TemporaryDB::new(),
            external_runtimes,
            services,
            node_cfg,
            genesis_config,
            None,
        );

        let api_tx = node.channel();
        node_threads.push(RunHandle {
            node_thread: thread::spawn(move || {
                node.run().unwrap();
            }),
            api_tx,
        });
        commit_rxs.push(commit_rx);
    }
    (node_threads, commit_rxs)
}

#[test]
fn test_node_run() {
    let (nodes, commit_rxs) = run_nodes(4, 16_300);

    let mut core = Core::new().unwrap();
    let duration = Duration::from_secs(60);
    for rx in commit_rxs {
        let future = rx.into_future().timeout(duration).map_err(drop);
        core.run(future).expect("failed commit");
    }

    for handle in nodes {
        handle
            .api_tx
            .send_external_message(ExternalMessage::Shutdown)
            .unwrap();
        handle.node_thread.join().unwrap();
    }
}

#[test]
fn test_node_restart_regression() {
    let start_node = |node_cfg: NodeConfig, db, start_times| {
        let external_runtimes: Vec<RuntimeInstance> = vec![];
        let service = StartCheckerServiceFactory(start_times);
        let artifact = service.artifact_id();
        let genesis_config =
            GenesisConfigBuilder::with_consensus_config(node_cfg.consensus.clone())
                .with_artifact(artifact.clone())
                .with_instance(artifact.into_default_instance(4, "startup-checker"))
                .build();
        let services = vec![service.into()];

        let node = Node::new(
            db,
            external_runtimes,
            services,
            node_cfg,
            genesis_config,
            None,
        );
        let api_tx = node.channel();
        let node_thread = thread::spawn(move || {
            node.run().unwrap();
        });
        // Wait for shutdown
        api_tx
            .send_external_message(ExternalMessage::Shutdown)
            .unwrap();
        node_thread.join().unwrap();
    };

    let db = Arc::from(TemporaryDB::new()) as Arc<dyn Database>;
    let node_cfg = helpers::generate_testnet_config(1, 3600)[0].clone();

    let start_times = Arc::new(Mutex::new(0));
    // First launch
    start_node(node_cfg.clone(), db.clone(), Arc::clone(&start_times));
    // Second launch
    start_node(node_cfg, db, Arc::clone(&start_times));

    // The service is created two times on instantiation (for `start_adding_service`
    // and `commit_service` methods), and then once on each new node startup.
    assert_eq!(*start_times.lock().unwrap(), 3);
}<|MERGE_RESOLUTION|>--- conflicted
+++ resolved
@@ -23,13 +23,8 @@
         RuntimeInstance,
     },
 };
-<<<<<<< HEAD
 use exonum_derive::{ServiceDispatcher, ServiceFactory};
-use exonum_merkledb::{Database, Snapshot, TemporaryDB};
-=======
-use exonum_derive::{exonum_interface, ServiceDispatcher, ServiceFactory};
 use exonum_merkledb::{Database, TemporaryDB};
->>>>>>> 6e2017e3
 use futures::{sync::mpsc, Future, Stream};
 use tokio::util::FutureExt;
 use tokio_core::reactor::Core;
@@ -64,17 +59,7 @@
 #[derive(Debug, ServiceDispatcher)]
 struct StartCheckerService;
 
-<<<<<<< HEAD
-impl Service for StartCheckerService {
-    fn state_hash(&self, _data: BlockchainData<&dyn Snapshot>) -> Vec<Hash> {
-        vec![]
-    }
-}
-=======
-impl StartCheckerInterface for StartCheckerService {}
-
 impl Service for StartCheckerService {}
->>>>>>> 6e2017e3
 
 #[derive(Debug, ServiceFactory)]
 #[service_factory(
