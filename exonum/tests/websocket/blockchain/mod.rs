// Copyright 2019 The Exonum Team
//
// Licensed under the Apache License, Version 2.0 (the "License");
// you may not use this file except in compliance with the License.
// You may obtain a copy of the License at
//
//   http://www.apache.org/licenses/LICENSE-2.0
//
// Unless required by applicable law or agreed to in writing, software
// distributed under the License is distributed on an "AS IS" BASIS,
// WITHOUT WARRANTIES OR CONDITIONS OF ANY KIND, either express or implied.
// See the License for the specific language governing permissions and
// limitations under the License.

//! Simplified node emulation for testing websockets.

use exonum::{
<<<<<<< HEAD
    blockchain::InstanceCollection,
    crypto::PublicKey,
    helpers,
    node::{ApiSender, Node},
    runtime::{
        rust::{CallContext, Service},
        InstanceId, Runtime,
=======
    blockchain::config::GenesisConfigBuilder,
    crypto::{Hash, PublicKey},
    helpers,
    node::{ApiSender, Node},
    runtime::{
        rust::{CallContext, Service, ServiceFactory},
        BlockchainData, InstanceId, RuntimeInstance,
>>>>>>> 571d3568
    },
};
use exonum_merkledb::TemporaryDB;
use exonum_proto::ProtobufConvert;

use std::{
    net::SocketAddr,
    thread::{self, JoinHandle},
    time::Duration,
};

mod proto;

pub const SERVICE_ID: InstanceId = 118;

#[derive(Serialize, Deserialize, Clone, Debug, ProtobufConvert, BinaryValue, ObjectHash)]
#[protobuf_convert(source = "proto::CreateWallet")]
pub struct CreateWallet {
    pub pubkey: PublicKey,
    pub name: String,
}

impl CreateWallet {
    pub fn new(pubkey: PublicKey, name: &str) -> Self {
        Self {
            pubkey,
            name: name.to_owned(),
        }
    }
}

#[derive(Serialize, Deserialize, Clone, Debug, ProtobufConvert, BinaryValue, ObjectHash)]
#[protobuf_convert(source = "proto::Transfer")]
pub struct Transfer {
    pub from: PublicKey,
    pub to: PublicKey,
    pub amount: u64,
}

impl Transfer {
    pub fn new(from: PublicKey, to: PublicKey, amount: u64) -> Self {
        Self { from, to, amount }
    }
}

#[derive(Debug, IntoExecutionError)]
pub enum Error {
    /// Not allowed
    NotAllowed = 0,
}

#[exonum_interface]
pub trait MyServiceInterface {
    fn create_wallet(&self, context: CallContext<'_>, arg: CreateWallet) -> Result<(), Error>;
    fn transfer(&self, context: CallContext<'_>, arg: Transfer) -> Result<(), Error>;
}

#[derive(Debug, ServiceDispatcher, ServiceFactory)]
#[service_factory(artifact_name = "ws-test", proto_sources = "exonum::proto::schema")]
#[service_dispatcher(implements("MyServiceInterface"))]
struct MyService;

impl MyServiceInterface for MyService {
    fn create_wallet(&self, _context: CallContext<'_>, arg: CreateWallet) -> Result<(), Error> {
        if arg.name.starts_with("Al") {
            Ok(())
        } else {
            Err(Error::NotAllowed)
        }
    }
    fn transfer(&self, _context: CallContext<'_>, _arg: Transfer) -> Result<(), Error> {
        panic!("oops")
    }
}

impl Service for MyService {}

pub struct RunHandle {
    pub node_thread: JoinHandle<()>,
    pub api_tx: ApiSender,
}

pub fn run_node(listen_port: u16, pub_api_port: u16) -> RunHandle {
    let mut node_cfg = helpers::generate_testnet_config(1, listen_port).remove(0);
    node_cfg.api.public_api_address = Some(
        format!("127.0.0.1:{}", pub_api_port)
            .parse::<SocketAddr>()
            .unwrap(),
    );

    let external_runtimes: Vec<RuntimeInstance> = vec![];
    let service = MyService;
    let artifact = service.artifact_id();
    let genesis_config = GenesisConfigBuilder::with_consensus_config(node_cfg.consensus.clone())
        .with_artifact(artifact.clone())
        .with_instance(artifact.into_default_instance(SERVICE_ID, "my-service"))
        .build();
    let services = vec![service.into()];

    let node = Node::new(
        TemporaryDB::new(),
        external_runtimes,
        services,
        node_cfg,
        genesis_config,
        None,
    );

    let api_tx = node.channel();
    let handle = RunHandle {
        node_thread: thread::spawn(move || {
            node.run().unwrap();
        }),
        api_tx,
    };
    // Wait until the node has fully started.
    thread::sleep(Duration::from_secs(1));
    handle
}<|MERGE_RESOLUTION|>--- conflicted
+++ resolved
@@ -15,23 +15,13 @@
 //! Simplified node emulation for testing websockets.
 
 use exonum::{
-<<<<<<< HEAD
-    blockchain::InstanceCollection,
+    blockchain::config::GenesisConfigBuilder,
     crypto::PublicKey,
     helpers,
     node::{ApiSender, Node},
     runtime::{
-        rust::{CallContext, Service},
-        InstanceId, Runtime,
-=======
-    blockchain::config::GenesisConfigBuilder,
-    crypto::{Hash, PublicKey},
-    helpers,
-    node::{ApiSender, Node},
-    runtime::{
         rust::{CallContext, Service, ServiceFactory},
-        BlockchainData, InstanceId, RuntimeInstance,
->>>>>>> 571d3568
+        InstanceId, RuntimeInstance,
     },
 };
 use exonum_merkledb::TemporaryDB;
