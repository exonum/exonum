// Copyright 2018 The Exonum Team
//
// Licensed under the Apache License, Version 2.0 (the "License");
// you may not use this file except in compliance with the License.
// You may obtain a copy of the License at
//
//   http://www.apache.org/licenses/LICENSE-2.0
//
// Unless required by applicable law or agreed to in writing, software
// distributed under the License is distributed on an "AS IS" BASIS,
// WITHOUT WARRANTIES OR CONDITIONS OF ANY KIND, either express or implied.
// See the License for the specific language governing permissions and
// limitations under the License.

//! Tests for the blockchain explorer functionality.

#[macro_use]
extern crate exonum;
#[macro_use]
extern crate serde_json;

#[macro_use]
extern crate serde_derive;

#[cfg(test)]
#[macro_use]
extern crate pretty_assertions;

use exonum::{
    blockchain::{Schema, TransactionErrorType, TransactionSet, TxLocation}, crypto::{self, Hash},
    explorer::*, helpers::Height, messages::{self, Message, Protocol, RawTransaction},
};

use blockchain::{
    create_block, create_blockchain, CreateWallet, ExplorerTransactions, Transfer, SERVICE_ID,
};

mod blockchain;

#[test]
fn test_explorer_basics() {
    let mut blockchain = create_blockchain();

    let (pk_alice, key_alice) = crypto::gen_keypair();
    let (pk_bob, key_bob) = crypto::gen_keypair();

    let payload_alice = CreateWallet::new(&pk_alice, "Alice");
    let tx_alice =
        Protocol::sign_transaction(payload_alice.clone(), SERVICE_ID, pk_alice, &key_alice);

    let payload_bob = CreateWallet::new(&pk_bob, "Bob");
    let tx_bob = Protocol::sign_transaction(payload_bob.clone(), SERVICE_ID, pk_bob, &key_bob);

    let payload_transfer = Transfer::new(&pk_alice, &pk_bob, 2);
    let tx_transfer =
        Protocol::sign_transaction(payload_transfer.clone(), SERVICE_ID, pk_alice, &key_alice);

    {
        let explorer = BlockchainExplorer::new(&blockchain);
        assert_eq!(explorer.height(), Height(0));
        let block = explorer.block(Height(0)).unwrap();
        assert_eq!(block.len(), 0);
        assert!(block.transaction(0).is_none());
        assert!(explorer.transaction(&tx_alice.hash()).is_none());
    }

    // Block #1: Alice's transaction.

    create_block(&mut blockchain, vec![tx_alice.clone().into()]);

    {
        let explorer = BlockchainExplorer::new(&blockchain);
        assert_eq!(explorer.height(), Height(1));
        assert!(explorer.block(Height(2)).is_none());

        let block = explorer.block(Height(1)).unwrap();
        assert_eq!(block.len(), 1);
        let tx_info = block.transaction(0).unwrap();
        assert_eq!(*tx_info.location(), TxLocation::new(Height(1), 0));
        assert_eq!(tx_info.status(), Ok(()));
        assert_eq!(tx_info.content().signed_message(), &tx_alice);
        assert_eq!(
            tx_info.content().signed_message().hash(),
            block.transaction_hashes()[0]
        );

        let tx_info = explorer.transaction(&tx_alice.hash()).unwrap();
        assert!(!tx_info.is_in_pool());
        assert!(tx_info.is_committed());
        assert_eq!(tx_info.content().signed_message(), &tx_alice);

        let tx_info = match tx_info {
            TransactionInfo::Committed(info) => info,
            tx => panic!("{:?}", tx),
        };
        assert_eq!(*tx_info.location(), TxLocation::new(Height(1), 0));
        assert_eq!(
            serde_json::to_value(&tx_info).unwrap(),
            json!({
                "content": {
                    "debug": payload_alice,
<<<<<<< HEAD
                    "message": messages::to_hex_string(&tx_alice).unwrap()
=======
                    "message": messages::to_hex_string(&tx_alice)
>>>>>>> 8e7363dc
                },
                "location": {
                    "block_height": "1",
                    "position_in_block": "0",
                },
                "location_proof": tx_info.location_proof(), // too complicated to check
                "status": { "type": "success" },
            })
        );
    }

    // Block #2: other transactions.

    create_block(&mut blockchain, vec![tx_bob.clone(), tx_transfer.clone()]);

    let explorer = BlockchainExplorer::new(&blockchain);
    assert_eq!(explorer.height(), Height(2));
    let block = explorer.block(Height(2)).unwrap();
    assert_eq!(block.len(), 2);

    let tx_info = block.transaction(0).unwrap();
    let err = tx_info.status().unwrap_err();
    assert_eq!(err.error_type(), TransactionErrorType::Code(1));
    assert_eq!(err.description(), Some("Not allowed"));
    assert_eq!(
        serde_json::to_value(&tx_info).unwrap(),
        json!({
            "content": {
                    "debug": payload_bob,
<<<<<<< HEAD
                    "message": messages::to_hex_string(&tx_bob).unwrap()
=======
                    "message": messages::to_hex_string(&tx_bob)
>>>>>>> 8e7363dc
            },
            "location": {
                "block_height": "2",
                "position_in_block": "0",
            },
            "location_proof": tx_info.location_proof(), // too complicated to check
            "status": {
                "type": "error",
                "code": 1,
                "description": "Not allowed",
            },
        })
    );

    let tx_info = block.transaction(1).unwrap();
    let err = tx_info.status().unwrap_err();
    assert_eq!(err.error_type(), TransactionErrorType::Panic);
    assert_eq!(err.description(), Some("oops"));
    assert_eq!(
        serde_json::to_value(&tx_info).unwrap(),
        json!({
            "content": {
                    "debug": payload_transfer,
<<<<<<< HEAD
                    "message": messages::to_hex_string(&tx_transfer).unwrap()
=======
                    "message": messages::to_hex_string(&tx_transfer)
>>>>>>> 8e7363dc
            },
            "location": {
                "block_height": "2",
                "position_in_block": "1",
            },
            "location_proof": tx_info.location_proof(), // too complicated to check
            "status": {
                "type": "panic",
                "description": "oops",
            },
        })
    );
}

#[test]
fn test_explorer_pool_transaction() {
    let mut blockchain = create_blockchain();

    let (pk_alice, key_alice) = crypto::gen_keypair();
    let tx_alice = Protocol::sign_transaction(
        CreateWallet::new(&pk_alice, "Alice"),
        SERVICE_ID,
        pk_alice,
        &key_alice,
    );
    let tx_hash = tx_alice.hash();

    {
        let explorer = BlockchainExplorer::new(&blockchain);
        assert!(explorer.transaction(&tx_hash).is_none());
    }

    let mut fork = blockchain.fork();
    {
        let mut schema = Schema::new(&mut fork);
        schema.add_transaction_into_pool(tx_alice.clone());
    }
    blockchain.merge(fork.into_patch()).unwrap();

    let explorer = BlockchainExplorer::new(&blockchain);
    let tx_info = explorer.transaction(&tx_hash).unwrap();
    assert!(tx_info.is_in_pool());
    assert!(!tx_info.is_committed());
    assert_eq!(tx_info.content().signed_message(), &tx_alice);
}

fn tx_generator() -> Box<Iterator<Item = Message<RawTransaction>>> {
    Box::new((0..).map(|i| {
        let (pk, key) = crypto::gen_keypair();
        Protocol::sign_transaction(
            CreateWallet::new(&pk, &format!("Alice #{}", i)),
            SERVICE_ID,
            pk,
            &key,
        )
    }))
}

#[test]
fn test_explorer_block_iter() {
    let mut blockchain = create_blockchain();
    let mut tx_gen = tx_generator();
    let txs = tx_gen.by_ref();

    create_block(&mut blockchain, vec![]); // Height(1)
    create_block(&mut blockchain, txs.take(2).collect()); // Height(2)
    create_block(&mut blockchain, vec![]); // Height(3)
    create_block(&mut blockchain, txs.take(2).collect()); // Height(4)
    create_block(&mut blockchain, txs.take(3).collect()); // Height(5)
    create_block(&mut blockchain, vec![]); // Height(6)
    create_block(&mut blockchain, vec![]); // Height(7)
    create_block(&mut blockchain, vec![]); // Height(8)
    create_block(&mut blockchain, txs.take(5).collect()); // Height(9)
    assert_eq!(blockchain.last_block().height(), Height(9));

    let explorer = BlockchainExplorer::new(&blockchain);

    let mut count = 0;
    for (i, block) in explorer.blocks(..).enumerate() {
        assert_eq!(block.height(), Height(i as u64));
        count += 1;
    }
    assert_eq!(count, 10);

    let tx_count: usize = explorer.blocks(..Height(1_000)).map(|bl| bl.len()).sum();
    assert_eq!(tx_count, 12);

    let count = explorer.blocks(..).filter(BlockInfo::is_empty).count();
    assert_eq!(count, 6);

    let transaction_hashes: Vec<Hash> = explorer
        .blocks(..)
        .flat_map(|info| info.transaction_hashes().to_vec())
        .collect();
    assert_eq!(transaction_hashes.len(), 12);

    let block = explorer.block(Height(4)).unwrap();
    assert_eq!(transaction_hashes[3], block.transaction_hashes()[1]);

    let transactions: Vec<CommittedTransaction> = explorer
        .blocks(..)
        .flat_map(|info| info.with_transactions().transactions)
        .collect();
    assert_eq!(transactions.len(), 12);
    assert!(
        transactions
            .iter()
            .all(|tx| tx.location().block_height() < Height(10))
    );

    let heights: Vec<_> = explorer
        .blocks(..)
        .rev()
        .filter(|bl| !bl.is_empty())
        .map(|bl| bl.height())
        .collect();
    assert_eq!(heights, vec![Height(9), Height(5), Height(4), Height(2)]);

    let block = explorer
        .blocks(..)
        .filter(|bl| !bl.is_empty())
        .nth(2)
        .unwrap();
    assert_eq!(block.height(), Height(5));

    let mut iter = explorer.blocks(..).filter(|bl| !bl.is_empty()).rev();
    let _ = iter.by_ref().nth(1);
    let heights: Vec<_> = iter.by_ref().map(|bl| bl.height()).collect();
    assert_eq!(heights, vec![Height(4), Height(2)]);
    assert!(iter.next().is_none());

    let heights: Vec<_> = explorer
        .blocks(..Height(9))
        .filter(|bl| !bl.is_empty())
        .rev()
        .map(|bl| bl.height())
        .collect();
    assert_eq!(heights, vec![Height(5), Height(4), Height(2)]);

    let heights: Vec<_> = explorer
        .blocks(..Height(5))
        .filter(|bl| !bl.is_empty())
        .map(|bl| bl.height())
        .collect();
    assert_eq!(heights, vec![Height(2), Height(4)]);

    let heights: Vec<_> = explorer
        .blocks(Height(0)..Height(2))
        .filter(|bl| !bl.is_empty())
        .map(|bl| bl.height())
        .collect();
    assert_eq!(heights, vec![]);

    let heights: Vec<_> = explorer.blocks(..Height(2)).map(|bl| bl.height()).collect();
    assert_eq!(heights, vec![Height(0), Height(1)]);

    let heights: Vec<_> = explorer.blocks(..Height(1)).map(|bl| bl.height()).collect();
    assert_eq!(heights, vec![Height(0)]);

    let heights: Vec<_> = explorer.blocks(..Height(0)).map(|bl| bl.height()).collect();
    assert_eq!(heights, vec![]);

    let heights: Vec<_> = explorer
        .blocks(Height(0)..Height(1))
        .map(|bl| bl.height())
        .collect();
    assert_eq!(heights, vec![Height(0)]);

    let mut iter = explorer.blocks(..);
    assert_eq!(iter.by_ref().nth(3).unwrap().height(), Height(3));
    assert_eq!(iter.nth(2).unwrap().height(), Height(6));
}

#[test]
fn test_transaction_iterator() {
    let mut blockchain = create_blockchain();
    let txs = tx_generator();
    create_block(&mut blockchain, txs.take(5).collect());

    {
        let explorer = BlockchainExplorer::new(&blockchain);
        let block = explorer.block(Height(1)).unwrap();
        for tx in &block {
            assert_eq!(tx.status(), Ok(()));
        }
        for (i, tx) in block.iter().enumerate() {
            let raw_tx = tx.content().raw_transaction();
            let tx = ExplorerTransactions::tx_from_raw(raw_tx).unwrap();
            match tx {
                ExplorerTransactions::CreateWallet(parsed_tx) => {
                    assert_eq!(parsed_tx.name(), &format!("Alice #{}", i))
                }
                _ => panic!("Transaction couldn't be parsed."),
            }
        }
    }

    // Test filtering and other nice stuff.

    let (pk_alice, key_alice) = crypto::gen_keypair();
    let (pk_bob, key_bob) = crypto::gen_keypair();
    let tx_alice = Protocol::sign_transaction(
        CreateWallet::new(&pk_alice, "Alice"),
        SERVICE_ID,
        pk_alice,
        &key_alice,
    );
    let tx_bob = Protocol::sign_transaction(
        CreateWallet::new(&pk_bob, "Bob"),
        SERVICE_ID,
        pk_bob,
        &key_bob,
    );
    let tx_transfer = Protocol::sign_transaction(
        Transfer::new(&pk_alice, &pk_bob, 2),
        SERVICE_ID,
        pk_alice,
        &key_alice,
    );
    create_block(
        &mut blockchain,
        vec![tx_alice.clone(), tx_bob.clone(), tx_transfer.clone()],
    );

    let explorer = BlockchainExplorer::new(&blockchain);

    let block = explorer.block(Height(2)).unwrap();
    let failed_tx_hashes: Vec<_> = block
        .iter()
        .filter(|tx| tx.status().is_err())
        .map(|tx| tx.content().signed_message().hash())
        .collect();
    assert_eq!(failed_tx_hashes, vec![tx_bob.hash(), tx_transfer.hash()]);

    let create_wallet_positions: Vec<_> = block
        .iter()
        .filter(|tx| {
            if let ExplorerTransactions::CreateWallet(_) =
                ExplorerTransactions::tx_from_raw(tx.content().raw_transaction()).unwrap()
            {
                true
            } else {
                false
            }
        })
        .map(|tx| tx.location().position_in_block())
        .collect();
    assert_eq!(create_wallet_positions, vec![0, 1]);
}

#[test]
fn test_block_with_transactions() {
    let mut blockchain = create_blockchain();
    let txs: Vec<_> = tx_generator().take(5).collect();
    create_block(&mut blockchain, txs);

    let explorer = BlockchainExplorer::new(&blockchain);
    let block = explorer.block_with_txs(Height(1)).unwrap();
    assert_eq!(block.len(), 5);
    assert!(!block.is_empty());
    assert!(block[1].status().is_ok());

    assert!(block.iter().all(|tx| {
        if let ExplorerTransactions::CreateWallet(_) =
            ExplorerTransactions::tx_from_raw(tx.content().raw_transaction()).unwrap()
        {
            true
        } else {
            false
        }
    }));
}

#[test]
#[should_panic(expected = "Index exceeds number of transactions")]
fn test_block_with_transactions_index_overflow() {
    let mut blockchain = create_blockchain();
    let txs: Vec<_> = tx_generator().take(5).collect();
    create_block(&mut blockchain, txs);

    let explorer = BlockchainExplorer::new(&blockchain);
    let block = explorer.block_with_txs(Height(1)).unwrap();
    assert!(block[6].status().is_ok());
}

#[test]
fn test_committed_transaction_roundtrip() {
    let mut blockchain = create_blockchain();
    let tx = tx_generator().next().unwrap();
    create_block(&mut blockchain, vec![tx.clone()]);

    let explorer = BlockchainExplorer::new(&blockchain);
    let tx_copy: &CommittedTransaction = &explorer.block_with_txs(Height(1)).unwrap()[0];
    let json = serde_json::to_value(tx_copy).unwrap();
    let tx_copy: CommittedTransaction = serde_json::from_value(json).unwrap();

    assert_eq!(tx_copy.content().message(), &tx);
}

#[test]
fn test_transaction_info_roundtrip() {
    let mut blockchain = create_blockchain();
    let tx = tx_generator().next().unwrap();

    let mut fork = blockchain.fork();
    {
        let mut schema = Schema::new(&mut fork);
        schema.add_transaction_into_pool(tx.clone());
    }
    blockchain.merge(fork.into_patch()).unwrap();

    let explorer = BlockchainExplorer::new(&blockchain);
    let info: TransactionInfo = explorer.transaction(&tx.hash()).unwrap();
    let json = serde_json::to_value(&info).unwrap();
    let info: TransactionInfo = serde_json::from_value(json).unwrap();

    assert_eq!(info.content().message(), &tx);
}

#[test]
fn test_block_with_transactions_roundtrip() {
    let mut blockchain = create_blockchain();
    let (pk_alice, key_alice) = crypto::gen_keypair();
    let payload = CreateWallet::new(&pk_alice, "Alice");
    let tx = Protocol::sign_transaction(payload.clone(), SERVICE_ID, pk_alice, &key_alice);
    create_block(&mut blockchain, vec![tx.clone()]);

    let explorer = BlockchainExplorer::new(&blockchain);
    let block = explorer.block_with_txs(Height(1)).unwrap();
    let block_json = serde_json::to_value(&block).unwrap();
    let block_copy: BlockWithTransactions = serde_json::from_value(block_json).unwrap();
    assert_eq!(
        block_copy[0].content().message(),
        block[0].content().message()
    );
}<|MERGE_RESOLUTION|>--- conflicted
+++ resolved
@@ -99,11 +99,7 @@
             json!({
                 "content": {
                     "debug": payload_alice,
-<<<<<<< HEAD
-                    "message": messages::to_hex_string(&tx_alice).unwrap()
-=======
                     "message": messages::to_hex_string(&tx_alice)
->>>>>>> 8e7363dc
                 },
                 "location": {
                     "block_height": "1",
@@ -133,11 +129,7 @@
         json!({
             "content": {
                     "debug": payload_bob,
-<<<<<<< HEAD
-                    "message": messages::to_hex_string(&tx_bob).unwrap()
-=======
                     "message": messages::to_hex_string(&tx_bob)
->>>>>>> 8e7363dc
             },
             "location": {
                 "block_height": "2",
@@ -161,11 +153,7 @@
         json!({
             "content": {
                     "debug": payload_transfer,
-<<<<<<< HEAD
-                    "message": messages::to_hex_string(&tx_transfer).unwrap()
-=======
                     "message": messages::to_hex_string(&tx_transfer)
->>>>>>> 8e7363dc
             },
             "location": {
                 "block_height": "2",
