// Copyright 2019 The Exonum Team
//
// Licensed under the Apache License, Version 2.0 (the "License");
// you may not use this file except in compliance with the License.
// You may obtain a copy of the License at
//
//   http://www.apache.org/licenses/LICENSE-2.0
//
// Unless required by applicable law or agreed to in writing, software
// distributed under the License is distributed on an "AS IS" BASIS,
// WITHOUT WARRANTIES OR CONDITIONS OF ANY KIND, either express or implied.
// See the License for the specific language governing permissions and
// limitations under the License.

//! Tests for the blockchain explorer functionality.

#[macro_use]
extern crate exonum_derive;
#[macro_use]
extern crate serde_json;
#[macro_use]
extern crate serde_derive;
#[cfg(test)]
#[macro_use]
extern crate pretty_assertions;

use exonum::{
    blockchain::{Schema, TxLocation},
    crypto::{self, Hash},
    explorer::*,
    helpers::Height,
    messages::{AnyTx, Verified},
    runtime::{error::ErrorKind, rust::Transaction},
};
use exonum_merkledb::ObjectHash;

use crate::blockchain::{create_block, create_blockchain, CreateWallet, Transfer, SERVICE_ID};

mod blockchain;

#[test]
#[allow(clippy::cognitive_complexity)]
fn test_explorer_basics() {
    let mut blockchain = create_blockchain();

    let (pk_alice, key_alice) = crypto::gen_keypair();
    let (pk_bob, key_bob) = crypto::gen_keypair();

    let payload_alice = CreateWallet::new(&pk_alice, "Alice");
    let tx_alice = payload_alice.clone().sign(SERVICE_ID, pk_alice, &key_alice);

    let payload_bob = CreateWallet::new(&pk_bob, "Bob");
    let tx_bob = payload_bob.clone().sign(SERVICE_ID, pk_bob, &key_bob);

    let payload_transfer = Transfer::new(&pk_alice, &pk_bob, 2);
    let tx_transfer = payload_transfer
        .clone()
        .sign(SERVICE_ID, pk_alice, &key_alice);

    {
        let explorer = BlockchainExplorer::new(&blockchain);
        assert_eq!(explorer.height(), Height(0));
        let block = explorer.block(Height(0)).unwrap();
        assert_eq!(block.len(), 0);
        assert!(block.transaction(0).is_none());
        assert!(explorer.transaction(&tx_alice.object_hash()).is_none());
    }

    // Block #1: Alice's transaction.

    create_block(&mut blockchain, vec![tx_alice.clone()]);

    {
        let explorer = BlockchainExplorer::new(&blockchain);
        let snapshot = blockchain.snapshot();
        let schema = Schema::new(&snapshot);
        assert_eq!(explorer.height(), Height(1));
        assert_eq!(schema.transactions_len(), 1);
        assert!(explorer.block(Height(2)).is_none());

        let block = explorer.block(Height(1)).unwrap();
        assert_eq!(block.len(), 1);
        let tx_info = block.transaction(0).unwrap();
        assert_eq!(*tx_info.location(), TxLocation::new(Height(1), 0));
        assert_eq!(tx_info.status(), Ok(()));
        assert_eq!(tx_info.content(), &tx_alice);
        assert_eq!(
            tx_info.content().object_hash(),
            block.transaction_hashes()[0]
        );

        let tx_info = explorer.transaction(&tx_alice.object_hash()).unwrap();
        assert!(!tx_info.is_in_pool());
        assert!(tx_info.is_committed());
        assert_eq!(tx_info.content(), &tx_alice);

        let tx_info = match tx_info {
            TransactionInfo::Committed(info) => info,
            tx => panic!("{:?}", tx),
        };
        assert_eq!(*tx_info.location(), TxLocation::new(Height(1), 0));
        assert_eq!(
            serde_json::to_value(&tx_info).unwrap(),
            json!({
<<<<<<< HEAD
                "content": tx_alice,
=======
                "content": {
                    "debug": payload_alice,
                    "message": messages::to_hex_string(&tx_alice),
                    "service_id": SERVICE_ID,
                },
>>>>>>> b1188e0a
                "location": {
                    "block_height": 1,
                    "position_in_block": 0,
                },
                "location_proof": tx_info.location_proof(), // too complicated to check
                "status": { "type": "success" },
                "time": tx_info.time(),
            })
        );
    }

    // Block #2: other transactions.

    create_block(&mut blockchain, vec![tx_bob.clone(), tx_transfer.clone()]);

    let explorer = BlockchainExplorer::new(&blockchain);
    let snapshot = blockchain.snapshot();
    let schema = Schema::new(&snapshot);
    assert_eq!(explorer.height(), Height(2));
    assert_eq!(schema.transactions_len(), 3);
    let block = explorer.block(Height(2)).unwrap();
    assert_eq!(block.len(), 2);

    let tx_info = block.transaction(0).unwrap();
    let err = tx_info.status().unwrap_err();
    assert_eq!(err.kind, ErrorKind::service(0));
    assert_eq!(err.description, "Not allowed");
    assert_eq!(
        serde_json::to_value(&tx_info).unwrap(),
        json!({
<<<<<<< HEAD
            "content": tx_bob,
=======
            "content": {
                    "debug": payload_bob,
                    "message": messages::to_hex_string(&tx_bob),
                    "service_id": SERVICE_ID,
            },
>>>>>>> b1188e0a
            "location": {
                "block_height": 2,
                "position_in_block": 0,
            },
            "location_proof": tx_info.location_proof(), // too complicated to check
            "status": {
                "type": "service_error",
                "code": 0,
                "description": "Not allowed",
            },
            "time": tx_info.time(),
        })
    );

    let tx_info = block.transaction(1).unwrap();
    let err = tx_info.status().unwrap_err();
    assert_eq!(err.kind, ErrorKind::Panic);
    assert_eq!(err.description, "oops");
    assert_eq!(
        serde_json::to_value(&tx_info).unwrap(),
        json!({
<<<<<<< HEAD
            "content": tx_transfer,
=======
            "content": {
                    "debug": payload_transfer,
                    "message": messages::to_hex_string(&tx_transfer),
                    "service_id": SERVICE_ID,
            },
>>>>>>> b1188e0a
            "location": {
                "block_height": 2,
                "position_in_block": 1,
            },
            "location_proof": tx_info.location_proof(), // too complicated to check
            "status": {
                "type": "panic",
                "description": "oops",
            },
            "time": tx_info.time(),
        })
    );
}

#[test]
fn test_explorer_pool_transaction() {
    let mut blockchain = create_blockchain();

    let (pk_alice, key_alice) = crypto::gen_keypair();
    let tx_alice = CreateWallet::new(&pk_alice, "Alice").sign(SERVICE_ID, pk_alice, &key_alice);
    let tx_hash = tx_alice.object_hash();

    {
        let explorer = BlockchainExplorer::new(&blockchain);
        assert!(explorer.transaction(&tx_hash).is_none());
    }

    let fork = blockchain.fork();
    {
        let mut schema = Schema::new(&fork);
        schema.add_transaction_into_pool(tx_alice.clone());
    }
    blockchain.merge(fork.into_patch()).unwrap();

    let explorer = BlockchainExplorer::new(&blockchain);
    let tx_info = explorer.transaction(&tx_hash).unwrap();
    assert!(tx_info.is_in_pool());
    assert!(!tx_info.is_committed());
    assert_eq!(tx_info.content(), &tx_alice);
}

fn tx_generator() -> Box<dyn Iterator<Item = Verified<AnyTx>>> {
    Box::new((0..).map(|i| {
        let (pk, key) = crypto::gen_keypair();
        CreateWallet::new(&pk, &format!("Alice #{}", i)).sign(SERVICE_ID, pk, &key)
    }))
}

// TODO Implement method id getter in CreateWallet. [ECR-3254]
fn is_create_wallet(tx: &CommittedTransaction) -> bool {
    let raw_tx = tx.content().payload();
    if raw_tx.call_info.method_id == CreateWallet::METHOD_ID {
        raw_tx
            .parse::<CreateWallet>()
            .expect("Unable to parse transaction");
        true
    } else {
        false
    }
}

#[test]
fn test_explorer_block_iter() {
    let mut blockchain = create_blockchain();
    let mut tx_gen = tx_generator();
    let txs = tx_gen.by_ref();

    create_block(&mut blockchain, vec![]); // Height(1)
    create_block(&mut blockchain, txs.take(2).collect()); // Height(2)
    create_block(&mut blockchain, vec![]); // Height(3)
    create_block(&mut blockchain, txs.take(2).collect()); // Height(4)
    create_block(&mut blockchain, txs.take(3).collect()); // Height(5)
    create_block(&mut blockchain, vec![]); // Height(6)
    create_block(&mut blockchain, vec![]); // Height(7)
    create_block(&mut blockchain, vec![]); // Height(8)
    create_block(&mut blockchain, txs.take(5).collect()); // Height(9)
    assert_eq!(blockchain.last_block().height(), Height(9));

    let explorer = BlockchainExplorer::new(&blockchain);

    let mut count = 0;
    for (i, block) in explorer.blocks(..).enumerate() {
        assert_eq!(block.height(), Height(i as u64));
        count += 1;
    }
    assert_eq!(count, 10);

    let tx_count: usize = explorer.blocks(..Height(1_000)).map(|bl| bl.len()).sum();
    assert_eq!(tx_count, 12);

    let count = explorer.blocks(..).filter(BlockInfo::is_empty).count();
    assert_eq!(count, 6);

    let transaction_hashes: Vec<Hash> = explorer
        .blocks(..)
        .flat_map(|info| info.transaction_hashes().to_vec())
        .collect();
    assert_eq!(transaction_hashes.len(), 12);

    let block = explorer.block(Height(4)).unwrap();
    assert_eq!(transaction_hashes[3], block.transaction_hashes()[1]);

    let transactions: Vec<CommittedTransaction> = explorer
        .blocks(..)
        .flat_map(|info| info.with_transactions().transactions)
        .collect();
    assert_eq!(transactions.len(), 12);
    assert!(transactions
        .iter()
        .all(|tx| tx.location().block_height() < Height(10)));

    let heights: Vec<_> = explorer
        .blocks(..)
        .rev()
        .filter(|bl| !bl.is_empty())
        .map(|bl| bl.height())
        .collect();
    assert_eq!(heights, vec![Height(9), Height(5), Height(4), Height(2)]);

    let block = explorer
        .blocks(..)
        .filter(|bl| !bl.is_empty())
        .nth(2)
        .unwrap();
    assert_eq!(block.height(), Height(5));

    let mut iter = explorer.blocks(..).filter(|bl| !bl.is_empty()).rev();
    let _ = iter.by_ref().nth(1);
    let heights: Vec<_> = iter.by_ref().map(|bl| bl.height()).collect();
    assert_eq!(heights, vec![Height(4), Height(2)]);
    assert!(iter.next().is_none());

    let heights: Vec<_> = explorer
        .blocks(..Height(9))
        .filter(|bl| !bl.is_empty())
        .rev()
        .map(|bl| bl.height())
        .collect();
    assert_eq!(heights, vec![Height(5), Height(4), Height(2)]);

    let heights: Vec<_> = explorer
        .blocks(..Height(5))
        .filter(|bl| !bl.is_empty())
        .map(|bl| bl.height())
        .collect();
    assert_eq!(heights, vec![Height(2), Height(4)]);

    let heights: Vec<_> = explorer
        .blocks(Height(0)..Height(2))
        .filter(|bl| !bl.is_empty())
        .map(|bl| bl.height())
        .collect();
    assert_eq!(heights, vec![]);

    let heights: Vec<_> = explorer.blocks(..Height(2)).map(|bl| bl.height()).collect();
    assert_eq!(heights, vec![Height(0), Height(1)]);

    let heights: Vec<_> = explorer.blocks(..Height(1)).map(|bl| bl.height()).collect();
    assert_eq!(heights, vec![Height(0)]);

    let heights: Vec<_> = explorer.blocks(..Height(0)).map(|bl| bl.height()).collect();
    assert_eq!(heights, vec![]);

    let heights: Vec<_> = explorer
        .blocks(Height(0)..Height(1))
        .map(|bl| bl.height())
        .collect();
    assert_eq!(heights, vec![Height(0)]);

    let mut iter = explorer.blocks(..);
    assert_eq!(iter.by_ref().nth(3).unwrap().height(), Height(3));
    assert_eq!(iter.nth(2).unwrap().height(), Height(6));
}

#[test]
fn test_transaction_iterator() {
    let mut blockchain = create_blockchain();
    let txs = tx_generator();
    create_block(&mut blockchain, txs.take(5).collect());

    {
        let explorer = BlockchainExplorer::new(&blockchain);
        let block = explorer.block(Height(1)).unwrap();
        for tx in &block {
            assert_eq!(tx.status(), Ok(()));
        }
        for (i, tx) in block.iter().enumerate() {
            let raw_tx = tx.content();
            let parsed_tx = raw_tx
                .payload()
                .parse::<CreateWallet>()
                .expect("Unable to parse transaction");
            assert_eq!(parsed_tx.name, format!("Alice #{}", i))
        }
    }

    // Test filtering and other nice stuff.

    let (pk_alice, key_alice) = crypto::gen_keypair();
    let (pk_bob, key_bob) = crypto::gen_keypair();
    let tx_alice = CreateWallet::new(&pk_alice, "Alice").sign(SERVICE_ID, pk_alice, &key_alice);
    let tx_bob = CreateWallet::new(&pk_bob, "Bob").sign(SERVICE_ID, pk_bob, &key_bob);
    let tx_transfer = Transfer::new(&pk_alice, &pk_bob, 2).sign(SERVICE_ID, pk_alice, &key_alice);

    create_block(
        &mut blockchain,
        vec![tx_alice.clone(), tx_bob.clone(), tx_transfer.clone()],
    );

    let explorer = BlockchainExplorer::new(&blockchain);

    let block = explorer.block(Height(2)).unwrap();
    let failed_tx_hashes: Vec<_> = block
        .iter()
        .filter(|tx| tx.status().is_err())
        .map(|tx| tx.content().object_hash())
        .collect();
    assert_eq!(
        failed_tx_hashes,
        vec![tx_bob.object_hash(), tx_transfer.object_hash()]
    );

    let create_wallet_positions: Vec<_> = block
        .iter()
        .filter(is_create_wallet)
        .map(|tx| tx.location().position_in_block())
        .collect();
    assert_eq!(create_wallet_positions, vec![0, 1]);
}

#[test]
fn test_block_with_transactions() {
    let mut blockchain = create_blockchain();
    let txs: Vec<_> = tx_generator().take(5).collect();
    create_block(&mut blockchain, txs);

    let explorer = BlockchainExplorer::new(&blockchain);
    let block = explorer.block_with_txs(Height(1)).unwrap();
    assert_eq!(block.len(), 5);
    assert!(!block.is_empty());
    assert!(block[1].status().is_ok());

    let all_transactions_create_wallets = block.iter().all(is_create_wallet);
    assert!(all_transactions_create_wallets);
}

#[test]
#[should_panic(expected = "Index exceeds number of transactions")]
fn test_block_with_transactions_index_overflow() {
    let mut blockchain = create_blockchain();
    let txs: Vec<_> = tx_generator().take(5).collect();
    create_block(&mut blockchain, txs);

    let explorer = BlockchainExplorer::new(&blockchain);
    let block = explorer.block_with_txs(Height(1)).unwrap();
    assert!(block[6].status().is_ok());
}

#[test]
fn test_committed_transaction_roundtrip() {
    let mut blockchain = create_blockchain();
    let tx = tx_generator().next().unwrap();
    create_block(&mut blockchain, vec![tx.clone()]);

    let explorer = BlockchainExplorer::new(&blockchain);
    let tx_copy: &CommittedTransaction = &explorer.block_with_txs(Height(1)).unwrap()[0];
    let json = serde_json::to_value(tx_copy).unwrap();
    let tx_copy: CommittedTransaction = serde_json::from_value(json).unwrap();

    assert_eq!(tx_copy.content(), &tx);
}

#[test]
fn test_transaction_info_roundtrip() {
    let mut blockchain = create_blockchain();
    let tx = tx_generator().next().unwrap();

    let fork = blockchain.fork();
    {
        let mut schema = Schema::new(&fork);
        schema.add_transaction_into_pool(tx.clone());
    }
    blockchain.merge(fork.into_patch()).unwrap();

    let explorer = BlockchainExplorer::new(&blockchain);
    let info: TransactionInfo = explorer.transaction(&tx.object_hash()).unwrap();
    let json = serde_json::to_value(&info).unwrap();
    let info: TransactionInfo = serde_json::from_value(json).unwrap();

    assert_eq!(info.content(), &tx);
}

#[test]
fn test_block_with_transactions_roundtrip() {
    let mut blockchain = create_blockchain();
    let (pk_alice, key_alice) = crypto::gen_keypair();
    let payload = CreateWallet::new(&pk_alice, "Alice");
    let tx = payload.clone().sign(SERVICE_ID, pk_alice, &key_alice);

    create_block(&mut blockchain, vec![tx.clone()]);

    let explorer = BlockchainExplorer::new(&blockchain);
    let block = explorer.block_with_txs(Height(1)).unwrap();
    let block_json = serde_json::to_value(&block).unwrap();
    let block_copy: BlockWithTransactions = serde_json::from_value(block_json).unwrap();
    assert_eq!(block_copy[0].content(), block[0].content());
}<|MERGE_RESOLUTION|>--- conflicted
+++ resolved
@@ -102,15 +102,7 @@
         assert_eq!(
             serde_json::to_value(&tx_info).unwrap(),
             json!({
-<<<<<<< HEAD
                 "content": tx_alice,
-=======
-                "content": {
-                    "debug": payload_alice,
-                    "message": messages::to_hex_string(&tx_alice),
-                    "service_id": SERVICE_ID,
-                },
->>>>>>> b1188e0a
                 "location": {
                     "block_height": 1,
                     "position_in_block": 0,
@@ -141,15 +133,7 @@
     assert_eq!(
         serde_json::to_value(&tx_info).unwrap(),
         json!({
-<<<<<<< HEAD
             "content": tx_bob,
-=======
-            "content": {
-                    "debug": payload_bob,
-                    "message": messages::to_hex_string(&tx_bob),
-                    "service_id": SERVICE_ID,
-            },
->>>>>>> b1188e0a
             "location": {
                 "block_height": 2,
                 "position_in_block": 0,
@@ -171,15 +155,7 @@
     assert_eq!(
         serde_json::to_value(&tx_info).unwrap(),
         json!({
-<<<<<<< HEAD
             "content": tx_transfer,
-=======
-            "content": {
-                    "debug": payload_transfer,
-                    "message": messages::to_hex_string(&tx_transfer),
-                    "service_id": SERVICE_ID,
-            },
->>>>>>> b1188e0a
             "location": {
                 "block_height": 2,
                 "position_in_block": 1,
