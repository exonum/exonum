// Copyright 2019 The Exonum Team
//
// Licensed under the Apache License, Version 2.0 (the "License");
// you may not use this file except in compliance with the License.
// You may obtain a copy of the License at
//
//   http://www.apache.org/licenses/LICENSE-2.0
//
// Unless required by applicable law or agreed to in writing, software
// distributed under the License is distributed on an "AS IS" BASIS,
// WITHOUT WARRANTIES OR CONDITIONS OF ANY KIND, either express or implied.
// See the License for the specific language governing permissions and
// limitations under the License.

//! Simplified blockchain emulation for the `BlockchainExplorer`.

use futures::sync::mpsc;

use exonum::{
    blockchain::{
        Blockchain, ExecutionError, ExecutionResult, Schema, Service, Transaction,
        TransactionContext, TransactionSet,
    },
    crypto::{self, CryptoHash, Hash, PublicKey, SecretKey},
    messages::{AnyTx, Message, Signed},
    node::ApiSender,
};

use exonum_merkledb::{Snapshot, TemporaryDB};

pub const SERVICE_ID: u16 = 0;

mod proto;

#[derive(Serialize, Deserialize, Clone, Debug, ProtobufConvert)]
#[exonum(pb = "proto::CreateWallet")]
pub struct CreateWallet {
    pub pubkey: PublicKey,
    pub name: String,
}

impl CreateWallet {
    pub fn new(pubkey: &PublicKey, name: &str) -> Self {
        Self {
            pubkey: *pubkey,
            name: name.to_owned(),
        }
    }
}

#[derive(Serialize, Deserialize, Clone, Debug, ProtobufConvert)]
#[exonum(pb = "proto::Transfer")]
pub struct Transfer {
    pub from: PublicKey,
    pub to: PublicKey,
    pub amount: u64,
}

impl Transfer {
    pub fn new(from: &PublicKey, to: &PublicKey, amount: u64) -> Self {
        Self {
            from: *from,
            to: *to,
            amount,
        }
    }
}

#[derive(Serialize, Deserialize, Clone, Debug, TransactionSet)]
pub enum ExplorerTransactions {
    CreateWallet(CreateWallet),
    Transfer(Transfer),
}

impl Transaction for CreateWallet {
    fn execute(&self, _: TransactionContext) -> ExecutionResult {
        if self.name.starts_with("Al") {
            Ok(())
        } else {
            Err(ExecutionError::with_description(
                1,
                "Not allowed".to_string(),
            ))
        }
    }
}

impl Transaction for Transfer {
    fn execute(&self, _: TransactionContext) -> ExecutionResult {
        panic!("oops")
    }
}

struct MyService;

impl Service for MyService {
    fn service_id(&self) -> u16 {
        SERVICE_ID
    }

    fn service_name(&self) -> &str {
        "my-service"
    }

    fn state_hash(&self, _: &dyn Snapshot) -> Vec<Hash> {
        vec![]
    }

    fn tx_from_raw(&self, raw: AnyTx) -> Result<Box<dyn Transaction>, failure::Error> {
        ExplorerTransactions::tx_from_raw(raw).map(ExplorerTransactions::into)
    }
}

/// Generates a keypair from a fixed passphrase.
pub fn consensus_keys() -> (PublicKey, SecretKey) {
    const SEED_PHRASE: &[u8] = b"correct horse battery staple";
    let seed = crypto::Seed::from_slice(crypto::hash(SEED_PHRASE).as_ref()).unwrap();
    crypto::gen_keypair_from_seed(&seed)
}

/// Creates a blockchain with no blocks.
pub fn create_blockchain() -> Blockchain {
    use exonum::blockchain::{GenesisConfig, ValidatorKeys};

    let (consensus_key, _) = consensus_keys();
    let service_keys = crypto::gen_keypair();

    let api_channel = mpsc::channel(10);
    let internal_sender = mpsc::channel(10).0;
    let mut blockchain = Blockchain::new(
<<<<<<< HEAD
        TemporaryDB::new(),
        vec![MyService.into()],
=======
        MemoryDB::new(),
        //        vec![MyService.into()],
        Vec::new(), // TODO: use new service API.
>>>>>>> 2b56a961
        service_keys.0,
        service_keys.1,
        ApiSender(api_channel.0),
        internal_sender,
    );

    let keys = ValidatorKeys {
        consensus_key,
        service_key: service_keys.0,
    };
    blockchain
        .initialize(GenesisConfig::new(vec![keys].into_iter()))
        .unwrap();
    blockchain
}

/// Simplified compared to real life / testkit, but we don't need to test *everything*
/// here.
pub fn create_block(blockchain: &mut Blockchain, transactions: Vec<Signed<AnyTx>>) {
    use exonum::helpers::{Round, ValidatorId};
    use exonum::messages::{Precommit, Propose};
    use std::time::SystemTime;

    let tx_hashes: Vec<_> = transactions.iter().map(Signed::hash).collect();
    let height = blockchain.last_block().height().next();

    let fork = blockchain.fork();
    {
        let mut schema = Schema::new(&fork);
        for tx in transactions {
            schema.add_transaction_into_pool(tx.clone())
        }
    }
    blockchain.merge(fork.into_patch()).unwrap();

    let (block_hash, patch) = blockchain.create_patch(ValidatorId(0), height, &tx_hashes);
    let (consensus_public_key, consensus_secret_key) = consensus_keys();

    let propose = Message::concrete(
        Propose::new(
            ValidatorId(0),
            height,
            Round::first(),
            &blockchain.last_hash(),
            &tx_hashes,
        ),
        consensus_public_key,
        &consensus_secret_key,
    );
    let precommit = Message::concrete(
        Precommit::new(
            ValidatorId(0),
            propose.height(),
            propose.round(),
            &propose.hash(),
            &block_hash,
            SystemTime::now().into(),
        ),
        consensus_public_key,
        &consensus_secret_key,
    );

    blockchain
        .commit(&patch, block_hash, vec![precommit].into_iter())
        .unwrap();
}<|MERGE_RESOLUTION|>--- conflicted
+++ resolved
@@ -128,14 +128,9 @@
     let api_channel = mpsc::channel(10);
     let internal_sender = mpsc::channel(10).0;
     let mut blockchain = Blockchain::new(
-<<<<<<< HEAD
         TemporaryDB::new(),
-        vec![MyService.into()],
-=======
-        MemoryDB::new(),
         //        vec![MyService.into()],
         Vec::new(), // TODO: use new service API.
->>>>>>> 2b56a961
         service_keys.0,
         service_keys.1,
         ApiSender(api_channel.0),
