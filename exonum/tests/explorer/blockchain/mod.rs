--- conflicted
+++ resolved
@@ -25,11 +25,7 @@
         AnyTx, InstanceId,
     },
 };
-<<<<<<< HEAD
-use exonum_merkledb::ObjectHash;
-=======
-use exonum_merkledb::{ObjectHash, Snapshot, TemporaryDB};
->>>>>>> 6d7cc3a9
+use exonum_merkledb::{ObjectHash, TemporaryDB};
 use exonum_proto::ProtobufConvert;
 use futures::sync::mpsc;
 
