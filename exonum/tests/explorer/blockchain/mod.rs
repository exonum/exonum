// Copyright 2019 The Exonum Team
//
// Licensed under the Apache License, Version 2.0 (the "License");
// you may not use this file except in compliance with the License.
// You may obtain a copy of the License at
//
//   http://www.apache.org/licenses/LICENSE-2.0
//
// Unless required by applicable law or agreed to in writing, software
// distributed under the License is distributed on an "AS IS" BASIS,
// WITHOUT WARRANTIES OR CONDITIONS OF ANY KIND, either express or implied.
// See the License for the specific language governing permissions and
// limitations under the License.

//! Simplified blockchain emulation for the `BlockchainExplorer`.

use exonum::{
<<<<<<< HEAD
    blockchain::{Blockchain, BlockchainBuilder, BlockchainMut, InstanceCollection},
    crypto::{self, PublicKey, SecretKey},
=======
    blockchain::{config::GenesisConfigBuilder, Blockchain, BlockchainBuilder, BlockchainMut},
    crypto::{self, Hash, PublicKey, SecretKey},
>>>>>>> 571d3568
    helpers::generate_testnet_config,
    messages::Verified,
    node::ApiSender,
    runtime::{
<<<<<<< HEAD
        rust::{CallContext, Service},
        AnyTx, InstanceId,
=======
        rust::{CallContext, RustRuntime, Service, ServiceFactory},
        AnyTx, BlockchainData, InstanceId,
>>>>>>> 571d3568
    },
};
use exonum_merkledb::{ObjectHash, TemporaryDB};
use exonum_proto::ProtobufConvert;
use futures::sync::mpsc;

use std::collections::BTreeMap;

pub const SERVICE_ID: InstanceId = 4;

mod proto;

#[derive(Serialize, Deserialize, Clone, Debug, ProtobufConvert, BinaryValue, ObjectHash)]
#[protobuf_convert(source = "proto::CreateWallet")]
pub struct CreateWallet {
    pub pubkey: PublicKey,
    pub name: String,
}

impl CreateWallet {
    pub fn new(pubkey: &PublicKey, name: &str) -> Self {
        Self {
            pubkey: *pubkey,
            name: name.to_owned(),
        }
    }
}

#[derive(Serialize, Deserialize, Clone, Debug, ProtobufConvert, BinaryValue, ObjectHash)]
#[protobuf_convert(source = "proto::Transfer")]
pub struct Transfer {
    pub from: PublicKey,
    pub to: PublicKey,
    pub amount: u64,
}

impl Transfer {
    pub fn new(from: &PublicKey, to: &PublicKey, amount: u64) -> Self {
        Self {
            from: *from,
            to: *to,
            amount,
        }
    }
}

#[derive(Debug, IntoExecutionError)]
pub enum Error {
    /// Not allowed
    NotAllowed = 0,
}

#[exonum_interface]
pub trait ExplorerTransactions {
    fn create_wallet(&self, context: CallContext<'_>, arg: CreateWallet) -> Result<(), Error>;
    fn transfer(&self, context: CallContext<'_>, arg: Transfer) -> Result<(), Error>;
}

#[derive(Debug, ServiceDispatcher, ServiceFactory)]
#[service_factory(
    artifact_name = "my-service",
    artifact_version = "1.0.1",
    proto_sources = "proto"
)]
#[service_dispatcher(implements("ExplorerTransactions"))]
struct MyService;

impl ExplorerTransactions for MyService {
    fn create_wallet(&self, _context: CallContext<'_>, arg: CreateWallet) -> Result<(), Error> {
        if arg.name.starts_with("Al") {
            Ok(())
        } else {
            Err(Error::NotAllowed)
        }
    }

    fn transfer(&self, _context: CallContext<'_>, _arg: Transfer) -> Result<(), Error> {
        panic!("oops");
    }
}

impl Service for MyService {}

/// Generates a keypair from a fixed passphrase.
pub fn consensus_keys() -> (PublicKey, SecretKey) {
    const SEED_PHRASE: &[u8] = b"correct horse battery staple";
    let seed = crypto::Seed::from_slice(crypto::hash(SEED_PHRASE).as_ref()).unwrap();
    crypto::gen_keypair_from_seed(&seed)
}

/// Creates a blockchain with no blocks.
pub fn create_blockchain() -> BlockchainMut {
    let config = generate_testnet_config(1, 0)[0].clone();
    let blockchain = Blockchain::new(
        TemporaryDB::new(),
        config.service_keypair(),
        ApiSender::closed(),
    );

    let my_service = MyService;
    let my_service_artifact = my_service.artifact_id();
    let genesis_config = GenesisConfigBuilder::with_consensus_config(config.consensus)
        .with_artifact(my_service_artifact.clone())
        .with_instance(my_service_artifact.into_default_instance(SERVICE_ID, "my-service"))
        .build();
    let rust_runtime = RustRuntime::new(mpsc::channel(1).0).with_factory(my_service);
    BlockchainBuilder::new(blockchain, genesis_config)
        .with_runtime(rust_runtime)
        .build()
        .unwrap()
}

/// Simplified compared to real life / testkit, but we don't need to test *everything*
/// here.
pub fn create_block(blockchain: &mut BlockchainMut, transactions: Vec<Verified<AnyTx>>) {
    use exonum::helpers::{Round, ValidatorId};
    use exonum::messages::{Precommit, Propose};
    use std::time::SystemTime;

    let tx_hashes: Vec<_> = transactions.iter().map(ObjectHash::object_hash).collect();
    let height = blockchain.as_ref().last_block().height().next();
    blockchain.add_transactions_into_pool(transactions);

    let mut tx_cache = BTreeMap::new();
    let (block_hash, patch) =
        blockchain.create_patch(ValidatorId(0), height, &tx_hashes, &mut tx_cache);
    let (consensus_public_key, consensus_secret_key) = consensus_keys();

    let propose = Verified::from_value(
        Propose::new(
            ValidatorId(0),
            height,
            Round::first(),
            blockchain.as_ref().last_hash(),
            tx_hashes,
        ),
        consensus_public_key,
        &consensus_secret_key,
    );
    let precommit = Verified::from_value(
        Precommit::new(
            ValidatorId(0),
            propose.payload().height,
            propose.payload().round,
            propose.object_hash(),
            block_hash,
            SystemTime::now().into(),
        ),
        consensus_public_key,
        &consensus_secret_key,
    );

    blockchain
        .commit(patch, block_hash, vec![precommit], &mut tx_cache)
        .unwrap();
}<|MERGE_RESOLUTION|>--- conflicted
+++ resolved
@@ -15,24 +15,14 @@
 //! Simplified blockchain emulation for the `BlockchainExplorer`.
 
 use exonum::{
-<<<<<<< HEAD
-    blockchain::{Blockchain, BlockchainBuilder, BlockchainMut, InstanceCollection},
+    blockchain::{config::GenesisConfigBuilder, Blockchain, BlockchainBuilder, BlockchainMut},
     crypto::{self, PublicKey, SecretKey},
-=======
-    blockchain::{config::GenesisConfigBuilder, Blockchain, BlockchainBuilder, BlockchainMut},
-    crypto::{self, Hash, PublicKey, SecretKey},
->>>>>>> 571d3568
     helpers::generate_testnet_config,
     messages::Verified,
     node::ApiSender,
     runtime::{
-<<<<<<< HEAD
-        rust::{CallContext, Service},
+        rust::{CallContext, RustRuntime, Service, ServiceFactory},
         AnyTx, InstanceId,
-=======
-        rust::{CallContext, RustRuntime, Service, ServiceFactory},
-        AnyTx, BlockchainData, InstanceId,
->>>>>>> 571d3568
     },
 };
 use exonum_merkledb::{ObjectHash, TemporaryDB};
