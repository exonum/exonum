--- conflicted
+++ resolved
@@ -104,11 +104,7 @@
 }
 
 impl Service for MyService {
-<<<<<<< HEAD
     fn state_hash(&self, _data: BlockchainData<&dyn Snapshot>) -> Vec<Hash> {
-=======
-    fn state_hash(&self, _instance: InstanceDescriptor<'_>, _snapshot: &dyn Snapshot) -> Vec<Hash> {
->>>>>>> a75206f9
         vec![]
     }
 }
