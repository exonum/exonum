// Copyright 2019 The Exonum Team
//
// Licensed under the Apache License, Version 2.0 (the "License");
// you may not use this file except in compliance with the License.
// You may obtain a copy of the License at
//
//   http://www.apache.org/licenses/LICENSE-2.0
//
// Unless required by applicable law or agreed to in writing, software
// distributed under the License is distributed on an "AS IS" BASIS,
// WITHOUT WARRANTIES OR CONDITIONS OF ANY KIND, either express or implied.
// See the License for the specific language governing permissions and
// limitations under the License.

//! Simplified blockchain emulation for the `BlockchainExplorer`.

use exonum::{
    blockchain::{config::GenesisConfigBuilder, Blockchain, BlockchainBuilder, BlockchainMut},
    crypto::{self, Hash, PublicKey, SecretKey},
    helpers::generate_testnet_config,
    messages::Verified,
    node::ApiSender,
    runtime::{
<<<<<<< HEAD
        rust::{CallContext, Service},
        AnyTx, BlockchainData, ExecutionError, InstanceId,
=======
        rust::{CallContext, RustRuntime, Service, ServiceFactory},
        AnyTx, BlockchainData, InstanceId,
>>>>>>> 0729abf7
    },
};
use exonum_merkledb::{ObjectHash, Snapshot, TemporaryDB};
use exonum_proto::ProtobufConvert;
use futures::sync::mpsc;

use std::collections::BTreeMap;

pub const SERVICE_ID: InstanceId = 4;

mod proto;

#[derive(Serialize, Deserialize, Clone, Debug, ProtobufConvert, BinaryValue, ObjectHash)]
#[protobuf_convert(source = "proto::CreateWallet")]
pub struct CreateWallet {
    pub pubkey: PublicKey,
    pub name: String,
}

impl CreateWallet {
    pub fn new(pubkey: &PublicKey, name: &str) -> Self {
        Self {
            pubkey: *pubkey,
            name: name.to_owned(),
        }
    }
}

#[derive(Serialize, Deserialize, Clone, Debug, ProtobufConvert, BinaryValue, ObjectHash)]
#[protobuf_convert(source = "proto::Transfer")]
pub struct Transfer {
    pub from: PublicKey,
    pub to: PublicKey,
    pub amount: u64,
}

impl Transfer {
    pub fn new(from: &PublicKey, to: &PublicKey, amount: u64) -> Self {
        Self {
            from: *from,
            to: *to,
            amount,
        }
    }
}

#[derive(Debug, ExecutionFail)]
pub enum Error {
    /// Not allowed!
    NotAllowed = 0,
}

#[exonum_interface]
pub trait ExplorerTransactions {
    fn create_wallet(
        &self,
        context: CallContext<'_>,
        arg: CreateWallet,
    ) -> Result<(), ExecutionError>;

    fn transfer(&self, context: CallContext<'_>, arg: Transfer) -> Result<(), ExecutionError>;
}

#[derive(Debug, ServiceDispatcher, ServiceFactory)]
#[service_factory(
    artifact_name = "my-service",
    artifact_version = "1.0.1",
    proto_sources = "proto"
)]
#[service_dispatcher(implements("ExplorerTransactions"))]
struct MyService;

impl ExplorerTransactions for MyService {
    fn create_wallet(
        &self,
        _context: CallContext<'_>,
        arg: CreateWallet,
    ) -> Result<(), ExecutionError> {
        if arg.name.starts_with("Al") {
            Ok(())
        } else {
            Err(Error::NotAllowed.into())
        }
    }

    fn transfer(&self, _context: CallContext<'_>, _arg: Transfer) -> Result<(), ExecutionError> {
        panic!("oops");
    }
}

impl Service for MyService {
    fn state_hash(&self, _data: BlockchainData<&dyn Snapshot>) -> Vec<Hash> {
        vec![]
    }
}

/// Generates a keypair from a fixed passphrase.
pub fn consensus_keys() -> (PublicKey, SecretKey) {
    const SEED_PHRASE: &[u8] = b"correct horse battery staple";
    let seed = crypto::Seed::from_slice(crypto::hash(SEED_PHRASE).as_ref()).unwrap();
    crypto::gen_keypair_from_seed(&seed)
}

/// Creates a blockchain with no blocks.
pub fn create_blockchain() -> BlockchainMut {
    let config = generate_testnet_config(1, 0)[0].clone();
    let blockchain = Blockchain::new(
        TemporaryDB::new(),
        config.service_keypair(),
        ApiSender::closed(),
    );

    let my_service = MyService;
    let my_service_artifact = my_service.artifact_id();
    let genesis_config = GenesisConfigBuilder::with_consensus_config(config.consensus)
        .with_artifact(my_service_artifact.clone())
        .with_instance(my_service_artifact.into_default_instance(SERVICE_ID, "my-service"))
        .build();
    let rust_runtime = RustRuntime::new(mpsc::channel(1).0).with_factory(my_service);
    BlockchainBuilder::new(blockchain, genesis_config)
        .with_runtime(rust_runtime)
        .build()
        .unwrap()
}

/// Simplified compared to real life / testkit, but we don't need to test *everything*
/// here.
pub fn create_block(blockchain: &mut BlockchainMut, transactions: Vec<Verified<AnyTx>>) {
    use exonum::helpers::{Round, ValidatorId};
    use exonum::messages::{Precommit, Propose};
    use std::time::SystemTime;

    let tx_hashes: Vec<_> = transactions.iter().map(ObjectHash::object_hash).collect();
    let height = blockchain.as_ref().last_block().height().next();
    blockchain.add_transactions_into_pool(transactions);

    let mut tx_cache = BTreeMap::new();
    let (block_hash, patch) =
        blockchain.create_patch(ValidatorId(0), height, &tx_hashes, &mut tx_cache);
    let (consensus_public_key, consensus_secret_key) = consensus_keys();

    let propose = Verified::from_value(
        Propose::new(
            ValidatorId(0),
            height,
            Round::first(),
            blockchain.as_ref().last_hash(),
            tx_hashes,
        ),
        consensus_public_key,
        &consensus_secret_key,
    );
    let precommit = Verified::from_value(
        Precommit::new(
            ValidatorId(0),
            propose.payload().height,
            propose.payload().round,
            propose.object_hash(),
            block_hash,
            SystemTime::now().into(),
        ),
        consensus_public_key,
        &consensus_secret_key,
    );

    blockchain
        .commit(patch, block_hash, vec![precommit], &mut tx_cache)
        .unwrap();
}<|MERGE_RESOLUTION|>--- conflicted
+++ resolved
@@ -21,13 +21,8 @@
     messages::Verified,
     node::ApiSender,
     runtime::{
-<<<<<<< HEAD
-        rust::{CallContext, Service},
+        rust::{CallContext, RustRuntime, Service, ServiceFactory},
         AnyTx, BlockchainData, ExecutionError, InstanceId,
-=======
-        rust::{CallContext, RustRuntime, Service, ServiceFactory},
-        AnyTx, BlockchainData, InstanceId,
->>>>>>> 0729abf7
     },
 };
 use exonum_merkledb::{ObjectHash, Snapshot, TemporaryDB};
