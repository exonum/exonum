// Copyright 2018 The Exonum Team
//
// Licensed under the Apache License, Version 2.0 (the "License");
// you may not use this file except in compliance with the License.
// You may obtain a copy of the License at
//
//   http://www.apache.org/licenses/LICENSE-2.0
//
// Unless required by applicable law or agreed to in writing, software
// distributed under the License is distributed on an "AS IS" BASIS,
// WITHOUT WARRANTIES OR CONDITIONS OF ANY KIND, either express or implied.
// See the License for the specific language governing permissions and
// limitations under the License.

//! Simplified blockchain emulation for the `BlockchainExplorer`.

extern crate futures;

use self::futures::sync::mpsc;
use exonum::blockchain::{
    Blockchain, ExecutionError, ExecutionResult, Schema, Service, Transaction, TransactionSet,
};
use exonum::crypto::{self, CryptoHash, Hash, PublicKey, SecretKey};
use exonum::encoding::Error as EncodingError;
use exonum::messages::RawTransaction;
use exonum::node::ApiSender;
use exonum::storage::{Fork, MemoryDB, Snapshot};

transactions! {
    Transactions {
        const SERVICE_ID = 10_000;

        struct CreateWallet {
            pubkey: &PublicKey,
            name: &str,
        }

        struct Transfer {
            from: &PublicKey,
            to: &PublicKey,
            amount: u64,
        }
    }
}

impl Transaction for CreateWallet {
    fn verify(&self) -> bool {
        true
    }

    fn execute(&self, _: &mut Fork) -> ExecutionResult {
        if self.name().starts_with("Al") {
            Ok(())
        } else {
            Err(ExecutionError::with_description(
                1,
                "Not allowed".to_string(),
            ))
        }
    }
}

impl Transaction for Transfer {
    fn verify(&self) -> bool {
        true
    }

    fn execute(&self, _: &mut Fork) -> ExecutionResult {
        panic!("oops")
    }
}

struct MyService;

impl Service for MyService {
    fn service_id(&self) -> u16 {
        10_000
    }

    fn service_name(&self) -> &str {
        "my-service"
    }

    fn state_hash(&self, _: &Snapshot) -> Vec<Hash> {
        vec![]
    }

    fn tx_from_raw(&self, raw: RawTransaction) -> Result<Box<Transaction>, EncodingError> {
        Transactions::tx_from_raw(raw).map(Transactions::into)
    }
}

/// Generates a keypair from a fixed passphrase.
pub fn consensus_keys() -> (PublicKey, SecretKey) {
    const SEED_PHRASE: &[u8] = b"correct horse battery staple";
    let seed = crypto::Seed::from_slice(crypto::hash(SEED_PHRASE).as_ref()).unwrap();
    crypto::gen_keypair_from_seed(&seed)
}

/// Creates a blockchain with no blocks.
pub fn create_blockchain() -> Blockchain {
    use exonum::blockchain::{GenesisConfig, ValidatorKeys};

    let (consensus_key, _) = consensus_keys();
    let service_keys = crypto::gen_keypair();

    let api_channel = mpsc::channel(10);
    let mut blockchain = Blockchain::new(
        MemoryDB::new(),
        vec![MyService.into()],
        service_keys.0,
        service_keys.1,
        ApiSender(api_channel.0),
    );

    let keys = ValidatorKeys {
        consensus_key,
        service_key: service_keys.0,
    };
    blockchain
        .initialize(GenesisConfig::new(vec![keys].into_iter()))
        .unwrap();
    blockchain
}

/// Simplified compared to real life / testkit, but we don't need to test *everything*
/// here.
<<<<<<< HEAD
pub fn create_block(blockchain: &mut Blockchain, transactions: Vec<TransactionMessage>) {
=======
pub fn create_block(blockchain: &mut Blockchain, transactions: Vec<Box<Transaction>>) {
>>>>>>> 0b0eb5c8
    use exonum::helpers::{Round, ValidatorId};
    use exonum::messages::{Precommit, Propose};
    use std::time::SystemTime;

    let tx_hashes: Vec<_> = transactions.iter().map(|tx| tx.hash()).collect();
    let height = blockchain.last_block().height().next();

    let mut fork = blockchain.fork();
    {
        let mut schema = Schema::new(&mut fork);
        for tx in transactions {
            schema.add_transaction_into_pool(tx.raw().clone())
        }
    }
    blockchain.merge(fork.into_patch()).unwrap();

    let (block_hash, patch) = blockchain.create_patch(ValidatorId(0), height, &tx_hashes);
    let (_, consensus_secret_key) = consensus_keys();

    let propose = Propose::new(
        ValidatorId(0),
        height,
        Round::first(),
        &blockchain.last_hash(),
        &tx_hashes,
        &consensus_secret_key,
    );
    let precommit = Precommit::new(
        ValidatorId(0),
        propose.height(),
        propose.round(),
        &propose.hash(),
        &block_hash,
        SystemTime::now().into(),
        &consensus_secret_key,
    );

    blockchain
        .commit(&patch, block_hash, [precommit].into_iter())
        .unwrap();
}<|MERGE_RESOLUTION|>--- conflicted
+++ resolved
@@ -17,9 +17,8 @@
 extern crate futures;
 
 use self::futures::sync::mpsc;
-use exonum::blockchain::{
-    Blockchain, ExecutionError, ExecutionResult, Schema, Service, Transaction, TransactionSet,
-};
+use exonum::blockchain::{Blockchain, ExecutionError, ExecutionResult, Schema, Service,
+                         Transaction, TransactionSet};
 use exonum::crypto::{self, CryptoHash, Hash, PublicKey, SecretKey};
 use exonum::encoding::Error as EncodingError;
 use exonum::messages::RawTransaction;
@@ -125,11 +124,7 @@
 
 /// Simplified compared to real life / testkit, but we don't need to test *everything*
 /// here.
-<<<<<<< HEAD
-pub fn create_block(blockchain: &mut Blockchain, transactions: Vec<TransactionMessage>) {
-=======
 pub fn create_block(blockchain: &mut Blockchain, transactions: Vec<Box<Transaction>>) {
->>>>>>> 0b0eb5c8
     use exonum::helpers::{Round, ValidatorId};
     use exonum::messages::{Precommit, Propose};
     use std::time::SystemTime;
