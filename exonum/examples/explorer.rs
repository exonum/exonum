--- conflicted
+++ resolved
@@ -165,7 +165,6 @@
         })
     );
 
-<<<<<<< HEAD
     // `BlockWithTransactions` contains errors that have occurred during block execution.
     for (i, error) in block.errors.iter().enumerate() {
         println!("Error #{}: {}", i + 1, error);
@@ -176,12 +175,12 @@
     let errors: BTreeMap<_, _> = block.error_map();
     assert_eq!(errors.len(), 2);
     assert_eq!(
-        errors[&CallLocation::transaction(1)].description,
-        "Not allowed"
-    );
-    assert_eq!(
-        errors[&CallLocation::transaction(2)].kind,
-        ExecutionErrorKind::Panic
+        errors[&CallLocation::transaction(1)].description(),
+        "Not allowed!"
+    );
+    assert_eq!(
+        errors[&CallLocation::transaction(2)].kind(),
+        ExecutionErrorKind::Unexpected
     );
 
     // It is possible to extract a proof of a transaction error using `BlockInfo`. The proof is tied
@@ -191,13 +190,10 @@
         .check_against_hash(block_info.header().error_hash)
         .unwrap();
     let (_, error) = proof.entries().next().unwrap();
-    assert_eq!(error.description, "Not allowed");
-
-    // JSON for panicking transactions
-=======
+    assert_eq!(error.description(), "Not allowed");
+
     // JSON for a transaction with a panic in service code (termed "unexpected errors"
     // for compatibility with other runtimes).
->>>>>>> ad09c0ce
     let panicked_tx = explorer.block(Height(1)).unwrap().transaction(2).unwrap();
     assert_eq!(
         serde_json::to_value(&panicked_tx).unwrap(),
