// Copyright 2019 The Exonum Team
//
// Licensed under the Apache License, Version 2.0 (the "License");
// you may not use this file except in compliance with the License.
// You may obtain a copy of the License at
//
//   http://www.apache.org/licenses/LICENSE-2.0
//
// Unless required by applicable law or agreed to in writing, software
// distributed under the License is distributed on an "AS IS" BASIS,
// WITHOUT WARRANTIES OR CONDITIONS OF ANY KIND, either express or implied.
// See the License for the specific language governing permissions and
// limitations under the License.

//! Examples of usage of a blockchain explorer.

#[macro_use]
extern crate serde_derive;

use exonum::{
<<<<<<< HEAD
    blockchain::{BlockchainMut, CallInBlock, ExecutionErrorKind},
    crypto::gen_keypair,
=======
    blockchain::{BlockchainMut, CallInBlock},
    crypto,
>>>>>>> 015d8e0f
    explorer::*,
    helpers::{Height, ValidatorId},
    merkledb::{MapProof, ObjectHash},
    messages::{AnyTx, Verified},
<<<<<<< HEAD
=======
    runtime::{rust::Transaction as _, ErrorKind as ExecutionErrorKind},
>>>>>>> 015d8e0f
};
use serde_json::json;

use std::{collections::BTreeMap, iter};

use crate::blockchain::{
    consensus_keys, create_block, create_blockchain, CreateWallet, ExplorerTransactions as _,
    Transfer, SERVICE_ID,
};
use exonum::blockchain::ProposerId;

#[path = "../tests/explorer/blockchain/mod.rs"]
mod blockchain;

/// Creates a transaction for the mempool.
pub fn mempool_transaction() -> Verified<AnyTx> {
    // Must be deterministic, so we are using consensus keys, which are generated from
    // a passphrase.
    consensus_keys().create_wallet(SERVICE_ID, CreateWallet::new("Alex"))
}

/// Creates a sample blockchain for the example.
///
/// The blockchain has a single non-genesis block with 3 transactions:
///
/// - A successfully executed transaction
/// - An erroneous transaction
/// - A panicking transaction
///
/// Additionally, a single transaction is placed into the pool.
pub fn sample_blockchain() -> BlockchainMut {
    let mut blockchain = create_blockchain();
    let alice = gen_keypair();
    let bob = gen_keypair();

    let tx_alice = alice.create_wallet(SERVICE_ID, CreateWallet::new("Alice"));
    let tx_bob = bob.create_wallet(SERVICE_ID, CreateWallet::new("Bob"));
    let tx_transfer = alice.transfer(SERVICE_ID, Transfer::new(&bob.0, 100));
    create_block(&mut blockchain, vec![tx_alice, tx_bob, tx_transfer]);

    blockchain.add_transactions_into_pool(iter::once(mempool_transaction()));
    blockchain
}

fn main() {
    let blockchain = sample_blockchain();
    let snapshot = blockchain.snapshot();
    let explorer = BlockchainExplorer::new(snapshot.as_ref());

    // `BlockInfo` usage
    let block: BlockInfo<'_> = explorer.block(Height(1)).unwrap();
    assert_eq!(block.height(), Height(1));
    assert_eq!(block.len(), 3);

    // Iterate over transactions in the block
    for tx in &block {
        println!("{:?}: {:?}", tx.location(), tx.content());
    }

    // `BlockInfo`: JSON presentation
    assert_eq!(
        serde_json::to_value(&block).unwrap(),
        json!({
            // `Block` representation
            "block": block.header(),
            // Array of `Precommit`s
            "precommits": *block.precommits(),
            // Array of transaction hashes
            "txs": *block.transaction_hashes(),
        })
    );

    // `BlockWithTransactions` usage
    let block: BlockWithTransactions = explorer.block_with_txs(Height(1)).unwrap();
    assert_eq!(block.height(), Height(1));
    assert_eq!(block.len(), 3);

    // Iterate over transactions in the block
    for tx in &block {
        println!("{:?}: {:?}", tx.location(), tx.content());
    }
    // Compared to `BlockInfo`, you can access transactions in a block using indexes
    let tx: &CommittedTransaction = &block[1];
    assert_eq!(tx.location().position_in_block(), 1);

    // `CommittedTransaction` usage
    let tx = explorer.block(Height(1)).unwrap().transaction(0).unwrap();
    assert_eq!(tx.location().block_height(), Height(1));
    assert_eq!(tx.location().position_in_block(), 0);

    // It is possible to access transaction content
    let content = tx.content();
    println!("{:?}", content);
    // ...and transaction status as well
    let status = tx.status();
    assert!(status.is_ok());

    // `CommittedTransaction` JSON presentation
    assert_eq!(
        serde_json::to_value(&tx).unwrap(),
        json!({
            // `Transaction` JSON presentation
            "content": serde_json::to_value(tx.content()).unwrap(),
            // Position in block
            "location": {
                "block_height": 1,
                "position_in_block": 0,
            },
            // `ListProof` of the transaction inclusion in block
            "location_proof": tx.location_proof(),
            // Execution status
            "status": { "type": "success" },
            "time": tx.time(),
        })
    );

    // JSON for erroneous transactions
    let block_info = explorer.block(Height(1)).unwrap();
    let erroneous_tx = block_info.transaction(1).unwrap();
    assert_eq!(
        serde_json::to_value(&erroneous_tx).unwrap(),
        json!({
            "status": {
                "type": "service_error",
                "code": 0,
                "description": "Not allowed!",
                "runtime_id": 0,
                "call_site": {
                    "call_type": "method",
                    "instance_id": SERVICE_ID,
                    "method_id": 0,
                },
            },
            // Other fields...
            "content": serde_json::to_value(erroneous_tx.content()).unwrap(),
            "location": erroneous_tx.location(),
            "location_proof": erroneous_tx.location_proof(),
            "time": erroneous_tx.time(),
        })
    );

    // `BlockWithTransactions` contains errors that have occurred during block execution.
    for (i, error) in block.errors.iter().enumerate() {
        println!("Error #{}: {}", i + 1, error);
    }
    // In this block, two errors correspond to 2nd and 3rd transactions. Originally, errors
    // are stored in a `Vec` for serialization reasons, but they can be converted
    // into a `BTreeMap` with a builtin method.
    let errors: BTreeMap<_, _> = block.error_map();
    assert_eq!(errors.len(), 2);
    assert_eq!(
        errors[&CallInBlock::transaction(1)].description(),
        "Not allowed!"
    );
    assert_eq!(
        errors[&CallInBlock::transaction(2)].kind(),
        ExecutionErrorKind::Unexpected
    );

    // It is possible to extract a proof of a transaction error using `BlockInfo`. The proof is tied
    // to the `error_hash` mentioned in the block header.
    let proof: MapProof<_, _> = block_info.error_proof(CallInBlock::transaction(1));
    let proof = proof
        .check_against_hash(block_info.header().error_hash)
        .unwrap();
    let (_, error) = proof.entries().next().unwrap();
    assert_eq!(error.description(), "Not allowed!");

    // JSON for a transaction with a panic in service code (termed "unexpected errors"
    // for compatibility with other runtimes).
    let panicked_tx = explorer.block(Height(1)).unwrap().transaction(2).unwrap();
    assert_eq!(
        serde_json::to_value(&panicked_tx).unwrap(),
        json!({
            "status": {
                "type": "unexpected_error",
                "description": "oops",
                "runtime_id": 0,
                "call_site": {
                    "call_type": "method",
                    "instance_id": SERVICE_ID,
                    "method_id": 1,
                },
            },
            // Other fields...
            "content": serde_json::to_value(panicked_tx.content()).unwrap(),
            "location": panicked_tx.location(),
            "location_proof": panicked_tx.location_proof(),
            "time": panicked_tx.time(),
        })
    );

    // `TransactionInfo` usage
    let hash = mempool_transaction().object_hash();
    let tx: TransactionInfo = explorer.transaction(&hash).unwrap();
    assert!(tx.is_in_pool());
    println!("{:?}", tx.content());

    // JSON serialization for committed transactions
    let committed_tx: TransactionInfo = explorer
        .transaction(&block[0].content().object_hash())
        .unwrap();
    let tx_ref = committed_tx.as_committed().unwrap();
    assert_eq!(
        serde_json::to_value(&committed_tx).unwrap(),
        json!({
            "type": "committed",
            "content": serde_json::to_value(committed_tx.content()).unwrap(),
            "status": { "type": "success" },
            "location": tx_ref.location(),
            "location_proof": tx_ref.location_proof(),
            "time": tx_ref.time(),
        })
    );

    // JSON serialization for transactions in pool
    let tx_in_pool: TransactionInfo = explorer
        .transaction(&mempool_transaction().object_hash())
        .unwrap();
    assert_eq!(
        serde_json::to_value(&tx_in_pool).unwrap(),
        json!({
            "type": "in-pool",
            "content": serde_json::to_value(tx_in_pool.content()).unwrap(),
        })
    );

    // Some more interesting capabilities of the `block` iterator

    // Calculate the total number of transactions in the first 10 blocks
    let tx_count: usize = explorer.blocks(..Height(10)).map(|block| block.len()).sum();
    assert_eq!(tx_count, 3);
    // Determine the number of blocks proposed by a specific validator
    let block_count = explorer
        .blocks(Height(1)..) // skip genesis block
        .filter(|block| {
            block.header().get_header::<ProposerId>().unwrap().unwrap() == ValidatorId(0).into()
        })
        .count();
    assert_eq!(block_count, 1);
}<|MERGE_RESOLUTION|>--- conflicted
+++ resolved
@@ -18,21 +18,13 @@
 extern crate serde_derive;
 
 use exonum::{
-<<<<<<< HEAD
-    blockchain::{BlockchainMut, CallInBlock, ExecutionErrorKind},
+    blockchain::{BlockchainMut, CallInBlock},
     crypto::gen_keypair,
-=======
-    blockchain::{BlockchainMut, CallInBlock},
-    crypto,
->>>>>>> 015d8e0f
     explorer::*,
     helpers::{Height, ValidatorId},
     merkledb::{MapProof, ObjectHash},
     messages::{AnyTx, Verified},
-<<<<<<< HEAD
-=======
-    runtime::{rust::Transaction as _, ErrorKind as ExecutionErrorKind},
->>>>>>> 015d8e0f
+    runtime::ErrorKind as ExecutionErrorKind,
 };
 use serde_json::json;
 
