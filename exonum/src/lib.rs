// Copyright 2019 The Exonum Team
//
// Licensed under the Apache License, Version 2.0 (the "License");
// you may not use this file except in compliance with the License.
// You may obtain a copy of the License at
//
//   http://www.apache.org/licenses/LICENSE-2.0
//
// Unless required by applicable law or agreed to in writing, software
// distributed under the License is distributed on an "AS IS" BASIS,
// WITHOUT WARRANTIES OR CONDITIONS OF ANY KIND, either express or implied.
// See the License for the specific language governing permissions and
// limitations under the License.

//! Exonum blockchain framework.
//!
//! For more information see the project readme.

#![warn(
    missing_debug_implementations,
//    missing_docs,
    unsafe_code,
    bare_trait_objects
)]
#![cfg_attr(feature = "long_benchmarks", feature(test))]
// TODO This lints produces a lot of code style warnings [ERC2699]
// #![cfg_attr(feature = "cargo-clippy", warn(clippy::pedantic))]
#![cfg_attr(
    feature = "cargo-clippy",
    allow(
          // Next `cast_*` lints don't give alternatives.
          clippy::cast_possible_wrap, clippy::cast_possible_truncation, clippy::cast_sign_loss,
          // `filter(..).map(..)` often looks more shorter and readable.
          clippy::filter_map,
          // Next lints produce too much noise/false positives.
          clippy::module_name_repetitions, clippy::similar_names,
          // Variant name ends with the enum name. Similar behavior to similar_names.
          clippy::pub_enum_variant_names,
          // Next lints allowed due to false positive.
          clippy::doc_markdown,
          // '... may panic' lints.
          clippy::indexing_slicing,
    )
)]

#[cfg(test)]
#[macro_use]
extern crate pretty_assertions;
#[cfg(test)]
#[macro_use]
extern crate lazy_static;
#[macro_use(crate_version, crate_authors)]
extern crate clap;
#[macro_use]
extern crate exonum_derive;
#[cfg(feature = "sodiumoxide-crypto")]
extern crate exonum_sodiumoxide as sodiumoxide;
#[macro_use]
extern crate exonum_merkledb;
#[macro_use]
extern crate failure;
#[macro_use]
extern crate log;
#[macro_use]
extern crate serde_derive;
#[macro_use]
extern crate serde_json;

// Test dependencies.
#[cfg(all(test, feature = "long_benchmarks"))]
extern crate test;

pub use exonum_crypto as crypto;

pub mod proto;
#[macro_use]
pub mod messages;
#[macro_use]
pub mod helpers;
#[macro_use]
pub mod blockchain;
pub mod api;
#[doc(hidden)]
pub mod events;
pub mod explorer;
pub mod node;
<<<<<<< HEAD
pub mod runtime;
pub mod storage;
=======
>>>>>>> c750ddea

//TODO: revert sandbox
#[cfg(test)]
mod sandbox;<|MERGE_RESOLUTION|>--- conflicted
+++ resolved
@@ -84,11 +84,7 @@
 pub mod events;
 pub mod explorer;
 pub mod node;
-<<<<<<< HEAD
 pub mod runtime;
-pub mod storage;
-=======
->>>>>>> c750ddea
 
 //TODO: revert sandbox
 #[cfg(test)]
