--- conflicted
+++ resolved
@@ -77,12 +77,9 @@
 extern crate serde_derive;
 #[macro_use]
 extern crate serde_json;
-<<<<<<< HEAD
+extern crate protobuf;
 #[macro_use]
 extern crate smallvec;
-=======
-extern crate protobuf;
->>>>>>> 44192df3
 extern crate snow;
 extern crate tokio;
 extern crate tokio_codec;
