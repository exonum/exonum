// Copyright 2018 The Exonum Team
//
// Licensed under the Apache License, Version 2.0 (the "License");
// you may not use this file except in compliance with the License.
// You may obtain a copy of the License at
//
//   http://www.apache.org/licenses/LICENSE-2.0
//
// Unless required by applicable law or agreed to in writing, software
// distributed under the License is distributed on an "AS IS" BASIS,
// WITHOUT WARRANTIES OR CONDITIONS OF ANY KIND, either express or implied.
// See the License for the specific language governing permissions and
// limitations under the License.

//! Exonum blockchain framework.
//!
//! For more information see the project readme.
// spell-checker:ignore cors

#![deny(missing_debug_implementations, missing_docs, unsafe_code)]

#![cfg_attr(feature = "flame_profile", feature(plugin, custom_attribute))]
#![cfg_attr(feature = "flame_profile", plugin(exonum_flamer))]
#![cfg_attr(feature = "long_benchmarks", feature(test))]

extern crate exonum_sodiumoxide as sodiumoxide;
extern crate exonum_rocksdb as rocksdb;
#[macro_use]
extern crate exonum_profiler;
#[macro_use]
extern crate log;
extern crate env_logger;
extern crate byteorder;
extern crate rand;
extern crate serde;
#[macro_use]
extern crate serde_derive;
#[macro_use]
extern crate serde_json;
extern crate toml;
extern crate hex;
extern crate bit_vec;
extern crate vec_map;
extern crate colored;
extern crate term;
extern crate chrono;
#[macro_use(crate_version, crate_authors)]
extern crate clap;
extern crate hyper;
extern crate iron;
extern crate iron_cors;
extern crate router;
extern crate params;
extern crate cookie;
extern crate mount;
extern crate atty;
extern crate bytes;
extern crate futures;
#[cfg(any(test, feature = "long_benchmarks"))]
extern crate tokio_timer;
extern crate tokio_core;
extern crate tokio_io;
extern crate tokio_retry;
extern crate os_info;
#[macro_use]
extern crate failure;
extern crate bodyparser;

// Test dependencies.
#[cfg(all(test, feature = "long_benchmarks"))]
extern crate test;
#[cfg(test)]
#[macro_use]
extern crate lazy_static;
#[cfg(test)]
extern crate tempdir;

#[macro_use]
pub mod encoding;
#[macro_use]
pub mod messages;
#[macro_use]
pub mod helpers;
pub mod crypto;
pub mod node;
pub mod storage;
#[macro_use]
pub mod blockchain;
<<<<<<< HEAD
pub mod explorer;
pub mod api;
=======
pub mod api;

mod events;
#[cfg(test)]
mod sandbox;
>>>>>>> 591d284b
<|MERGE_RESOLUTION|>--- conflicted
+++ resolved
@@ -86,13 +86,9 @@
 pub mod storage;
 #[macro_use]
 pub mod blockchain;
-<<<<<<< HEAD
 pub mod explorer;
-pub mod api;
-=======
 pub mod api;
 
 mod events;
 #[cfg(test)]
-mod sandbox;
->>>>>>> 591d284b
+mod sandbox;