--- conflicted
+++ resolved
@@ -72,11 +72,6 @@
 extern crate tokio_io;
 extern crate tokio_retry;
 extern crate tokio_threadpool;
-<<<<<<< HEAD
-#[cfg(any(test, feature = "long_benchmarks"))]
-extern crate tokio_timer;
-=======
->>>>>>> 5430e651
 extern crate toml;
 extern crate uuid;
 extern crate vec_map;
