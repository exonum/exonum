// Copyright 2020 The Exonum Team
//
// Licensed under the Apache License, Version 2.0 (the "License");
// you may not use this file except in compliance with the License.
// You may obtain a copy of the License at
//
//   http://www.apache.org/licenses/LICENSE-2.0
//
// Unless required by applicable law or agreed to in writing, software
// distributed under the License is distributed on an "AS IS" BASIS,
// WITHOUT WARRANTIES OR CONDITIONS OF ANY KIND, either express or implied.
// See the License for the specific language governing permissions and
// limitations under the License.

//! Common widely used type definitions.

use exonum_derive::ObjectHash;
use exonum_merkledb::{impl_binary_key_for_binary_value, BinaryValue};
use serde::{Deserialize, Deserializer, Serialize, Serializer};

use std::{borrow::Cow, fmt, num::ParseIntError, str::FromStr};

/// Number of milliseconds.
pub type Milliseconds = u64;

/// Blockchain height, that is, the number of committed blocks in it.
#[derive(Debug, Copy, Clone, PartialEq, Eq, PartialOrd, Ord, Hash)]
#[derive(ObjectHash)]
pub struct Height(pub u64);

impl Height {
    /// Returns zero value of the height.
    ///
    /// # Examples
    ///
    /// ```
    /// use exonum::helpers::Height;
    ///
    /// let height = Height::zero();
    /// assert_eq!(0, height.0);
    /// ```
    pub fn zero() -> Self {
        Self(0)
    }

    /// Returns next value of the height.
    ///
    /// # Examples
    ///
    /// ```
    /// use exonum::helpers::Height;
    ///
    /// let height = Height(10);
    /// let next_height = height.next();
    /// assert_eq!(11, next_height.0);
    /// ```
    pub fn next(self) -> Self {
        Self(self.0 + 1)
    }

    /// Returns previous value of the height.
    ///
    /// # Panics
    ///
    /// Panics if `self.0` is equal to zero.
    ///
    /// # Examples
    ///
    /// ```
    /// use exonum::helpers::Height;
    ///
    /// let height = Height(10);
    /// let previous_height = height.previous();
    /// assert_eq!(9, previous_height.0);
    /// ```
    pub fn previous(self) -> Self {
        assert_ne!(0, self.0);
        Self(self.0 - 1)
    }

    /// Increments the height value.
    ///
    /// # Examples
    ///
    /// ```
    /// use exonum::helpers::Height;
    ///
    /// let mut height = Height::zero();
    /// height.increment();
    /// assert_eq!(1, height.0);
    /// ```
    pub fn increment(&mut self) {
        self.0 += 1;
    }

    /// Decrements the height value.
    ///
    /// # Panics
    ///
    /// Panics if `self.0` is equal to zero.
    ///
    /// # Examples
    ///
    /// ```
    /// use exonum::helpers::Height;
    ///
    /// let mut height = Height(20);
    /// height.decrement();
    /// assert_eq!(19, height.0);
    /// ```
    pub fn decrement(&mut self) {
        assert_ne!(0, self.0);
        self.0 -= 1;
    }
}

impl BinaryValue for Height {
    fn to_bytes(&self) -> Vec<u8> {
        self.0.into_bytes()
    }

    fn from_bytes(value: Cow<'_, [u8]>) -> anyhow::Result<Self> {
        let value = <u64 as BinaryValue>::from_bytes(value)?;
        Ok(Self(value))
    }
}

impl_binary_key_for_binary_value! { Height }

impl fmt::Display for Height {
    fn fmt(&self, f: &mut fmt::Formatter<'_>) -> fmt::Result {
        write!(f, "{}", self.0)
    }
}

impl From<Height> for u64 {
    fn from(val: Height) -> Self {
        val.0
    }
}

// Serialization/deserialization is implemented manually because TOML round-trip for the tuple
// structs is broken currently. See https://github.com/alexcrichton/toml-rs/issues/194 for details.
impl Serialize for Height {
    fn serialize<S>(&self, serializer: S) -> Result<S::Ok, S::Error>
    where
        S: Serializer,
    {
        self.0.serialize(serializer)
    }
}

impl<'de> Deserialize<'de> for Height {
    fn deserialize<D>(deserializer: D) -> Result<Self, D::Error>
    where
        D: Deserializer<'de>,
    {
        Ok(Self(u64::deserialize(deserializer)?))
    }
}

impl FromStr for Height {
    type Err = ParseIntError;

    fn from_str(s: &str) -> Result<Self, ParseIntError> {
        u64::from_str(s).map(Self)
    }
}

/// Consensus round index.
#[derive(Debug, Copy, Clone, PartialEq, Eq, PartialOrd, Ord, Hash)]
#[derive(Serialize, Deserialize, ObjectHash)]
pub struct Round(pub u32);

impl Round {
    /// Returns zero value of the round.
    ///
    /// # Examples
    ///
    /// ```
    /// use exonum::helpers::Round;
    ///
    /// let round = Round::zero();
    /// assert_eq!(0, round.0);
    /// ```
    pub fn zero() -> Self {
        Self(0)
    }

    /// Returns first value of the round.
    ///
    /// # Examples
    ///
    /// ```
    /// use exonum::helpers::Round;
    ///
    /// let round = Round::first();
    /// assert_eq!(1, round.0);
    /// ```
    pub fn first() -> Self {
        Self(1)
    }

    /// Returns next value of the round.
    ///
    /// # Examples
    ///
    /// ```
    /// use exonum::helpers::Round;
    ///
    /// let round = Round(20);
    /// let next_round = round.next();
    /// assert_eq!(21, next_round.0);
    /// ```
    pub fn next(self) -> Self {
        Self(self.0 + 1)
    }

    /// Returns previous value of the round.
    ///
    /// # Panics
    ///
    /// Panics if `self.0` is equal to zero.
    ///
    /// # Examples
    ///
    /// ```
    /// use exonum::helpers::Round;
    ///
    /// let round = Round(10);
    /// let previous_round = round.previous();
    /// assert_eq!(9, previous_round.0);
    /// ```
    pub fn previous(self) -> Self {
        assert_ne!(0, self.0);
        Self(self.0 - 1)
    }

    /// Increments the round value.
    ///
    /// # Examples
    ///
    /// ```
    /// use exonum::helpers::Round;
    ///
    /// let mut round = Round::zero();
    /// round.increment();
    /// assert_eq!(1, round.0);
    /// ```
    pub fn increment(&mut self) {
        self.0 += 1;
    }

    /// Decrements the round value.
    ///
    /// # Panics
    ///
    /// Panics if `self.0` is equal to zero.
    ///
    /// # Examples
    ///
    /// ```
    /// use exonum::helpers::Round;
    ///
    /// let mut round = Round(20);
    /// round.decrement();
    /// assert_eq!(19, round.0);
    /// ```
    pub fn decrement(&mut self) {
        assert_ne!(0, self.0);
        self.0 -= 1;
    }

    /// Returns the iterator over rounds in the range from `self` to `to - 1`.
    ///
    /// # Examples
    ///
    /// ```
    /// use exonum::helpers::Round;
    ///
    /// let round = Round::zero();
    /// let mut iter = round.iter_to(Round(2));
    /// assert_eq!(Some(Round(0)), iter.next());
    /// assert_eq!(Some(Round(1)), iter.next());
    /// assert_eq!(None, iter.next());
    /// ```
    pub fn iter_to(self, to: Self) -> impl Iterator<Item = Self> {
        (self.0..to.0).map(Self)
    }
}

impl BinaryValue for Round {
    fn to_bytes(&self) -> Vec<u8> {
        self.0.into_bytes()
    }

    fn from_bytes(value: Cow<'_, [u8]>) -> anyhow::Result<Self> {
        let value = <u32 as BinaryValue>::from_bytes(value)?;
        Ok(Self(value))
    }
}

impl fmt::Display for Round {
    fn fmt(&self, f: &mut fmt::Formatter<'_>) -> fmt::Result {
        write!(f, "{}", self.0)
    }
}

impl From<Round> for u32 {
    fn from(val: Round) -> Self {
        val.0
    }
}

impl From<Round> for u64 {
    fn from(val: Round) -> Self {
        Self::from(val.0)
    }
}

/// Validators identifier.
#[derive(Debug, Copy, Clone, PartialEq, Eq, PartialOrd, Ord, Hash)]
#[derive(Serialize, Deserialize)]
pub struct ValidatorId(pub u16);

impl ValidatorId {
    /// Returns zero value of the validator id.
    ///
    /// # Examples
    ///
    /// ```
    /// use exonum::helpers::ValidatorId;
    ///
    /// let id = ValidatorId::zero();
    /// assert_eq!(0, id.0);
    /// ```
    pub fn zero() -> Self {
        Self(0)
    }
}

impl BinaryValue for ValidatorId {
    fn to_bytes(&self) -> Vec<u8> {
        self.0.to_bytes()
    }

<<<<<<< HEAD
    fn from_bytes(bytes: Cow<'_, [u8]>) -> Result<Self, failure::Error> {
=======
    fn from_bytes(bytes: Cow<'_, [u8]>) -> anyhow::Result<Self> {
>>>>>>> 0532a29c
        u16::from_bytes(bytes).map(Self)
    }
}

impl fmt::Display for ValidatorId {
    fn fmt(&self, f: &mut fmt::Formatter<'_>) -> fmt::Result {
        write!(f, "{}", self.0)
    }
}

impl From<ValidatorId> for u16 {
    fn from(val: ValidatorId) -> Self {
        val.0
    }
}

impl From<ValidatorId> for usize {
    fn from(val: ValidatorId) -> Self {
        val.0 as Self
    }
}<|MERGE_RESOLUTION|>--- conflicted
+++ resolved
@@ -344,11 +344,7 @@
         self.0.to_bytes()
     }
 
-<<<<<<< HEAD
-    fn from_bytes(bytes: Cow<'_, [u8]>) -> Result<Self, failure::Error> {
-=======
     fn from_bytes(bytes: Cow<'_, [u8]>) -> anyhow::Result<Self> {
->>>>>>> 0532a29c
         u16::from_bytes(bytes).map(Self)
     }
 }
