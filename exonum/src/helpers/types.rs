--- conflicted
+++ resolved
@@ -14,16 +14,10 @@
 
 //! Common widely used type definitions.
 
-<<<<<<< HEAD
-=======
 use std::{fmt, num::ParseIntError, ops::Deref, ops::DerefMut, str::FromStr};
 
-use crypto::{CryptoHash, Hash};
->>>>>>> 9f253df0
 use serde::{Deserialize, Deserializer, Serialize, Serializer};
 use zeroize::Zeroize;
-
-use std::{fmt, num::ParseIntError, str::FromStr};
 
 use crate::crypto::{CryptoHash, Hash};
 
