--- conflicted
+++ resolved
@@ -43,11 +43,7 @@
     }
 
     /// Appends service to the `NodeBuilder` context.
-<<<<<<< HEAD
-    pub fn with_service(mut self, mut factory: Box<ServiceFactory>) -> Self {
-=======
-    pub fn with_service(mut self, mut factory: Box<dyn ServiceFactory>) -> NodeBuilder {
->>>>>>> ed0339b6
+    pub fn with_service(mut self, mut factory: Box<dyn ServiceFactory>) -> Self {
         //TODO: Take endpoints, etc... (ECR-164)
 
         for (name, command) in &mut self.commands {
