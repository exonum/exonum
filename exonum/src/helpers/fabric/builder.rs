// Copyright 2017 The Exonum Team
//
// Licensed under the Apache License, Version 2.0 (the "License");
// you may not use this file except in compliance with the License.
// You may obtain a copy of the License at
//
//   http://www.apache.org/licenses/LICENSE-2.0
//
// Unless required by applicable law or agreed to in writing, software
// distributed under the License is distributed on an "AS IS" BASIS,
// WITHOUT WARRANTIES OR CONDITIONS OF ANY KIND, either express or implied.
// See the License for the specific language governing permissions and
// limitations under the License.

use std::fmt;
use std::panic::{self, PanicInfo};
use std::ffi::OsString;

use blockchain::{Service, Blockchain};
use node::{Node, NodeConfig};

use super::internal::{CollectedCommand, Feedback};
use super::clap_backend::ClapBackend;
use super::{Context, ServiceFactory};
use super::details::{Run, Finalize, GenerateNodeConfig, GenerateCommonConfig, GenerateTestnet};

<<<<<<< HEAD
type ServiceConstructors = Vec<Box<FnMut(&Context) -> Box<Service>>>;
=======
type ServiceConstructor = Box<FnMut(&Context) -> Box<Service>>;
>>>>>>> 4502bd72

/// `NodeBuilder` is a high level object,
/// usable for fast prototyping and creating app from services list.
#[derive(Default)]
pub struct NodeBuilder {
    commands: Vec<CollectedCommand>,
<<<<<<< HEAD
    service_constructors: ServiceConstructors,
=======
    service_constructors: Vec<ServiceConstructor>,
>>>>>>> 4502bd72
}

impl NodeBuilder {
    /// Creates a new empty `NodeBuilder`.
    pub fn new() -> Self {
        NodeBuilder {
            commands: vec![
                CollectedCommand::new(Box::new(GenerateTestnet)),
                CollectedCommand::new(Box::new(Run)),
                CollectedCommand::new(Box::new(GenerateNodeConfig)),
                CollectedCommand::new(Box::new(GenerateCommonConfig)),
                CollectedCommand::new(Box::new(Finalize)),
            ],
            service_constructors: Vec::new(),
        }
    }

    /// Appends service to the `NodeBuilder` context.
    pub fn with_service<S: ServiceFactory>(mut self) -> NodeBuilder {
        //TODO: take endpoints, etc...

        for command in &mut self.commands {
            let name = command.name();
            command.extend(S::command(name))
        }
        self.service_constructors.push(Box::new(S::make_service));
        self
    }

    #[doc(hidden)]
    pub fn parse_cmd_string<I, T>(self, cmd_line: I) -> bool
    where
        I: IntoIterator<Item = T>,
        T: Into<OsString> + Clone,
    {
        ClapBackend::execute_cmd_string(self.commands.as_slice(), cmd_line) != Feedback::None
    }

    /// Parse cmd args, return `Node`, if run command found
    pub fn parse_cmd(self) -> Option<Node> {
        match ClapBackend::execute(self.commands.as_slice()) {
            Feedback::RunNode(ref ctx) => {
                let db = Run::db_helper(ctx);
                let config: NodeConfig =
                    ctx.get("node_config").expect("could not find node_config");
                let services: Vec<Box<Service>> = self.service_constructors
                    .into_iter()
                    .map(|mut constructor| constructor(ctx))
                    .collect();
                let blockchain = Blockchain::new(db, services);
                let node = Node::new(blockchain, config);
                Some(node)
            }
            _ => None,
        }
    }

    // handle error, and print it.
    fn panic_hook(info: &PanicInfo) {
        let msg = match info.payload().downcast_ref::<&'static str>() {
            Some(s) => *s,
            None => {
                match info.payload().downcast_ref::<String>() {
                    Some(s) => &s[..],
                    None => "Box<Any>",
                }
            }
        };
        println!("error: {}", msg);
    }

    /// Runs application.
    pub fn run(self) {
        let old_hook = panic::take_hook();
        panic::set_hook(Box::new(Self::panic_hook));
        let feedback = self.parse_cmd();
        panic::set_hook(old_hook);

        if let Some(mut node) = feedback {
            node.run().expect("Node return error")
        }

    }
}

impl fmt::Debug for NodeBuilder {
    fn fmt(&self, f: &mut fmt::Formatter) -> fmt::Result {
        write!(
            f,
            "NodeBuilder {{ commands: {:?}, services_count: {} }}",
            self.commands,
            self.service_constructors.len()
        )
    }
}<|MERGE_RESOLUTION|>--- conflicted
+++ resolved
@@ -24,22 +24,14 @@
 use super::{Context, ServiceFactory};
 use super::details::{Run, Finalize, GenerateNodeConfig, GenerateCommonConfig, GenerateTestnet};
 
-<<<<<<< HEAD
-type ServiceConstructors = Vec<Box<FnMut(&Context) -> Box<Service>>>;
-=======
 type ServiceConstructor = Box<FnMut(&Context) -> Box<Service>>;
->>>>>>> 4502bd72
 
 /// `NodeBuilder` is a high level object,
 /// usable for fast prototyping and creating app from services list.
 #[derive(Default)]
 pub struct NodeBuilder {
     commands: Vec<CollectedCommand>,
-<<<<<<< HEAD
-    service_constructors: ServiceConstructors,
-=======
     service_constructors: Vec<ServiceConstructor>,
->>>>>>> 4502bd72
 }
 
 impl NodeBuilder {
