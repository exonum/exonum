// Copyright 2018 The Exonum Team
//
// Licensed under the Apache License, Version 2.0 (the "License");
// you may not use this file except in compliance with the License.
// You may obtain a copy of the License at
//
//   http://www.apache.org/licenses/LICENSE-2.0
//
// Unless required by applicable law or agreed to in writing, software
// distributed under the License is distributed on an "AS IS" BASIS,
// WITHOUT WARRANTIES OR CONDITIONS OF ANY KIND, either express or implied.
// See the License for the specific language governing permissions and
// limitations under the License.

use std::{
    collections::HashMap,
    ffi::OsString,
    fmt,
    panic::{self, PanicInfo},
    str::FromStr,
};

use super::{
    clap_backend::ClapBackend,
    details::{Finalize, GenerateCommonConfig, GenerateNodeConfig, GenerateTestnet, Run, RunDev},
    info::Info,
    internal::{CollectedCommand, Command, Feedback},
    keys,
    maintenance::Maintenance,
    password::{PassInputMethod, SecretKeyType},
    CommandName, Context, ServiceFactory,
};
<<<<<<< HEAD
use crate::blockchain::Service;
use crate::helpers::ZeroizeOnDrop;
use crate::node::{ExternalMessage, Node};
=======
use blockchain::Service;
use node::{ExternalMessage, Node};
>>>>>>> 9f253df0

/// `NodeBuilder` is a high level object,
/// usable for fast prototyping and creating app from services list.
#[derive(Default)]
pub struct NodeBuilder {
    commands: HashMap<CommandName, CollectedCommand>,
    service_factories: Vec<Box<dyn ServiceFactory>>,
}

impl NodeBuilder {
    /// Creates a new empty `NodeBuilder`.
    pub fn new() -> Self {
        Self {
            commands: Self::commands(),
            service_factories: Vec::new(),
        }
    }

    /// Appends service to the `NodeBuilder` context.
    pub fn with_service(mut self, mut factory: Box<dyn ServiceFactory>) -> Self {
        //TODO: Take endpoints, etc... (ECR-164)

        for (name, command) in &mut self.commands {
            command.extend(factory.command(name))
        }
        self.service_factories.push(factory);
        self
    }

    #[doc(hidden)]
    pub fn parse_cmd_string<I, T>(self, cmd_line: I) -> bool
    where
        I: IntoIterator<Item = T>,
        T: Into<OsString> + Clone,
    {
        let feedback = ClapBackend::execute_cmd_string(&self.commands, cmd_line);
        if let Feedback::RunNode(ref ctx) = feedback {
            self.node_from_run_context(ctx);
        }
        feedback != Feedback::None
    }

    /// Parse cmd args, return `Node`, if run command found
    pub fn parse_cmd(self) -> Option<Node> {
        match ClapBackend::execute(&self.commands) {
            Feedback::RunNode(ref ctx) => {
                let node = self.node_from_run_context(ctx);
                Some(node)
            }
            _ => None,
        }
    }

    // handle error, and print it.
    fn panic_hook(info: &PanicInfo) {
        let msg = match info.payload().downcast_ref::<&'static str>() {
            Some(s) => *s,
            None => match info.payload().downcast_ref::<String>() {
                Some(s) => &s[..],
                None => "Box<Any>",
            },
        };
        println!("error: {}", msg);
    }

    /// Runs application.
    pub fn run(mut self) {
        // This should be moved into `commands` method, but services list can be obtained only here.
        {
            let services: Vec<_> = self
                .service_factories
                .iter()
                .map(|f| f.service_name().to_owned())
                .collect();
            let info: Box<dyn Command> = Box::new(Info::new(services));
            self.commands
                .insert(info.name(), CollectedCommand::new(info));
        }

        let old_hook = panic::take_hook();
        panic::set_hook(Box::new(Self::panic_hook));
        let feedback = self.parse_cmd();
        panic::set_hook(old_hook);

        if let Some(node) = feedback {
            let channel = node.channel();
            ctrlc::set_handler(move || {
                println!("Shutting down...");
                let _ = channel.send_external_message(ExternalMessage::Shutdown);
            })
            .expect("Cannot set CTRL+C handler");

            node.run().expect("Node return error")
        }
    }

    fn commands() -> HashMap<CommandName, CollectedCommand> {
        vec![
            Box::new(GenerateTestnet) as Box<dyn Command>,
            Box::new(Run),
            Box::new(RunDev),
            Box::new(GenerateNodeConfig),
            Box::new(GenerateCommonConfig),
            Box::new(Finalize),
            Box::new(Maintenance),
        ]
        .into_iter()
        .map(|c| (c.name(), CollectedCommand::new(c)))
        .collect()
    }

    fn node_from_run_context(self, ctx: &Context) -> Node {
        let config_file_path = ctx
            .get(keys::NODE_CONFIG_PATH)
            .expect("Could not find node_config_path");
        let config = ctx
            .get(keys::NODE_CONFIG)
            .expect("could not find node_config");
        let db = Run::db_helper(ctx, &config.database);
        let services: Vec<Box<dyn Service>> = self
            .service_factories
            .into_iter()
            .map(|mut factory| factory.make_service(ctx))
            .collect();

        let config = {
            let run_config = ctx.get(keys::RUN_CONFIG).unwrap();
            let consensus_passphrase = PassInputMethod::from_str(&run_config.consensus_pass_method)
                .expect("Incorrect passphrase input method for consensus key.")
                .get_passphrase(SecretKeyType::Consensus, true);
            let service_passphrase = PassInputMethod::from_str(&run_config.service_pass_method)
                .expect("Incorrect passphrase input method for service key.")
                .get_passphrase(SecretKeyType::Service, true);

            config.read_secret_keys(
                &config_file_path,
                consensus_passphrase.as_bytes(),
                service_passphrase.as_bytes(),
            )
        };
        Node::new(db, services, config, Some(config_file_path))
    }
}

impl fmt::Debug for NodeBuilder {
    fn fmt(&self, f: &mut fmt::Formatter) -> fmt::Result {
        write!(
            f,
            "NodeBuilder {{ commands: {:?}, services_count: {} }}",
            self.commands.values(),
            self.service_factories.len()
        )
    }
}<|MERGE_RESOLUTION|>--- conflicted
+++ resolved
@@ -30,14 +30,9 @@
     password::{PassInputMethod, SecretKeyType},
     CommandName, Context, ServiceFactory,
 };
-<<<<<<< HEAD
+
 use crate::blockchain::Service;
-use crate::helpers::ZeroizeOnDrop;
 use crate::node::{ExternalMessage, Node};
-=======
-use blockchain::Service;
-use node::{ExternalMessage, Node};
->>>>>>> 9f253df0
 
 /// `NodeBuilder` is a high level object,
 /// usable for fast prototyping and creating app from services list.
