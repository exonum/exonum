--- conflicted
+++ resolved
@@ -34,12 +34,8 @@
             DEFAULT_EXONUM_LISTEN_PORT};
 use blockchain::{config::ValidatorKeys, GenesisConfig};
 use crypto;
-<<<<<<< HEAD
-use helpers::{generate_testnet_config, config::ConfigFile};
 use node::ConnectList;
-=======
 use helpers::{config::ConfigFile, generate_testnet_config};
->>>>>>> 5272756e
 use node::{AllowOrigin, NodeApiConfig, NodeConfig};
 use storage::{Database, DbOptions, RocksDB};
 
