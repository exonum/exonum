--- conflicted
+++ resolved
@@ -289,17 +289,9 @@
 ///
 /// Services should provide implementation of this trait.
 pub trait ServiceFactory: 'static {
-<<<<<<< HEAD
-    //TODO: we could move
-    // `service_name` and `service_id` from `Service` trait into this one
-    //fn name() -> &'static str;
-    // ECR-76?
 
     /// Returns name of the service.
     fn service_name(&self) -> &str;
-
-=======
->>>>>>> 265dd0c9
     /// Returns `CommandExtension` for the specific `CommandName`.
     #[allow(unused_variables)]
     fn command(&mut self, command: CommandName) -> Option<Box<CommandExtension>> {
