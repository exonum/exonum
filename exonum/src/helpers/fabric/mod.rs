--- conflicted
+++ resolved
@@ -120,13 +120,8 @@
 
     use toml;
 
-<<<<<<< HEAD
-    use super::shared::{AbstractConfig, CommonConfigTemplate, NodePublicConfig};
-    use super::ContextKey;
-=======
     use super::ContextKey;
     use super::shared::{AbstractConfig, CommonConfigTemplate, NodePublicConfig};
->>>>>>> 0b0eb5c8
     use node::NodeConfig;
 
     /// Configuration for this node.
