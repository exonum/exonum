--- conflicted
+++ resolved
@@ -14,21 +14,14 @@
 
 //! Command line commands utilities.
 
-<<<<<<< HEAD
+use std::str::FromStr;
+use std::error::Error;
+use std::collections::BTreeMap;
+
 use clap;
 use toml::Value;
 use serde::{Serialize, Deserialize};
 use semver::Version;
-
-=======
->>>>>>> 7550155e
-use std::str::FromStr;
-use std::error::Error;
-use std::collections::BTreeMap;
-
-use clap;
-use toml::Value;
-use serde::{Serialize, Deserialize};
 
 use blockchain::Service;
 use self::internal::NotFoundInMap;
