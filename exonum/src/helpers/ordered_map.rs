// Copyright 2020 The Exonum Team
//
// Licensed under the Apache License, Version 2.0 (the "License");
// you may not use this file except in compliance with the License.
// You may obtain a copy of the License at
//
//   http://www.apache.org/licenses/LICENSE-2.0
//
// Unless required by applicable law or agreed to in writing, software
// distributed under the License is distributed on an "AS IS" BASIS,
// WITHOUT WARRANTIES OR CONDITIONS OF ANY KIND, either express or implied.
// See the License for the specific language governing permissions and
// limitations under the License.

use anyhow as failure; // FIXME: remove once `ProtobufConvert` derive is improved (ECR-4316)
use anyhow::ensure;
use exonum_crypto::Hash;
use exonum_merkledb::{BinaryValue, ObjectHash};
use exonum_proto::ProtobufConvert;
use protobuf::Message;

use std::{borrow::Cow, collections::BTreeMap, iter::FromIterator};

use crate::proto;

/// Protobuf-encodable type to store small maps of non-scalar keys and values.
///
/// This structure uses on `KeyValueSequence` from `key_value_sequence.proto` as
/// a backend, but adds the verification logic to it:
///
/// - Keys are sorted in a lexicographical order;
/// - Duplicate keys are forbidden.
#[derive(Debug, Default, Clone, Eq, PartialEq, Ord, PartialOrd)]
#[derive(Serialize, Deserialize)]
pub(crate) struct OrderedMap<K: Ord, V>(pub BTreeMap<K, V>);

#[derive(ProtobufConvert)]
#[protobuf_convert(source = "proto::schema::key_value_sequence::KeyValue")]
struct KeyValue {
    key: String,
    value: Vec<u8>,
}

fn pair_to_key_value_pb<K, V>(
    pair: (&K, &V),
) -> anyhow::Result<crate::proto::schema::key_value_sequence::KeyValue>
where
    K: BinaryValue,
    V: BinaryValue,
{
    Ok(KeyValue {
        key: String::from_utf8(pair.0.to_bytes())?,
        value: pair.1.to_bytes(),
    }
    .to_pb())
}

fn key_value_pb_to_pair<K, V>(
    pb: crate::proto::schema::key_value_sequence::KeyValue,
) -> anyhow::Result<(K, V)>
where
    K: BinaryValue,
    V: BinaryValue,
{
    let KeyValue { key, value } = KeyValue::from_pb(pb)?;
    let key = K::from_bytes(Cow::Borrowed(key.as_bytes()))?;
    let value = V::from_bytes(value.into())?;
    Ok((key, value))
}

impl<K, V> ProtobufConvert for OrderedMap<K, V>
where
    K: BinaryValue + Ord,
    V: BinaryValue,
{
    type ProtoStruct = crate::proto::schema::key_value_sequence::KeyValueSequence;

    fn to_pb(&self) -> Self::ProtoStruct {
        let mut proto_struct = Self::ProtoStruct::new();
        proto_struct.entries = self
            .0
            .iter()
            .map(pair_to_key_value_pb)
            .collect::<anyhow::Result<Vec<_>>>()
            .expect("Map contains invalid utf-8 keys")
            .into();
        proto_struct
    }

    fn from_pb(proto_struct: Self::ProtoStruct) -> anyhow::Result<Self> {
        let values = proto_struct
            .entries
            .into_iter()
            .map(key_value_pb_to_pair)
            .collect::<anyhow::Result<Vec<_>>>()?;

        let check_key_ordering = |k: &[(K, V)]| {
            let (prev_key, key) = (&k[0].0, &k[1].0);
            prev_key < key
        };

        ensure!(
            values.windows(2).all(check_key_ordering),
            "Invalid keys ordering or duplicate keys found in BinaryMap"
        );

        Ok(Self(BTreeMap::from_iter(values.into_iter())))
    }
}

//TODO: Add generic support to BinaryValue derive macro [ECR-3955].
impl<K, V> BinaryValue for OrderedMap<K, V>
where
    K: BinaryValue + Ord,
    V: BinaryValue,
{
    fn to_bytes(&self) -> Vec<u8> {
        self.to_pb()
            .write_to_bytes()
            .expect("Error while serializing value")
    }

<<<<<<< HEAD
    fn from_bytes(bytes: Cow<'_, [u8]>) -> Result<Self, failure::Error> {
=======
    fn from_bytes(bytes: Cow<'_, [u8]>) -> anyhow::Result<Self> {
>>>>>>> 0532a29c
        let mut pb = <Self as ProtobufConvert>::ProtoStruct::new();
        pb.merge_from_bytes(bytes.as_ref())?;
        Self::from_pb(pb)
    }
}

//TODO: Add generic support to ObjectHash derive macro [ECR-3955].
impl<K, V> ObjectHash for OrderedMap<K, V>
where
    K: BinaryValue + Ord,
    V: BinaryValue,
{
    fn object_hash(&self) -> Hash {
        exonum_crypto::hash(&self.to_bytes())
    }
}

#[cfg(test)]
mod tests {
    use exonum_proto::ProtobufConvert;
    use protobuf::RepeatedField;

    use super::OrderedMap;
    use crate::proto::schema::key_value_sequence::{
        KeyValue, KeyValueSequence as PbKeyValueSequence,
    };

    #[test]
    #[should_panic(expected = "Map contains invalid utf-8 key")]
    fn non_utf8_keys() {
        let mut map = OrderedMap::default();
        map.0.insert(vec![192, 128], vec![10]);

        let pb_map = map.to_pb();
        let _de_map: OrderedMap<Vec<u8>, Vec<u8>> = ProtobufConvert::from_pb(pb_map).unwrap();
    }

    #[test]
    fn unordered_keys() {
        let mut kv = KeyValue::new();
        kv.set_key("bbb".to_owned());

        let mut kv2 = KeyValue::new();
        kv2.set_key("aaa".to_owned());

        // Unordered keys.
        let mut map = PbKeyValueSequence::new();
        map.set_entries(RepeatedField::from_vec(vec![kv.clone(), kv2.clone()]));

        let res = OrderedMap::<String, Vec<u8>>::from_pb(map);
        res.unwrap_err()
            .to_string()
            .contains("Invalid keys ordering");

        // Duplicate keys.
        let mut map = PbKeyValueSequence::new();
        map.set_entries(RepeatedField::from_vec(vec![kv2.clone(), kv, kv2]));

        let res = OrderedMap::<String, Vec<u8>>::from_pb(map);
        res.unwrap_err()
            .to_string()
            .contains("Invalid keys ordering");
    }
}<|MERGE_RESOLUTION|>--- conflicted
+++ resolved
@@ -120,11 +120,7 @@
             .expect("Error while serializing value")
     }
 
-<<<<<<< HEAD
-    fn from_bytes(bytes: Cow<'_, [u8]>) -> Result<Self, failure::Error> {
-=======
     fn from_bytes(bytes: Cow<'_, [u8]>) -> anyhow::Result<Self> {
->>>>>>> 0532a29c
         let mut pb = <Self as ProtobufConvert>::ProtoStruct::new();
         pb.merge_from_bytes(bytes.as_ref())?;
         Self::from_pb(pb)
