--- conflicted
+++ resolved
@@ -94,13 +94,8 @@
 fn has_colors() -> bool {
     use atty;
     use std::io;
-<<<<<<< HEAD
-    use term::terminfo::TerminfoTerminal;
-    use term::Terminal;
-=======
     use term::Terminal;
     use term::terminfo::TerminfoTerminal;
->>>>>>> 0b0eb5c8
 
     let out = io::stderr();
     match TerminfoTerminal::new(out) {
