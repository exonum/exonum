// Copyright 2019 The Exonum Team
//
// Licensed under the Apache License, Version 2.0 (the "License");
// you may not use this file except in compliance with the License.
// You may obtain a copy of the License at
//
//   http://www.apache.org/licenses/LICENSE-2.0
//
// Unless required by applicable law or agreed to in writing, software
// distributed under the License is distributed on an "AS IS" BASIS,
// WITHOUT WARRANTIES OR CONDITIONS OF ANY KIND, either express or implied.
// See the License for the specific language governing permissions and
// limitations under the License.

syntax = "proto3";

package exonum.runtime;

option java_package = "com.exonum.core.messages";

import "blockchain.proto";
import "google/protobuf/empty.proto";

// Unique service transaction identifier.
message CallInfo {
  // Unique service instance identifier. The dispatcher uses this identifier to
  // find the corresponding runtime to execute a transaction.
  uint32 instance_id = 1;
  // Identifier of the method in the service interface required for the call.
  uint32 method_id = 2;
}

message AnyTx {
  CallInfo call_info = 1;
  bytes arguments = 2;
}

message ArtifactId {
  uint32 runtime_id = 1;
  string name = 2;
  string version = 3;
}

message ArtifactSpec {
  // Information uniquely identifying the artifact.
  ArtifactId artifact = 1;
  // Runtime-specific artifact payload.
  bytes payload = 2;
}

message InstanceSpec {
  uint32 id = 1;
  string name = 2;
  ArtifactId artifact = 3;
}

message InstanceInitParams {
  InstanceSpec instance_spec = 1;
  bytes constructor = 2;
}

message GenesisConfig {
  exonum.Config consensus_config = 1;
  repeated ArtifactSpec artifacts = 2;
  repeated InstanceInitParams builtin_instances = 3;
}

// The kind of ExecutionError.
enum ErrorKind {
  UNEXPECTED = 0;
  DISPATCHER = 1;
  RUNTIME = 2;
  SERVICE = 3;
}

// Result of unsuccessful runtime execution.
message ExecutionError {
  // The kind of error that indicates in which module the error occurred.
  ErrorKind kind = 1;
  // User defined error code that can have different meanings for the different
  // error kinds.
  uint32 code = 2;
  // Optional description which doesn't affect `object_hash`.
  string description = 3;

  oneof runtime {
    // Runtime identifier associated with the error.
    uint32 runtime_id = 4;
    // The runtime associated with the error is unknown.
    google.protobuf.Empty no_runtime_id = 5;
  }

  oneof call_info {
    CallSite call_site = 6;
    google.protobuf.Empty no_call_site = 7;
  }
}

// Call site associated with an error.
message CallSite {
  enum Type {
    // Service method.
    METHOD = 0;
    // Service constructor.
    CONSTRUCTOR = 1;
    // Hook executing before processing transactions in a block.
    BEFORE_TRANSACTIONS = 2;
    // Hook executing after processing transactions in a block.
    AFTER_TRANSACTIONS = 3;
  }

  // Type of the call.
  Type call_type = 1;
  // Identifier of the service being called.
  uint32 instance_id = 2;
  // Numeric ID of the method. Set only for `call_type == METHOD`.
  uint32 method_id = 3;
  // Name of the interface defining the method. This field is empty for the
  // default service interface. Set only for `call_type == METHOD`.
  string interface = 4;
}

// Result of runtime execution.
message ExecutionStatus {
  oneof result {
    google.protobuf.Empty ok = 1;
    ExecutionError error = 2;
  }
}

// Current state of artifact in dispatcher.
message ArtifactState {
<<<<<<< HEAD
    bytes deploy_spec = 1;
    ArtifactStatus status = 2;
=======
  // Status of an artifact deployment.
  enum Status {
    // Reserved for the further usage. 
    NONE = 0;
    // The artifact is pending deployment.
    PENDING = 1;
    // The artifact has been successfully deployed.
    ACTIVE = 2;
  }
  // Artifact specification.
  exonum.runtime.ArtifactSpec spec = 1;
  // Artifact deployment status.
  Status status = 2;
>>>>>>> 86875313
}

// Current state of service instance in dispatcher.
message InstanceState {
<<<<<<< HEAD
    InstanceSpec spec = 1;
    InstanceStatus status = 2;
=======
  // Status of a service instance.
  enum Status {
    // The service instance has no status, i.e. this value corresponds to
    // `Option::None` on the Rust code level and other corresponds to
    // `Some(...)`.
    NONE = 0;
    // The service instance is active.
    ACTIVE = 1;
    // The service instance is stopped.
    STOPPED = 2;
  }
  // Service instance specification.
  exonum.runtime.InstanceSpec spec = 1;
  // Service instance activity status.
  Status status = 2;
  // Pending status of instance if the value is not `NONE`.
  Status pending_status = 3;
>>>>>>> 86875313
}<|MERGE_RESOLUTION|>--- conflicted
+++ resolved
@@ -130,32 +130,24 @@
 
 // Current state of artifact in dispatcher.
 message ArtifactState {
-<<<<<<< HEAD
-    bytes deploy_spec = 1;
-    ArtifactStatus status = 2;
-=======
   // Status of an artifact deployment.
   enum Status {
-    // Reserved for the further usage. 
+    // Reserved for the further usage.
     NONE = 0;
     // The artifact is pending deployment.
     PENDING = 1;
     // The artifact has been successfully deployed.
     ACTIVE = 2;
   }
-  // Artifact specification.
-  exonum.runtime.ArtifactSpec spec = 1;
+
+  // Runtime-specific artifact specification.
+  bytes deploy_spec = 1;
   // Artifact deployment status.
   Status status = 2;
->>>>>>> 86875313
 }
 
 // Current state of service instance in dispatcher.
 message InstanceState {
-<<<<<<< HEAD
-    InstanceSpec spec = 1;
-    InstanceStatus status = 2;
-=======
   // Status of a service instance.
   enum Status {
     // The service instance has no status, i.e. this value corresponds to
@@ -173,5 +165,4 @@
   Status status = 2;
   // Pending status of instance if the value is not `NONE`.
   Status pending_status = 3;
->>>>>>> 86875313
 }