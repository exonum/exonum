// Copyright 2018 The Exonum Team
//
// Licensed under the Apache License, Version 2.0 (the "License");
// you may not use this file except in compliance with the License.
// You may obtain a copy of the License at
//
//   http://www.apache.org/licenses/LICENSE-2.0
//
// Unless required by applicable law or agreed to in writing, software
// distributed under the License is distributed on an "AS IS" BASIS,
// WITHOUT WARRANTIES OR CONDITIONS OF ANY KIND, either express or implied.
// See the License for the specific language governing permissions and
// limitations under the License.

use std::{collections::HashSet, error::Error};

use blockchain::{Schema, Transaction};
use crypto::{CryptoHash, Hash, PublicKey};
use events::InternalRequest;
use helpers::{Height, Round, ValidatorId};
use messages::{BlockRequest, BlockResponse, ConsensusMessage, Message, Precommit, Prevote,
               PrevotesRequest, Propose, ProposeRequest, RawTransaction, TransactionsRequest,
               TransactionsResponse};
use node::{NodeHandler, RequestData};
use storage::Patch;

// TODO Reduce view invocations. (ECR-171)
impl NodeHandler {
    /// Validates consensus message, then redirects it to the corresponding `handle_...` function.
    #[cfg_attr(feature = "flame_profile", flame)]
    pub fn handle_consensus(&mut self, msg: ConsensusMessage) {
        if !self.is_enabled {
            info!(
                "Ignoring a consensus message {:?} because the node is disabled",
                msg
            );
            return;
        }

        // Warning for messages from previous and future height
        if msg.height() < self.state.height().previous()
            || msg.height() > self.state.height().next()
        {
            warn!(
                "Received consensus message from other height: msg.height={}, self.height={}",
                msg.height(),
                self.state.height()
            );
        }

        // Ignore messages from previous and future height
        if msg.height() < self.state.height() || msg.height() > self.state.height().next() {
            return;
        }

        // Queued messages from next height or round
        // TODO: Should we ignore messages from far rounds? (ECR-171)
        if msg.height() == self.state.height().next() || msg.round() > self.state.round() {
            trace!(
                "Received consensus message from future round: msg.height={}, msg.round={}, \
                 self.height={}, self.round={}",
                msg.height(),
                msg.round(),
                self.state.height(),
                self.state.round()
            );
            let validator = msg.validator();
            let round = msg.round();
            self.state.add_queued(msg);
            trace!("Trying to reach actual round.");
            if let Some(r) = self.state.update_validator_round(validator, round) {
                trace!("Scheduling jump to round.");
                let height = self.state.height();
                self.execute_later(InternalRequest::JumpToRound(height, r));
            }
            return;
        }

        let key = match self.state.consensus_public_key_of(msg.validator()) {
            Some(public_key) => {
                if !msg.verify(&public_key) {
                    error!(
                        "Received consensus message with incorrect signature, msg={:?}",
                        msg
                    );
                    return;
                }
                public_key
            }
            None => {
                error!("Received message from incorrect validator, msg={:?}", msg);
                return;
            }
        };

        trace!("Handle message={:?}", msg);
        match msg {
            ConsensusMessage::Propose(msg) => self.handle_propose(key, &msg),
            ConsensusMessage::Prevote(msg) => self.handle_prevote(key, &msg),
            ConsensusMessage::Precommit(msg) => self.handle_precommit(key, &msg),
        }
    }

    /// Handles the `Propose` message. For details see the message documentation.
    pub fn handle_propose(&mut self, from: PublicKey, msg: &Propose) {
        debug_assert_eq!(
            Some(from),
            self.state.consensus_public_key_of(msg.validator())
        );

        // Check prev_hash
        if msg.prev_hash() != self.state.last_hash() {
            error!("Received propose with wrong last_block_hash msg={:?}", msg);
            return;
        }

        // Check leader
        if msg.validator() != self.state.leader(msg.round()) {
            error!(
                "Wrong propose leader detected: actual={}, expected={}",
                msg.validator(),
                self.state.leader(msg.round())
            );
            return;
        }

        trace!("Handle propose");

        let snapshot = self.blockchain.snapshot();
<<<<<<< HEAD
        let schema = Schema::new(&*snapshot);
        //TODO: Remove this match after errors refactor. (ECR-979)
=======
        let schema = Schema::new(snapshot);
        //TODO: remove this match after errors refactor. (ECR-979)
>>>>>>> 9ff1c96d
        let has_unknown_txs =
            match self.state
                .add_propose(msg, &schema.transactions(), &schema.transactions_pool())
            {
                Ok(state) => state.has_unknown_txs(),
                Err(err) => {
                    warn!("{}, msg={:?}", err, msg);
                    return;
                }
            };

        let hash = msg.hash();

        // Remove request info
        let known_nodes = self.remove_request(&RequestData::Propose(hash));

        if has_unknown_txs {
            trace!("REQUEST TRANSACTIONS");
            self.request(RequestData::ProposeTransactions(hash), from);

            for node in known_nodes {
                self.request(RequestData::ProposeTransactions(hash), node);
            }
        } else {
            self.handle_full_propose(hash, msg.round());
        }
    }

<<<<<<< HEAD
    // Validates transaction from the block and appends them into the pool.
    // Returns tuple of transaction hashes and Patch of changes in the pool.
    fn validate_block_transactions(&self, block: &BlockResponse) -> Option<(Vec<Hash>, Patch)> {
        let mut fork = self.blockchain.fork();
        let mut tx_hashes = Vec::new();
        {
            let mut schema = Schema::new(&mut fork);
            for raw in block.transactions() {
                let tx = match self.blockchain.tx_from_raw(raw) {
                    Ok(tx) => tx,
                    Err(e) => {
                        error!("{}, block={:?}", e.description(), block);
                        return None;
                    }
                };

                let hash = tx.hash();
                if schema.transactions().contains(&hash)
                    && !schema.transactions_pool().contains(&hash)
                {
                    error!(
                        "Received block with already committed transaction, block={:?}",
                        block
                    );
                    return None;
                }
                profiler_span!("tx.verify()", {
                    if !tx.verify() {
                        error!("Incorrect transaction in block detected, block={:?}", block);
                        return None;
                    }
                });
                schema.add_transaction_into_pool(tx.raw().clone());
                tx_hashes.push(hash);
            }
        }
        Some((tx_hashes, fork.into_patch()))
    }

    /// Handles the `Block` message. For details see the message documentation.
    // TODO: Write helper function which returns Result. (ECR-123)
    #[cfg_attr(feature = "flame_profile", flame)]
    pub fn handle_block(&mut self, msg: &BlockResponse) {
        // Request are sent to us
=======
    fn validate_block_response(&self, msg: &BlockResponse) -> Result<(), String> {
>>>>>>> 9ff1c96d
        if msg.to() != self.state.consensus_public_key() {
            return Err(format!(
                "Received block intended for another peer, to={}, from={}",
                msg.to().to_hex(),
                msg.from().to_hex()
            ));
        }

        if !self.state.whitelist().allow(msg.from()) {
            return Err(format!(
                "Received request message from peer = {} which not in whitelist.",
                msg.from().to_hex()
            ));
        }

        let block = msg.block();
        let block_hash = block.hash();

        // TODO: Add block with greater height to queue. (ECR-171)
        if self.state.height() != block.height() {
            return Err(format!("Received block has another height, msg={:?}", msg));
        }

        if !msg.verify_signature(msg.from()) {
            return Err(format!(
                "Received block with incorrect signature, msg={:?}",
                msg
            ));
        }

        // Check block content.
        if block.prev_hash() != &self.last_block_hash() {
            return Err(format!(
                "Received block prev_hash is distinct from the one in db, \
                 block={:?}, block.prev_hash={:?}, db.last_block_hash={:?}",
                msg,
                *block.prev_hash(),
                self.last_block_hash()
            ));
        }

        if self.state.incomplete_block().is_some() {
            return Err(format!(
                "Already there is an incomplete block, msg={:?}",
                msg
            ));
        }

        if !msg.verify_tx_hash() {
            return Err(format!("Received block has invalid tx_hash, msg={:?}", msg));
        }

        if let Err(err) = self.verify_precommits(&msg.precommits(), &block_hash, block.height()) {
            return Err(format!("{}, block={:?}", err, msg));
        }

        Ok(())
    }

    /// Handles the `Block` message. For details see the message documentation.
    // TODO write helper function which returns Result (ECR-123)
    #[cfg_attr(feature = "flame_profile", flame)]
    pub fn handle_block(&mut self, msg: &BlockResponse) {
        if let Err(err) = self.validate_block_response(msg) {
            error!("{}", err);
            return;
        }

        let block = msg.block();
        let block_hash = block.hash();
        if self.state.block(&block_hash).is_none() {
            let snapshot = self.blockchain.snapshot();
            let schema = Schema::new(snapshot);
            let has_unknown_txs = self.state
                .create_incomplete_block(msg, &schema.transactions(), &schema.transactions_pool())
                .has_unknown_txs();

            let known_nodes = self.remove_request(&RequestData::Block(block.height()));

            if has_unknown_txs {
                trace!("REQUEST TRANSACTIONS");
                self.request(RequestData::BlockTransactions, *msg.from());

                for node in known_nodes {
                    self.request(RequestData::BlockTransactions, node);
                }
            } else {
                self.handle_full_block(msg);
            }
        } else {
            self.commit(block_hash, msg.precommits().iter(), None);
            self.request_next_block();
        }
    }

    /// Executes and commits block. This function is called when node has full propose information.
    pub fn handle_full_propose(&mut self, hash: Hash, propose_round: Round) {
        // Send prevote
        if self.state.locked_round() == Round::zero() {
            if self.state.is_validator() && !self.state.have_prevote(propose_round) {
                self.broadcast_prevote(propose_round, &hash);
            } else {
                // TODO: what if we HAVE prevote for the propose round? (ECR-171)
            }
        }

        // Lock to propose
        // TODO: avoid loop here (ECR-171).
        let start_round = ::std::cmp::max(self.state.locked_round().next(), propose_round);
        for round in start_round.iter_to(self.state.round().next()) {
            if self.state.has_majority_prevotes(round, hash) {
                self.handle_majority_prevotes(round, &hash);
            }
        }

        // Commit propose
        for (round, block_hash) in self.state.unknown_propose_with_precommits(&hash) {
            // Execute block and get state hash
            let our_block_hash = self.execute(&hash);

            if our_block_hash != block_hash {
                panic!(
                    "Full propose: wrong state hash. Either a node's implementation is \
                     incorrect or validators majority works incorrectly"
                );
            }

            let precommits = self.state.precommits(round, our_block_hash).to_vec();
            self.commit(our_block_hash, precommits.iter(), Some(propose_round));
        }
    }

    /// Executes and commits block. This function is called when node has full block information.
    ///
    /// # Panics
    ///
    /// Panics if the received block has incorrect `block_hash`.
    pub fn handle_full_block(&mut self, msg: &BlockResponse) {
        let block = msg.block();
        let block_hash = block.hash();

        if self.state.block(&block_hash).is_none() {
            let (computed_block_hash, patch) =
                self.create_block(block.proposer_id(), block.height(), msg.transactions());
            // Verify block_hash.
            assert!(
                computed_block_hash == block_hash,
                "Block_hash incorrect in the received block={:?}. Either a node's \
                 implementation is incorrect or validators majority works incorrectly",
                msg
            );

            self.state.add_block(
                computed_block_hash,
                patch,
                msg.transactions().to_vec(),
                block.proposer_id(),
            );
        }

        self.commit(block_hash, msg.precommits().iter(), None);
        self.request_next_block();
    }

    /// Handles the `Prevote` message. For details see the message documentation.
    pub fn handle_prevote(&mut self, from: PublicKey, msg: &Prevote) {
        trace!("Handle prevote");

        debug_assert_eq!(
            Some(from),
            self.state.consensus_public_key_of(msg.validator())
        );

        // Add prevote
        let has_consensus = self.state.add_prevote(msg);

        // Request propose or transactions
        let has_propose_with_txs = self.request_propose_or_txs(msg.propose_hash(), from);

        // Request prevotes
        if msg.locked_round() > self.state.locked_round() {
            self.request(
                RequestData::Prevotes(msg.locked_round(), *msg.propose_hash()),
                from,
            );
        }

        // Lock to propose
        if has_consensus && has_propose_with_txs {
            self.handle_majority_prevotes(msg.round(), msg.propose_hash());
        }
    }

    /// Locks to the propose by calling `lock`. This function is called when node receives
    /// +2/3 pre-votes.
    pub fn handle_majority_prevotes(&mut self, prevote_round: Round, propose_hash: &Hash) {
        // Remove request info
        self.remove_request(&RequestData::Prevotes(prevote_round, *propose_hash));
        // Lock to propose
        if self.state.locked_round() < prevote_round && self.state.propose(propose_hash).is_some() {
            self.lock(prevote_round, *propose_hash);
        }
    }

    /// Executes and commits block. This function is called when the node has +2/3 pre-commits.
    pub fn handle_majority_precommits(
        &mut self,
        round: Round,
        propose_hash: &Hash,
        block_hash: &Hash,
    ) {
        // Check if propose is known.
        if self.state.propose(propose_hash).is_none() {
            self.state
                .add_unknown_propose_with_precommits(round, *propose_hash, *block_hash);
            return;
        }

        // Request transactions if needed.
        let proposer = {
            let propose_state = self.state.propose(propose_hash).unwrap();
            if propose_state.has_unknown_txs() {
                Some(
                    self.state
                        .consensus_public_key_of(propose_state.message().validator())
                        .unwrap(),
                )
            } else {
                None
            }
        };
        if let Some(proposer) = proposer {
            self.request(RequestData::ProposeTransactions(*propose_hash), proposer);
            return;
        }

        // Execute block and get state hash
        let our_block_hash = self.execute(propose_hash);
        assert_eq!(
            &our_block_hash, block_hash,
            "Our block_hash different from precommits one."
        );

        // Commit.
        let precommits = self.state.precommits(round, our_block_hash).to_vec();
        self.commit(our_block_hash, precommits.iter(), Some(round));
    }

    /// Locks node to the specified round, so pre-votes for the lower round will be ignored.
    pub fn lock(&mut self, prevote_round: Round, propose_hash: Hash) {
        trace!("MAKE LOCK {:?} {:?}", prevote_round, propose_hash);
        for round in prevote_round.iter_to(self.state.round().next()) {
            // Send prevotes
            if self.state.is_validator() && !self.state.have_prevote(round) {
                self.broadcast_prevote(round, &propose_hash);
            }

            // Change lock
            if self.state.has_majority_prevotes(round, propose_hash) {
                // Put consensus messages for current Propose and this round to the cache.
                self.check_propose_saved(round, &propose_hash);
                let raw_messages = self.state
                    .prevotes(prevote_round, propose_hash)
                    .iter()
                    .map(|msg| msg.raw().clone())
                    .collect::<Vec<_>>();
                self.blockchain.save_messages(round, raw_messages);

                self.state.lock(round, propose_hash);
                // Send precommit
                if self.state.is_validator() && !self.state.have_incompatible_prevotes() {
                    // Execute block and get state hash
                    let block_hash = self.execute(&propose_hash);
                    self.broadcast_precommit(round, &propose_hash, &block_hash);
                    // Commit if has consensus
                    if self.state.has_majority_precommits(round, block_hash) {
                        self.handle_majority_precommits(round, &propose_hash, &block_hash);
                        return;
                    }
                }
                // Remove request info
                self.remove_request(&RequestData::Prevotes(round, propose_hash));
            }
        }
    }

    /// Handles the `Precommit` message. For details see the message documentation.
    pub fn handle_precommit(&mut self, from: PublicKey, msg: &Precommit) {
        trace!("Handle precommit");

        debug_assert_eq!(
            Some(from),
            self.state.consensus_public_key_of(msg.validator())
        );

        // Add precommit
        let has_consensus = self.state.add_precommit(msg);

        // Request propose
        if self.state.propose(msg.propose_hash()).is_none() {
            self.request(RequestData::Propose(*msg.propose_hash()), from);
        }

        // Request prevotes
        // TODO: If Precommit sender in on a greater height, then it cannot have +2/3 prevotes.
        // So can we get rid of useless sending RequestPrevotes message? (ECR-171)
        if msg.round() > self.state.locked_round() {
            self.request(
                RequestData::Prevotes(msg.round(), *msg.propose_hash()),
                from,
            );
        }

        // Has majority precommits
        if has_consensus {
            self.handle_majority_precommits(msg.round(), msg.propose_hash(), msg.block_hash());
        }
    }

    /// Commits block, so new height is achieved.
    pub fn commit<'a, I: Iterator<Item = &'a Precommit>>(
        &mut self,
        block_hash: Hash,
        precommits: I,
        round: Option<Round>,
    ) {
        trace!("COMMIT {:?}", block_hash);

        // Merge changes into storage
        let (committed_txs, proposer) = {
            // FIXME: Avoid of clone here. (ECR-171)
            let block_state = self.state.block(&block_hash).unwrap().clone();
            self.blockchain
                .commit(block_state.patch(), block_hash, precommits)
                .unwrap();
            // Update node state.
            self.state
                .update_config(Schema::new(&self.blockchain.snapshot()).actual_configuration());
            // Update state to new height.
            let block_hash = self.blockchain.last_hash();
            self.state
                .new_height(&block_hash, self.system_state.current_time());
            (block_state.txs().len(), block_state.proposer_id())
        };
        let snapshot = self.blockchain.snapshot();
        let schema = Schema::new(&snapshot);
        let pool_len = schema.transactions_pool_len();

        metric!("node.mempool", pool_len);

        let height = self.state.height();
        info!(
            "COMMIT ====== height={}, proposer={}, round={}, committed={}, pool={}, hash={}",
            height,
            proposer,
            round
                .map(|x| format!("{}", x))
                .unwrap_or_else(|| "?".into()),
            committed_txs,
            pool_len,
            block_hash.to_hex(),
        );

        self.broadcast_status();
        self.add_status_timeout();

        // Add timeout for first round
        self.add_round_timeout();
        // Send propose we is leader
        if self.state.is_leader() {
            self.add_propose_timeout();
        }

        // Handle queued messages
        for msg in self.state.queued() {
            self.handle_consensus(msg);
        }
    }

    /// Checks if the transaction is new and adds it to the pool.
    fn handle_tx_inner(&mut self, msg: RawTransaction) -> Result<(), String> {
        let hash = msg.hash();

        profiler_span!("Make sure that it is new transaction", {
            let snapshot = self.blockchain.snapshot();
            if Schema::new(&snapshot).transactions().contains(&hash) {
                let err = format!("Received already processed transaction, hash {:?}", hash);
                return Err(err);
            }
        });

        let mut fork = self.blockchain.fork();
        {
            let mut schema = Schema::new(&mut fork);
            schema.add_transaction_into_pool(msg);
        }
        self.blockchain
            .merge(fork.into_patch())
            .expect("Unable to save transaction to persistent pool.");

        let full_proposes = self.state.check_incomplete_proposes(hash);
        // Go to handle full propose if we get last transaction.
        for (hash, round) in full_proposes {
            self.remove_request(&RequestData::ProposeTransactions(hash));
            self.handle_full_propose(hash, round);
        }

        let full_block = self.state.remove_unknown_transaction(hash);
        // Go to handle full block if we get last transaction
        if let Some(block) = full_block {
            self.remove_request(&RequestData::BlockTransactions);
            self.handle_full_block(block.message());
        }
        Ok(())
    }

    /// Handles raw transaction. Transaction is ignored if it is already known, otherwise it is
    /// added to the transactions pool.
    #[cfg_attr(feature = "flame_profile", flame)]
    pub fn handle_tx(&mut self, msg: RawTransaction) {
        let tx = match self.blockchain.tx_from_raw(msg.clone()) {
            Ok(tx) => tx,
            Err(e) => {
                let service_id = msg.service_id();
                error!("{}, service_id={}", e.description(), service_id);
                return;
            }
        };

        profiler_span!("tx.verify()", {
            if !tx.verify() {
                return;
            }
        });

        // We don't care about result, because situation when transaction received twice
        // is normal for internal messages (transaction may be received from 2+ nodes).
        let _ = self.handle_tx_inner(msg);
    }

    /// Handles raw transactions.
    #[cfg_attr(feature = "flame_profile", flame)]
    pub fn handle_txs_batch(&mut self, msg: &TransactionsResponse) {
        if msg.to() != self.state.consensus_public_key() {
            error!(
                "Received response intended for another peer, to={}, from={}",
                msg.to().to_hex(),
                msg.from().to_hex()
            );
            return;
        }

        if !self.state.whitelist().allow(msg.from()) {
            error!(
                "Received response message from peer = {} which not in whitelist.",
                msg.from().to_hex()
            );
            return;
        }

        if !msg.verify_signature(msg.from()) {
            error!("Received response with incorrect signature, msg={:?}", msg);
            return;
        }

        for tx in msg.transactions() {
            self.handle_tx(tx);
        }
    }

    /// Handles external boxed transaction. Additionally transaction will be broadcast to the
    /// Node's peers.
    #[cfg_attr(feature = "cargo-clippy", allow(needless_pass_by_value))]
    pub fn handle_incoming_tx(&mut self, msg: Box<Transaction>) {
        trace!("Handle incoming transaction");
        match self.handle_tx_inner(msg.raw().clone()) {
            Ok(_) => self.broadcast(msg.raw()),
            Err(e) => error!("{}", e),
        }
    }

    /// Handle new round, after jump.
    pub fn handle_new_round(&mut self, height: Height, round: Round) {
        trace!("Handle new round");
        if height != self.state.height() {
            return;
        }

        if round <= self.state.round() {
            return;
        }

        info!("Jump to a new round = {}", round);
        self.state.jump_round(round);
        self.add_round_timeout();
        self.process_new_round();
    }

    // Try to process consensus messages from the future round.
    fn process_new_round(&mut self) {
        if self.state.is_validator() {
            // Send prevote if we are locked or propose if we are leader
            if let Some(hash) = self.state.locked_propose() {
                let round = self.state.round();
                let has_majority_prevotes = self.broadcast_prevote(round, &hash);
                if has_majority_prevotes {
                    self.handle_majority_prevotes(round, &hash);
                }
            } else if self.state.is_leader() {
                self.add_propose_timeout();
            }
        }

        // Handle queued messages
        for msg in self.state.queued() {
            self.handle_consensus(msg);
        }
    }
    /// Handles round timeout. As result node sends `Propose` if it is a leader or `Prevote` if it
    /// is locked to some round.
    pub fn handle_round_timeout(&mut self, height: Height, round: Round) {
        // TODO: Debug asserts? (ECR-171)
        if height != self.state.height() {
            return;
        }
        if round != self.state.round() {
            return;
        }
        warn!("ROUND TIMEOUT height={}, round={}", height, round);

        // Update state to new round
        self.state.new_round();

        // Add timeout for this round
        self.add_round_timeout();

        self.process_new_round();
    }

    /// Handles propose timeout. Node sends `Propose` and `Prevote` if it is a leader as result.
    pub fn handle_propose_timeout(&mut self, height: Height, round: Round) {
        // TODO debug asserts (ECR-171)?
        if height != self.state.height() {
            // It is too late
            return;
        }
        if round != self.state.round() {
            return;
        }
        if self.state.locked_propose().is_some() {
            return;
        }
        if let Some(validator_id) = self.state.validator_id() {
            if self.state.have_prevote(round) {
                return;
            }
            let snapshot = self.blockchain.snapshot();
            let schema = Schema::new(&snapshot);
            let pool = schema.transactions_pool();
            let pool_len = schema.transactions_pool_len();

            info!("LEADER: pool = {}", pool_len);

            let round = self.state.round();
            let max_count = ::std::cmp::min(self.txs_block_limit() as usize, pool_len);

            let txs: Vec<Hash> = pool.iter().take(max_count).collect();
            let propose = Propose::new(
                validator_id,
                self.state.height(),
                round,
                self.state.last_hash(),
                &txs,
                self.state.consensus_secret_key(),
            );

            // Put our propose to the consensus messages cache
            self.blockchain.save_message(round, propose.raw());

            trace!("Broadcast propose: {:?}", propose);
            self.broadcast(propose.raw());

            // Save our propose into state
            let hash = self.state.add_self_propose(propose);

            // Send prevote
            let has_majority_prevotes = self.broadcast_prevote(round, &hash);
            if has_majority_prevotes {
                self.handle_majority_prevotes(round, &hash);
            }
        }
    }

    /// Handles request timeout by sending the corresponding request message to a peer.
    pub fn handle_request_timeout(&mut self, data: &RequestData, peer: Option<PublicKey>) {
        trace!("HANDLE REQUEST TIMEOUT");
        // FIXME: Check height? (ECR-171)
        if let Some(peer) = self.state.retry(data, peer) {
            self.add_request_timeout(data.clone(), Some(peer));

            let message = match *data {
                RequestData::Propose(ref propose_hash) => ProposeRequest::new(
                    self.state.consensus_public_key(),
                    &peer,
                    self.state.height(),
                    propose_hash,
                    self.state.consensus_secret_key(),
                ).raw()
                    .clone(),
                RequestData::ProposeTransactions(ref propose_hash) => {
                    let txs: Vec<_> = self.state
                        .propose(propose_hash)
                        .unwrap()
                        .unknown_txs()
                        .iter()
                        .cloned()
                        .collect();
                    TransactionsRequest::new(
                        self.state.consensus_public_key(),
                        &peer,
                        &txs,
                        self.state.consensus_secret_key(),
                    ).raw()
                        .clone()
                }
                RequestData::BlockTransactions => {
                    let txs: Vec<_> = match self.state.incomplete_block() {
                        Some(incomplete_block) => {
                            incomplete_block.unknown_txs().iter().cloned().collect()
                        }
                        None => return,
                    };
                    TransactionsRequest::new(
                        self.state.consensus_public_key(),
                        &peer,
                        &txs,
                        self.state.consensus_secret_key(),
                    ).raw()
                        .clone()
                }
                RequestData::Prevotes(round, ref propose_hash) => PrevotesRequest::new(
                    self.state.consensus_public_key(),
                    &peer,
                    self.state.height(),
                    round,
                    propose_hash,
                    self.state.known_prevotes(round, propose_hash),
                    self.state.consensus_secret_key(),
                ).raw()
                    .clone(),
                RequestData::Block(height) => BlockRequest::new(
                    self.state.consensus_public_key(),
                    &peer,
                    height,
                    self.state.consensus_secret_key(),
                ).raw()
                    .clone(),
            };
            trace!("Send request {:?} to peer {:?}", data, peer);
            self.send_to_peer(peer, &message);
        }
    }

    /// Creates block with given transaction and returns its hash and corresponding changes.
    pub fn create_block(
        &mut self,
        proposer_id: ValidatorId,
        height: Height,
        tx_hashes: &[Hash],
    ) -> (Hash, Patch) {
        self.blockchain.create_patch(proposer_id, height, tx_hashes)
    }

    /// Calls `create_block` with transactions from the corresponding `Propose` and returns the
    /// block hash.
    #[cfg_attr(feature = "flame_profile", flame)]
    pub fn execute(&mut self, propose_hash: &Hash) -> Hash {
        // if we already execute this block, return hash
        if let Some(hash) = self.state.propose_mut(propose_hash).unwrap().block_hash() {
            return hash;
        }
        let propose = self.state.propose(propose_hash).unwrap().message().clone();

        let tx_hashes = propose.transactions().to_vec();

        let (block_hash, patch) =
            self.create_block(propose.validator(), propose.height(), tx_hashes.as_slice());
        // Save patch
        self.state
            .add_block(block_hash, patch, tx_hashes, propose.validator());
        self.state
            .propose_mut(propose_hash)
            .unwrap()
            .set_block_hash(block_hash);
        block_hash
    }

    /// Returns `true` if propose and all transactions are known, otherwise requests needed data
    /// and returns `false`.
    pub fn request_propose_or_txs(&mut self, propose_hash: &Hash, key: PublicKey) -> bool {
        let requested_data = match self.state.propose(propose_hash) {
            Some(state) => {
                // Request transactions
                if state.has_unknown_txs() {
                    Some(RequestData::ProposeTransactions(*propose_hash))
                } else {
                    None
                }
            }
            None => {
                // Request propose
                Some(RequestData::Propose(*propose_hash))
            }
        };

        if let Some(data) = requested_data.clone() {
            self.request(data, key);
            false
        } else {
            true
        }
    }

    /// Requests a block for the next height from all peers with a bigger height. Called when the
    /// node tries to catch up with other nodes' height.
    pub fn request_next_block(&mut self) {
        // TODO: Randomize next peer. (ECR-171)
        let heights: Vec<_> = self.state
            .nodes_with_bigger_height()
            .into_iter()
            .cloned()
            .collect();
        if !heights.is_empty() {
            for peer in heights {
                if self.state.peers().contains_key(&peer) {
                    let height = self.state.height();
                    self.request(RequestData::Block(height), peer);
                    break;
                }
            }
        }
    }

    /// Removes the specified request from the pending request list.
    pub fn remove_request(&mut self, data: &RequestData) -> HashSet<PublicKey> {
        // TODO: Clear timeout. (ECR-171)
        self.state.remove_request(data)
    }

    /// Broadcasts the `Prevote` message to all peers.
    pub fn broadcast_prevote(&mut self, round: Round, propose_hash: &Hash) -> bool {
        let validator_id = self.state
            .validator_id()
            .expect("called broadcast_prevote in Auditor node.");
        let locked_round = self.state.locked_round();
        let prevote = Prevote::new(
            validator_id,
            self.state.height(),
            round,
            propose_hash,
            locked_round,
            self.state.consensus_secret_key(),
        );
        let has_majority_prevotes = self.state.add_prevote(&prevote);

        // save outgoing Prevote to the consensus messages cache before broadcast
        self.check_propose_saved(round, propose_hash);
        self.blockchain.save_message(round, prevote.raw());

        trace!("Broadcast prevote: {:?}", prevote);
        self.broadcast(prevote.raw());

        has_majority_prevotes
    }

    /// Broadcasts the `Precommit` message to all peers.
    pub fn broadcast_precommit(&mut self, round: Round, propose_hash: &Hash, block_hash: &Hash) {
        let validator_id = self.state
            .validator_id()
            .expect("called broadcast_precommit in Auditor node.");
        let precommit = Precommit::new(
            validator_id,
            self.state.height(),
            round,
            propose_hash,
            block_hash,
            self.system_state.current_time().into(),
            self.state.consensus_secret_key(),
        );
        self.state.add_precommit(&precommit);

        // Put our Precommit to the consensus cache before broadcast
        self.blockchain.save_message(round, precommit.raw());

        trace!("Broadcast precommit: {:?}", precommit);
        self.broadcast(precommit.raw());
    }

    /// Checks that pre-commits count is correct and calls `verify_precommit` for each of them.
    fn verify_precommits(
        &self,
        precommits: &[Precommit],
        block_hash: &Hash,
        block_height: Height,
    ) -> Result<(), String> {
        if precommits.len() < self.state.majority_count() {
            return Err("Received block without consensus".to_string());
        } else if precommits.len() > self.state.validators().len() {
            return Err("Wrong precommits count in block".to_string());
        }

        let mut validators = HashSet::with_capacity(precommits.len());
        let round = precommits[0].round();
        for precommit in precommits {
            if !validators.insert(precommit.validator()) {
                return Err("Several precommits from one validator in block".to_string());
            }

            self.verify_precommit(block_hash, block_height, round, precommit)?;
        }

        Ok(())
    }

    /// Verifies that `Precommit` contains correct block hash, height round and is signed by the
    /// right validator.
    fn verify_precommit(
        &self,
        block_hash: &Hash,
        block_height: Height,
        precommit_round: Round,
        precommit: &Precommit,
    ) -> Result<(), String> {
        if let Some(pub_key) = self.state.consensus_public_key_of(precommit.validator()) {
            if !precommit.verify_signature(&pub_key) {
                let e = format!("Received wrong signed precommit, precommit={:?}", precommit);
                return Err(e);
            }
            if precommit.block_hash() != block_hash {
                let e = format!(
                    "Received precommit with wrong block_hash, precommit={:?}",
                    precommit
                );
                return Err(e);
            }
            if precommit.height() != block_height {
                let e = format!(
                    "Received precommit with wrong height, precommit={:?}",
                    precommit
                );
                return Err(e);
            }
            if precommit.round() != precommit_round {
                let e = format!(
                    "Received precommits with the different rounds, precommit={:?}",
                    precommit
                );
                return Err(e);
            }
        } else {
            let e = format!(
                "Received precommit with wrong validator, precommit={:?}",
                precommit
            );
            return Err(e);
        }
        Ok(())
    }

    /// Checks whether Propose is saved to the consensus cache and saves it otherwise
    fn check_propose_saved(&mut self, round: Round, propose_hash: &Hash) {
        if let Some(propose_state) = self.state.propose_mut(propose_hash) {
            if !propose_state.is_saved() {
                self.blockchain
                    .save_message(round, propose_state.message().raw());
                propose_state.set_saved(true);
            }
        }
    }
}<|MERGE_RESOLUTION|>--- conflicted
+++ resolved
@@ -127,13 +127,8 @@
         trace!("Handle propose");
 
         let snapshot = self.blockchain.snapshot();
-<<<<<<< HEAD
-        let schema = Schema::new(&*snapshot);
+        let schema = Schema::new(snapshot);
         //TODO: Remove this match after errors refactor. (ECR-979)
-=======
-        let schema = Schema::new(snapshot);
-        //TODO: remove this match after errors refactor. (ECR-979)
->>>>>>> 9ff1c96d
         let has_unknown_txs =
             match self.state
                 .add_propose(msg, &schema.transactions(), &schema.transactions_pool())
@@ -162,54 +157,7 @@
         }
     }
 
-<<<<<<< HEAD
-    // Validates transaction from the block and appends them into the pool.
-    // Returns tuple of transaction hashes and Patch of changes in the pool.
-    fn validate_block_transactions(&self, block: &BlockResponse) -> Option<(Vec<Hash>, Patch)> {
-        let mut fork = self.blockchain.fork();
-        let mut tx_hashes = Vec::new();
-        {
-            let mut schema = Schema::new(&mut fork);
-            for raw in block.transactions() {
-                let tx = match self.blockchain.tx_from_raw(raw) {
-                    Ok(tx) => tx,
-                    Err(e) => {
-                        error!("{}, block={:?}", e.description(), block);
-                        return None;
-                    }
-                };
-
-                let hash = tx.hash();
-                if schema.transactions().contains(&hash)
-                    && !schema.transactions_pool().contains(&hash)
-                {
-                    error!(
-                        "Received block with already committed transaction, block={:?}",
-                        block
-                    );
-                    return None;
-                }
-                profiler_span!("tx.verify()", {
-                    if !tx.verify() {
-                        error!("Incorrect transaction in block detected, block={:?}", block);
-                        return None;
-                    }
-                });
-                schema.add_transaction_into_pool(tx.raw().clone());
-                tx_hashes.push(hash);
-            }
-        }
-        Some((tx_hashes, fork.into_patch()))
-    }
-
-    /// Handles the `Block` message. For details see the message documentation.
-    // TODO: Write helper function which returns Result. (ECR-123)
-    #[cfg_attr(feature = "flame_profile", flame)]
-    pub fn handle_block(&mut self, msg: &BlockResponse) {
-        // Request are sent to us
-=======
     fn validate_block_response(&self, msg: &BlockResponse) -> Result<(), String> {
->>>>>>> 9ff1c96d
         if msg.to() != self.state.consensus_public_key() {
             return Err(format!(
                 "Received block intended for another peer, to={}, from={}",
@@ -270,7 +218,7 @@
     }
 
     /// Handles the `Block` message. For details see the message documentation.
-    // TODO write helper function which returns Result (ECR-123)
+    // TODO: Write helper function which returns Result. (ECR-123)
     #[cfg_attr(feature = "flame_profile", flame)]
     pub fn handle_block(&mut self, msg: &BlockResponse) {
         if let Err(err) = self.validate_block_response(msg) {
