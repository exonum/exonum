// Copyright 2018 The Exonum Team
//
// Licensed under the Apache License, Version 2.0 (the "License");
// you may not use this file except in compliance with the License.
// You may obtain a copy of the License at
//
//   http://www.apache.org/licenses/LICENSE-2.0
//
// Unless required by applicable law or agreed to in writing, software
// distributed under the License is distributed on an "AS IS" BASIS,
// WITHOUT WARRANTIES OR CONDITIONS OF ANY KIND, either express or implied.
// See the License for the specific language governing permissions and
// limitations under the License.

use std::collections::HashSet;

use blockchain::Schema;
use crypto::{CryptoHash, Hash, PublicKey};
use events::{error::LogError, InternalRequest};
use failure;
use helpers::{Height, Round, ValidatorId};
use messages::{
    BlockRequest, BlockResponse, ConsensusMessage, Message, Precommit, Prevote, PrevotesRequest,
    Propose, ProposeRequest, RawTransaction, SignedMessage, TransactionsRequest,
    TransactionsResponse,
};
use node::{NodeHandler, RequestData};
use storage::Patch;

// TODO Reduce view invocations. (ECR-171)
impl NodeHandler {
    /// Validates consensus message, then redirects it to the corresponding `handle_...` function.
    pub fn handle_consensus(
        &mut self,
        msg: Message<ConsensusMessage>,
    ) -> Result<(), failure::Error> {
        if !self.is_enabled {
            info!(
                "Ignoring a consensus message {:?} because the node is disabled",
                msg
            );
            return Ok(());
        }

        // Warning for messages from previous and future height
        if msg.height() < self.state.height().previous()
            || msg.height() > self.state.height().next()
        {
            warn!(
                "Received consensus message from other height: msg.height={}, self.height={}",
                msg.height(),
                self.state.height()
            );
        }

        // Ignore messages from previous and future height
        if msg.height() < self.state.height() || msg.height() > self.state.height().next() {
            return Ok(());
        }

        // Queued messages from next height or round
        // TODO: Should we ignore messages from far rounds? (ECR-171)
        if msg.height() == self.state.height().next() || msg.round() > self.state.round() {
            trace!(
                "Received consensus message from future round: msg.height={}, msg.round={}, \
                 self.height={}, self.round={}",
                msg.height(),
                msg.round(),
                self.state.height(),
                self.state.round()
            );
            let validator = msg.validator();
            let round = msg.round();
            self.state.add_queued(msg);
            trace!("Trying to reach actual round.");
            if let Some(r) = self.state.update_validator_round(validator, round) {
                trace!("Scheduling jump to round.");
                let height = self.state.height();
                self.execute_later(InternalRequest::JumpToRound(height, r));
            }
            return Ok(());
        }
        let key = *msg.author();

<<<<<<< HEAD
        trace!("Handle message={:?}", msg);
        let (consensus_msg, signed) = msg.into_parts();
        match consensus_msg {
            ConsensusMessage::Propose(msg) => {
                self.handle_propose(key, Message::from_parts(msg, signed)?)
            }
            ConsensusMessage::Prevote(msg) => {
                self.handle_prevote(key, Message::from_parts(msg, signed)?)
            }
            ConsensusMessage::Precommit(msg) => {
                self.handle_precommit(key, Message::from_parts(msg, signed)?)
            }
=======
        let key = if let Some(public_key) = self.state.consensus_public_key_of(msg.validator()) {
            if !msg.verify(&public_key) {
                error!(
                    "Received consensus message with incorrect signature, msg={:?}",
                    msg
                );
                return;
            }
            public_key
        } else {
            error!("Received message from incorrect validator, msg={:?}", msg);
            return;
        };

        trace!("Handle message={:?}", msg);
        match msg {
            ConsensusMessage::Propose(msg) => self.handle_propose(key, &msg),
            ConsensusMessage::Prevote(msg) => self.handle_prevote(key, &msg),
            ConsensusMessage::Precommit(msg) => self.handle_precommit(key, &msg),
>>>>>>> 0c432cb0
        }
        Ok(())
    }

    /// Handles the `Propose` message. For details see the message documentation.
    pub fn handle_propose(&mut self, from: PublicKey, msg: Message<Propose>) {
        debug_assert_eq!(
            Some(from),
            self.state.consensus_public_key_of(msg.validator())
        );

        // Check prev_hash
        if msg.prev_hash() != self.state.last_hash() {
            error!("Received propose with wrong last_block_hash msg={:?}", msg);
            return;
        }

        // Check leader
        if msg.validator() != self.state.leader(msg.round()) {
            error!(
                "Wrong propose leader detected: actual={}, expected={}",
                msg.validator(),
                self.state.leader(msg.round())
            );
            return;
        }

        trace!("Handle propose");

        let snapshot = self.blockchain.snapshot();
        let schema = Schema::new(snapshot);
        //TODO: Remove this match after errors refactor. (ECR-979)
        let has_unknown_txs = match self.state.add_propose(
            msg.clone(),
            &schema.transactions(),
            &schema.transactions_pool(),
        ) {
            Ok(state) => state.has_unknown_txs(),
            Err(err) => {
                warn!("{}, msg={:?}", err, msg);
                return;
            }
        };

        let hash = msg.hash();

        // Remove request info
        let known_nodes = self.remove_request(&RequestData::Propose(hash));

        if has_unknown_txs {
            trace!("REQUEST TRANSACTIONS");
            self.request(RequestData::ProposeTransactions(hash), from);

            for node in known_nodes {
                self.request(RequestData::ProposeTransactions(hash), node);
            }
        } else {
            self.handle_full_propose(hash, msg.round());
        }
    }

    fn validate_block_response(&self, msg: &Message<BlockResponse>) -> Result<(), failure::Error> {
        if msg.to() != self.state.consensus_public_key() {
            bail!(
                "Received block intended for another peer, to={}, from={}",
                msg.to().to_hex(),
                msg.author().to_hex()
            );
        }

        if !self.state.connect_list().is_peer_allowed(msg.author()) {
            bail!(
                "Received request message from peer = {} which not in ConnectList.",
                msg.author().to_hex()
            );
        }

        let block = msg.block();
        let block_hash = block.hash();

        // TODO: Add block with greater height to queue. (ECR-171)
        if self.state.height() != block.height() {
            bail!("Received block has another height, msg={:?}", msg);
        }

        // Check block content.
        if block.prev_hash() != &self.last_block_hash() {
            bail!(
                "Received block prev_hash is distinct from the one in db, \
                 block={:?}, block.prev_hash={:?}, db.last_block_hash={:?}",
                msg,
                *block.prev_hash(),
                self.last_block_hash()
            );
        }

        if self.state.incomplete_block().is_some() {
            bail!("Already there is an incomplete block, msg={:?}", msg);
        }

        if !msg.verify_tx_hash() {
            bail!("Received block has invalid tx_hash, msg={:?}", msg);
        }
        let precommits: Result<Vec<_>, _> = msg.precommits()
            .into_iter()
            .map(Precommit::verify_precommit)
            .collect();
        self.verify_precommits(&precommits?, &block_hash, block.height())?;

        Ok(())
    }

    /// Handles the `Block` message. For details see the message documentation.
    // TODO: Write helper function which returns Result. (ECR-123)
    pub fn handle_block(&mut self, msg: Message<BlockResponse>) -> Result<(), failure::Error> {
        self.validate_block_response(&msg)?;

        let block = msg.block();
        let block_hash = block.hash();
        if self.state.block(&block_hash).is_none() {
            let snapshot = self.blockchain.snapshot();
            let schema = Schema::new(snapshot);
            let has_unknown_txs = self.state
                .create_incomplete_block(&msg, &schema.transactions(), &schema.transactions_pool())
                .has_unknown_txs();

            let known_nodes = self.remove_request(&RequestData::Block(block.height()));

            if has_unknown_txs {
                trace!("REQUEST TRANSACTIONS");
                self.request(RequestData::BlockTransactions, *msg.author());

                for node in known_nodes {
                    self.request(RequestData::BlockTransactions, node);
                }
            } else {
                self.handle_full_block(&msg)?;
            }
        } else {
            let precommits: Result<Vec<_>, _> = msg.precommits()
                .into_iter()
                .map(Precommit::verify_precommit)
                .collect();

            self.commit(block_hash, precommits?.into_iter(), None);
            self.request_next_block();
        }
        Ok(())
    }

    /// Executes and commits block. This function is called when node has full propose information.
    pub fn handle_full_propose(&mut self, hash: Hash, propose_round: Round) {
        // Send prevote
        if self.state.locked_round() == Round::zero() {
            if self.state.is_validator() && !self.state.have_prevote(propose_round) {
                self.broadcast_prevote(propose_round, &hash);
            } else {
                // TODO: what if we HAVE prevote for the propose round? (ECR-171)
            }
        }

        // Lock to propose
        // TODO: avoid loop here (ECR-171).
        let start_round = ::std::cmp::max(self.state.locked_round().next(), propose_round);
        for round in start_round.iter_to(self.state.round().next()) {
            if self.state.has_majority_prevotes(round, hash) {
                self.handle_majority_prevotes(round, &hash);
            }
        }

        // Commit propose
        for (round, block_hash) in self.state.unknown_propose_with_precommits(&hash) {
            // Execute block and get state hash
            let our_block_hash = self.execute(&hash);

            if our_block_hash != block_hash {
                panic!(
                    "Full propose: wrong state hash. Either a node's implementation is \
                     incorrect or validators majority works incorrectly"
                );
            }

            let precommits = self.state.precommits(round, our_block_hash).to_vec();
            self.commit(our_block_hash, precommits.into_iter(), Some(propose_round));
        }
    }

    /// Executes and commits block. This function is called when node has full block information.
    ///
    /// # Panics
    ///
    /// Panics if the received block has incorrect `block_hash`.
    pub fn handle_full_block(
        &mut self,
        msg: &Message<BlockResponse>,
    ) -> Result<(), failure::Error> {
        let block = msg.block();
        let block_hash = block.hash();

        if self.state.block(&block_hash).is_none() {
            let (computed_block_hash, patch) =
                self.create_block(block.proposer_id(), block.height(), msg.transactions());
            // Verify block_hash.
            assert!(
                computed_block_hash == block_hash,
                "Block_hash incorrect in the received block={:?}. Either a node's \
                 implementation is incorrect or validators majority works incorrectly",
                msg
            );

            self.state.add_block(
                computed_block_hash,
                patch,
                msg.transactions().to_vec(),
                block.proposer_id(),
            );
        }
        let precommits: Result<Vec<_>, _> = msg.precommits()
            .into_iter()
            .map(Precommit::verify_precommit)
            .collect();

        self.commit(block_hash, precommits?.into_iter(), None);
        self.request_next_block();
        Ok(())
    }

    /// Handles the `Prevote` message. For details see the message documentation.
    pub fn handle_prevote(&mut self, from: PublicKey, msg: Message<Prevote>) {
        trace!("Handle prevote");

        debug_assert_eq!(
            Some(from),
            self.state.consensus_public_key_of(msg.validator())
        );

        // Add prevote
        let has_consensus = self.state.add_prevote(msg.clone());

        // Request propose or transactions
        let has_propose_with_txs = self.request_propose_or_txs(msg.propose_hash(), from);

        // Request prevotes
        if msg.locked_round() > self.state.locked_round() {
            self.request(
                RequestData::Prevotes(msg.locked_round(), *msg.propose_hash()),
                from,
            );
        }

        // Lock to propose
        if has_consensus && has_propose_with_txs {
            self.handle_majority_prevotes(msg.round(), msg.propose_hash());
        }
    }

    /// Locks to the propose by calling `lock`. This function is called when node receives
    /// +2/3 pre-votes.
    pub fn handle_majority_prevotes(&mut self, prevote_round: Round, propose_hash: &Hash) {
        // Remove request info
        self.remove_request(&RequestData::Prevotes(prevote_round, *propose_hash));
        // Lock to propose
        if self.state.locked_round() < prevote_round && self.state.propose(propose_hash).is_some() {
            self.lock(prevote_round, *propose_hash);
        }
    }

    /// Executes and commits block. This function is called when the node has +2/3 pre-commits.
    pub fn handle_majority_precommits(
        &mut self,
        round: Round,
        propose_hash: &Hash,
        block_hash: &Hash,
    ) {
        // Check if propose is known.
        if self.state.propose(propose_hash).is_none() {
            self.state
                .add_unknown_propose_with_precommits(round, *propose_hash, *block_hash);
            return;
        }

        // Request transactions if needed.
        let proposer = {
            let propose_state = self.state.propose(propose_hash).unwrap();
            if propose_state.has_unknown_txs() {
                Some(
                    self.state
                        .consensus_public_key_of(propose_state.message().validator())
                        .unwrap(),
                )
            } else {
                None
            }
        };
        if let Some(proposer) = proposer {
            self.request(RequestData::ProposeTransactions(*propose_hash), proposer);
            return;
        }

        // Execute block and get state hash
        let our_block_hash = self.execute(propose_hash);
        assert_eq!(
            &our_block_hash, block_hash,
            "Our block_hash different from precommits one."
        );

        // Commit.
        let precommits = self.state.precommits(round, our_block_hash).to_vec();
        self.commit(our_block_hash, precommits.into_iter(), Some(round));
    }

    /// Locks node to the specified round, so pre-votes for the lower round will be ignored.
    pub fn lock(&mut self, prevote_round: Round, propose_hash: Hash) {
        trace!("MAKE LOCK {:?} {:?}", prevote_round, propose_hash);
        for round in prevote_round.iter_to(self.state.round().next()) {
            // Send prevotes
            if self.state.is_validator() && !self.state.have_prevote(round) {
                self.broadcast_prevote(round, &propose_hash);
            }

            // Change lock
            if self.state.has_majority_prevotes(round, propose_hash) {
                // Put consensus messages for current Propose and this round to the cache.
                self.check_propose_saved(round, &propose_hash);
                let raw_messages = self.state
                    .prevotes(prevote_round, propose_hash)
                    .iter()
                    .map(|msg| msg.clone().downgrade())
                    .collect::<Vec<_>>();
                self.blockchain.save_messages(round, raw_messages);

                self.state.lock(round, propose_hash);
                // Send precommit
                if self.state.is_validator() && !self.state.have_incompatible_prevotes() {
                    // Execute block and get state hash
                    let block_hash = self.execute(&propose_hash);
                    self.broadcast_precommit(round, &propose_hash, &block_hash);
                    // Commit if has consensus
                    if self.state.has_majority_precommits(round, block_hash) {
                        self.handle_majority_precommits(round, &propose_hash, &block_hash);
                        return;
                    }
                }
                // Remove request info
                self.remove_request(&RequestData::Prevotes(round, propose_hash));
            }
        }
    }

    /// Handles the `Precommit` message. For details see the message documentation.
    pub fn handle_precommit(&mut self, from: PublicKey, msg: Message<Precommit>) {
        trace!("Handle precommit");

        debug_assert_eq!(
            Some(from),
            self.state.consensus_public_key_of(msg.validator())
        );

        // Add precommit
        let has_consensus = self.state.add_precommit(msg.clone());

        // Request propose
        if self.state.propose(msg.propose_hash()).is_none() {
            self.request(RequestData::Propose(*msg.propose_hash()), from);
        }

        // Request prevotes
        // TODO: If Precommit sender in on a greater height, then it cannot have +2/3 prevotes.
        // So can we get rid of useless sending RequestPrevotes message? (ECR-171)
        if msg.round() > self.state.locked_round() {
            self.request(
                RequestData::Prevotes(msg.round(), *msg.propose_hash()),
                from,
            );
        }

        // Has majority precommits
        if has_consensus {
            self.handle_majority_precommits(msg.round(), msg.propose_hash(), msg.block_hash());
        }
    }

    /// Commits block, so new height is achieved.
    pub fn commit<I: Iterator<Item = Message<Precommit>>>(
        &mut self,
        block_hash: Hash,
        precommits: I,
        round: Option<Round>,
    ) {
        trace!("COMMIT {:?}", block_hash);

        // Merge changes into storage
        let (committed_txs, proposer) = {
            // FIXME: Avoid of clone here. (ECR-171)
            let block_state = self.state.block(&block_hash).unwrap().clone();
            self.blockchain
                .commit(block_state.patch(), block_hash, precommits)
                .unwrap();
            // Update node state.
            self.state
                .update_config(Schema::new(&self.blockchain.snapshot()).actual_configuration());
            // Update state to new height.
            let block_hash = self.blockchain.last_hash();
            self.state
                .new_height(&block_hash, self.system_state.current_time());
            (block_state.txs().len(), block_state.proposer_id())
        };
        let snapshot = self.blockchain.snapshot();
        let schema = Schema::new(&snapshot);
        let pool_len = schema.transactions_pool_len();

        metric!("node.mempool", pool_len);

        let height = self.state.height();
        info!(
            "COMMIT ====== height={}, proposer={}, round={}, committed={}, pool={}, hash={}",
            height,
            proposer,
            round
                .map_or_else(|| "?".into(), |x| format!("{}", x)),
            committed_txs,
            pool_len,
            block_hash.to_hex(),
        );

        self.broadcast_status();
        self.add_status_timeout();

        // Add timeout for first round
        self.add_round_timeout();
        // Send propose we is leader
        if self.state.is_leader() {
            self.add_propose_timeout();
        }

        // Handle queued messages
        for msg in self.state.queued() {
            self.handle_consensus(msg).log_error();
        }
    }

    /// Handles raw transaction. Transaction is ignored if it is already known, otherwise it is
    /// added to the transactions pool.
    pub fn handle_tx(&mut self, msg: Message<RawTransaction>) -> Result<(), failure::Error> {
        let hash = msg.hash();

        let snapshot = self.blockchain.snapshot();
        if Schema::new(&snapshot).transactions().contains(&hash) {
            bail!("Received already processed transaction, hash {:?}", hash)
        }

        let mut fork = self.blockchain.fork();
        {
            let mut schema = Schema::new(&mut fork);
            schema.add_transaction_into_pool(msg);
        }
        self.blockchain
            .merge(fork.into_patch())
            .expect("Unable to save transaction to persistent pool.");

        let full_proposes = self.state.check_incomplete_proposes(hash);
        // Go to handle full propose if we get last transaction.
        for (hash, round) in full_proposes {
            self.remove_request(&RequestData::ProposeTransactions(hash));
            self.handle_full_propose(hash, round);
        }

        let full_block = self.state.remove_unknown_transaction(hash);
        // Go to handle full block if we get last transaction
        if let Some(block) = full_block {
            self.remove_request(&RequestData::BlockTransactions);
            self.handle_full_block(block.message())?;
        }
        Ok(())
    }

    /// Handles raw transactions.
    pub fn handle_txs_batch(
        &mut self,
        msg: Message<TransactionsResponse>,
    ) -> Result<(), failure::Error> {
        if msg.to() != self.state.consensus_public_key() {
            bail!(
                "Received response intended for another peer, to={}, from={}",
                msg.to().to_hex(),
                msg.author().to_hex()
            )
        }

        if !self.state.connect_list().is_peer_allowed(msg.author()) {
            bail!(
                "Received response message from peer = {} which not in ConnectList.",
                msg.author().to_hex()
            )
        }
        let txs: Result<Vec<_>, _> = msg.transactions()
            .into_iter()
            .map(RawTransaction::verify_transaction)
            .collect();
        for tx in txs? {
            // This is a valid case for node to receive two transactions
            // so just ignore error about it.
            drop(self.handle_tx(tx))
        }
        Ok(())
    }

    /// Handles external boxed transaction. Additionally transaction will be broadcast to the
    /// Node's peers.
    #[cfg_attr(feature = "cargo-clippy", allow(needless_pass_by_value))]
    pub fn handle_incoming_tx(&mut self, msg: Message<RawTransaction>) {
        trace!("Handle incoming transaction");
        match self.handle_tx(msg.clone()) {
            Ok(_) => self.broadcast(msg),
            Err(e) => error!("{}", e),
        }
    }

    /// Handle new round, after jump.
    pub fn handle_new_round(&mut self, height: Height, round: Round) {
        trace!("Handle new round");
        if height != self.state.height() {
            return;
        }

        if round <= self.state.round() {
            return;
        }

        info!("Jump to a new round = {}", round);
        self.state.jump_round(round);
        self.add_round_timeout();
        self.process_new_round();
    }

    // Try to process consensus messages from the future round.
    fn process_new_round(&mut self) {
        if self.state.is_validator() {
            // Send prevote if we are locked or propose if we are leader
            if let Some(hash) = self.state.locked_propose() {
                let round = self.state.round();
                let has_majority_prevotes = self.broadcast_prevote(round, &hash);
                if has_majority_prevotes {
                    self.handle_majority_prevotes(round, &hash);
                }
            } else if self.state.is_leader() {
                self.add_propose_timeout();
            }
        }

        // Handle queued messages
        for msg in self.state.queued() {
            self.handle_consensus(msg).log_error();
        }
    }
    /// Handles round timeout. As result node sends `Propose` if it is a leader or `Prevote` if it
    /// is locked to some round.
    pub fn handle_round_timeout(&mut self, height: Height, round: Round) {
        // TODO: Debug asserts? (ECR-171)
        if height != self.state.height() {
            return;
        }
        if round != self.state.round() {
            return;
        }
        warn!("ROUND TIMEOUT height={}, round={}", height, round);

        // Update state to new round
        self.state.new_round();

        // Add timeout for this round
        self.add_round_timeout();

        self.process_new_round();
    }

    /// Handles propose timeout. Node sends `Propose` and `Prevote` if it is a leader as result.
    pub fn handle_propose_timeout(&mut self, height: Height, round: Round) {
        // TODO debug asserts (ECR-171)?
        if height != self.state.height() {
            // It is too late
            return;
        }
        if round != self.state.round() {
            return;
        }
        if self.state.locked_propose().is_some() {
            return;
        }
        if let Some(validator_id) = self.state.validator_id() {
            if self.state.have_prevote(round) {
                return;
            }
            let snapshot = self.blockchain.snapshot();
            let schema = Schema::new(&snapshot);
            let pool = schema.transactions_pool();
            let pool_len = schema.transactions_pool_len();

            info!("LEADER: pool = {}", pool_len);

            let round = self.state.round();
            let max_count = ::std::cmp::min(self.txs_block_limit() as usize, pool_len);

            let txs: Vec<Hash> = pool.iter().take(max_count).collect();
            let propose = self.sign_message(Propose::new(
                validator_id,
                self.state.height(),
                round,
                self.state.last_hash(),
                &txs,
            ));
            // Put our propose to the consensus messages cache
            self.blockchain.save_message(round, propose.clone());

            trace!("Broadcast propose: {:?}", propose);
            self.broadcast(propose.clone());

            // Save our propose into state
            let hash = self.state.add_self_propose(propose);

            // Send prevote
            let has_majority_prevotes = self.broadcast_prevote(round, &hash);
            if has_majority_prevotes {
                self.handle_majority_prevotes(round, &hash);
            }
        }
    }

    /// Handles request timeout by sending the corresponding request message to a peer.
    pub fn handle_request_timeout(&mut self, data: &RequestData, peer: Option<PublicKey>) {
        trace!("HANDLE REQUEST TIMEOUT");
        // FIXME: Check height? (ECR-171)
        if let Some(peer) = self.state.retry(data, peer) {
            self.add_request_timeout(data.clone(), Some(peer));

            let message: SignedMessage =
                match *data {
                    RequestData::Propose(ref propose_hash) => self.sign_message(
                        ProposeRequest::new(&peer, self.state.height(), propose_hash),
                    ).into(),
                    RequestData::ProposeTransactions(ref propose_hash) => {
                        let txs: Vec<_> = self.state
                            .propose(propose_hash)
                            .unwrap()
                            .unknown_txs()
                            .iter()
                            .cloned()
                            .collect();
                        self.sign_message(TransactionsRequest::new(&peer, &txs))
                            .into()
                    }
                    RequestData::BlockTransactions => {
                        let txs: Vec<_> = match self.state.incomplete_block() {
                            Some(incomplete_block) => {
                                incomplete_block.unknown_txs().iter().cloned().collect()
                            }
                            None => return,
                        };
                        self.sign_message(TransactionsRequest::new(&peer, &txs))
                            .into()
                    }
                    RequestData::Prevotes(round, ref propose_hash) => {
                        self.sign_message(PrevotesRequest::new(
                            &peer,
                            self.state.height(),
                            round,
                            propose_hash,
                            self.state.known_prevotes(round, propose_hash),
                        )).into()
                    }
                    RequestData::Block(height) => {
                        self.sign_message(BlockRequest::new(&peer, height)).into()
                    }
                };
            trace!("Send request {:?} to peer {:?}", data, peer);
            self.send_to_peer(peer, message);
        }
    }

    /// Creates block with given transaction and returns its hash and corresponding changes.
    pub fn create_block(
        &mut self,
        proposer_id: ValidatorId,
        height: Height,
        tx_hashes: &[Hash],
    ) -> (Hash, Patch) {
        self.blockchain.create_patch(proposer_id, height, tx_hashes)
    }

    /// Calls `create_block` with transactions from the corresponding `Propose` and returns the
    /// block hash.
    pub fn execute(&mut self, propose_hash: &Hash) -> Hash {
        // if we already execute this block, return hash
        if let Some(hash) = self.state.propose_mut(propose_hash).unwrap().block_hash() {
            return hash;
        }
        let propose = self.state.propose(propose_hash).unwrap().message().clone();

        let tx_hashes = propose.transactions().to_vec();

        let (block_hash, patch) =
            self.create_block(propose.validator(), propose.height(), tx_hashes.as_slice());
        // Save patch
        self.state
            .add_block(block_hash, patch, tx_hashes, propose.validator());
        self.state
            .propose_mut(propose_hash)
            .unwrap()
            .set_block_hash(block_hash);
        block_hash
    }

    /// Returns `true` if propose and all transactions are known, otherwise requests needed data
    /// and returns `false`.
    pub fn request_propose_or_txs(&mut self, propose_hash: &Hash, key: PublicKey) -> bool {
        let requested_data = match self.state.propose(propose_hash) {
            Some(state) => {
                // Request transactions
                if state.has_unknown_txs() {
                    Some(RequestData::ProposeTransactions(*propose_hash))
                } else {
                    None
                }
            }
            None => {
                // Request propose
                Some(RequestData::Propose(*propose_hash))
            }
        };

        if let Some(data) = requested_data.clone() {
            self.request(data, key);
            false
        } else {
            true
        }
    }

    /// Requests a block for the next height from all peers with a bigger height. Called when the
    /// node tries to catch up with other nodes' height.
    pub fn request_next_block(&mut self) {
        // TODO: Randomize next peer. (ECR-171)
        let heights: Vec<_> = self.state
            .nodes_with_bigger_height()
            .into_iter()
            .cloned()
            .collect();
        if !heights.is_empty() {
            for peer in heights {
                if self.state.peers().contains_key(&peer) {
                    let height = self.state.height();
                    self.request(RequestData::Block(height), peer);
                    break;
                }
            }
        }
    }

    /// Removes the specified request from the pending request list.
    pub fn remove_request(&mut self, data: &RequestData) -> HashSet<PublicKey> {
        // TODO: Clear timeout. (ECR-171)
        self.state.remove_request(data)
    }

    /// Broadcasts the `Prevote` message to all peers.
    pub fn broadcast_prevote(&mut self, round: Round, propose_hash: &Hash) -> bool {
        let validator_id = self.state
            .validator_id()
            .expect("called broadcast_prevote in Auditor node.");
        let locked_round = self.state.locked_round();
        let prevote = self.sign_message(Prevote::new(
            validator_id,
            self.state.height(),
            round,
            propose_hash,
            locked_round,
        ));
        let has_majority_prevotes = self.state.add_prevote(prevote.clone());

        // save outgoing Prevote to the consensus messages cache before broadcast
        self.check_propose_saved(round, propose_hash);
        self.blockchain.save_message(round, prevote.clone());

        trace!("Broadcast prevote: {:?}", prevote);
        self.broadcast(prevote);

        has_majority_prevotes
    }

    /// Broadcasts the `Precommit` message to all peers.
    pub fn broadcast_precommit(&mut self, round: Round, propose_hash: &Hash, block_hash: &Hash) {
        let validator_id = self.state
            .validator_id()
            .expect("called broadcast_precommit in Auditor node.");
        let precommit = self.sign_message(Precommit::new(
            validator_id,
            self.state.height(),
            round,
            propose_hash,
            block_hash,
            self.system_state.current_time().into(),
        ));
        self.state.add_precommit(precommit.clone());

        // Put our Precommit to the consensus cache before broadcast
        self.blockchain.save_message(round, precommit.clone());

        trace!("Broadcast precommit: {:?}", precommit);
        self.broadcast(precommit);
    }

    /// Checks that pre-commits count is correct and calls `verify_precommit` for each of them.
    fn verify_precommits(
        &self,
        precommits: &[Message<Precommit>],
        block_hash: &Hash,
        block_height: Height,
    ) -> Result<(), failure::Error> {
        if precommits.len() < self.state.majority_count() {
            bail!("Received block without consensus");
        } else if precommits.len() > self.state.validators().len() {
            bail!("Wrong precommits count in block");
        }

        let mut validators = HashSet::with_capacity(precommits.len());
        let round = precommits[0].round();
        for precommit in precommits {
            if !validators.insert(precommit.validator()) {
                bail!("Several precommits from one validator in block")
            }

            self.verify_precommit(block_hash, block_height, round, precommit)?;
        }

        Ok(())
    }

    /// Verifies that `Precommit` contains correct block hash, height round and is signed by the
    /// right validator.
    fn verify_precommit(
        &self,
        block_hash: &Hash,
        block_height: Height,
        precommit_round: Round,
        precommit: &Message<Precommit>,
    ) -> Result<(), failure::Error> {
        if let Some(pub_key) = self.state.consensus_public_key_of(precommit.validator()) {
            if &pub_key != precommit.author() {
                bail!(
                    "Received precommit with different validator id,\
                     validator_id = {}, validator_key: {:?},\
                     author_key = {:?}",
                    precommit.validator(),
                    pub_key,
                    precommit.author()
                )
            }
            if precommit.block_hash() != block_hash {
                bail!(
                    "Received precommit with wrong block_hash, precommit={:?}",
                    precommit
                )
            }
            if precommit.height() != block_height {
                bail!(
                    "Received precommit with wrong height, precommit={:?}",
                    precommit
                )
            }
            if precommit.round() != precommit_round {
                bail!(
                    "Received precommits with the different rounds, precommit={:?}",
                    precommit
                )
            }
        } else {
            bail!(
                "Received precommit with wrong validator, precommit={:?}",
                precommit
            )
        }
        Ok(())
    }

    /// Checks whether Propose is saved to the consensus cache and saves it otherwise
    fn check_propose_saved(&mut self, round: Round, propose_hash: &Hash) {
        if let Some(propose_state) = self.state.propose_mut(propose_hash) {
            if !propose_state.is_saved() {
                self.blockchain
                    .save_message(round, propose_state.message().clone());
                propose_state.set_saved(true);
            }
        }
    }
}<|MERGE_RESOLUTION|>--- conflicted
+++ resolved
@@ -82,7 +82,6 @@
         }
         let key = *msg.author();
 
-<<<<<<< HEAD
         trace!("Handle message={:?}", msg);
         let (consensus_msg, signed) = msg.into_parts();
         match consensus_msg {
@@ -95,27 +94,6 @@
             ConsensusMessage::Precommit(msg) => {
                 self.handle_precommit(key, Message::from_parts(msg, signed)?)
             }
-=======
-        let key = if let Some(public_key) = self.state.consensus_public_key_of(msg.validator()) {
-            if !msg.verify(&public_key) {
-                error!(
-                    "Received consensus message with incorrect signature, msg={:?}",
-                    msg
-                );
-                return;
-            }
-            public_key
-        } else {
-            error!("Received message from incorrect validator, msg={:?}", msg);
-            return;
-        };
-
-        trace!("Handle message={:?}", msg);
-        match msg {
-            ConsensusMessage::Propose(msg) => self.handle_propose(key, &msg),
-            ConsensusMessage::Prevote(msg) => self.handle_prevote(key, &msg),
-            ConsensusMessage::Precommit(msg) => self.handle_precommit(key, &msg),
->>>>>>> 0c432cb0
         }
         Ok(())
     }
