// Copyright 2018 The Exonum Team
//
// Licensed under the Apache License, Version 2.0 (the "License");
// you may not use this file except in compliance with the License.
// You may obtain a copy of the License at
//
//   http://www.apache.org/licenses/LICENSE-2.0
//
// Unless required by applicable law or agreed to in writing, software
// distributed under the License is distributed on an "AS IS" BASIS,
// WITHOUT WARRANTIES OR CONDITIONS OF ANY KIND, either express or implied.
// See the License for the specific language governing permissions and
// limitations under the License.

use std::{collections::HashSet, error::Error};

use blockchain::{Schema, Transaction, TransactionMessage};
use crypto::{CryptoHash, Hash, PublicKey};
use events::InternalRequest;
use failure;
use helpers::{Height, Round, ValidatorId};
use messages::{
    BlockRequest, BlockResponse, ConsensusMessage, Message, Precommit, Prevote, PrevotesRequest,
<<<<<<< HEAD
    Propose, ProposeRequest, Protocol, RawTransaction, SignedMessage, TransactionsRequest,
    TransactionsResponse,
=======
    Propose, ProposeRequest, RawTransaction, TransactionsRequest, TransactionsResponse,
>>>>>>> e8caba0b
};
use node::{NodeHandler, RequestData};
use storage::Patch;

// TODO Reduce view invocations. (ECR-171)
impl NodeHandler {
    /// Validates consensus message, then redirects it to the corresponding `handle_...` function.
<<<<<<< HEAD
    #[cfg_attr(feature = "flame_profile", flame)]
    pub fn handle_consensus(
        &mut self,
        msg: Message<ConsensusMessage>,
    ) -> Result<(), failure::Error> {
=======
    pub fn handle_consensus(&mut self, msg: ConsensusMessage) {
>>>>>>> e8caba0b
        if !self.is_enabled {
            info!(
                "Ignoring a consensus message {:?} because the node is disabled",
                msg
            );
            return Ok(());
        }

<<<<<<< HEAD
        // Ignore messages from previous and future height
        if msg.height() < self.state.height() || msg.height() > self.state.height().next() {
            bail!(
=======
        // Warning for messages from previous and future height
        if msg.height() < self.state.height().previous()
            || msg.height() > self.state.height().next()
        {
            warn!(
>>>>>>> e8caba0b
                "Received consensus message from other height: msg.height={}, self.height={}",
                msg.height(),
                self.state.height()
            );
<<<<<<< HEAD
=======
        }

        // Ignore messages from previous and future height
        if msg.height() < self.state.height() || msg.height() > self.state.height().next() {
            return;
>>>>>>> e8caba0b
        }

        // Queued messages from next height or round
        // TODO: Should we ignore messages from far rounds? (ECR-171)
        if msg.height() == self.state.height().next() || msg.round() > self.state.round() {
            trace!(
                "Received consensus message from future round: msg.height={}, msg.round={}, \
                 self.height={}, self.round={}",
                msg.height(),
                msg.round(),
                self.state.height(),
                self.state.round()
            );
            let validator = msg.validator();
            let round = msg.round();
            self.state.add_queued(msg);
            trace!("Trying to reach actual round.");
            if let Some(r) = self.state.update_validator_round(validator, round) {
                trace!("Scheduling jump to round.");
                let height = self.state.height();
                self.execute_later(InternalRequest::JumpToRound(height, r));
            }
            return Ok(());
        }
        let key = *msg.author();

        trace!("Handle message={:?}", msg);
        let (consensus_msg, signed) = msg.into_parts();
        match consensus_msg {
            ConsensusMessage::Propose(msg) => {
                self.handle_propose(key, Message::from_parts(msg, signed)?)
            }
            ConsensusMessage::Prevote(msg) => {
                self.handle_prevote(key, Message::from_parts(msg, signed)?)
            }
            ConsensusMessage::Precommit(msg) => {
                self.handle_precommit(key, Message::from_parts(msg, signed)?)
            }
        }
        Ok(())
    }

    /// Handles the `Propose` message. For details see the message documentation.
    pub fn handle_propose(&mut self, from: PublicKey, msg: Message<Propose>) {
        debug_assert_eq!(
            Some(from),
            self.state.consensus_public_key_of(msg.validator())
        );

        // Check prev_hash
        if msg.prev_hash() != self.state.last_hash() {
            error!("Received propose with wrong last_block_hash msg={:?}", msg);
            return;
        }

        // Check leader
        if msg.validator() != self.state.leader(msg.round()) {
            error!(
                "Wrong propose leader detected: actual={}, expected={}",
                msg.validator(),
                self.state.leader(msg.round())
            );
            return;
        }

        trace!("Handle propose");

        let snapshot = self.blockchain.snapshot();
<<<<<<< HEAD
        let schema = Schema::new(&*snapshot);
        //TODO: remove this match after errors refactor. (ECR-979)
        let has_unknown_txs = match self.state.add_propose(
            msg.clone(),
            &schema.transactions(),
            &schema.transactions_pool(),
        ) {
            Ok(state) => state.has_unknown_txs(),
            Err(err) => {
                warn!("{}, msg={:?}", err, msg);
                return;
            }
        };
=======
        let schema = Schema::new(snapshot);
        //TODO: Remove this match after errors refactor. (ECR-979)
        let has_unknown_txs =
            match self.state
                .add_propose(msg, &schema.transactions(), &schema.transactions_pool())
            {
                Ok(state) => state.has_unknown_txs(),
                Err(err) => {
                    warn!("{}, msg={:?}", err, msg);
                    return;
                }
            };
>>>>>>> e8caba0b

        let hash = msg.hash();

        // Remove request info
        let known_nodes = self.remove_request(&RequestData::Propose(hash));

        if has_unknown_txs {
            trace!("REQUEST TRANSACTIONS");
            self.request(RequestData::ProposeTransactions(hash), from);

            for node in known_nodes {
                self.request(RequestData::ProposeTransactions(hash), node);
            }
        } else {
            self.handle_full_propose(hash, msg.round());
        }
    }
<<<<<<< HEAD
    /*
    // Validates transaction from the block and appends them into the pool.
    // Returns tuple of transaction hashes and Patch of changes in the pool.
    fn validate_block_transactions(&self, block: &BlockResponse) -> Option<(Vec<Hash>, Patch)> {
        let mut fork = self.blockchain.fork();
        let mut tx_hashes = Vec::new();
        {
            let mut schema = Schema::new(&mut fork);
            for raw in block.transactions() {
                let tx = match self.blockchain.tx_from_raw(raw) {
                    Ok(tx) => tx,
                    Err(e) => {
                        error!("{}, block={:?}", e.description(), block);
                        return None;
                    }
                };

                let hash = tx.hash();
                if schema.transactions().contains(&hash)
                    && !schema.transactions_pool().contains(&hash)
                {
                    error!(
                        "Received block with already committed transaction, block={:?}",
                        block
                    );
                    return None;
                }
                profiler_span!("tx.verify()", {
                    if !tx.verify() {
                        error!("Incorrect transaction in block detected, block={:?}", block);
                        return None;
                    }
                });
                schema.add_transaction_into_pool(tx.raw().clone());
                tx_hashes.push(hash);
            }
        }
        Some((tx_hashes, fork.into_patch()))
    }
*/
    /// Handles the `Block` message. For details see the message documentation.
    // TODO write helper function which returns Result (ECR-123)
    #[cfg_attr(feature = "flame_profile", flame)]
    pub fn handle_block(&mut self, msg: Message<BlockResponse>) {
        unimplemented!();
        /*
        // Request are sent to us
=======

    fn validate_block_response(&self, msg: &BlockResponse) -> Result<(), String> {
>>>>>>> e8caba0b
        if msg.to() != self.state.consensus_public_key() {
            return Err(format!(
                "Received block intended for another peer, to={}, from={}",
                msg.to().to_hex(),
<<<<<<< HEAD
                msg.author().to_hex()
            );
            return;
        }

        if !self.state.whitelist().allow(msg.author()) {
            error!(
                "Received request message from peer = {} which not in whitelist.",
                msg.author().to_hex()
            );
            return;
        }

        if !msg.verify_signature(msg.author()) {
            error!("Received block with incorrect signature, msg={:?}", msg);
            return;
        }

        trace!("Handle block");

=======
                msg.from().to_hex()
            ));
        }

        if !self.state.connect_list().is_peer_allowed(msg.from()) {
            return Err(format!(
                "Received request message from peer = {} which not in ConnectList.",
                msg.from().to_hex()
            ));
        }

>>>>>>> e8caba0b
        let block = msg.block();
        let block_hash = block.hash();

        // TODO: Add block with greater height to queue. (ECR-171)
        if self.state.height() != block.height() {
            return Err(format!("Received block has another height, msg={:?}", msg));
        }

        if !msg.verify_signature(msg.from()) {
            return Err(format!(
                "Received block with incorrect signature, msg={:?}",
                msg
            ));
        }

        // Check block content.
        if block.prev_hash() != &self.last_block_hash() {
            return Err(format!(
                "Received block prev_hash is distinct from the one in db, \
                 block={:?}, block.prev_hash={:?}, db.last_block_hash={:?}",
                msg,
                *block.prev_hash(),
                self.last_block_hash()
            ));
        }

        if self.state.incomplete_block().is_some() {
            return Err(format!(
                "Already there is an incomplete block, msg={:?}",
                msg
            ));
        }

        if !msg.verify_tx_hash() {
            return Err(format!("Received block has invalid tx_hash, msg={:?}", msg));
        }

        if let Err(err) = self.verify_precommits(&msg.precommits(), &block_hash, block.height()) {
            return Err(format!("{}, block={:?}", err, msg));
        }

        Ok(())
    }

    /// Handles the `Block` message. For details see the message documentation.
    // TODO: Write helper function which returns Result. (ECR-123)
    pub fn handle_block(&mut self, msg: &BlockResponse) {
        if let Err(err) = self.validate_block_response(msg) {
            error!("{}", err);
            return;
        }

        let block = msg.block();
        let block_hash = block.hash();
        if self.state.block(&block_hash).is_none() {
            let snapshot = self.blockchain.snapshot();
            let schema = Schema::new(snapshot);
            let has_unknown_txs = self.state
                .create_incomplete_block(msg, &schema.transactions(), &schema.transactions_pool())
                .has_unknown_txs();

            let known_nodes = self.remove_request(&RequestData::Block(block.height()));

            if has_unknown_txs {
                trace!("REQUEST TRANSACTIONS");
                self.request(RequestData::BlockTransactions, *msg.from());

                for node in known_nodes {
                    self.request(RequestData::BlockTransactions, node);
                }
            } else {
                self.handle_full_block(msg);
            }
        } else {
            self.commit(block_hash, msg.precommits().iter(), None);
            self.request_next_block();
        }
<<<<<<< HEAD
        self.commit(block_hash, msg.precommits().iter(), None);
        self.request_next_block();
        */
=======
>>>>>>> e8caba0b
    }

    /// Executes and commits block. This function is called when node has full propose information.
    pub fn handle_full_propose(&mut self, hash: Hash, propose_round: Round) {
        // Send prevote
        if self.state.locked_round() == Round::zero() {
            if self.state.is_validator() && !self.state.have_prevote(propose_round) {
                self.broadcast_prevote(propose_round, &hash);
            } else {
                // TODO: what if we HAVE prevote for the propose round? (ECR-171)
            }
        }

        // Lock to propose
        // TODO: avoid loop here (ECR-171).
        let start_round = ::std::cmp::max(self.state.locked_round().next(), propose_round);
        for round in start_round.iter_to(self.state.round().next()) {
            if self.state.has_majority_prevotes(round, hash) {
                self.handle_majority_prevotes(round, &hash);
            }
        }

        // Commit propose
        for (round, block_hash) in self.state.unknown_propose_with_precommits(&hash) {
            // Execute block and get state hash
            let our_block_hash = self.execute(&hash);

            if our_block_hash != block_hash {
                panic!(
                    "Full propose: wrong state hash. Either a node's implementation is \
                     incorrect or validators majority works incorrectly"
                );
            }

            let precommits = self.state.precommits(round, our_block_hash).to_vec();
            self.commit(our_block_hash, precommits.into_iter(), Some(propose_round));
        }
    }

    /// Executes and commits block. This function is called when node has full block information.
    ///
    /// # Panics
    ///
    /// Panics if the received block has incorrect `block_hash`.
    pub fn handle_full_block(&mut self, msg: &BlockResponse) {
        let block = msg.block();
        let block_hash = block.hash();

        if self.state.block(&block_hash).is_none() {
            let (computed_block_hash, patch) =
                self.create_block(block.proposer_id(), block.height(), msg.transactions());
            // Verify block_hash.
            assert!(
                computed_block_hash == block_hash,
                "Block_hash incorrect in the received block={:?}. Either a node's \
                 implementation is incorrect or validators majority works incorrectly",
                msg
            );

            self.state.add_block(
                computed_block_hash,
                patch,
                msg.transactions().to_vec(),
                block.proposer_id(),
            );
        }

        self.commit(block_hash, msg.precommits().iter(), None);
        self.request_next_block();
    }

    /// Handles the `Prevote` message. For details see the message documentation.
    pub fn handle_prevote(&mut self, from: PublicKey, msg: Message<Prevote>) {
        trace!("Handle prevote");

        debug_assert_eq!(
            Some(from),
            self.state.consensus_public_key_of(msg.validator())
        );

        // Add prevote
        let has_consensus = self.state.add_prevote(msg.clone());

        // Request propose or transactions
        let has_propose_with_txs = self.request_propose_or_txs(msg.propose_hash(), from);

        // Request prevotes
        if msg.locked_round() > self.state.locked_round() {
            self.request(
                RequestData::Prevotes(msg.locked_round(), *msg.propose_hash()),
                from,
            );
        }

        // Lock to propose
        if has_consensus && has_propose_with_txs {
            self.handle_majority_prevotes(msg.round(), msg.propose_hash());
        }
    }

    /// Locks to the propose by calling `lock`. This function is called when node receives
    /// +2/3 pre-votes.
    pub fn handle_majority_prevotes(&mut self, prevote_round: Round, propose_hash: &Hash) {
        // Remove request info
        self.remove_request(&RequestData::Prevotes(prevote_round, *propose_hash));
        // Lock to propose
        if self.state.locked_round() < prevote_round && self.state.propose(propose_hash).is_some() {
            self.lock(prevote_round, *propose_hash);
        }
    }

    /// Executes and commits block. This function is called when the node has +2/3 pre-commits.
    pub fn handle_majority_precommits(
        &mut self,
        round: Round,
        propose_hash: &Hash,
        block_hash: &Hash,
    ) {
        // Check if propose is known.
        if self.state.propose(propose_hash).is_none() {
            self.state
                .add_unknown_propose_with_precommits(round, *propose_hash, *block_hash);
            return;
        }

        // Request transactions if needed.
        let proposer = {
            let propose_state = self.state.propose(propose_hash).unwrap();
            if propose_state.has_unknown_txs() {
                Some(
                    self.state
                        .consensus_public_key_of(propose_state.message().validator())
                        .unwrap(),
                )
            } else {
                None
            }
        };
        if let Some(proposer) = proposer {
            self.request(RequestData::ProposeTransactions(*propose_hash), proposer);
            return;
        }

        // Execute block and get state hash
        let our_block_hash = self.execute(propose_hash);
        assert_eq!(
            &our_block_hash, block_hash,
            "Our block_hash different from precommits one."
        );

        // Commit.
        let precommits = self.state.precommits(round, our_block_hash).to_vec();
        self.commit(our_block_hash, precommits.into_iter(), Some(round));
    }

    /// Locks node to the specified round, so pre-votes for the lower round will be ignored.
    pub fn lock(&mut self, prevote_round: Round, propose_hash: Hash) {
        trace!("MAKE LOCK {:?} {:?}", prevote_round, propose_hash);
        for round in prevote_round.iter_to(self.state.round().next()) {
            // Send prevotes
            if self.state.is_validator() && !self.state.have_prevote(round) {
                self.broadcast_prevote(round, &propose_hash);
            }

            // Change lock
            if self.state.has_majority_prevotes(round, propose_hash) {
                // Put consensus messages for current Propose and this round to the cache.
                self.check_propose_saved(round, &propose_hash);
                let raw_messages = self.state
                    .prevotes(prevote_round, propose_hash)
                    .iter()
                    .map(|msg| msg.clone().downgrade())
                    .collect::<Vec<_>>();
                self.blockchain.save_messages(round, raw_messages);

                self.state.lock(round, propose_hash);
                // Send precommit
                if self.state.is_validator() && !self.state.have_incompatible_prevotes() {
                    // Execute block and get state hash
                    let block_hash = self.execute(&propose_hash);
                    self.broadcast_precommit(round, &propose_hash, &block_hash);
                    // Commit if has consensus
                    if self.state.has_majority_precommits(round, block_hash) {
                        self.handle_majority_precommits(round, &propose_hash, &block_hash);
                        return;
                    }
                }
                // Remove request info
                self.remove_request(&RequestData::Prevotes(round, propose_hash));
            }
        }
    }

    /// Handles the `Precommit` message. For details see the message documentation.
    pub fn handle_precommit(&mut self, from: PublicKey, msg: Message<Precommit>) {
        trace!("Handle precommit");

        debug_assert_eq!(
            Some(from),
            self.state.consensus_public_key_of(msg.validator())
        );

        // Add precommit
        let has_consensus = self.state.add_precommit(msg.clone());

        // Request propose
        if self.state.propose(msg.propose_hash()).is_none() {
            self.request(RequestData::Propose(*msg.propose_hash()), from);
        }

        // Request prevotes
        // TODO: If Precommit sender in on a greater height, then it cannot have +2/3 prevotes.
        // So can we get rid of useless sending RequestPrevotes message? (ECR-171)
        if msg.round() > self.state.locked_round() {
            self.request(
                RequestData::Prevotes(msg.round(), *msg.propose_hash()),
                from,
            );
        }

        // Has majority precommits
        if has_consensus {
            self.handle_majority_precommits(msg.round(), msg.propose_hash(), msg.block_hash());
        }
    }

    /// Commits block, so new height is achieved.
<<<<<<< HEAD
    // FIXME: push precommits into storage
    pub fn commit<I: Iterator<Item = Message<Precommit>>>(
=======
    pub fn commit<'a, I: Iterator<Item = &'a Precommit>>(
>>>>>>> e8caba0b
        &mut self,
        block_hash: Hash,
        precommits: I,
        round: Option<Round>,
    ) {
        trace!("COMMIT {:?}", block_hash);

        // Merge changes into storage
        let (committed_txs, proposer) = {
            // FIXME: Avoid of clone here. (ECR-171)
            let block_state = self.state.block(&block_hash).unwrap().clone();
            self.blockchain
                .commit(block_state.patch(), block_hash, precommits)
                .unwrap();
            // Update node state.
            self.state
                .update_config(Schema::new(&self.blockchain.snapshot()).actual_configuration());
            // Update state to new height.
            let block_hash = self.blockchain.last_hash();
            self.state
                .new_height(&block_hash, self.system_state.current_time());
            (block_state.txs().len(), block_state.proposer_id())
        };
        let snapshot = self.blockchain.snapshot();
        let schema = Schema::new(&snapshot);
        let pool_len = schema.transactions_pool_len();

        metric!("node.mempool", pool_len);

        let height = self.state.height();
        info!(
            "COMMIT ====== height={}, proposer={}, round={}, committed={}, pool={}, hash={}",
            height,
            proposer,
            round
                .map(|x| format!("{}", x))
                .unwrap_or_else(|| "?".into()),
            committed_txs,
            pool_len,
            block_hash.to_hex(),
        );

        self.broadcast_status();
        self.add_status_timeout();

        // Add timeout for first round
        self.add_round_timeout();
        // Send propose we is leader
        if self.state.is_leader() {
            self.add_propose_timeout();
        }

        // Handle queued messages
        for msg in self.state.queued() {
            self.handle_consensus(msg);
        }
    }

    /// Checks if the transaction is new and adds it to the pool.
    fn handle_tx_inner(&mut self, msg: Message<RawTransaction>) -> Result<(), failure::Error> {
        //trace!("Handle transaction");
        let hash = msg.hash();

<<<<<<< HEAD
        profiler_span!("Make sure that it is new transaction", {
            let snapshot = self.blockchain.snapshot();
            if Schema::new(&snapshot).transactions().contains(&hash) {
                bail!("Received already processed transaction, hash {:?}", hash);
            }
        });
=======
        let snapshot = self.blockchain.snapshot();
        if Schema::new(&snapshot).transactions().contains(&hash) {
            let err = format!("Received already processed transaction, hash {:?}", hash);
            return Err(err);
        }
>>>>>>> e8caba0b

        let mut fork = self.blockchain.fork();
        {
            let mut schema = Schema::new(&mut fork);
            schema.add_transaction_into_pool(msg);
        }
        self.blockchain
            .merge(fork.into_patch())
            .expect("Unable to save transaction to persistent pool.");

        let full_proposes = self.state.check_incomplete_proposes(hash);
        // Go to handle full propose if we get last transaction.
        for (hash, round) in full_proposes {
            self.remove_request(&RequestData::ProposeTransactions(hash));
            self.handle_full_propose(hash, round);
        }

        let full_block = self.state.remove_unknown_transaction(hash);
        // Go to handle full block if we get last transaction
        if let Some(block) = full_block {
            self.remove_request(&RequestData::BlockTransactions);
            self.handle_full_block(block.message());
        }
        Ok(())
    }

    /// Handles raw transaction. Transaction is ignored if it is already known, otherwise it is
    /// added to the transactions pool.
<<<<<<< HEAD
    #[cfg_attr(feature = "flame_profile", flame)]
    pub fn handle_tx(&mut self, msg: Message<RawTransaction>) {
        let tx = match self.blockchain.tx_from_raw(&msg) {
=======
    pub fn handle_tx(&mut self, msg: RawTransaction) {
        let tx = match self.blockchain.tx_from_raw(msg.clone()) {
>>>>>>> e8caba0b
            Ok(tx) => tx,
            Err(e) => {
                let service_id = msg.service_id();
                error!("{}, service_id={}", e.description(), service_id);
                return;
            }
        };

<<<<<<< HEAD
=======
        if !tx.verify() {
            return;
        }

>>>>>>> e8caba0b
        // We don't care about result, because situation when transaction received twice
        // is normal for internal messages (transaction may be received from 2+ nodes).
        let _ = self.handle_tx_inner(msg);
    }

    /// Handles raw transactions.
<<<<<<< HEAD
    #[cfg_attr(feature = "flame_profile", flame)]
    pub fn handle_txs_batch(&mut self, msg: Message<TransactionsResponse>) {
=======
    pub fn handle_txs_batch(&mut self, msg: &TransactionsResponse) {
>>>>>>> e8caba0b
        if msg.to() != self.state.consensus_public_key() {
            error!(
                "Received response intended for another peer, to={}, from={}",
                msg.to().to_hex(),
                msg.author().to_hex()
            );
            return;
        }

<<<<<<< HEAD
        if !self.state.whitelist().allow(msg.author()) {
            error!(
                "Received response message from peer = {} which not in whitelist.",
                msg.author().to_hex()
=======
        if !self.state.connect_list().is_peer_allowed(msg.from()) {
            error!(
                "Received response message from peer = {} which not in ConnectList.",
                msg.from().to_hex()
>>>>>>> e8caba0b
            );
            return;
        }

        for tx in msg.transactions() {
            self.handle_tx(unimplemented!()); //tx);
        }
    }

    /// Handles external boxed transaction. Additionally transaction will be broadcast to the
    /// Node's peers.
    #[cfg_attr(feature = "cargo-clippy", allow(needless_pass_by_value))]
<<<<<<< HEAD
    pub fn handle_incoming_tx(&mut self, msg: TransactionMessage) {
=======
    pub fn handle_incoming_tx(&mut self, msg: Box<dyn Transaction>) {
>>>>>>> e8caba0b
        trace!("Handle incoming transaction");
        match self.handle_tx_inner(msg.raw().clone()) {
            Ok(_) => self.broadcast(msg.raw().clone()),
            Err(e) => error!("{}", e),
        }
    }

    /// Handle new round, after jump.
    pub fn handle_new_round(&mut self, height: Height, round: Round) {
        trace!("Handle new round");
        if height != self.state.height() {
            return;
        }

        if round <= self.state.round() {
            return;
        }

        info!("Jump to a new round = {}", round);
        self.state.jump_round(round);
        self.add_round_timeout();
        self.process_new_round();
    }

    // Try to process consensus messages from the future round.
    fn process_new_round(&mut self) {
        if self.state.is_validator() {
            // Send prevote if we are locked or propose if we are leader
            if let Some(hash) = self.state.locked_propose() {
                let round = self.state.round();
                let has_majority_prevotes = self.broadcast_prevote(round, &hash);
                if has_majority_prevotes {
                    self.handle_majority_prevotes(round, &hash);
                }
            } else if self.state.is_leader() {
                self.add_propose_timeout();
            }
        }

        // Handle queued messages
        for msg in self.state.queued() {
            self.handle_consensus(msg);
        }
    }
    /// Handles round timeout. As result node sends `Propose` if it is a leader or `Prevote` if it
    /// is locked to some round.
    pub fn handle_round_timeout(&mut self, height: Height, round: Round) {
        // TODO: Debug asserts? (ECR-171)
        if height != self.state.height() {
            return;
        }
        if round != self.state.round() {
            return;
        }
        warn!("ROUND TIMEOUT height={}, round={}", height, round);

        // Update state to new round
        self.state.new_round();

        // Add timeout for this round
        self.add_round_timeout();

        self.process_new_round();
    }

    /// Handles propose timeout. Node sends `Propose` and `Prevote` if it is a leader as result.
    pub fn handle_propose_timeout(&mut self, height: Height, round: Round) {
        // TODO debug asserts (ECR-171)?
        if height != self.state.height() {
            // It is too late
            return;
        }
        if round != self.state.round() {
            return;
        }
        if self.state.locked_propose().is_some() {
            return;
        }
        if let Some(validator_id) = self.state.validator_id() {
            if self.state.have_prevote(round) {
                return;
            }
            let snapshot = self.blockchain.snapshot();
            let schema = Schema::new(&snapshot);
            let pool = schema.transactions_pool();
            let pool_len = schema.transactions_pool_len();

            info!("LEADER: pool = {}", pool_len);

            let round = self.state.round();
            let max_count = ::std::cmp::min(self.txs_block_limit() as usize, pool_len);

            let txs: Vec<Hash> = pool.iter().take(max_count).collect();
            let propose = self.sign_message(Propose::new(
                validator_id,
                self.state.height(),
                round,
                self.state.last_hash(),
                &txs,
            ));
            // Put our propose to the consensus messages cache
            self.blockchain.save_message(round, propose.clone());

            trace!("Broadcast propose: {:?}", propose);
            self.broadcast(propose.clone());

            // Save our propose into state
            let hash = self.state.add_self_propose(propose);

            // Send prevote
            let has_majority_prevotes = self.broadcast_prevote(round, &hash);
            if has_majority_prevotes {
                self.handle_majority_prevotes(round, &hash);
            }
        }
    }

    /// Handles request timeout by sending the corresponding request message to a peer.
    pub fn handle_request_timeout(&mut self, data: &RequestData, peer: Option<PublicKey>) {
        trace!("HANDLE REQUEST TIMEOUT");
        // FIXME: Check height? (ECR-171)
        if let Some(peer) = self.state.retry(data, peer) {
            self.add_request_timeout(data.clone(), Some(peer));

<<<<<<< HEAD
            let message: SignedMessage =
                match *data {
                    RequestData::Propose(ref propose_hash) => self.sign_message(
                        ProposeRequest::new(&peer, self.state.height(), propose_hash),
                    ).into(),
                    RequestData::Transactions(ref propose_hash) => {
                        let txs: Vec<_> = self.state
                            .propose(propose_hash)
                            .unwrap()
                            .unknown_txs()
                            .iter()
                            .cloned()
                            .collect();
                        self.sign_message(TransactionsRequest::new(&peer, &txs))
                            .into()
                    }
                    RequestData::Prevotes(round, ref propose_hash) => {
                        self.sign_message(PrevotesRequest::new(
                            &peer,
                            self.state.height(),
                            round,
                            propose_hash,
                            self.state.known_prevotes(round, propose_hash),
                        )).into()
                    }
                    RequestData::Block(height) => {
                        self.sign_message(BlockRequest::new(&peer, height)).into()
                    }
                };
=======
            let message = match *data {
                RequestData::Propose(ref propose_hash) => ProposeRequest::new(
                    self.state.consensus_public_key(),
                    &peer,
                    self.state.height(),
                    propose_hash,
                    self.state.consensus_secret_key(),
                ).raw()
                    .clone(),
                RequestData::ProposeTransactions(ref propose_hash) => {
                    let txs: Vec<_> = self.state
                        .propose(propose_hash)
                        .unwrap()
                        .unknown_txs()
                        .iter()
                        .cloned()
                        .collect();
                    TransactionsRequest::new(
                        self.state.consensus_public_key(),
                        &peer,
                        &txs,
                        self.state.consensus_secret_key(),
                    ).raw()
                        .clone()
                }
                RequestData::BlockTransactions => {
                    let txs: Vec<_> = match self.state.incomplete_block() {
                        Some(incomplete_block) => {
                            incomplete_block.unknown_txs().iter().cloned().collect()
                        }
                        None => return,
                    };
                    TransactionsRequest::new(
                        self.state.consensus_public_key(),
                        &peer,
                        &txs,
                        self.state.consensus_secret_key(),
                    ).raw()
                        .clone()
                }
                RequestData::Prevotes(round, ref propose_hash) => PrevotesRequest::new(
                    self.state.consensus_public_key(),
                    &peer,
                    self.state.height(),
                    round,
                    propose_hash,
                    self.state.known_prevotes(round, propose_hash),
                    self.state.consensus_secret_key(),
                ).raw()
                    .clone(),
                RequestData::Block(height) => BlockRequest::new(
                    self.state.consensus_public_key(),
                    &peer,
                    height,
                    self.state.consensus_secret_key(),
                ).raw()
                    .clone(),
            };
>>>>>>> e8caba0b
            trace!("Send request {:?} to peer {:?}", data, peer);
            self.send_to_peer(peer, message);
        }
    }

    /// Creates block with given transaction and returns its hash and corresponding changes.
    pub fn create_block(
        &mut self,
        proposer_id: ValidatorId,
        height: Height,
        tx_hashes: &[Hash],
    ) -> (Hash, Patch) {
        self.blockchain.create_patch(proposer_id, height, tx_hashes)
    }

    /// Calls `create_block` with transactions from the corresponding `Propose` and returns the
    /// block hash.
    pub fn execute(&mut self, propose_hash: &Hash) -> Hash {
        // if we already execute this block, return hash
        if let Some(hash) = self.state.propose_mut(propose_hash).unwrap().block_hash() {
            return hash;
        }
        let propose = self.state.propose(propose_hash).unwrap().message().clone();

        let tx_hashes = propose.transactions().to_vec();

        let (block_hash, patch) =
            self.create_block(propose.validator(), propose.height(), tx_hashes.as_slice());
        // Save patch
        self.state
            .add_block(block_hash, patch, tx_hashes, propose.validator());
        self.state
            .propose_mut(propose_hash)
            .unwrap()
            .set_block_hash(block_hash);
        block_hash
    }

    /// Returns `true` if propose and all transactions are known, otherwise requests needed data
    /// and returns `false`.
    pub fn request_propose_or_txs(&mut self, propose_hash: &Hash, key: PublicKey) -> bool {
        let requested_data = match self.state.propose(propose_hash) {
            Some(state) => {
                // Request transactions
                if state.has_unknown_txs() {
                    Some(RequestData::ProposeTransactions(*propose_hash))
                } else {
                    None
                }
            }
            None => {
                // Request propose
                Some(RequestData::Propose(*propose_hash))
            }
        };

        if let Some(data) = requested_data.clone() {
            self.request(data, key);
            false
        } else {
            true
        }
    }

    /// Requests a block for the next height from all peers with a bigger height. Called when the
    /// node tries to catch up with other nodes' height.
    pub fn request_next_block(&mut self) {
        // TODO: Randomize next peer. (ECR-171)
        let heights: Vec<_> = self.state
            .nodes_with_bigger_height()
            .into_iter()
            .cloned()
            .collect();
        if !heights.is_empty() {
            for peer in heights {
                if self.state.peers().contains_key(&peer) {
                    let height = self.state.height();
                    self.request(RequestData::Block(height), peer);
                    break;
                }
            }
        }
    }

    /// Removes the specified request from the pending request list.
    pub fn remove_request(&mut self, data: &RequestData) -> HashSet<PublicKey> {
        // TODO: Clear timeout. (ECR-171)
        self.state.remove_request(data)
    }

    /// Broadcasts the `Prevote` message to all peers.
    pub fn broadcast_prevote(&mut self, round: Round, propose_hash: &Hash) -> bool {
        let validator_id = self.state
            .validator_id()
            .expect("called broadcast_prevote in Auditor node.");
        let locked_round = self.state.locked_round();
        let prevote = self.sign_message(Prevote::new(
            validator_id,
            self.state.height(),
            round,
            propose_hash,
            locked_round,
        ));
        let has_majority_prevotes = self.state.add_prevote(prevote.clone());

        // save outgoing Prevote to the consensus messages cache before broadcast
        self.check_propose_saved(round, propose_hash);
        self.blockchain.save_message(round, prevote.clone());

        trace!("Broadcast prevote: {:?}", prevote);
        self.broadcast(prevote);

        has_majority_prevotes
    }

    /// Broadcasts the `Precommit` message to all peers.
    pub fn broadcast_precommit(&mut self, round: Round, propose_hash: &Hash, block_hash: &Hash) {
        let validator_id = self.state
            .validator_id()
            .expect("called broadcast_precommit in Auditor node.");
        let precommit = self.sign_message(Precommit::new(
            validator_id,
            self.state.height(),
            round,
            propose_hash,
            block_hash,
            self.system_state.current_time().into(),
        ));
        self.state.add_precommit(precommit.clone());

        // Put our Precommit to the consensus cache before broadcast
        self.blockchain.save_message(round, precommit.clone());

        trace!("Broadcast precommit: {:?}", precommit);
        self.broadcast(precommit);
    }

    /// Checks that pre-commits count is correct and calls `verify_precommit` for each of them.
    fn verify_precommits(
        &self,
        precommits: &[Precommit],
        block_hash: &Hash,
        block_height: Height,
    ) -> Result<(), String> {
        if precommits.len() < self.state.majority_count() {
            return Err("Received block without consensus".to_string());
        } else if precommits.len() > self.state.validators().len() {
            return Err("Wrong precommits count in block".to_string());
        }

        let mut validators = HashSet::with_capacity(precommits.len());
        let round = precommits[0].round();
        for precommit in precommits {
            if !validators.insert(precommit.validator()) {
                return Err("Several precommits from one validator in block".to_string());
            }

            self.verify_precommit(block_hash, block_height, round, precommit)?;
        }

        Ok(())
    }

    /// Verifies that `Precommit` contains correct block hash, height round and is signed by the
    /// right validator.
    fn verify_precommit(
        &self,
        block_hash: &Hash,
        block_height: Height,
        precommit_round: Round,
        precommit: &Precommit,
    ) -> Result<(), String> {
        if let Some(pub_key) = self.state.consensus_public_key_of(precommit.validator()) {
            if precommit.block_hash() != block_hash {
                let e = format!(
                    "Received precommit with wrong block_hash, precommit={:?}",
                    precommit
                );
                return Err(e);
            }
            if precommit.height() != block_height {
                let e = format!(
                    "Received precommit with wrong height, precommit={:?}",
                    precommit
                );
                return Err(e);
            }
            if precommit.round() != precommit_round {
                let e = format!(
                    "Received precommits with the different rounds, precommit={:?}",
                    precommit
                );
                return Err(e);
            }
        } else {
            let e = format!(
                "Received precommit with wrong validator, precommit={:?}",
                precommit
            );
            return Err(e);
        }
        Ok(())
    }

    /// Checks whether Propose is saved to the consensus cache and saves it otherwise
    fn check_propose_saved(&mut self, round: Round, propose_hash: &Hash) {
        if let Some(propose_state) = self.state.propose_mut(propose_hash) {
            if !propose_state.is_saved() {
                self.blockchain
                    .save_message(round, propose_state.message().clone());
                propose_state.set_saved(true);
            }
        }
    }
}<|MERGE_RESOLUTION|>--- conflicted
+++ resolved
@@ -21,12 +21,8 @@
 use helpers::{Height, Round, ValidatorId};
 use messages::{
     BlockRequest, BlockResponse, ConsensusMessage, Message, Precommit, Prevote, PrevotesRequest,
-<<<<<<< HEAD
     Propose, ProposeRequest, Protocol, RawTransaction, SignedMessage, TransactionsRequest,
     TransactionsResponse,
-=======
-    Propose, ProposeRequest, RawTransaction, TransactionsRequest, TransactionsResponse,
->>>>>>> e8caba0b
 };
 use node::{NodeHandler, RequestData};
 use storage::Patch;
@@ -34,15 +30,11 @@
 // TODO Reduce view invocations. (ECR-171)
 impl NodeHandler {
     /// Validates consensus message, then redirects it to the corresponding `handle_...` function.
-<<<<<<< HEAD
     #[cfg_attr(feature = "flame_profile", flame)]
     pub fn handle_consensus(
         &mut self,
         msg: Message<ConsensusMessage>,
     ) -> Result<(), failure::Error> {
-=======
-    pub fn handle_consensus(&mut self, msg: ConsensusMessage) {
->>>>>>> e8caba0b
         if !self.is_enabled {
             info!(
                 "Ignoring a consensus message {:?} because the node is disabled",
@@ -51,29 +43,20 @@
             return Ok(());
         }
 
-<<<<<<< HEAD
-        // Ignore messages from previous and future height
-        if msg.height() < self.state.height() || msg.height() > self.state.height().next() {
-            bail!(
-=======
         // Warning for messages from previous and future height
         if msg.height() < self.state.height().previous()
             || msg.height() > self.state.height().next()
         {
             warn!(
->>>>>>> e8caba0b
                 "Received consensus message from other height: msg.height={}, self.height={}",
                 msg.height(),
                 self.state.height()
             );
-<<<<<<< HEAD
-=======
         }
 
         // Ignore messages from previous and future height
         if msg.height() < self.state.height() || msg.height() > self.state.height().next() {
             return;
->>>>>>> e8caba0b
         }
 
         // Queued messages from next height or round
@@ -142,21 +125,6 @@
         trace!("Handle propose");
 
         let snapshot = self.blockchain.snapshot();
-<<<<<<< HEAD
-        let schema = Schema::new(&*snapshot);
-        //TODO: remove this match after errors refactor. (ECR-979)
-        let has_unknown_txs = match self.state.add_propose(
-            msg.clone(),
-            &schema.transactions(),
-            &schema.transactions_pool(),
-        ) {
-            Ok(state) => state.has_unknown_txs(),
-            Err(err) => {
-                warn!("{}, msg={:?}", err, msg);
-                return;
-            }
-        };
-=======
         let schema = Schema::new(snapshot);
         //TODO: Remove this match after errors refactor. (ECR-979)
         let has_unknown_txs =
@@ -169,7 +137,6 @@
                     return;
                 }
             };
->>>>>>> e8caba0b
 
         let hash = msg.hash();
 
@@ -187,84 +154,12 @@
             self.handle_full_propose(hash, msg.round());
         }
     }
-<<<<<<< HEAD
-    /*
-    // Validates transaction from the block and appends them into the pool.
-    // Returns tuple of transaction hashes and Patch of changes in the pool.
-    fn validate_block_transactions(&self, block: &BlockResponse) -> Option<(Vec<Hash>, Patch)> {
-        let mut fork = self.blockchain.fork();
-        let mut tx_hashes = Vec::new();
-        {
-            let mut schema = Schema::new(&mut fork);
-            for raw in block.transactions() {
-                let tx = match self.blockchain.tx_from_raw(raw) {
-                    Ok(tx) => tx,
-                    Err(e) => {
-                        error!("{}, block={:?}", e.description(), block);
-                        return None;
-                    }
-                };
-
-                let hash = tx.hash();
-                if schema.transactions().contains(&hash)
-                    && !schema.transactions_pool().contains(&hash)
-                {
-                    error!(
-                        "Received block with already committed transaction, block={:?}",
-                        block
-                    );
-                    return None;
-                }
-                profiler_span!("tx.verify()", {
-                    if !tx.verify() {
-                        error!("Incorrect transaction in block detected, block={:?}", block);
-                        return None;
-                    }
-                });
-                schema.add_transaction_into_pool(tx.raw().clone());
-                tx_hashes.push(hash);
-            }
-        }
-        Some((tx_hashes, fork.into_patch()))
-    }
-*/
-    /// Handles the `Block` message. For details see the message documentation.
-    // TODO write helper function which returns Result (ECR-123)
-    #[cfg_attr(feature = "flame_profile", flame)]
-    pub fn handle_block(&mut self, msg: Message<BlockResponse>) {
-        unimplemented!();
-        /*
-        // Request are sent to us
-=======
 
     fn validate_block_response(&self, msg: &BlockResponse) -> Result<(), String> {
->>>>>>> e8caba0b
         if msg.to() != self.state.consensus_public_key() {
             return Err(format!(
                 "Received block intended for another peer, to={}, from={}",
                 msg.to().to_hex(),
-<<<<<<< HEAD
-                msg.author().to_hex()
-            );
-            return;
-        }
-
-        if !self.state.whitelist().allow(msg.author()) {
-            error!(
-                "Received request message from peer = {} which not in whitelist.",
-                msg.author().to_hex()
-            );
-            return;
-        }
-
-        if !msg.verify_signature(msg.author()) {
-            error!("Received block with incorrect signature, msg={:?}", msg);
-            return;
-        }
-
-        trace!("Handle block");
-
-=======
                 msg.from().to_hex()
             ));
         }
@@ -276,7 +171,6 @@
             ));
         }
 
->>>>>>> e8caba0b
         let block = msg.block();
         let block_hash = block.hash();
 
@@ -354,12 +248,6 @@
             self.commit(block_hash, msg.precommits().iter(), None);
             self.request_next_block();
         }
-<<<<<<< HEAD
-        self.commit(block_hash, msg.precommits().iter(), None);
-        self.request_next_block();
-        */
-=======
->>>>>>> e8caba0b
     }
 
     /// Executes and commits block. This function is called when node has full propose information.
@@ -587,12 +475,7 @@
     }
 
     /// Commits block, so new height is achieved.
-<<<<<<< HEAD
-    // FIXME: push precommits into storage
     pub fn commit<I: Iterator<Item = Message<Precommit>>>(
-=======
-    pub fn commit<'a, I: Iterator<Item = &'a Precommit>>(
->>>>>>> e8caba0b
         &mut self,
         block_hash: Hash,
         precommits: I,
@@ -653,23 +536,13 @@
 
     /// Checks if the transaction is new and adds it to the pool.
     fn handle_tx_inner(&mut self, msg: Message<RawTransaction>) -> Result<(), failure::Error> {
-        //trace!("Handle transaction");
         let hash = msg.hash();
 
-<<<<<<< HEAD
-        profiler_span!("Make sure that it is new transaction", {
-            let snapshot = self.blockchain.snapshot();
-            if Schema::new(&snapshot).transactions().contains(&hash) {
-                bail!("Received already processed transaction, hash {:?}", hash);
-            }
-        });
-=======
         let snapshot = self.blockchain.snapshot();
         if Schema::new(&snapshot).transactions().contains(&hash) {
             let err = format!("Received already processed transaction, hash {:?}", hash);
             return Err(err);
         }
->>>>>>> e8caba0b
 
         let mut fork = self.blockchain.fork();
         {
@@ -698,14 +571,8 @@
 
     /// Handles raw transaction. Transaction is ignored if it is already known, otherwise it is
     /// added to the transactions pool.
-<<<<<<< HEAD
-    #[cfg_attr(feature = "flame_profile", flame)]
     pub fn handle_tx(&mut self, msg: Message<RawTransaction>) {
         let tx = match self.blockchain.tx_from_raw(&msg) {
-=======
-    pub fn handle_tx(&mut self, msg: RawTransaction) {
-        let tx = match self.blockchain.tx_from_raw(msg.clone()) {
->>>>>>> e8caba0b
             Ok(tx) => tx,
             Err(e) => {
                 let service_id = msg.service_id();
@@ -714,25 +581,13 @@
             }
         };
 
-<<<<<<< HEAD
-=======
-        if !tx.verify() {
-            return;
-        }
-
->>>>>>> e8caba0b
         // We don't care about result, because situation when transaction received twice
         // is normal for internal messages (transaction may be received from 2+ nodes).
         let _ = self.handle_tx_inner(msg);
     }
 
     /// Handles raw transactions.
-<<<<<<< HEAD
-    #[cfg_attr(feature = "flame_profile", flame)]
     pub fn handle_txs_batch(&mut self, msg: Message<TransactionsResponse>) {
-=======
-    pub fn handle_txs_batch(&mut self, msg: &TransactionsResponse) {
->>>>>>> e8caba0b
         if msg.to() != self.state.consensus_public_key() {
             error!(
                 "Received response intended for another peer, to={}, from={}",
@@ -742,17 +597,10 @@
             return;
         }
 
-<<<<<<< HEAD
-        if !self.state.whitelist().allow(msg.author()) {
-            error!(
-                "Received response message from peer = {} which not in whitelist.",
-                msg.author().to_hex()
-=======
         if !self.state.connect_list().is_peer_allowed(msg.from()) {
             error!(
                 "Received response message from peer = {} which not in ConnectList.",
-                msg.from().to_hex()
->>>>>>> e8caba0b
+                msg.author().to_hex()
             );
             return;
         }
@@ -765,11 +613,7 @@
     /// Handles external boxed transaction. Additionally transaction will be broadcast to the
     /// Node's peers.
     #[cfg_attr(feature = "cargo-clippy", allow(needless_pass_by_value))]
-<<<<<<< HEAD
     pub fn handle_incoming_tx(&mut self, msg: TransactionMessage) {
-=======
-    pub fn handle_incoming_tx(&mut self, msg: Box<dyn Transaction>) {
->>>>>>> e8caba0b
         trace!("Handle incoming transaction");
         match self.handle_tx_inner(msg.raw().clone()) {
             Ok(_) => self.broadcast(msg.raw().clone()),
@@ -894,13 +738,12 @@
         if let Some(peer) = self.state.retry(data, peer) {
             self.add_request_timeout(data.clone(), Some(peer));
 
-<<<<<<< HEAD
             let message: SignedMessage =
                 match *data {
                     RequestData::Propose(ref propose_hash) => self.sign_message(
                         ProposeRequest::new(&peer, self.state.height(), propose_hash),
                     ).into(),
-                    RequestData::Transactions(ref propose_hash) => {
+                    RequestData::ProposeTransactions(ref propose_hash) => {
                         let txs: Vec<_> = self.state
                             .propose(propose_hash)
                             .unwrap()
@@ -910,6 +753,21 @@
                             .collect();
                         self.sign_message(TransactionsRequest::new(&peer, &txs))
                             .into()
+                    }
+                    RequestData::BlockTransactions => {
+                        let txs: Vec<_> = match self.state.incomplete_block() {
+                        Some(incomplete_block) => {
+                            incomplete_block.unknown_txs().iter().cloned().collect()
+                        }
+                        None => return,
+                        };
+                        TransactionsRequest::new(
+                            self.state.consensus_public_key(),
+                            &peer,
+                            &txs,
+                            self.state.consensus_secret_key(),
+                        ).raw()
+                        .clone()
                     }
                     RequestData::Prevotes(round, ref propose_hash) => {
                         self.sign_message(PrevotesRequest::new(
@@ -924,66 +782,6 @@
                         self.sign_message(BlockRequest::new(&peer, height)).into()
                     }
                 };
-=======
-            let message = match *data {
-                RequestData::Propose(ref propose_hash) => ProposeRequest::new(
-                    self.state.consensus_public_key(),
-                    &peer,
-                    self.state.height(),
-                    propose_hash,
-                    self.state.consensus_secret_key(),
-                ).raw()
-                    .clone(),
-                RequestData::ProposeTransactions(ref propose_hash) => {
-                    let txs: Vec<_> = self.state
-                        .propose(propose_hash)
-                        .unwrap()
-                        .unknown_txs()
-                        .iter()
-                        .cloned()
-                        .collect();
-                    TransactionsRequest::new(
-                        self.state.consensus_public_key(),
-                        &peer,
-                        &txs,
-                        self.state.consensus_secret_key(),
-                    ).raw()
-                        .clone()
-                }
-                RequestData::BlockTransactions => {
-                    let txs: Vec<_> = match self.state.incomplete_block() {
-                        Some(incomplete_block) => {
-                            incomplete_block.unknown_txs().iter().cloned().collect()
-                        }
-                        None => return,
-                    };
-                    TransactionsRequest::new(
-                        self.state.consensus_public_key(),
-                        &peer,
-                        &txs,
-                        self.state.consensus_secret_key(),
-                    ).raw()
-                        .clone()
-                }
-                RequestData::Prevotes(round, ref propose_hash) => PrevotesRequest::new(
-                    self.state.consensus_public_key(),
-                    &peer,
-                    self.state.height(),
-                    round,
-                    propose_hash,
-                    self.state.known_prevotes(round, propose_hash),
-                    self.state.consensus_secret_key(),
-                ).raw()
-                    .clone(),
-                RequestData::Block(height) => BlockRequest::new(
-                    self.state.consensus_public_key(),
-                    &peer,
-                    height,
-                    self.state.consensus_secret_key(),
-                ).raw()
-                    .clone(),
-            };
->>>>>>> e8caba0b
             trace!("Send request {:?} to peer {:?}", data, peer);
             self.send_to_peer(peer, message);
         }
