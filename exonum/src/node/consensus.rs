--- conflicted
+++ resolved
@@ -12,7 +12,6 @@
 // See the License for the specific language governing permissions and
 // limitations under the License.
 
-<<<<<<< HEAD
 use exonum_merkledb::{BinaryValue, ObjectHash, Patch};
 
 use std::{collections::HashSet, convert::TryFrom};
@@ -28,18 +27,6 @@
         TransactionsResponse, Verified,
     },
     node::{NodeHandler, RequestData},
-=======
-use std::collections::HashSet;
-
-use crate::blockchain::{check_tx, Schema};
-use crate::crypto::{CryptoHash, Hash, PublicKey};
-use crate::events::InternalRequest;
-use crate::helpers::{Height, Round, ValidatorId};
-use crate::messages::{
-    BlockRequest, BlockResponse, Consensus as ConsensusMessage, PoolTransactionsRequest, Precommit,
-    Prevote, PrevotesRequest, Propose, ProposeRequest, RawTransaction, Signed, SignedMessage,
-    TransactionsRequest, TransactionsResponse,
->>>>>>> ce1caf9c
 };
 
 // Shortcut to get verified messages from bytes.
@@ -150,7 +137,7 @@
         ) {
             Ok(state) => state.has_unknown_txs(),
             Err(err) => {
-                warn!("{} from {:?}", err, msg.validator());
+                warn!("{}, msg={:?}", err, msg);
                 return;
             }
         };
@@ -502,22 +489,11 @@
 
         // Merge changes into storage
         let (committed_txs, proposer) = {
-            let (committed_txs, proposer) = {
-                let block_state = self.state.block_mut(&block_hash).unwrap();
-                let committed_txs = block_state.txs().len();
-                let proposer = block_state.proposer_id();
-
-                self.blockchain
-                    .commit(
-                        block_state.patch(),
-                        block_hash,
-                        precommits,
-                        self.state.tx_cache_mut(),
-                    )
-                    .unwrap();
-
-                (committed_txs, proposer)
-            };
+            // FIXME: Avoid of clone here. (ECR-171)
+            let block_state = self.state.block(&block_hash).unwrap().clone();
+            self.blockchain
+                .commit(block_state.patch(), block_hash, precommits)
+                .unwrap();
             // Update node state.
             self.state
                 .update_config(Schema::new(&self.blockchain.snapshot()).actual_configuration());
@@ -525,7 +501,7 @@
             let block_hash = self.blockchain.last_hash();
             self.state
                 .new_height(&block_hash, self.system_state.current_time());
-            (committed_txs, proposer)
+            (block_state.txs().len(), block_state.proposer_id())
         };
 
         self.api_state.broadcast(&block_hash);
@@ -569,9 +545,7 @@
         let hash = msg.object_hash();
 
         let snapshot = self.blockchain.snapshot();
-        let schema = Schema::new(&snapshot);
-
-        if check_tx(&hash, &schema.transactions(), self.state.tx_cache()) {
+        if Schema::new(&snapshot).transactions().contains(&hash) {
             bail!("Received already processed transaction, hash {:?}", hash)
         }
 
@@ -582,7 +556,14 @@
         //     bail!("Received malicious transaction.")
         // }
 
-        self.state.tx_cache_mut().insert(hash, msg);
+        let fork = self.blockchain.fork();
+        {
+            let mut schema = Schema::new(&fork);
+            schema.add_transaction_into_pool(msg);
+        }
+        self.blockchain
+            .merge(fork.into_patch())
+            .expect("Unable to save transaction to persistent pool.");
 
         if self.state.is_leader() && self.state.round() != Round::zero() {
             self.maybe_add_propose_timeout();
@@ -726,7 +707,6 @@
                 self.state.last_hash(),
                 txs,
             ));
-
             // Put our propose to the consensus messages cache
             self.blockchain.save_message(round, propose.clone());
 
@@ -834,12 +814,7 @@
         height: Height,
         tx_hashes: &[Hash],
     ) -> (Hash, Patch) {
-        self.blockchain.create_patch(
-            proposer_id,
-            height,
-            tx_hashes,
-            &mut self.state.tx_cache_mut(),
-        )
+        self.blockchain.create_patch(proposer_id, height, tx_hashes)
     }
 
     /// Calls `create_block` with transactions from the corresponding `Propose` and returns the
