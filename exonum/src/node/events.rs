// Copyright 2018 The Exonum Team
//
// Licensed under the Apache License, Version 2.0 (the "License");
// you may not use this file except in compliance with the License.
// You may obtain a copy of the License at
//
//   http://www.apache.org/licenses/LICENSE-2.0
//
// Unless required by applicable law or agreed to in writing, software
// distributed under the License is distributed on an "AS IS" BASIS,
// WITHOUT WARRANTIES OR CONDITIONS OF ANY KIND, either express or implied.
// See the License for the specific language governing permissions and
// limitations under the License.

use super::{ExternalMessage, NodeHandler, NodeTimeout};
use events::{error::LogError, Event, EventHandler, InternalEvent, InternalRequest, NetworkEvent};
use messages::SignedMessage;

impl EventHandler for NodeHandler {
    fn handle_event(&mut self, event: Event) {
        match event {
            Event::Network(network) => self.handle_network_event(network).log_error(),
            Event::Api(api) => self.handle_api_event(api),
            Event::Internal(internal) => self.handle_internal_event(internal),
        }
    }
}

impl NodeHandler {
    // clippy sure that `InternalEvent` is not consumed in the body
    // this is because of internal `Copy` types in `JumpToRound`.
    #![cfg_attr(feature = "cargo-clippy", allow(needless_pass_by_value))]
    fn handle_internal_event(&mut self, event: InternalEvent) {
        match event {
            InternalEvent::Timeout(timeout) => self.handle_timeout(timeout),
            InternalEvent::JumpToRound(height, round) => self.handle_new_round(height, round),
            InternalEvent::Shutdown => panic!("Shutdown should be processed in the event loop"),
        }
    }

<<<<<<< HEAD
    fn handle_network_event(&mut self, event: NetworkEvent) -> Result<(), ::failure::Error> {
        if !self.is_enabled {
            info!(
                "Ignoring a network event {:?} because the node is disabled",
                event
            );
            return Ok(());
        }
=======
    fn handle_network_event(&mut self, event: NetworkEvent) {
>>>>>>> 0c432cb0
        match event {
            NetworkEvent::PeerConnected(peer, connect) => self.handle_connected(peer, connect),
            NetworkEvent::PeerDisconnected(peer) => self.handle_disconnected(peer),
            NetworkEvent::UnableConnectToPeer(peer) => self.handle_unable_to_connect(peer),
            NetworkEvent::MessageReceived(_, raw) => {
                let msg = SignedMessage::verify_buffer(&raw.get_vec())?.into_message();
                self.handle_message(msg)?;
            }
        }
        Ok(())
    }

    fn handle_api_event(&mut self, event: ExternalMessage) {
        match event {
            ExternalMessage::Transaction(tx) => {
                self.handle_incoming_tx(tx);
            }
            ExternalMessage::PeerAdd(info) => {
                info!("Send Connect message to {}", info);
                self.state.add_peer_to_connect_list(info);
                self.connect(&info.address);
            }
            ExternalMessage::Enable(value) => {
                if self.node_role.is_auditor() {
                    error!("Trying to enable consensus, but the current node is auditor and cannot affect consensus process");
                    return;
                }
                let s = if value { "enabled" } else { "disabled" };
                if self.is_enabled == value {
                    info!("Node is already {}", s);
                } else {
                    self.is_enabled = value;
                    self.api_state().set_enabled(value);
                    info!("The node is {} now", s);
                    if self.is_enabled {
                        self.add_round_timeout();
                    }
                }
            }
            ExternalMessage::Shutdown => self.execute_later(InternalRequest::Shutdown),
        }
    }

    fn handle_timeout(&mut self, timeout: NodeTimeout) {
        if !self.is_enabled {
            info!(
                "Ignoring a timeout {:?} because the node is disabled",
                timeout
            );
            return;
        }
        match timeout {
            NodeTimeout::Round(height, round) => self.handle_round_timeout(height, round),
            NodeTimeout::Request(data, peer) => self.handle_request_timeout(&data, peer),
            NodeTimeout::Status(height) => self.handle_status_timeout(height),
            NodeTimeout::PeerExchange => self.handle_peer_exchange_timeout(),
            NodeTimeout::UpdateApiState => self.handle_update_api_state_timeout(),
            NodeTimeout::Propose(height, round) => self.handle_propose_timeout(height, round),
        }
    }

    /// Schedule execution for later time
    pub(crate) fn execute_later(&mut self, event: InternalRequest) {
        self.channel.internal_requests.send(event).log_error();
    }
}<|MERGE_RESOLUTION|>--- conflicted
+++ resolved
@@ -38,18 +38,7 @@
         }
     }
 
-<<<<<<< HEAD
     fn handle_network_event(&mut self, event: NetworkEvent) -> Result<(), ::failure::Error> {
-        if !self.is_enabled {
-            info!(
-                "Ignoring a network event {:?} because the node is disabled",
-                event
-            );
-            return Ok(());
-        }
-=======
-    fn handle_network_event(&mut self, event: NetworkEvent) {
->>>>>>> 0c432cb0
         match event {
             NetworkEvent::PeerConnected(peer, connect) => self.handle_connected(peer, connect),
             NetworkEvent::PeerDisconnected(peer) => self.handle_disconnected(peer),
