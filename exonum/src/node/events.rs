--- conflicted
+++ resolved
@@ -13,16 +13,10 @@
 // limitations under the License.
 
 use super::{ConnectListConfig, ExternalMessage, NodeHandler, NodeTimeout};
-<<<<<<< HEAD
-use crate::blockchain::{get_tx, Schema};
-use crate::events::{
-    error::LogError, Event, EventHandler, InternalEvent, InternalRequest, NetworkEvent,
-=======
 
 use crate::{
     blockchain::Schema,
     events::{error::LogError, Event, EventHandler, InternalEvent, InternalRequest, NetworkEvent},
->>>>>>> a6e0bf66
 };
 
 impl EventHandler for NodeHandler {
@@ -92,10 +86,6 @@
                 }
             }
             ExternalMessage::Shutdown => self.handle_shutdown(),
-<<<<<<< HEAD
-            ExternalMessage::Rebroadcast => self.handle_rebroadcast(),
-=======
->>>>>>> a6e0bf66
         }
     }
 
@@ -122,21 +112,6 @@
         self.channel.internal_requests.send(event).log_error();
     }
 
-<<<<<<< HEAD
-    /// Broadcasts all transactions from the pool to other validators.
-    pub(crate) fn handle_rebroadcast(&mut self) {
-        use exonum_crypto::Hash;
-        let snapshot = self.blockchain.snapshot();
-        let schema = Schema::new(&snapshot);
-
-        let mut txs: Vec<Hash> = self.state.tx_cache().keys().cloned().collect();
-        txs.extend(schema.transactions_pool().iter());
-
-        for tx_hash in txs {
-            self.broadcast(
-                get_tx(&tx_hash, &schema.transactions(), &self.state.tx_cache())
-                    .expect("Rebroadcast: invalid transaction hash"),
-=======
     /// Shutdown current node.
     pub(crate) fn handle_shutdown(&mut self) {
         // Send `Shutdown` to stop event-loop.
@@ -167,41 +142,6 @@
             info!(
                 "Flushed {} transactions from cache to persistent pool",
                 tx_cache_size
->>>>>>> a6e0bf66
-            )
-        } else {
-            warn!("Failed to flush transactions from cache to persistent pool.")
-        }
-    }
-
-    pub(crate) fn handle_shutdown(&mut self) {
-        // Send `Shutdown` to stop event-loop.
-        self.execute_later(InternalRequest::Shutdown);
-
-        // Flush transactions stored in tx_cache to persistent pool.
-        self.flush_txs_into_pool();
-    }
-
-    fn flush_txs_into_pool(&mut self) {
-        let tx_cache_size = self.state().tx_cache_len();
-
-        if tx_cache_size == 0 {
-            //No need to do anything.
-            trace!("Transaction cache is empty.");
-            return;
-        }
-
-        let fork = self.blockchain.fork();
-        let mut schema = Schema::new(&fork);
-
-        for tx in self.state().tx_cache().values() {
-            schema.add_transaction_into_pool(tx.clone());
-        }
-
-        if self.blockchain.merge(fork.into_patch()).is_ok() {
-            info!(
-                "Flushed {} transactions from cache to persistent pool",
-                tx_cache_size
             )
         } else {
             warn!("Failed to flush transactions from cache to persistent pool.")
