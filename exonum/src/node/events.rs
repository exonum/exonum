--- conflicted
+++ resolved
@@ -44,13 +44,9 @@
             NetworkEvent::PeerConnected(peer, connect) => self.handle_connected(&peer, connect),
             NetworkEvent::PeerDisconnected(peer) => self.handle_disconnected(peer),
             NetworkEvent::UnableConnectToPeer(peer) => self.handle_unable_to_connect(peer),
-<<<<<<< HEAD
-            NetworkEvent::MessageReceived(_, raw) => {
+            NetworkEvent::MessageReceived(raw) => {
                 self.execute_later(InternalRequest::VerifyMessage(raw))
             }
-=======
-            NetworkEvent::MessageReceived(raw) => self.handle_message(raw),
->>>>>>> a4cb49c2
         }
     }
 
