--- conflicted
+++ resolved
@@ -160,13 +160,9 @@
         let peer = msg.author();
 
         // Handle message from future height
-<<<<<<< HEAD
         if msg.payload().height() > height {
             let peer = msg.author();
 
-=======
-        if msg.height() > height {
->>>>>>> ce1caf9c
             // Check validator height info
             if msg.payload().height() > self.state.node_height(&peer) {
                 // Update validator height
@@ -242,12 +238,7 @@
     /// Broadcasts the `Status` message to all peers.
     pub fn broadcast_status(&mut self) {
         let hash = self.blockchain.last_hash();
-<<<<<<< HEAD
         let status = Status::new(self.state.height(), hash);
-=======
-        let pool_size = self.uncommitted_txs_count();
-        let status = Status::new(self.state.height(), &hash, pool_size);
->>>>>>> ce1caf9c
         trace!("Broadcast status: {:?}", status);
 
         let message = self.sign_message(status);
