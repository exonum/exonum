// Copyright 2018 The Exonum Team
//
// Licensed under the Apache License, Version 2.0 (the "License");
// you may not use this file except in compliance with the License.
// You may obtain a copy of the License at
//
//   http://www.apache.org/licenses/LICENSE-2.0
//
// Unless required by applicable law or agreed to in writing, software
// distributed under the License is distributed on an "AS IS" BASIS,
// WITHOUT WARRANTIES OR CONDITIONS OF ANY KIND, either express or implied.
// See the License for the specific language governing permissions and
// limitations under the License.

use failure;
use rand::{self, Rng};

use std::net::SocketAddr;

use super::{NodeHandler, NodeRole, RequestData};
use helpers::Height;
use messages::{Connect, Message, PeersRequest, Protocol, Status, Service};

impl NodeHandler {
    /// Redirects message to the corresponding `handle_...` function.
<<<<<<< HEAD
    pub fn handle_message(&mut self, msg: Protocol) {
        match msg {

            Protocol::Consensus(msg) => self.handle_consensus(msg),
            Protocol::Requests(msg) => self.handle_request(msg),

            Protocol::Service(Service::Connect(msg)) => self.handle_connect(msg),
            Protocol::Service(Service::Status(msg)) => self.handle_status(msg),
            // ignore tx duplication error,
            Protocol::Service(Service::RawTransaction(msg)) => drop(self.handle_tx(msg)),
//            Protocol::Block(msg) => self.handle_block(msg)?,
//            Protocol::TransactionsBatch(msg) => {
//                self.handle_txs_batch(Message::from_parts(msg, message)?)?
//            }
            _ => unimplemented!()
=======
    pub fn handle_message(&mut self, raw: RawMessage) {
        match Any::from_raw(raw) {
            Ok(Any::Connect(msg)) => self.handle_connect(msg),
            Ok(Any::Status(msg)) => self.handle_status(&msg),
            Ok(Any::Consensus(msg)) => self.handle_consensus(msg),
            Ok(Any::Request(msg)) => self.handle_request(msg),
            Ok(Any::Block(msg)) => self.handle_block(&msg),
            Ok(Any::Transaction(msg)) => self.handle_tx(&msg),
            Ok(Any::TransactionsBatch(msg)) => self.handle_txs_batch(&msg),
            Err(err) => {
                error!("Invalid message received: {:?}", err.description());
            }
>>>>>>> 4cf37115
        }
    }


    /// Handles the `Connected` event. Node's `Connect` message is sent as response
    /// if received `Connect` message is correct.
<<<<<<< HEAD
    pub fn handle_connected(&mut self, addr: SocketAddr, connect: Message<Connect>) {
        info!("Received Connect message from peer: {}", addr);
=======
    pub fn handle_connected(&mut self, address: &SocketAddr, connect: Connect) {
        info!("Received Connect message from peer: {:?}", address);
        // TODO: use `ConnectInfo` instead of connect-messages. (ECR-1452)
>>>>>>> 4cf37115
        self.handle_connect(connect);
    }

    /// Handles the `Disconnected` event. Node will try to connect to that address again if it was
    /// in the validators list.
    pub fn handle_disconnected(&mut self, addr: SocketAddr) {
        info!("Disconnected from: {}", addr);
        self.remove_peer_with_addr(addr);
    }

    /// Handles the `UnableConnectToPeer` event. Node will try to connect to that address again
    /// if it was in the validators list.
    pub fn handle_unable_to_connect(&mut self, addr: SocketAddr) {
        info!("Could not connect to: {}", addr);
        self.remove_peer_with_addr(addr);
    }

    /// Removes peer from the state and from the cache. Node will try to connect to that address
    /// again if it was in the validators list.
    fn remove_peer_with_addr(&mut self, addr: SocketAddr) {
        if let Some(pubkey) = self.state.remove_peer_with_addr(&addr) {
            let is_validator = self.state.peer_is_validator(&pubkey);
            let in_connect_list = self.state.peer_in_connect_list(&pubkey);
            if is_validator && in_connect_list {
                self.connect(&addr);
            }
        }
        self.blockchain.remove_peer_with_addr(&addr);
    }

    /// Handles the `Connect` message and connects to a peer as result.
<<<<<<< HEAD
    pub fn handle_connect(&mut self, message: Message<Connect>) {
        // TODO Add spam protection (ECR-170)
=======
    pub fn handle_connect(&mut self, message: Connect) {
        // TODO Add spam protection. (ECR-170)
        // TODO: drop connection if checks have failed. (ECR-1837)
>>>>>>> 4cf37115
        let address = message.addr();
        if address == self.state.our_connect_message().addr() {
            trace!("Received Connect with same address as our external_address.");
            return;
        }

        let public_key = *message.author();
        if public_key == *self.state.our_connect_message().author() {
            trace!("Received Connect with same pub_key as ours.");
            return;
        }

        if !self.state.connect_list().is_peer_allowed(&public_key) {
            error!(
                "Received connect message from {:?} peer which not in ConnectList.",
                public_key
            );
            return;
        }

        // Check if we have another connect message from peer with the given public_key.
        let mut need_connect = true;
        if let Some(saved_message) = self.state.peers().get(&public_key) {
            if saved_message.time() > message.time() {
                error!("Received outdated Connect message from {}", address);
                return;
            } else if saved_message.time() < message.time() {
                need_connect = saved_message.addr() != message.addr();
            } else if saved_message.addr() == message.addr() {
                need_connect = false;
            } else {
                error!("Received weird Connect message from {}", address);
                return;
            }
        }
        self.state.add_peer(public_key, message.clone());
        info!(
            "Received Connect message from {}, {}",
            address, need_connect,
        );
        self.blockchain.save_peer(&public_key, message);
        if need_connect {
            // TODO: reduce double sending of connect message
            info!("Send Connect message to {}", address);
            self.connect(&address);
        }
    }

    /// Handles the `Status` message. Node sends `BlockRequest` as response if height in the
    /// message is higher than node's height.
    pub fn handle_status(&mut self, msg: Message<Status>) {
        let height = self.state.height();
        trace!(
            "HANDLE STATUS: current height = {}, msg height = {}",
            height,
            msg.height()
        );

        if !self.state.connect_list().is_peer_allowed(msg.author()) {
            error!(
                "Received status message from peer = {:?} which not in ConnectList.",
                msg.author()
            );
            return;
        }

        // Handle message from future height
        if msg.height() > height {
            let peer = msg.author();

            // Check validator height info
            if msg.height() > self.state.node_height(peer) {
                // Update validator height
                self.state.set_node_height(*peer, msg.height());
            }

            // Request block
            self.request(RequestData::Block(height), *peer);
        }
    }

    /// Handles the `PeersRequest` message. Node sends `Connect` messages of other peers as result.
    pub fn handle_request_peers(&mut self, msg: Message<PeersRequest>) {
        let peers: Vec<Message<Connect>> =
            self.state.peers().iter().map(|(_, b)| b.clone()).collect();
        trace!(
            "HANDLE REQUEST PEERS: Sending {:?} peers to {:?}",
            peers,
            msg.author()
        );

        for peer in peers {
            self.send_to_peer(*msg.author(), peer);
        }
    }

    /// Handles `NodeTimeout::Status`, broadcasts the `Status` message if it isn't outdated as
    /// result.
    pub fn handle_status_timeout(&mut self, height: Height) {
        if self.state.height() == height {
            self.broadcast_status();
            self.add_status_timeout();
        }
    }
    /// Handles `NodeTimeout::PeerExchange`. Node sends the `PeersRequest` to a random peer.
    pub fn handle_peer_exchange_timeout(&mut self) {
        if !self.state.peers().is_empty() {
            let to = self.state.peers().len();
            let gen_peer_id = || -> usize {
                let mut rng = rand::thread_rng();
                rng.gen_range(0, to)
            };

            let peer = self.state
                .peers()
                .iter()
                .map(|x| x.1.clone())
                .nth(gen_peer_id())
                .unwrap();
            let peer = peer.clone();
            let msg = PeersRequest::new(peer.author());
            trace!("Request peers from peer with addr {:?}", peer.addr());
            let message = self.sign_message(msg);
            self.send_to_peer(*peer.author(), message);
        }
        self.add_peer_exchange_timeout();
    }
    /// Handles `NodeTimeout::UpdateApiState`.
    /// Node update internal `ApiState` and `NodeRole`.
    pub fn handle_update_api_state_timeout(&mut self) {
        self.api_state.update_node_state(&self.state);
        self.node_role = NodeRole::new(self.state.validator_id());
        self.add_update_api_state_timeout();
    }

    /// Broadcasts the `Status` message to all peers.
    pub fn broadcast_status(&mut self) {
        let hash = self.blockchain.last_hash();
        let status = Status::new(self.state.height(), &hash);
        trace!("Broadcast status: {:?}", status);

        let message = self.sign_message(status);
        self.broadcast(message);
    }
}<|MERGE_RESOLUTION|>--- conflicted
+++ resolved
@@ -23,7 +23,6 @@
 
 impl NodeHandler {
     /// Redirects message to the corresponding `handle_...` function.
-<<<<<<< HEAD
     pub fn handle_message(&mut self, msg: Protocol) {
         match msg {
 
@@ -33,40 +32,21 @@
             Protocol::Service(Service::Connect(msg)) => self.handle_connect(msg),
             Protocol::Service(Service::Status(msg)) => self.handle_status(msg),
             // ignore tx duplication error,
-            Protocol::Service(Service::RawTransaction(msg)) => drop(self.handle_tx(msg)),
-//            Protocol::Block(msg) => self.handle_block(msg)?,
+            //Protocol::Service(Service::RawTransaction(msg)) => drop(self.handle_tx(msg)),
+//            Protocol::Block(msg) => self.handle_block(&msg)?,
 //            Protocol::TransactionsBatch(msg) => {
 //                self.handle_txs_batch(Message::from_parts(msg, message)?)?
 //            }
             _ => unimplemented!()
-=======
-    pub fn handle_message(&mut self, raw: RawMessage) {
-        match Any::from_raw(raw) {
-            Ok(Any::Connect(msg)) => self.handle_connect(msg),
-            Ok(Any::Status(msg)) => self.handle_status(&msg),
-            Ok(Any::Consensus(msg)) => self.handle_consensus(msg),
-            Ok(Any::Request(msg)) => self.handle_request(msg),
-            Ok(Any::Block(msg)) => self.handle_block(&msg),
-            Ok(Any::Transaction(msg)) => self.handle_tx(&msg),
-            Ok(Any::TransactionsBatch(msg)) => self.handle_txs_batch(&msg),
-            Err(err) => {
-                error!("Invalid message received: {:?}", err.description());
-            }
->>>>>>> 4cf37115
         }
     }
 
 
     /// Handles the `Connected` event. Node's `Connect` message is sent as response
     /// if received `Connect` message is correct.
-<<<<<<< HEAD
-    pub fn handle_connected(&mut self, addr: SocketAddr, connect: Message<Connect>) {
-        info!("Received Connect message from peer: {}", addr);
-=======
-    pub fn handle_connected(&mut self, address: &SocketAddr, connect: Connect) {
+    pub fn handle_connected(&mut self, address: &SocketAddr, connect: Message<Connect>) {
         info!("Received Connect message from peer: {:?}", address);
         // TODO: use `ConnectInfo` instead of connect-messages. (ECR-1452)
->>>>>>> 4cf37115
         self.handle_connect(connect);
     }
 
@@ -98,14 +78,9 @@
     }
 
     /// Handles the `Connect` message and connects to a peer as result.
-<<<<<<< HEAD
     pub fn handle_connect(&mut self, message: Message<Connect>) {
         // TODO Add spam protection (ECR-170)
-=======
-    pub fn handle_connect(&mut self, message: Connect) {
-        // TODO Add spam protection. (ECR-170)
         // TODO: drop connection if checks have failed. (ECR-1837)
->>>>>>> 4cf37115
         let address = message.addr();
         if address == self.state.our_connect_message().addr() {
             trace!("Received Connect with same address as our external_address.");
