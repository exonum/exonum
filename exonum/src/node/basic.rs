--- conflicted
+++ resolved
@@ -14,18 +14,10 @@
 
 use rand::{self, Rng};
 
-<<<<<<< HEAD
-use std::net::SocketAddr;
-
-use super::{NodeHandler, NodeRole, RequestData};
-use events::error::LogError;
-=======
-use std::error::Error;
-
 use super::{NodeHandler, NodeRole, RequestData};
 use crypto::PublicKey;
+use events::error::LogError;
 use events::network::ConnectedPeerAddr;
->>>>>>> a4cb49c2
 use helpers::Height;
 use messages::{Connect, Message, PeersRequest, Responses, Service, Signed, Status};
 
@@ -51,15 +43,10 @@
 
     /// Handles the `Connected` event. Node's `Connect` message is sent as response
     /// if received `Connect` message is correct.
-<<<<<<< HEAD
-    pub fn handle_connected(&mut self, address: &SocketAddr, connect: Signed<Connect>) {
-=======
-    pub fn handle_connected(&mut self, address: &ConnectedPeerAddr, connect: Connect) {
->>>>>>> a4cb49c2
+    pub fn handle_connected(&mut self, address: &ConnectedPeerAddr, connect: Signed<Connect>) {
         info!("Received Connect message from peer: {:?}", address);
         // TODO: use `ConnectInfo` instead of connect-messages. (ECR-1452)
-        self.state
-            .add_connection(*connect.pub_key(), address.clone());
+        self.state.add_connection(connect.author(), address.clone());
         self.handle_connect(connect);
     }
 
@@ -224,20 +211,10 @@
                 .nth(gen_peer_id())
                 .unwrap();
             let peer = peer.clone();
-<<<<<<< HEAD
             let msg = PeersRequest::new(&peer.author());
-            trace!("Request peers from peer with addr {:?}", peer.addr());
+            trace!("Request peers from peer with addr {:?}", peer.pub_addr());
             let message = self.sign_message(msg);
             self.send_to_peer(peer.author(), message);
-=======
-            let msg = PeersRequest::new(
-                self.state.consensus_public_key(),
-                peer.pub_key(),
-                self.state.consensus_secret_key(),
-            );
-            trace!("Request peers from peer with addr {:?}", peer.pub_addr());
-            self.send_to_peer(*peer.pub_key(), msg.raw());
->>>>>>> a4cb49c2
         }
         self.add_peer_exchange_timeout();
     }
