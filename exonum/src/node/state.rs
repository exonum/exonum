--- conflicted
+++ resolved
@@ -84,14 +84,8 @@
     nodes_max_height: BTreeMap<PublicKey, Height>,
 
     validators_rounds: BTreeMap<ValidatorId, Round>,
-<<<<<<< HEAD
-
-    // Current value of the propose timeout.
-    propose_timeout: Milliseconds,
 
     incomplete_block: Option<IncompleteBlock>,
-=======
->>>>>>> 3c463fdf
 }
 
 /// State of a validator-node.
