// Copyright 2018 The Exonum Team
//
// Licensed under the Apache License, Version 2.0 (the "License");
// you may not use this file except in compliance with the License.
// You may obtain a copy of the License at
//
//   http://www.apache.org/licenses/LICENSE-2.0
//
// Unless required by applicable law or agreed to in writing, software
// distributed under the License is distributed on an "AS IS" BASIS,
// WITHOUT WARRANTIES OR CONDITIONS OF ANY KIND, either express or implied.
// See the License for the specific language governing permissions and
// limitations under the License.

//! State of the `NodeHandler`.

use bit_vec::BitVec;
use failure;
use serde_json::Value;

use std::{
<<<<<<< HEAD
    collections::{hash_map::Entry, BTreeMap, HashMap, HashSet}, net::SocketAddr, ops::Deref,
    time::{Duration, SystemTime},
=======
    collections::{hash_map::Entry, BTreeMap, HashMap, HashSet}, net::SocketAddr,
    sync::{Arc, RwLock}, time::{Duration, SystemTime},
>>>>>>> 4cf37115
};

use blockchain::{ConsensusConfig, StoredConfiguration, ValidatorKeys};
use crypto::{Hash, PublicKey, SecretKey};
use helpers::{Height, Milliseconds, Round, ValidatorId};
use messages::{
    BlockResponse, Connect, Consensus as ConsensusMessage, Message, Precommit, Prevote, Propose, RawTransaction,
};
use node::{connect_list::ConnectList, ConnectInfo};
use storage::{KeySetIndex, MapIndex, Patch, Snapshot};

// TODO: Move request timeouts into node configuration. (ECR-171)

/// Timeout value for the `ProposeRequest` message.
pub const PROPOSE_REQUEST_TIMEOUT: Milliseconds = 100;
/// Timeout value for the `TransactionsRequest` message.
pub const TRANSACTIONS_REQUEST_TIMEOUT: Milliseconds = 100;
/// Timeout value for the `PrevotesRequest` message.
pub const PREVOTES_REQUEST_TIMEOUT: Milliseconds = 100;
/// Timeout value for the `BlockRequest` message.
pub const BLOCK_REQUEST_TIMEOUT: Milliseconds = 100;

/// State of the `NodeHandler`.
#[derive(Debug)]
pub struct State {
    validator_state: Option<ValidatorState>,
    our_connect_message: Message<Connect>,

    consensus_public_key: PublicKey,
    consensus_secret_key: SecretKey,
    service_public_key: PublicKey,
    service_secret_key: SecretKey,

    config: StoredConfiguration,
    connect_list: SharedConnectList,
    tx_pool_capacity: usize,

    peers: HashMap<PublicKey, Message<Connect>>,
    connections: HashMap<SocketAddr, PublicKey>,
    height_start_time: SystemTime,
    height: Height,

    round: Round,
    locked_round: Round,
    locked_propose: Option<Hash>,
    last_hash: Hash,

    // Messages.
    proposes: HashMap<Hash, ProposeState>,
    blocks: HashMap<Hash, BlockState>,
    prevotes: HashMap<(Round, Hash), Votes<Message<Prevote>>>,
    precommits: HashMap<(Round, Hash), Votes<Message<Precommit>>>,

    queued: Vec<ConsensusMessage>,

    unknown_txs: HashMap<Hash, Vec<Hash>>,
    unknown_proposes_with_precommits: HashMap<Hash, Vec<(Round, Hash)>>,

    // Our requests state.
    requests: HashMap<RequestData, RequestState>,

    // Maximum of node height in consensus messages.
    nodes_max_height: BTreeMap<PublicKey, Height>,

    validators_rounds: BTreeMap<ValidatorId, Round>,

    incomplete_block: Option<IncompleteBlock>,
}

/// State of a validator-node.
#[derive(Debug, Clone)]
pub struct ValidatorState {
    id: ValidatorId,
    our_prevotes: HashMap<Round, Message<Prevote>>,
    our_precommits: HashMap<Round, Message<Precommit>>,
}

/// `RequestData` represents a request for some data to other nodes. Each enum variant will be
/// translated to the corresponding request-message.
#[derive(Debug, Clone, PartialEq, Eq, PartialOrd, Ord, Hash)]
pub enum RequestData {
    /// Represents `ProposeRequest` message.
    Propose(Hash),
    /// Represents `TransactionsRequest` message for `Propose`.
    ProposeTransactions(Hash),
    /// Represents `TransactionsRequest` message for `BlockResponse`.
    BlockTransactions,
    /// Represents `PrevotesRequest` message.
    Prevotes(Round, Hash),
    /// Represents `BlockRequest` message.
    Block(Height),
}

#[derive(Debug)]
struct RequestState {
    // Number of attempts made.
    retries: u16,
    // Nodes that have the required information.
    known_nodes: HashSet<PublicKey>,
}

/// `ProposeState` represents the state of some propose and is used for tracking of unknown
#[derive(Debug)]
/// transactions.
pub struct ProposeState {
    propose: Message<Propose>,
    unknown_txs: HashSet<Hash>,
    block_hash: Option<Hash>,
    // Whether the message has been saved to the consensus messages' cache or not.
    is_saved: bool,
}

/// State of a block.
#[derive(Clone, Debug)]
pub struct BlockState {
    hash: Hash,
    // Changes that should be made for block committing.
    patch: Patch,
    txs: Vec<Hash>,
    proposer_id: ValidatorId,
}

/// Incomplete block.
#[derive(Clone, Debug)]
pub struct IncompleteBlock {
    msg: Message<BlockResponse>,
    unknown_txs: HashSet<Hash>,
}

/// `VoteMessage` trait represents voting messages such as `Precommit` and `Prevote`.
pub trait VoteMessage: Clone {
    /// Return validator if of the message.
    fn validator(&self) -> ValidatorId;
}

impl VoteMessage for Message<Precommit> {
    fn validator(&self) -> ValidatorId {
        self.deref().validator()
    }
}

impl VoteMessage for Message<Prevote> {
    fn validator(&self) -> ValidatorId {
        self.deref().validator()
    }
}

/// Contains voting messages alongside with there validator ids.
#[derive(Debug)]
pub struct Votes<T: VoteMessage> {
    messages: Vec<T>,
    validators: BitVec,
    count: usize,
}

impl ValidatorState {
    /// Creates new `ValidatorState` with given validator id.
    pub fn new(id: ValidatorId) -> Self {
        Self {
            id,
            our_precommits: HashMap::new(),
            our_prevotes: HashMap::new(),
        }
    }

    /// Returns validator id.
    pub fn id(&self) -> ValidatorId {
        self.id
    }

    /// Sets new validator id.
    pub fn set_validator_id(&mut self, id: ValidatorId) {
        self.id = id;
    }

    /// Checks if the node has pre-vote for the specified round.
    pub fn have_prevote(&self, round: Round) -> bool {
        self.our_prevotes.get(&round).is_some()
    }

    /// Clears pre-commits and pre-votes.
    pub fn clear(&mut self) {
        self.our_precommits.clear();
        self.our_prevotes.clear();
    }
}

impl<T> Votes<T>
where
    T: VoteMessage,
{
    /// Creates a new `Votes` instance with a specified validators number.
    pub fn new(validators_len: usize) -> Self {
        Self {
            messages: Vec::new(),
            validators: BitVec::from_elem(validators_len, false),
            count: 0,
        }
    }

    /// Inserts a new message if it hasn't been inserted yet.
    pub fn insert(&mut self, message: T) {
        let voter: usize = message.validator().into();
        if !self.validators[voter] {
            self.count += 1;
            self.validators.set(voter, true);
            self.messages.push(message);
        }
    }

    /// Returns validators.
    pub fn validators(&self) -> &BitVec {
        &self.validators
    }

    /// Returns number of contained messages.
    pub fn count(&self) -> usize {
        self.count
    }

    /// Returns messages.
    pub fn messages(&self) -> &Vec<T> {
        &self.messages
    }
}

impl RequestData {
    /// Returns timeout value of the data request.
    pub fn timeout(&self) -> Duration {
        let ms = match *self {
            RequestData::Propose(..) => PROPOSE_REQUEST_TIMEOUT,
            RequestData::ProposeTransactions(..) | RequestData::BlockTransactions => {
                TRANSACTIONS_REQUEST_TIMEOUT
            }
            RequestData::Prevotes(..) => PREVOTES_REQUEST_TIMEOUT,
            RequestData::Block(..) => BLOCK_REQUEST_TIMEOUT,
        };
        Duration::from_millis(ms)
    }
}

impl RequestState {
    fn new() -> Self {
        Self {
            retries: 0,
            known_nodes: HashSet::new(),
        }
    }

    fn insert(&mut self, peer: PublicKey) {
        self.known_nodes.insert(peer);
    }

    fn remove(&mut self, peer: &PublicKey) {
        self.retries += 1;
        self.known_nodes.remove(peer);
    }

    fn is_empty(&self) -> bool {
        self.known_nodes.is_empty()
    }

    fn peek(&self) -> Option<PublicKey> {
        self.known_nodes.iter().next().cloned()
    }
}

impl ProposeState {
    /// Returns hash of the propose.
    pub fn hash(&self) -> Hash {
        self.propose.hash()
    }

    /// Returns block hash propose was executed.
    pub fn block_hash(&self) -> Option<Hash> {
        self.block_hash
    }

    /// Set block hash on propose execute.
    pub fn set_block_hash(&mut self, block_hash: Hash) {
        self.block_hash = Some(block_hash)
    }

    /// Returns propose-message.
    pub fn message(&self) -> &Message<Propose> {
        &self.propose
    }

    /// Returns unknown transactions of the propose.
    pub fn unknown_txs(&self) -> &HashSet<Hash> {
        &self.unknown_txs
    }

    /// Returns `true` if there are unknown transactions in the propose.
    pub fn has_unknown_txs(&self) -> bool {
        !self.unknown_txs.is_empty()
    }

    /// Indicates whether Propose has been saved to the consensus messages cache
    pub fn is_saved(&self) -> bool {
        self.is_saved
    }

    /// Marks Propose as saved to the consensus messages cache
    pub fn set_saved(&mut self, saved: bool) {
        self.is_saved = saved;
    }
}

impl BlockState {
    /// Creates a new `BlockState` instance with the given parameters.
    pub fn new(hash: Hash, patch: Patch, txs: Vec<Hash>, proposer_id: ValidatorId) -> Self {
        Self {
            hash,
            patch,
            txs,
            proposer_id,
        }
    }

    /// Returns hash of the block.
    pub fn hash(&self) -> Hash {
        self.hash
    }

    /// Returns the changes that should be made for block committing.
    pub fn patch(&self) -> &Patch {
        &self.patch
    }

    /// Returns block's transactions.
    pub fn txs(&self) -> &Vec<Hash> {
        &self.txs
    }

    /// Returns id of the validator that proposed the block.
    pub fn proposer_id(&self) -> ValidatorId {
        self.proposer_id
    }
}

impl IncompleteBlock {
    /// Returns `BlockResponse` message.
    pub fn message(&self) -> &Message<BlockResponse> {
        &self.msg
    }

    /// Returns unknown transactions of the block.
    pub fn unknown_txs(&self) -> &HashSet<Hash> {
        &self.unknown_txs
    }

    /// Returns `true` if there are unknown transactions in the block.
    pub fn has_unknown_txs(&self) -> bool {
        !self.unknown_txs.is_empty()
    }
}

#[derive(Clone, Debug, Default)]
/// Shared `ConnectList` representation to be used in network.
pub struct SharedConnectList {
    connect_list: Arc<RwLock<ConnectList>>,
}

impl SharedConnectList {
    /// Creates `SharedConnectList` from `ConnectList`.
    pub fn from_connect_list(connect_list: ConnectList) -> Self {
        SharedConnectList {
            connect_list: Arc::new(RwLock::new(connect_list)),
        }
    }

    /// Returns `true` if a peer with the given public key can connect.
    pub fn is_peer_allowed(&self, public_key: &PublicKey) -> bool {
        let connect_list = self.connect_list.read().expect("ConnectList read lock");
        connect_list.is_peer_allowed(public_key)
    }

    /// Get public key corresponding to validator with `address`.
    pub fn find_key_by_address(&self, address: &SocketAddr) -> Option<PublicKey> {
        let connect_list = self.connect_list.read().expect("ConnectList read lock");
        connect_list.find_key_by_address(address).cloned()
    }

    /// Return `peers` from underlying `ConnectList`
    pub fn peers(&self) -> Vec<ConnectInfo> {
        self.connect_list
            .read()
            .expect("ConnectList read lock")
            .peers
            .iter()
            .map(|(pk, a)| ConnectInfo {
                address: *a,
                public_key: *pk,
            })
            .collect()
    }
}

impl State {
    /// Creates state with the given parameters.
    #[cfg_attr(feature = "cargo-clippy", allow(too_many_arguments))]
    pub fn new(
        validator_id: Option<ValidatorId>,
        consensus_public_key: PublicKey,
        consensus_secret_key: SecretKey,
        service_public_key: PublicKey,
        service_secret_key: SecretKey,
        tx_pool_capacity: usize,
        connect_list: ConnectList,
        stored: StoredConfiguration,
        connect: Message<Connect>,
        peers: HashMap<PublicKey, Message<Connect>>,
        last_hash: Hash,
        last_height: Height,
        height_start_time: SystemTime,
    ) -> Self {
        Self {
            validator_state: validator_id.map(ValidatorState::new),
            consensus_public_key,
            consensus_secret_key,
            service_public_key,
            service_secret_key,
            tx_pool_capacity,
            connect_list: SharedConnectList::from_connect_list(connect_list),
            peers,
            connections: HashMap::new(),
            height: last_height,
            height_start_time,
            round: Round::zero(),
            locked_round: Round::zero(),
            locked_propose: None,
            last_hash,

            proposes: HashMap::new(),
            blocks: HashMap::new(),
            prevotes: HashMap::new(),
            precommits: HashMap::new(),

            queued: Vec::new(),

            unknown_txs: HashMap::new(),
            unknown_proposes_with_precommits: HashMap::new(),

            nodes_max_height: BTreeMap::new(),
            validators_rounds: BTreeMap::new(),

            our_connect_message: connect,

            requests: HashMap::new(),

            config: stored,

            incomplete_block: None,
        }
    }

    /// Returns `ValidatorState` if the node is validator.
    pub fn validator_state(&self) -> &Option<ValidatorState> {
        &self.validator_state
    }

    /// Returns validator id of the node if it is a validator. Returns `None` otherwise.
    pub fn validator_id(&self) -> Option<ValidatorId> {
        self.validator_state.as_ref().map(|s| s.id())
    }

    /// Updates the validator id. If there hasn't been `ValidatorState` for that id, then a new
    /// state will be created.
    pub fn renew_validator_id(&mut self, id: Option<ValidatorId>) {
        let validator_state = self.validator_state.take();
        self.validator_state = id.map(move |id| match validator_state {
            Some(mut state) => {
                state.set_validator_id(id);
                state
            }
            None => ValidatorState::new(id),
        });
    }

    /// Checks if the node is a validator.
    pub fn is_validator(&self) -> bool {
        self.validator_state().is_some()
    }

    /// Checks if the node is a leader for the current height and round.
    pub fn is_leader(&self) -> bool {
        self.validator_state()
            .as_ref()
            .map_or(false, |validator| self.leader(self.round()) == validator.id)
    }

    /// Returns node's ConnectList.
    pub fn connect_list(&self) -> SharedConnectList {
        self.connect_list.clone()
    }

    /// Returns public (consensus and service) keys of known validators.
    pub fn validators(&self) -> &[ValidatorKeys] {
        &self.config.validator_keys
    }

    /// Returns `StoredConfiguration`.
    pub fn config(&self) -> &StoredConfiguration {
        &self.config
    }

    /// Returns validator id with a specified public key.
    pub fn find_validator(&self, peer: PublicKey) -> Option<ValidatorId> {
        self.validators()
            .iter()
            .position(|pk| pk.consensus_key == peer)
            .map(|id| ValidatorId(id as u16))
    }

    /// Returns `ConsensusConfig`.
    pub fn consensus_config(&self) -> &ConsensusConfig {
        &self.config.consensus
    }

    /// Returns `BTreeMap` with service configs identified by name.
    pub fn services_config(&self) -> &BTreeMap<String, Value> {
        &self.config.services
    }

    /// Replaces `StoredConfiguration` with a new one and updates validator id of the current node
    /// if the new config is different from the previous one.
    pub fn update_config(&mut self, config: StoredConfiguration) {
        if self.config == config {
            return;
        }

        trace!("Updating node config={:#?}", config);
        let validator_id = config
            .validator_keys
            .iter()
            .position(|pk| pk.consensus_key == *self.consensus_public_key())
            .map(|id| ValidatorId(id as u16));

        // TODO: update connect list (ECR-1745)

        self.renew_validator_id(validator_id);
        trace!("Validator={:#?}", self.validator_state());

        self.config = config;
    }

    /// Adds the public key, address, and `Connect` message of a validator.
    pub fn add_peer(&mut self, pubkey: PublicKey, msg: Message<Connect>) -> bool {
        self.connections.insert(msg.addr(), pubkey);
        self.peers.insert(pubkey, msg).is_none()
    }

    /// Removes a peer by the socket address. Returns `Some` public key of the peer if it was
    /// indeed connected or `None` if there was no connection with given socket address.
    pub fn remove_peer_with_addr(&mut self, addr: &SocketAddr) -> Option<PublicKey> {
        let pubkey = self.connections.remove(addr);
        if let Some(ref pubkey) = pubkey {
            self.peers.remove(pubkey);
        }
        pubkey
    }

    /// Checks if this node considers a peer to be a validator.
    pub fn peer_is_validator(&self, pubkey: &PublicKey) -> bool {
        self.config
            .validator_keys
            .iter()
            .any(|x| x.consensus_key == *pubkey)
    }

    /// Checks if a peer is in this node's connection list.
    pub fn peer_in_connect_list(&self, pubkey: &PublicKey) -> bool {
        self.connect_list.is_peer_allowed(pubkey)
    }

    /// Returns the keys of known peers with their `Connect` messages.
    pub fn peers(&self) -> &HashMap<PublicKey, Message<Connect>> {
        &self.peers
    }

    /// Returns the addresses of known connections with public keys of its' validators.
    pub fn connections(&self) -> &HashMap<SocketAddr, PublicKey> {
        &self.connections
    }

    /// Returns public key of a validator identified by id.
    pub fn consensus_public_key_of(&self, id: ValidatorId) -> Option<PublicKey> {
        let id: usize = id.into();
        self.validators().get(id).map(|x| x.consensus_key)
    }

    /// Returns the consensus public key of the current node.
    pub fn consensus_public_key(&self) -> &PublicKey {
        &self.consensus_public_key
    }

    /// Returns the consensus secret key of the current node.
    pub fn consensus_secret_key(&self) -> &SecretKey {
        &self.consensus_secret_key
    }

    /// Returns the service public key of the current node.
    pub fn service_public_key(&self) -> &PublicKey {
        &self.service_public_key
    }

    /// Returns the service secret key of the current node.
    pub fn service_secret_key(&self) -> &SecretKey {
        &self.service_secret_key
    }

    /// Returns the leader id for the specified round and current height.
    pub fn leader(&self, round: Round) -> ValidatorId {
        let height: u64 = self.height().into();
        let round: u64 = round.into();
        ValidatorId(((height + round) % (self.validators().len() as u64)) as u16)
    }

    /// Updates known round for a validator and returns
    /// a new actual round if at least one non byzantine validators is guaranteed to be on a higher round.
    /// Otherwise returns None.
    pub fn update_validator_round(&mut self, id: ValidatorId, round: Round) -> Option<Round> {
        // Update known round.
        {
            let known_round = self.validators_rounds.entry(id).or_insert_with(Round::zero);
            if round <= *known_round {
                // keep only maximum round
                trace!(
                    "Received a message from a lower round than we know already,\
                     message_round = {},\
                     known_round = {}.",
                    round,
                    known_round
                );
                return None;
            }
            *known_round = round;
        }

        // Find highest non-byzantine round.
        // At max we can have (N - 1) / 3 byzantine nodes.
        // It is calculated via rounded up integer division.
        let max_byzantine_count = (self.validators().len() + 2) / 3 - 1;
        if self.validators_rounds.len() <= max_byzantine_count {
            trace!("Count of validators, lower then max byzantine count.");
            return None;
        }

        let mut rounds: Vec<_> = self.validators_rounds.iter().map(|(_, v)| v).collect();
        rounds.sort_unstable_by(|a, b| b.cmp(a));

        if *rounds[max_byzantine_count] > self.round {
            Some(*rounds[max_byzantine_count])
        } else {
            None
        }
    }

    /// Returns the height for a validator identified by the public key.
    pub fn node_height(&self, key: &PublicKey) -> Height {
        *self.nodes_max_height.get(key).unwrap_or(&Height::zero())
    }

    /// Updates known height for a validator identified by the public key.
    pub fn set_node_height(&mut self, key: PublicKey, height: Height) {
        *self.nodes_max_height
            .entry(key)
            .or_insert_with(Height::zero) = height;
    }

    /// Returns a list of nodes whose height is bigger than one of the current node.
    pub fn nodes_with_bigger_height(&self) -> Vec<&PublicKey> {
        self.nodes_max_height
            .iter()
            .filter(|&(_, h)| *h > self.height())
            .map(|(v, _)| v)
            .collect()
    }

    /// Returns sufficient number of votes for current validators number.
    pub fn majority_count(&self) -> usize {
        Self::byzantine_majority_count(self.validators().len())
    }

    /// Returns sufficient number of votes for the given validators number.
    pub fn byzantine_majority_count(total: usize) -> usize {
        total * 2 / 3 + 1
    }

    /// Returns current height.
    pub fn height(&self) -> Height {
        self.height
    }

    /// Returns start time of the current height.
    pub fn height_start_time(&self) -> SystemTime {
        self.height_start_time
    }

    /// Returns the current round.
    pub fn round(&self) -> Round {
        self.round
    }

    /// Returns a hash of the last block.
    pub fn last_hash(&self) -> &Hash {
        &self.last_hash
    }

    /// Locks the node to the specified round and propose hash.
    ///
    /// # Panics
    ///
    /// Panics if the current "locked round" is bigger or equal to the new one.
    pub fn lock(&mut self, round: Round, hash: Hash) {
        if self.locked_round >= round {
            panic!("Incorrect lock")
        }
        self.locked_round = round;
        self.locked_propose = Some(hash);
    }

    /// Returns locked round number. Zero means that the node is not locked to any round.
    pub fn locked_round(&self) -> Round {
        self.locked_round
    }

    /// Returns propose hash on which the node makes lock.
    pub fn locked_propose(&self) -> Option<Hash> {
        self.locked_propose
    }

    /// Returns mutable propose state identified by hash.
    pub fn propose_mut(&mut self, hash: &Hash) -> Option<&mut ProposeState> {
        self.proposes.get_mut(hash)
    }
    /// Returns propose state identified by hash.
    pub fn propose(&self, hash: &Hash) -> Option<&ProposeState> {
        self.proposes.get(hash)
    }

    /// Returns a block with the specified hash.
    pub fn block(&self, hash: &Hash) -> Option<&BlockState> {
        self.blocks.get(hash)
    }

    /// Updates mode's round.
    pub fn jump_round(&mut self, round: Round) {
        self.round = round;
    }

    /// Increments node's round by one.
    pub fn new_round(&mut self) {
        self.round.increment();
    }

    /// Return incomplete block.
    pub fn incomplete_block(&self) -> Option<&IncompleteBlock> {
        self.incomplete_block.as_ref()
    }

    /// Increments the node height by one and resets previous height data.
    pub fn new_height(&mut self, block_hash: &Hash, height_start_time: SystemTime) {
        self.height.increment();
        self.height_start_time = height_start_time;
        self.round = Round::first();
        self.locked_round = Round::zero();
        self.locked_propose = None;
        self.last_hash = *block_hash;
        // TODO: Destruct/construct structure HeightState instead of call clear. (ECR-171)
        self.blocks.clear();
        self.proposes.clear();
        self.unknown_proposes_with_precommits.clear();
        self.prevotes.clear();
        self.precommits.clear();
        self.validators_rounds.clear();
        if let Some(ref mut validator_state) = self.validator_state {
            validator_state.clear();
        }
        self.requests.clear(); // FIXME: Clear all timeouts. (ECR-171)
        self.incomplete_block = None;
    }

    /// Returns a list of queued consensus messages.
    pub fn queued(&mut self) -> Vec<ConsensusMessage> {
        let mut queued = Vec::new();
        ::std::mem::swap(&mut self.queued, &mut queued);
        queued
    }

    /// Add consensus message to the queue.
    pub fn add_queued(&mut self, msg: ConsensusMessage) {
        self.queued.push(msg);
    }

    /// Checks whether some proposes are waiting for this transaction.
    /// Returns a list of proposes that don't contain unknown transactions.
    ///
    /// Transaction is ignored if the following criteria are fulfilled:
    ///
    /// - transaction isn't contained in unknown transaction list of any propose
    /// - transaction isn't a part of block
    pub fn check_incomplete_proposes(&mut self, tx_hash: Hash) -> Vec<(Hash, Round)> {
        let mut full_proposes = Vec::new();
        for (propose_hash, propose_state) in &mut self.proposes {
            propose_state.unknown_txs.remove(&tx_hash);
            if propose_state.unknown_txs.is_empty() {
                full_proposes.push((*propose_hash, propose_state.message().round()));
            }
        }

        full_proposes
    }

    /// Checks if there is an incomplete block that waits for this transaction.
    /// Returns a block that don't contain unknown transactions.
    ///
    /// Transaction is ignored if the following criteria are fulfilled:
    ///
    /// - transaction isn't contained in the unknown transactions list of block
    /// - transaction isn't a part of block
    pub fn remove_unknown_transaction(&mut self, tx_hash: Hash) -> Option<IncompleteBlock> {
        if let Some(ref mut incomplete_block) = self.incomplete_block {
            incomplete_block.unknown_txs.remove(&tx_hash);
            if incomplete_block.unknown_txs.is_empty() {
                return Some(incomplete_block.clone());
            }
        }
        None
    }

    /// Returns pre-votes for the specified round and propose hash.
    pub fn prevotes(&self, round: Round, propose_hash: Hash) -> &[Message<Prevote>] {
        self.prevotes
            .get(&(round, propose_hash))
            .map_or_else(|| [].as_ref(), |votes| votes.messages().as_slice())
    }

    /// Returns pre-commits for the specified round and propose hash.
    pub fn precommits(&self, round: Round, propose_hash: Hash) -> &[Message<Precommit>] {
        self.precommits
            .get(&(round, propose_hash))
            .map_or_else(|| [].as_ref(), |votes| votes.messages().as_slice())
    }

    /// Returns `true` if this node has pre-vote for the specified round.
    ///
    /// # Panics
    ///
    /// Panics if this method is called for a non-validator node.
    pub fn have_prevote(&self, propose_round: Round) -> bool {
        if let Some(ref validator_state) = *self.validator_state() {
            validator_state.have_prevote(propose_round)
        } else {
            panic!("called have_prevote for auditor node")
        }
    }

    /// Adds propose from this node to the proposes list for the current height. Such propose
    /// cannot contain unknown transactions. Returns hash of the propose.
    pub fn add_self_propose(&mut self, msg: Message<Propose>) -> Hash {
        debug_assert!(self.validator_state().is_some());
        let propose_hash = msg.hash();
        self.proposes.insert(
            propose_hash,
            ProposeState {
                propose: msg,
                unknown_txs: HashSet::new(),
                block_hash: None,
                // TODO: For the moment it's true because this code gets called immediately after
                // saving a propose to the cache. Think about making this approach less error-prone.
                // (ECR-1635)
                is_saved: true,
            },
        );

        propose_hash
    }

    /// Adds propose from other node. Returns `ProposeState` if it is a new propose.
    pub fn add_propose<S: AsRef<dyn Snapshot>>(
        &mut self,
        msg: Message<Propose>,
        transactions: &MapIndex<S, Hash, Message<RawTransaction>>,
        transaction_pool: &KeySetIndex<S, Hash>,
    ) -> Result<&ProposeState, failure::Error> {
        let propose_hash = msg.hash();
        match self.proposes.entry(propose_hash) {
            Entry::Occupied(..) => bail!("Propose already found"),
            Entry::Vacant(e) => {
                let mut unknown_txs = HashSet::new();
                for hash in msg.transactions() {
                    if transactions.get(hash).is_some() {
                        if !transaction_pool.contains(hash) {
                            bail!(
                                "Received propose with already \
                                 committed transaction"
                            )
                        }
                    } else {
                        unknown_txs.insert(*hash);
                    }
                }

                for tx in &unknown_txs {
                    self.unknown_txs
                        .entry(*tx)
                        .or_insert_with(Vec::new)
                        .push(propose_hash);
                }

                Ok(e.insert(ProposeState {
                    propose: msg,
                    unknown_txs,
                    block_hash: None,
                    is_saved: false,
                }))
            }
        }
    }

    /// Adds block to the list of blocks for the current height. Returns `BlockState` if it is a
    /// new block.
    pub fn add_block(
        &mut self,
        block_hash: Hash,
        patch: Patch,
        txs: Vec<Hash>,
        proposer_id: ValidatorId,
    ) -> Option<&BlockState> {
        match self.blocks.entry(block_hash) {
            Entry::Occupied(..) => None,
            Entry::Vacant(e) => Some(e.insert(BlockState {
                hash: block_hash,
                patch,
                txs,
                proposer_id,
            })),
        }
    }

    /// Finds unknown transactions in the block and persists transactions along
    /// with other info as a pending block.
    ///
    ///  # Panics
    ///
    /// - Already there is an incomplete block.
    /// - Received block has already committed transaction.
    pub fn create_incomplete_block<S: AsRef<dyn Snapshot>>(
        &mut self,
        msg: &Message<BlockResponse>,
        txs: &MapIndex<S, Hash, Message<RawTransaction>>,
        txs_pool: &KeySetIndex<S, Hash>,
    ) -> &IncompleteBlock {
        assert!(self.incomplete_block().is_none());

        let mut unknown_txs = HashSet::new();
        for hash in msg.transactions() {
            if txs.get(hash).is_some() {
                if !txs_pool.contains(hash) {
                    panic!(
                        "Received block with already \
                         committed transaction"
                    )
                }
            } else {
                unknown_txs.insert(*hash);
            }
        }

        self.incomplete_block = Some(IncompleteBlock {
            msg: msg.clone(),
            unknown_txs,
        });

        self.incomplete_block().unwrap()
    }

    /// Adds pre-vote. Returns `true` there are +2/3 pre-votes.
    ///
    /// # Panics
    ///
    /// A node panics if it has already sent a different `Prevote` for the same round.
    pub fn add_prevote(&mut self, msg: Message<Prevote>) -> bool {
        let majority_count = self.majority_count();
        if let Some(ref mut validator_state) = self.validator_state {
            if validator_state.id == msg.validator() {
                if let Some(other) = validator_state
                    .our_prevotes
                    .insert(msg.round(), msg.clone())
                {
                    if other != msg {
                        panic!(
                            "Trying to send different prevotes for the same round: \
                             old = {:?}, new = {:?}",
                            other, msg
                        );
                    }
                }
            }
        }

        let key = (msg.round(), *msg.propose_hash());
        let validators_len = self.validators().len();
        let votes = self.prevotes
            .entry(key)
            .or_insert_with(|| Votes::new(validators_len));
        votes.insert(msg);
        votes.count() >= majority_count
    }

    /// Returns `true` if there are +2/3 pre-votes for the specified round and hash.
    pub fn has_majority_prevotes(&self, round: Round, propose_hash: Hash) -> bool {
        match self.prevotes.get(&(round, propose_hash)) {
            Some(votes) => votes.count() >= self.majority_count(),
            None => false,
        }
    }

    /// Returns ids of validators that that sent pre-votes for the specified propose.
    pub fn known_prevotes(&self, round: Round, propose_hash: &Hash) -> BitVec {
        let len = self.validators().len();
        self.prevotes
            .get(&(round, *propose_hash))
            .map_or_else(|| BitVec::from_elem(len, false), |x| x.validators().clone())
    }

    /// Returns ids of validators that that sent pre-commits for the specified propose.
    pub fn known_precommits(&self, round: Round, propose_hash: &Hash) -> BitVec {
        let len = self.validators().len();
        self.precommits
            .get(&(round, *propose_hash))
            .map_or_else(|| BitVec::from_elem(len, false), |x| x.validators().clone())
    }

    /// Adds pre-commit. Returns `true` there are +2/3 pre-commits.
    ///
    /// # Panics
    ///
    /// A node panics if it has already sent a different `Precommit` for the same round.
    pub fn add_precommit(&mut self, msg: Message<Precommit>) -> bool {
        let majority_count = self.majority_count();
        if let Some(ref mut validator_state) = self.validator_state {
            if validator_state.id == msg.validator() {
                if let Some(other) = validator_state
                    .our_precommits
                    .insert(msg.round(), msg.clone())
                {
                    if other.propose_hash() != msg.propose_hash() {
                        panic!(
                            "Trying to send different precommits for same round, old={:?}, \
                             new={:?}",
                            other, msg
                        );
                    }
                }
            }
        }

        let key = (msg.round(), *msg.block_hash());
        let validators_len = self.validators().len();
        let votes = self.precommits
            .entry(key)
            .or_insert_with(|| Votes::new(validators_len));
        votes.insert(msg);
        votes.count() >= majority_count
    }

    /// Adds unknown (for this node) propose.
    pub fn add_unknown_propose_with_precommits(
        &mut self,
        round: Round,
        propose_hash: Hash,
        block_hash: Hash,
    ) {
        self.unknown_proposes_with_precommits
            .entry(propose_hash)
            .or_insert_with(Vec::new)
            .push((round, block_hash));
    }

    /// Removes propose from the list of unknown proposes and returns its round and hash.
    pub fn take_unknown_propose_with_precommits(
        &mut self,
        propose_hash: &Hash,
    ) -> Vec<(Round, Hash)> {
        self.unknown_proposes_with_precommits
            .remove(propose_hash)
            .unwrap_or_default()
    }

    /// Returns true if the node has +2/3 pre-commits for the specified round and block hash.
    pub fn has_majority_precommits(&self, round: Round, block_hash: Hash) -> bool {
        match self.precommits.get(&(round, block_hash)) {
            Some(votes) => votes.count() >= self.majority_count(),
            None => false,
        }
    }

    /// Returns `true` if the node doesn't have proposes different from the locked one.
    pub fn have_incompatible_prevotes(&self) -> bool {
        for round in self.locked_round.next().iter_to(self.round.next()) {
            match self.validator_state {
                Some(ref validator_state) => {
                    if let Some(msg) = validator_state.our_prevotes.get(&round) {
                        // TODO: Inefficient. (ECR-171)
                        if Some(*msg.propose_hash()) != self.locked_propose {
                            return true;
                        }
                    }
                }
                None => unreachable!(),
            }
        }
        false
    }

    /// Adds data-request to the queue. Returns `true` if it is a new request.
    pub fn request(&mut self, data: RequestData, peer: PublicKey) -> bool {
        let state = self.requests.entry(data).or_insert_with(RequestState::new);
        let is_new = state.is_empty();
        state.insert(peer);
        is_new
    }

    /// Returns public key of a peer that has required information. Returned key is removed from
    /// the corresponding validators list, so next time request will be sent to a different peer.
    pub fn retry(&mut self, data: &RequestData, peer: Option<PublicKey>) -> Option<PublicKey> {
        let next = {
            let state = if let Some(state) = self.requests.get_mut(data) {
                state
            } else {
                return None;
            };
            if let Some(peer) = peer {
                state.remove(&peer);
            }
            state.peek()
        };

        if next.is_none() {
            self.requests.remove(data);
        };
        next
    }

    /// Removes the specified request from the pending request list.
    pub fn remove_request(&mut self, data: &RequestData) -> HashSet<PublicKey> {
        let state = self.requests.remove(data);
        state.map(|s| s.known_nodes).unwrap_or_default()
    }

    /// Returns the `Connect` message of the current node.
    pub fn our_connect_message(&self) -> &Message<Connect> {
        &self.our_connect_message
    }

    /// Updates the `Connect` message of the current node.
    pub fn set_our_connect_message(&mut self, msg: Message<Connect>) {
        self.our_connect_message = msg;
    }

    /// Add peer to node's `ConnectList`.
    pub fn add_peer_to_connect_list(&mut self, peer: ConnectInfo) {
        let mut list = self.connect_list
            .connect_list
            .write()
            .expect("ConnectList write lock");
        list.add(peer);
    }
}<|MERGE_RESOLUTION|>--- conflicted
+++ resolved
@@ -19,13 +19,8 @@
 use serde_json::Value;
 
 use std::{
-<<<<<<< HEAD
     collections::{hash_map::Entry, BTreeMap, HashMap, HashSet}, net::SocketAddr, ops::Deref,
-    time::{Duration, SystemTime},
-=======
-    collections::{hash_map::Entry, BTreeMap, HashMap, HashSet}, net::SocketAddr,
     sync::{Arc, RwLock}, time::{Duration, SystemTime},
->>>>>>> 4cf37115
 };
 
 use blockchain::{ConsensusConfig, StoredConfiguration, ValidatorKeys};
