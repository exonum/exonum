// Copyright 2018 The Exonum Team
//
// Licensed under the Apache License, Version 2.0 (the "License");
// you may not use this file except in compliance with the License.
// You may obtain a copy of the License at
//
//   http://www.apache.org/licenses/LICENSE-2.0
//
// Unless required by applicable law or agreed to in writing, software
// distributed under the License is distributed on an "AS IS" BASIS,
// WITHOUT WARRANTIES OR CONDITIONS OF ANY KIND, either express or implied.
// See the License for the specific language governing permissions and
// limitations under the License.

//! State of the `NodeHandler`.

use bit_vec::BitVec;
use failure;
use serde_json::Value;

use std::{collections::{hash_map::Entry, BTreeMap, HashMap, HashSet},
          net::SocketAddr,
          time::{Duration, SystemTime}};

use blockchain::{ConsensusConfig, StoredConfiguration, ValidatorKeys};
use crypto::{CryptoHash, Hash, PublicKey, SecretKey};
use helpers::{Height, Milliseconds, Round, ValidatorId};
use messages::{BlockResponse, Connect, ConsensusMessage, Message, Precommit, Prevote, Propose,
               RawMessage};
use node::whitelist::Whitelist;
use storage::{KeySetIndex, MapIndex, Patch, Snapshot};

// TODO: Move request timeouts into node configuration. (ECR-171)

/// Timeout value for the `ProposeRequest` message.
pub const PROPOSE_REQUEST_TIMEOUT: Milliseconds = 100;
/// Timeout value for the `TransactionsRequest` message.
pub const TRANSACTIONS_REQUEST_TIMEOUT: Milliseconds = 100;
/// Timeout value for the `PrevotesRequest` message.
pub const PREVOTES_REQUEST_TIMEOUT: Milliseconds = 100;
/// Timeout value for the `BlockRequest` message.
pub const BLOCK_REQUEST_TIMEOUT: Milliseconds = 100;

/// State of the `NodeHandler`.
#[derive(Debug)]
pub struct State {
    validator_state: Option<ValidatorState>,
    our_connect_message: Connect,

    consensus_public_key: PublicKey,
    consensus_secret_key: SecretKey,
    service_public_key: PublicKey,
    service_secret_key: SecretKey,

    config: StoredConfiguration,
    whitelist: Whitelist,
    tx_pool_capacity: usize,

    peers: HashMap<PublicKey, Connect>,
    connections: HashMap<SocketAddr, PublicKey>,
    height_start_time: SystemTime,
    height: Height,

    round: Round,
    locked_round: Round,
    locked_propose: Option<Hash>,
    last_hash: Hash,

    // Messages.
    proposes: HashMap<Hash, ProposeState>,
    blocks: HashMap<Hash, BlockState>,
    prevotes: HashMap<(Round, Hash), Votes<Prevote>>,
    precommits: HashMap<(Round, Hash), Votes<Precommit>>,

    queued: Vec<ConsensusMessage>,

    unknown_txs: HashMap<Hash, Vec<Hash>>,
    unknown_proposes_with_precommits: HashMap<Hash, Vec<(Round, Hash)>>,

    // Our requests state.
    requests: HashMap<RequestData, RequestState>,

    // Maximum of node height in consensus messages.
    nodes_max_height: BTreeMap<PublicKey, Height>,

    validators_rounds: BTreeMap<ValidatorId, Round>,

    incomplete_block: Option<IncompleteBlock>,
}

/// State of a validator-node.
#[derive(Debug, Clone)]
pub struct ValidatorState {
    id: ValidatorId,
    our_prevotes: HashMap<Round, Prevote>,
    our_precommits: HashMap<Round, Precommit>,
}

/// `RequestData` represents a request for some data to other nodes. Each enum variant will be
/// translated to the corresponding request-message.
#[derive(Debug, Clone, PartialEq, Eq, PartialOrd, Ord, Hash)]
pub enum RequestData {
    /// Represents `ProposeRequest` message.
    Propose(Hash),
    /// Represents `TransactionsRequest` message for `Propose`.
    ProposeTransactions(Hash),
    /// Represents `TransactionsRequest` message for `BlockResponse`.
    BlockTransactions,
    /// Represents `PrevotesRequest` message.
    Prevotes(Round, Hash),
    /// Represents `BlockRequest` message.
    Block(Height),
}

#[derive(Debug)]
struct RequestState {
    // Number of attempts made.
    retries: u16,
    // Nodes that have the required information.
    known_nodes: HashSet<PublicKey>,
}

/// `ProposeState` represents the state of some propose and is used for tracking of unknown
#[derive(Debug)]
/// transactions.
pub struct ProposeState {
    propose: Propose,
    unknown_txs: HashSet<Hash>,
    block_hash: Option<Hash>,
    // Whether the message has been saved to the consensus messages' cache or not.
    is_saved: bool,
}

/// State of a block.
#[derive(Clone, Debug)]
pub struct BlockState {
    hash: Hash,
    // Changes that should be made for block committing.
    patch: Patch,
    txs: Vec<Hash>,
    proposer_id: ValidatorId,
}

/// Incomplete block.
#[derive(Clone, Debug)]
pub struct IncompleteBlock {
    msg: BlockResponse,
    unknown_txs: HashSet<Hash>,
}

/// `VoteMessage` trait represents voting messages such as `Precommit` and `Prevote`.
pub trait VoteMessage: Message + Clone {
    /// Return validator if of the message.
    fn validator(&self) -> ValidatorId;
}

impl VoteMessage for Precommit {
    fn validator(&self) -> ValidatorId {
        self.validator()
    }
}

impl VoteMessage for Prevote {
    fn validator(&self) -> ValidatorId {
        self.validator()
    }
}

/// Contains voting messages alongside with there validator ids.
#[derive(Debug)]
pub struct Votes<T: VoteMessage> {
    messages: Vec<T>,
    validators: BitVec,
    count: usize,
}

impl ValidatorState {
    /// Creates new `ValidatorState` with given validator id.
    pub fn new(id: ValidatorId) -> Self {
        ValidatorState {
            id,
            our_precommits: HashMap::new(),
            our_prevotes: HashMap::new(),
        }
    }

    /// Returns validator id.
    pub fn id(&self) -> ValidatorId {
        self.id
    }

    /// Sets new validator id.
    pub fn set_validator_id(&mut self, id: ValidatorId) {
        self.id = id;
    }

    /// Checks if the node has pre-vote for the specified round.
    pub fn have_prevote(&self, round: Round) -> bool {
        self.our_prevotes.get(&round).is_some()
    }

    /// Clears pre-commits and pre-votes.
    pub fn clear(&mut self) {
        self.our_precommits.clear();
        self.our_prevotes.clear();
    }
}

impl<T> Votes<T>
where
    T: VoteMessage,
{
    /// Creates a new `Votes` instance with a specified validators number.
    pub fn new(validators_len: usize) -> Votes<T> {
        Votes {
            messages: Vec::new(),
            validators: BitVec::from_elem(validators_len, false),
            count: 0,
        }
    }

    /// Inserts a new message if it hasn't been inserted yet.
    pub fn insert(&mut self, message: &T) {
        let voter: usize = message.validator().into();
        if !self.validators[voter] {
            self.count += 1;
            self.validators.set(voter, true);
            self.messages.push(message.clone());
        }
    }

    /// Returns validators.
    pub fn validators(&self) -> &BitVec {
        &self.validators
    }

    /// Returns number of contained messages.
    pub fn count(&self) -> usize {
        self.count
    }

    /// Returns messages.
    pub fn messages(&self) -> &Vec<T> {
        &self.messages
    }
}

impl RequestData {
    /// Returns timeout value of the data request.
    pub fn timeout(&self) -> Duration {
        #![cfg_attr(feature = "cargo-clippy", allow(match_same_arms))]
        let ms = match *self {
            RequestData::Propose(..) => PROPOSE_REQUEST_TIMEOUT,
            RequestData::ProposeTransactions(..) | RequestData::BlockTransactions => {
                TRANSACTIONS_REQUEST_TIMEOUT
            }
            RequestData::Prevotes(..) => PREVOTES_REQUEST_TIMEOUT,
            RequestData::Block(..) => BLOCK_REQUEST_TIMEOUT,
        };
        Duration::from_millis(ms)
    }
}

impl RequestState {
    fn new() -> Self {
        RequestState {
            retries: 0,
            known_nodes: HashSet::new(),
        }
    }

    fn insert(&mut self, peer: PublicKey) {
        self.known_nodes.insert(peer);
    }

    fn remove(&mut self, peer: &PublicKey) {
        self.retries += 1;
        self.known_nodes.remove(peer);
    }

    fn is_empty(&self) -> bool {
        self.known_nodes.is_empty()
    }

    fn peek(&self) -> Option<PublicKey> {
        self.known_nodes.iter().next().cloned()
    }
}

impl ProposeState {
    /// Returns hash of the propose.
    pub fn hash(&self) -> Hash {
        self.propose.hash()
    }

    /// Returns block hash propose was executed.
    pub fn block_hash(&self) -> Option<Hash> {
        self.block_hash
    }

    /// Set block hash on propose execute.
    pub fn set_block_hash(&mut self, block_hash: Hash) {
        self.block_hash = Some(block_hash)
    }

    /// Returns propose-message.
    pub fn message(&self) -> &Propose {
        &self.propose
    }

    /// Returns unknown transactions of the propose.
    pub fn unknown_txs(&self) -> &HashSet<Hash> {
        &self.unknown_txs
    }

    /// Returns `true` if there are unknown transactions in the propose.
    pub fn has_unknown_txs(&self) -> bool {
        !self.unknown_txs.is_empty()
    }

    /// Indicates whether Propose has been saved to the consensus messages cache
    pub fn is_saved(&self) -> bool {
        self.is_saved
    }

    /// Marks Propose as saved to the consensus messages cache
    pub fn set_saved(&mut self, saved: bool) {
        self.is_saved = saved;
    }
}

impl BlockState {
    /// Creates a new `BlockState` instance with the given parameters.
    pub fn new(hash: Hash, patch: Patch, txs: Vec<Hash>, proposer_id: ValidatorId) -> Self {
        BlockState {
            hash,
            patch,
            txs,
            proposer_id,
        }
    }

    /// Returns hash of the block.
    pub fn hash(&self) -> Hash {
        self.hash
    }

    /// Returns the changes that should be made for block committing.
    pub fn patch(&self) -> &Patch {
        &self.patch
    }

    /// Returns block's transactions.
    pub fn txs(&self) -> &Vec<Hash> {
        &self.txs
    }

    /// Returns id of the validator that proposed the block.
    pub fn proposer_id(&self) -> ValidatorId {
        self.proposer_id
    }
}

impl IncompleteBlock {
    /// Returns `BlockResponse` message.
    pub fn message(&self) -> &BlockResponse {
        &self.msg
    }

    /// Returns unknown transactions of the block.
    pub fn unknown_txs(&self) -> &HashSet<Hash> {
        &self.unknown_txs
    }

    /// Returns `true` if there are unknown transactions in the block.
    pub fn has_unknown_txs(&self) -> bool {
        !self.unknown_txs.is_empty()
    }
}

impl State {
    /// Creates state with the given parameters.
    #[cfg_attr(feature = "cargo-clippy", allow(too_many_arguments))]
    pub fn new(
        validator_id: Option<ValidatorId>,
        consensus_public_key: PublicKey,
        consensus_secret_key: SecretKey,
        service_public_key: PublicKey,
        service_secret_key: SecretKey,
        tx_pool_capacity: usize,
        whitelist: Whitelist,
        stored: StoredConfiguration,
        connect: Connect,
        peers: HashMap<PublicKey, Connect>,
        last_hash: Hash,
        last_height: Height,
        height_start_time: SystemTime,
    ) -> Self {
        State {
            validator_state: validator_id.map(ValidatorState::new),
            consensus_public_key,
            consensus_secret_key,
            service_public_key,
            service_secret_key,
            tx_pool_capacity,
            whitelist,
            peers,
            connections: HashMap::new(),
            height: last_height,
            height_start_time,
            round: Round::zero(),
            locked_round: Round::zero(),
            locked_propose: None,
            last_hash,

            proposes: HashMap::new(),
            blocks: HashMap::new(),
            prevotes: HashMap::new(),
            precommits: HashMap::new(),

            queued: Vec::new(),

            unknown_txs: HashMap::new(),
            unknown_proposes_with_precommits: HashMap::new(),

            nodes_max_height: BTreeMap::new(),
            validators_rounds: BTreeMap::new(),

            our_connect_message: connect,

            requests: HashMap::new(),

            config: stored,

            incomplete_block: None,
        }
    }

    /// Returns `ValidatorState` if the node is validator.
    pub fn validator_state(&self) -> &Option<ValidatorState> {
        &self.validator_state
    }

    /// Returns validator id of the node if it is a validator. Returns `None` otherwise.
    pub fn validator_id(&self) -> Option<ValidatorId> {
        self.validator_state.as_ref().map(|s| s.id())
    }

    /// Updates the validator id. If there hasn't been `ValidatorState` for that id, then a new
    /// state will be created.
    pub fn renew_validator_id(&mut self, id: Option<ValidatorId>) {
        let validator_state = self.validator_state.take();
        self.validator_state = id.map(move |id| match validator_state {
            Some(mut state) => {
                state.set_validator_id(id);
                state
            }
            None => ValidatorState::new(id),
        });
    }

    /// Checks if the node is a validator.
    pub fn is_validator(&self) -> bool {
        self.validator_state().is_some()
    }

    /// Checks if the node is a leader for the current height and round.
    pub fn is_leader(&self) -> bool {
        self.validator_state()
            .as_ref()
            .map(|validator| self.leader(self.round()) == validator.id)
            .unwrap_or(false)
    }

    /// Returns node's whitelist.
    pub fn whitelist(&self) -> &Whitelist {
        &self.whitelist
    }

    /// Returns public (consensus and service) keys of known validators.
    pub fn validators(&self) -> &[ValidatorKeys] {
        &self.config.validator_keys
    }

    /// Returns `StoredConfiguration`.
    pub fn config(&self) -> &StoredConfiguration {
        &self.config
    }

    /// Returns validator id with a specified public key.
    pub fn find_validator(&self, peer: PublicKey) -> Option<ValidatorId> {
        self.validators()
            .iter()
            .position(|pk| pk.consensus_key == peer)
            .map(|id| ValidatorId(id as u16))
    }

    /// Returns `ConsensusConfig`.
    pub fn consensus_config(&self) -> &ConsensusConfig {
        &self.config.consensus
    }

    /// Returns `BTreeMap` with service configs identified by name.
    pub fn services_config(&self) -> &BTreeMap<String, Value> {
        &self.config.services
    }

    /// Replaces `StoredConfiguration` with a new one and updates validator id of the current node
    /// if the new config is different from the previous one.
    pub fn update_config(&mut self, config: StoredConfiguration) {
        if self.config == config {
            return;
        }

        trace!("Updating node config={:#?}", config);
        let validator_id = config
            .validator_keys
            .iter()
            .position(|pk| pk.consensus_key == *self.consensus_public_key())
            .map(|id| ValidatorId(id as u16));
        self.whitelist
            .set_validators(config.validator_keys.iter().map(|x| x.consensus_key));
        self.renew_validator_id(validator_id);
        trace!("Validator={:#?}", self.validator_state());

        self.config = config;
    }

    /// Adds the public key, address, and `Connect` message of a validator.
    pub fn add_peer(&mut self, pubkey: PublicKey, msg: Connect) -> bool {
        self.connections.insert(msg.addr(), pubkey);
        self.peers.insert(pubkey, msg).is_none()
    }

    /// Removes a peer by the socket address.
    pub fn remove_peer_with_addr(&mut self, addr: &SocketAddr) -> bool {
        if let Some(pubkey) = self.connections.remove(addr) {
            self.peers.remove(&pubkey);
            return self.config
                .validator_keys
                .iter()
                .any(|x| x.consensus_key == pubkey);
        }
        false
    }

    /// Returns the keys of known peers with their `Connect` messages.
    pub fn peers(&self) -> &HashMap<PublicKey, Connect> {
        &self.peers
    }

    /// Returns public key of a validator identified by id.
    pub fn consensus_public_key_of(&self, id: ValidatorId) -> Option<PublicKey> {
        let id: usize = id.into();
        self.validators().get(id).map(|x| x.consensus_key)
    }

    /// Returns the consensus public key of the current node.
    pub fn consensus_public_key(&self) -> &PublicKey {
        &self.consensus_public_key
    }

    /// Returns the consensus secret key of the current node.
    pub fn consensus_secret_key(&self) -> &SecretKey {
        &self.consensus_secret_key
    }

    /// Returns the service public key of the current node.
    pub fn service_public_key(&self) -> &PublicKey {
        &self.service_public_key
    }

    /// Returns the service secret key of the current node.
    pub fn service_secret_key(&self) -> &SecretKey {
        &self.service_secret_key
    }

    /// Returns the leader id for the specified round and current height.
    pub fn leader(&self, round: Round) -> ValidatorId {
        let height: u64 = self.height().into();
        let round: u64 = round.into();
        ValidatorId(((height + round) % (self.validators().len() as u64)) as u16)
    }

    /// Updates known round for a validator and returns
    /// a new actual round if at least one non byzantine validators is guaranteed to be on a higher round.
    /// Otherwise returns None.
    pub fn update_validator_round(&mut self, id: ValidatorId, round: Round) -> Option<Round> {
        // Update known round.
        {
            let known_round = self.validators_rounds.entry(id).or_insert_with(Round::zero);
            if round <= *known_round {
                // keep only maximum round
                trace!(
                    "Received a message from a lower round than we know already,\
                     message_round = {},\
                     known_round = {}.",
                    round,
                    known_round
                );
                return None;
            }
            *known_round = round;
        }

        // Find highest non-byzantine round.

        // At max we can have (N - 1) / 3 byzantine nodes.
        // It is calculated via rounded up integer division.
        let max_byzantine_count = (self.validators().len() + 2) / 3 - 1;
        if self.validators_rounds.len() <= max_byzantine_count {
            trace!("Count of validators, lower then max byzantine count.");
            return None;
        }

        let mut rounds: Vec<_> = self.validators_rounds.iter().map(|(_, v)| v).collect();
        rounds.sort_unstable_by(|a, b| b.cmp(a));

        if *rounds[max_byzantine_count] > self.round {
            Some(*rounds[max_byzantine_count])
        } else {
            None
        }
    }

    /// Returns the height for a validator identified by the public key.
    pub fn node_height(&self, key: &PublicKey) -> Height {
        *self.nodes_max_height.get(key).unwrap_or(&Height::zero())
    }

    /// Updates known height for a validator identified by the public key.
    pub fn set_node_height(&mut self, key: PublicKey, height: Height) {
        *self.nodes_max_height
            .entry(key)
            .or_insert_with(Height::zero) = height;
    }

    /// Returns a list of nodes whose height is bigger than one of the current node.
    pub fn nodes_with_bigger_height(&self) -> Vec<&PublicKey> {
        self.nodes_max_height
            .iter()
            .filter(|&(_, h)| *h > self.height())
            .map(|(v, _)| v)
            .collect()
    }

    /// Returns sufficient number of votes for current validators number.
    pub fn majority_count(&self) -> usize {
        State::byzantine_majority_count(self.validators().len())
    }

    /// Returns sufficient number of votes for the given validators number.
    pub fn byzantine_majority_count(total: usize) -> usize {
        total * 2 / 3 + 1
    }

    /// Returns current height.
    pub fn height(&self) -> Height {
        self.height
    }

    /// Returns start time of the current height.
    pub fn height_start_time(&self) -> SystemTime {
        self.height_start_time
    }

    /// Returns the current round.
    pub fn round(&self) -> Round {
        self.round
    }

    /// Returns a hash of the last block.
    pub fn last_hash(&self) -> &Hash {
        &self.last_hash
    }

    /// Locks the node to the specified round and propose hash.
    ///
    /// # Panics
    ///
    /// Panics if the current "locked round" is bigger or equal to the new one.
    pub fn lock(&mut self, round: Round, hash: Hash) {
        if self.locked_round >= round {
            panic!("Incorrect lock")
        }
        self.locked_round = round;
        self.locked_propose = Some(hash);
    }

    /// Returns locked round number. Zero means that the node is not locked to any round.
    pub fn locked_round(&self) -> Round {
        self.locked_round
    }

    /// Returns propose hash on which the node makes lock.
    pub fn locked_propose(&self) -> Option<Hash> {
        self.locked_propose
    }

    /// Returns mutable propose state identified by hash.
    pub fn propose_mut(&mut self, hash: &Hash) -> Option<&mut ProposeState> {
        self.proposes.get_mut(hash)
    }
    /// Returns propose state identified by hash.
    pub fn propose(&self, hash: &Hash) -> Option<&ProposeState> {
        self.proposes.get(hash)
    }

    /// Returns a block with the specified hash.
    pub fn block(&self, hash: &Hash) -> Option<&BlockState> {
        self.blocks.get(hash)
    }

    /// Updates mode's round.
    pub fn jump_round(&mut self, round: Round) {
        self.round = round;
    }

    /// Increments node's round by one.
    pub fn new_round(&mut self) {
        self.round.increment();
    }

    /// Return incomplete block.
    pub fn incomplete_block(&self) -> Option<&IncompleteBlock> {
        self.incomplete_block.as_ref()
    }

    /// Increments the node height by one and resets previous height data.
    pub fn new_height(&mut self, block_hash: &Hash, height_start_time: SystemTime) {
        self.height.increment();
        self.height_start_time = height_start_time;
        self.round = Round::first();
        self.locked_round = Round::zero();
        self.locked_propose = None;
        self.last_hash = *block_hash;
        // TODO: Destruct/construct structure HeightState instead of call clear. (ECR-171)
        self.blocks.clear();
        self.proposes.clear();
        self.prevotes.clear();
        self.precommits.clear();
        self.validators_rounds.clear();
        if let Some(ref mut validator_state) = self.validator_state {
            validator_state.clear();
        }
<<<<<<< HEAD
        self.requests.clear(); // FIXME: Clear all timeouts. (ECR-171)
=======
        self.requests.clear(); // FIXME: clear all timeouts (ECR-171)
        self.incomplete_block = None;
>>>>>>> 9ff1c96d
    }

    /// Returns a list of queued consensus messages.
    pub fn queued(&mut self) -> Vec<ConsensusMessage> {
        let mut queued = Vec::new();
        ::std::mem::swap(&mut self.queued, &mut queued);
        queued
    }

    /// Add consensus message to the queue.
    pub fn add_queued(&mut self, msg: ConsensusMessage) {
        self.queued.push(msg);
    }

    /// Checks whether some proposes are waiting for this transaction.
    /// Returns a list of proposes that don't contain unknown transactions.
    ///
    /// Transaction is ignored if the following criteria are fulfilled:
    ///
    /// - transaction isn't contained in unknown transaction list of any propose
    /// - transaction isn't a part of block
    pub fn check_incomplete_proposes(&mut self, tx_hash: Hash) -> Vec<(Hash, Round)> {
        let mut full_proposes = Vec::new();
        for (propose_hash, propose_state) in &mut self.proposes {
            propose_state.unknown_txs.remove(&tx_hash);
            if propose_state.unknown_txs.is_empty() {
                full_proposes.push((*propose_hash, propose_state.message().round()));
            }
        }

        full_proposes
    }

    /// Checks if there is an incomplete block that waits for this transaction.
    /// Returns a block that don't contain unknown transactions.
    ///
    /// Transaction is ignored if the following criteria are fulfilled:
    ///
    /// - transaction isn't contained in the unknown transactions list of block
    /// - transaction isn't a part of block
    pub fn remove_unknown_transaction(&mut self, tx_hash: Hash) -> Option<IncompleteBlock> {
        if let Some(ref mut incomplete_block) = self.incomplete_block {
            incomplete_block.unknown_txs.remove(&tx_hash);
            if incomplete_block.unknown_txs.is_empty() {
                return Some(incomplete_block.clone());
            }
        }
        None
    }

    /// Returns pre-votes for the specified round and propose hash.
    pub fn prevotes(&self, round: Round, propose_hash: Hash) -> &[Prevote] {
        self.prevotes
            .get(&(round, propose_hash))
            .map(|votes| votes.messages().as_slice())
            .unwrap_or_else(|| &[])
    }

    /// Returns pre-commits for the specified round and propose hash.
    pub fn precommits(&self, round: Round, propose_hash: Hash) -> &[Precommit] {
        self.precommits
            .get(&(round, propose_hash))
            .map(|votes| votes.messages().as_slice())
            .unwrap_or_else(|| &[])
    }

    /// Returns `true` if this node has pre-vote for the specified round.
    ///
    /// # Panics
    ///
    /// Panics if this method is called for a non-validator node.
    pub fn have_prevote(&self, propose_round: Round) -> bool {
        if let Some(ref validator_state) = *self.validator_state() {
            validator_state.have_prevote(propose_round)
        } else {
            panic!("called have_prevote for auditor node")
        }
    }

    /// Adds propose from this node to the proposes list for the current height. Such propose
    /// cannot contain unknown transactions. Returns hash of the propose.
    pub fn add_self_propose(&mut self, msg: Propose) -> Hash {
        debug_assert!(self.validator_state().is_some());
        let propose_hash = msg.hash();
        self.proposes.insert(
            propose_hash,
            ProposeState {
                propose: msg,
                unknown_txs: HashSet::new(),
                block_hash: None,
                // TODO: For the moment it's true because this code gets called immediately after
                // saving a propose to the cache. Think about making this approach less error-prone.
                // (ECR-1635)
                is_saved: true,
            },
        );

        propose_hash
    }

    /// Adds propose from other node. Returns `ProposeState` if it is a new propose.
    pub fn add_propose<S: AsRef<Snapshot>>(
        &mut self,
        msg: &Propose,
        transactions: &MapIndex<S, Hash, RawMessage>,
        transaction_pool: &KeySetIndex<S, Hash>,
    ) -> Result<&ProposeState, failure::Error> {
        let propose_hash = msg.hash();
        match self.proposes.entry(propose_hash) {
            Entry::Occupied(..) => bail!("Propose already found"),
            Entry::Vacant(e) => {
                let mut unknown_txs = HashSet::new();
                for hash in msg.transactions() {
                    if transactions.get(hash).is_some() {
                        if !transaction_pool.contains(hash) {
                            bail!(
                                "Received propose with already \
                                 committed transaction"
                            )
                        }
                    } else {
                        unknown_txs.insert(*hash);
                    }
                }

                for tx in &unknown_txs {
                    self.unknown_txs
                        .entry(*tx)
                        .or_insert_with(Vec::new)
                        .push(propose_hash);
                }

                Ok(e.insert(ProposeState {
                    propose: msg.clone(),
                    unknown_txs,
                    block_hash: None,
                    is_saved: false,
                }))
            }
        }
    }

    /// Adds block to the list of blocks for the current height. Returns `BlockState` if it is a
    /// new block.
    pub fn add_block(
        &mut self,
        block_hash: Hash,
        patch: Patch,
        txs: Vec<Hash>,
        proposer_id: ValidatorId,
    ) -> Option<&BlockState> {
        match self.blocks.entry(block_hash) {
            Entry::Occupied(..) => None,
            Entry::Vacant(e) => Some(e.insert(BlockState {
                hash: block_hash,
                patch,
                txs,
                proposer_id,
            })),
        }
    }

    /// Finds unknown transactions in the block and persists transactions along
    /// with other info as a pending block.
    ///
    ///  # Panics
    ///
    /// - Already there is an incomplete block.
    /// - Received block has already committed transaction.
    pub fn create_incomplete_block<S: AsRef<Snapshot>>(
        &mut self,
        msg: &BlockResponse,
        txs: &MapIndex<S, Hash, RawMessage>,
        txs_pool: &KeySetIndex<S, Hash>,
    ) -> &IncompleteBlock {
        assert!(self.incomplete_block().is_none());

        let mut unknown_txs = HashSet::new();
        for hash in msg.transactions() {
            if txs.get(hash).is_some() {
                if !txs_pool.contains(hash) {
                    panic!(
                        "Received block with already \
                         committed transaction"
                    )
                }
            } else {
                unknown_txs.insert(*hash);
            }
        }

        self.incomplete_block = Some(IncompleteBlock {
            msg: msg.clone(),
            unknown_txs,
        });

        self.incomplete_block().unwrap()
    }

    /// Adds pre-vote. Returns `true` there are +2/3 pre-votes.
    ///
    /// # Panics
    ///
    /// A node panics if it has already sent a different `Prevote` for the same round.
    pub fn add_prevote(&mut self, msg: &Prevote) -> bool {
        let majority_count = self.majority_count();
        if let Some(ref mut validator_state) = self.validator_state {
            if validator_state.id == msg.validator() {
                if let Some(other) = validator_state
                    .our_prevotes
                    .insert(msg.round(), msg.clone())
                {
                    if &other != msg {
                        panic!(
                            "Trying to send different prevotes for the same round: \
                             old = {:?}, new = {:?}",
                            other, msg
                        );
                    }
                }
            }
        }

        let key = (msg.round(), *msg.propose_hash());
        let validators_len = self.validators().len();
        let votes = self.prevotes
            .entry(key)
            .or_insert_with(|| Votes::new(validators_len));
        votes.insert(msg);
        votes.count() >= majority_count
    }

    /// Returns `true` if there are +2/3 pre-votes for the specified round and hash.
    pub fn has_majority_prevotes(&self, round: Round, propose_hash: Hash) -> bool {
        match self.prevotes.get(&(round, propose_hash)) {
            Some(votes) => votes.count() >= self.majority_count(),
            None => false,
        }
    }

    /// Returns ids of validators that that sent pre-votes for the specified propose.
    pub fn known_prevotes(&self, round: Round, propose_hash: &Hash) -> BitVec {
        let len = self.validators().len();
        self.prevotes
            .get(&(round, *propose_hash))
            .map(|x| x.validators().clone())
            .unwrap_or_else(|| BitVec::from_elem(len, false))
    }

    /// Returns ids of validators that that sent pre-commits for the specified propose.
    pub fn known_precommits(&self, round: Round, propose_hash: &Hash) -> BitVec {
        let len = self.validators().len();
        self.precommits
            .get(&(round, *propose_hash))
            .map(|x| x.validators().clone())
            .unwrap_or_else(|| BitVec::from_elem(len, false))
    }

    /// Adds pre-commit. Returns `true` there are +2/3 pre-commits.
    ///
    /// # Panics
    ///
    /// A node panics if it has already sent a different `Precommit` for the same round.
    pub fn add_precommit(&mut self, msg: &Precommit) -> bool {
        let majority_count = self.majority_count();
        if let Some(ref mut validator_state) = self.validator_state {
            if validator_state.id == msg.validator() {
                if let Some(other) = validator_state
                    .our_precommits
                    .insert(msg.round(), msg.clone())
                {
                    if other.propose_hash() != msg.propose_hash() {
                        panic!(
                            "Trying to send different precommits for same round, old={:?}, \
                             new={:?}",
                            other, msg
                        );
                    }
                }
            }
        }

        let key = (msg.round(), *msg.block_hash());
        let validators_len = self.validators().len();
        let votes = self.precommits
            .entry(key)
            .or_insert_with(|| Votes::new(validators_len));
        votes.insert(msg);
        votes.count() >= majority_count
    }

    /// Adds unknown (for this node) propose.
    pub fn add_unknown_propose_with_precommits(
        &mut self,
        round: Round,
        propose_hash: Hash,
        block_hash: Hash,
    ) {
        self.unknown_proposes_with_precommits
            .entry(propose_hash)
            .or_insert_with(Vec::new)
            .push((round, block_hash));
    }

    /// Removes propose from the list of unknown proposes and returns its round and hash.
    pub fn unknown_propose_with_precommits(&mut self, propose_hash: &Hash) -> Vec<(Round, Hash)> {
        self.unknown_proposes_with_precommits
            .remove(propose_hash)
            .unwrap_or_default()
    }

    /// Returns true if the node has +2/3 pre-commits for the specified round and block hash.
    pub fn has_majority_precommits(&self, round: Round, block_hash: Hash) -> bool {
        match self.precommits.get(&(round, block_hash)) {
            Some(votes) => votes.count() >= self.majority_count(),
            None => false,
        }
    }

    /// Returns `true` if the node doesn't have proposes different from the locked one.
    pub fn have_incompatible_prevotes(&self) -> bool {
        for round in self.locked_round.next().iter_to(self.round.next()) {
            match self.validator_state {
                Some(ref validator_state) => {
                    if let Some(msg) = validator_state.our_prevotes.get(&round) {
                        // TODO: Inefficient. (ECR-171)
                        if Some(*msg.propose_hash()) != self.locked_propose {
                            return true;
                        }
                    }
                }
                None => unreachable!(),
            }
        }
        false
    }

    /// Adds data-request to the queue. Returns `true` if it is a new request.
    pub fn request(&mut self, data: RequestData, peer: PublicKey) -> bool {
        let state = self.requests.entry(data).or_insert_with(RequestState::new);
        let is_new = state.is_empty();
        state.insert(peer);
        is_new
    }

    /// Returns public key of a peer that has required information. Returned key is removed from
    /// the corresponding validators list, so next time request will be sent to a different peer.
    pub fn retry(&mut self, data: &RequestData, peer: Option<PublicKey>) -> Option<PublicKey> {
        let next = {
            let state = if let Some(state) = self.requests.get_mut(data) {
                state
            } else {
                return None;
            };
            if let Some(peer) = peer {
                state.remove(&peer);
            }
            state.peek()
        };

        if next.is_none() {
            self.requests.remove(data);
        };
        next
    }

    /// Removes the specified request from the pending request list.
    pub fn remove_request(&mut self, data: &RequestData) -> HashSet<PublicKey> {
        let state = self.requests.remove(data);
        state.map(|s| s.known_nodes).unwrap_or_default()
    }

    /// Returns the `Connect` message of the current node.
    pub fn our_connect_message(&self) -> &Connect {
        &self.our_connect_message
    }

    /// Updates the `Connect` message of the current node.
    pub fn set_our_connect_message(&mut self, msg: Connect) {
        self.our_connect_message = msg;
    }
}<|MERGE_RESOLUTION|>--- conflicted
+++ resolved
@@ -743,12 +743,8 @@
         if let Some(ref mut validator_state) = self.validator_state {
             validator_state.clear();
         }
-<<<<<<< HEAD
         self.requests.clear(); // FIXME: Clear all timeouts. (ECR-171)
-=======
-        self.requests.clear(); // FIXME: clear all timeouts (ECR-171)
         self.incomplete_block = None;
->>>>>>> 9ff1c96d
     }
 
     /// Returns a list of queued consensus messages.
