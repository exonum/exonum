--- conflicted
+++ resolved
@@ -22,15 +22,10 @@
 use std::net::SocketAddr;
 use std::time::{Duration, SystemTime};
 
-<<<<<<< HEAD
-use messages::{BlockResponse, Connect, ConsensusMessage, Message, Precommit, Prevote, Propose,
-               RawMessage};
-=======
 use blockchain::{ConsensusConfig, StoredConfiguration, ValidatorKeys};
->>>>>>> 0b0eb5c8
 use crypto::{CryptoHash, Hash, PublicKey, SecretKey};
 use helpers::{Height, Milliseconds, Round, ValidatorId};
-use messages::{Connect, ConsensusMessage, Message, Precommit, Prevote, Propose, RawMessage};
+use messages::{Connect, ConsensusMessage, Message, Precommit, Prevote, Propose, RawMessage, BlockResponse};
 use node::whitelist::Whitelist;
 use storage::{KeySetIndex, MapIndex, Patch, Snapshot};
 
@@ -92,7 +87,7 @@
     // Current value of the propose timeout.
     propose_timeout: Milliseconds,
 
-    incomplete_blocks: HashMap<Hash, IncompleteBlock>,
+    incomplete_block: Option<IncompleteBlock>,
 }
 
 /// State of a validator-node.
@@ -112,7 +107,7 @@
     /// Represents `TransactionsRequest` message for `Propose`.
     TransactionsForPropose(Hash),
     /// Represents `TransactionsRequest` message for `BlockResponse`.
-    TransactionsForBlock(Hash),
+    TransactionsForBlock,
     /// Represents `PrevotesRequest` message.
     Prevotes(Round, Hash),
     /// Represents `BlockRequest` message.
@@ -259,7 +254,7 @@
         let ms = match *self {
             RequestData::Propose(..) => PROPOSE_REQUEST_TIMEOUT,
             RequestData::TransactionsForPropose(..) => TRANSACTIONS_REQUEST_TIMEOUT,
-            RequestData::TransactionsForBlock(..) => TRANSACTIONS_REQUEST_TIMEOUT,
+            RequestData::TransactionsForBlock => TRANSACTIONS_REQUEST_TIMEOUT,
             RequestData::Prevotes(..) => PREVOTES_REQUEST_TIMEOUT,
             RequestData::Block(..) => BLOCK_REQUEST_TIMEOUT,
         };
@@ -439,7 +434,7 @@
             propose_timeout: stored.consensus.max_propose_timeout,
             config: stored,
 
-            incomplete_blocks: HashMap::new(),
+            incomplete_block: None,
         }
     }
 
@@ -728,11 +723,6 @@
         self.blocks.get(hash)
     }
 
-    /// Returns incomplete block with the specified hash.
-    pub fn incomplete_block(&self, hash: &Hash) -> Option<&IncompleteBlock> {
-        self.incomplete_blocks.get(hash)
-    }
-
     /// Updates mode's round.
     pub fn jump_round(&mut self, round: Round) {
         self.round = round;
@@ -741,6 +731,11 @@
     /// Increments node's round by one.
     pub fn new_round(&mut self) {
         self.round.increment();
+    }
+
+    /// Return incomplete block.
+    pub fn incomplete_block(&self) -> Option<IncompleteBlock> {
+        self.incomplete_block.clone()
     }
 
     /// Increments the node height by one and resets previous height data.
@@ -762,7 +757,7 @@
             validator_state.clear();
         }
         self.requests.clear(); // FIXME: clear all timeouts (ECR-171)
-        self.incomplete_blocks.clear();
+        self.incomplete_block = None;
     }
 
     /// Returns a list of queued consensus messages.
@@ -803,16 +798,14 @@
     ///
     /// - transaction isn't contained in unknown transaction list of any blocks
     /// - transaction isn't a part of block
-    pub fn remove_unknown_transaction(&mut self, tx_hash: Hash) -> Vec<(Hash, IncompleteBlock)> {
-        let mut full_blocks = Vec::new();
-        for (hash, block) in &mut self.incomplete_blocks {
-            block.unknown_txs.remove(&tx_hash);
-            if block.unknown_txs.is_empty() {
-                full_blocks.push((*hash, block.clone()))
+    pub fn remove_unknown_transaction(&mut self, tx_hash: Hash) -> Option<IncompleteBlock> {
+        if let Some(ref mut incomplete_block) = self.incomplete_block {
+            incomplete_block.unknown_txs.remove(&tx_hash);
+            if incomplete_block.unknown_txs.is_empty() {
+                return Some(incomplete_block.clone());
             }
         }
-
-        full_blocks
+        None
     }
 
     /// Returns pre-votes for the specified round and propose hash.
@@ -932,29 +925,34 @@
         msg: &BlockResponse,
         txs: &MapIndex<&&Snapshot, Hash, RawMessage>,
         txs_pool: &KeySetIndex<&&Snapshot, Hash>,
-    ) -> Result<&IncompleteBlock, failure::Error> {
-        match self.incomplete_blocks.entry(msg.block().hash()) {
-            Entry::Occupied(..) => bail!("Block already found"),
-            Entry::Vacant(e) => {
-                let mut unknown_txs = HashSet::new();
-                for hash in msg.transactions() {
-                    if txs.get(hash).is_some() {
-                        if !txs_pool.contains(hash) {
-                            bail!(
-                                "Received block with already \
-                                 committed transaction"
-                            )
-                        }
-                    } else {
-                        unknown_txs.insert(*hash);
+    ) -> Result<bool, failure::Error> {
+        if let Some(ref incomplete_block) = self.incomplete_block {
+            if incomplete_block.msg.block().hash() == msg.block().hash() {
+                bail!("Block already found")
+            } else {
+                panic!("Two incomplete blocks with different hash")
+            }
+        } else {
+            let mut unknown_txs = HashSet::new();
+            for hash in msg.transactions() {
+                if txs.get(hash).is_some() {
+                    if !txs_pool.contains(hash) {
+                        panic!(
+                            "Received block with already \
+                            committed transaction"
+                        )
                     }
+                } else {
+                    unknown_txs.insert(*hash);
                 }
-
-                Ok(e.insert(IncompleteBlock {
-                    msg: msg.clone(),
-                    unknown_txs,
-                }))
             }
+
+            self.incomplete_block = Some(IncompleteBlock {
+                msg: msg.clone(),
+                unknown_txs: unknown_txs.clone(),
+            });
+
+            Ok(!unknown_txs.is_empty())
         }
     }
 
