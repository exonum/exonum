// Copyright 2019 The Exonum Team
//
// Licensed under the Apache License, Version 2.0 (the "License");
// you may not use this file except in compliance with the License.
// You may obtain a copy of the License at
//
//   http://www.apache.org/licenses/LICENSE-2.0
//
// Unless required by applicable law or agreed to in writing, software
// distributed under the License is distributed on an "AS IS" BASIS,
// WITHOUT WARRANTIES OR CONDITIONS OF ANY KIND, either express or implied.
// See the License for the specific language governing permissions and
// limitations under the License.

//! State of the `NodeHandler`.

use bit_vec::BitVec;
use exonum_merkledb::{IndexAccess, KeySetIndex, MapIndex, ObjectHash, Patch};

use std::{
    collections::{hash_map::Entry, BTreeMap, HashMap, HashSet},
    sync::{Arc, RwLock},
    time::{Duration, SystemTime},
};

<<<<<<< HEAD
use crate::{
    blockchain::{ConsensusConfig, StoredConfiguration, ValidatorKeys},
    crypto::{Hash, PublicKey, SecretKey},
    events::network::ConnectedPeerAddr,
    helpers::{Height, Milliseconds, Round, ValidatorId},
    messages::{
        AnyTx, BlockResponse, Connect, Consensus as ConsensusMessage, Precommit, Prevote, Propose,
        Verified,
    },
    node::{
        connect_list::{ConnectList, PeerAddress},
        ConnectInfo,
    },
=======
use crate::blockchain::{check_tx, ConsensusConfig, StoredConfiguration, ValidatorKeys};
use crate::crypto::{Hash, PublicKey, SecretKey};
use crate::events::network::ConnectedPeerAddr;
use crate::helpers::{Height, Milliseconds, Round, ValidatorId};
use crate::messages::{
    BlockResponse, Connect, Consensus as ConsensusMessage, Precommit, Prevote, Propose,
    RawTransaction, Signed,
>>>>>>> ce1caf9c
};

// TODO: Move request timeouts into node configuration. (ECR-171)

/// Timeout value for the `ProposeRequest` message.
pub const PROPOSE_REQUEST_TIMEOUT: Milliseconds = 100;
/// Timeout value for the `TransactionsRequest` message.
pub const TRANSACTIONS_REQUEST_TIMEOUT: Milliseconds = 100;
/// Timeout value for the `PrevotesRequest` message.
pub const PREVOTES_REQUEST_TIMEOUT: Milliseconds = 100;
/// Timeout value for the `BlockRequest` message.
pub const BLOCK_REQUEST_TIMEOUT: Milliseconds = 100;

/// State of the `NodeHandler`.
#[derive(Debug)]
pub struct State {
    validator_state: Option<ValidatorState>,
    our_connect_message: Verified<Connect>,

    consensus_public_key: PublicKey,
    consensus_secret_key: SecretKey,
    service_public_key: PublicKey,
    service_secret_key: SecretKey,

    config: StoredConfiguration,
    connect_list: SharedConnectList,

    peers: HashMap<PublicKey, Verified<Connect>>,
    connections: HashMap<PublicKey, ConnectedPeerAddr>,
    height_start_time: SystemTime,
    height: Height,

    round: Round,
    locked_round: Round,
    locked_propose: Option<Hash>,
    last_hash: Hash,

    // Messages.
    proposes: HashMap<Hash, ProposeState>,
    blocks: HashMap<Hash, BlockState>,
    prevotes: HashMap<(Round, Hash), Votes<Verified<Prevote>>>,
    precommits: HashMap<(Round, Hash), Votes<Verified<Precommit>>>,

    queued: Vec<ConsensusMessage>,

    unknown_txs: HashMap<Hash, Vec<Hash>>,
    unknown_proposes_with_precommits: HashMap<Hash, Vec<(Round, Hash)>>,

    // Our requests state.
    requests: HashMap<RequestData, RequestState>,

    // Maximum of node height in consensus messages.
    nodes_max_height: BTreeMap<PublicKey, Height>,

    validators_rounds: BTreeMap<ValidatorId, Round>,

    incomplete_block: Option<IncompleteBlock>,

    // Cache that stores transactions before adding to persistent pool.
    tx_cache: BTreeMap<Hash, Signed<RawTransaction>>,
}

/// State of a validator-node.
#[derive(Debug, Clone)]
pub struct ValidatorState {
    id: ValidatorId,
    our_prevotes: HashMap<Round, Verified<Prevote>>,
    our_precommits: HashMap<Round, Verified<Precommit>>,
}

/// `RequestData` represents a request for some data to other nodes. Each enum variant will be
/// translated to the corresponding request-message.
#[derive(Debug, Clone, PartialEq, Eq, PartialOrd, Ord, Hash)]
pub enum RequestData {
    /// Represents `ProposeRequest` message.
    Propose(Hash),
    /// Represents `PoolTransactionsRequest` message.
    PoolTransactions,
    /// Represents `TransactionsRequest` message for `Propose`.
    ProposeTransactions(Hash),
    /// Represents `TransactionsRequest` message for `BlockResponse`.
    BlockTransactions,
    /// Represents `PrevotesRequest` message.
    Prevotes(Round, Hash),
    /// Represents `BlockRequest` message.
    Block(Height),
}

#[derive(Debug)]
struct RequestState {
    // Number of attempts made.
    retries: u16,
    // Nodes that have the required information.
    known_nodes: HashSet<PublicKey>,
}

/// `ProposeState` represents the state of some propose and is used for tracking of unknown
#[derive(Debug)]
/// transactions.
pub struct ProposeState {
    propose: Verified<Propose>,
    unknown_txs: HashSet<Hash>,
    block_hash: Option<Hash>,
    // Whether the message has been saved to the consensus messages' cache or not.
    is_saved: bool,
}

/// State of a block.
#[derive(Debug)]
pub struct BlockState {
    hash: Hash,
    // Changes that should be made for block committing.
    patch: Option<Patch>,
    txs: Vec<Hash>,
    proposer_id: ValidatorId,
}

/// Incomplete block.
#[derive(Clone, Debug)]
pub struct IncompleteBlock {
    msg: Verified<BlockResponse>,
    unknown_txs: HashSet<Hash>,
}

/// `VoteMessage` trait represents voting messages such as `Precommit` and `Prevote`.
pub trait VoteMessage: Clone {
    /// Return validator if of the message.
    fn validator(&self) -> ValidatorId;
}

impl VoteMessage for Verified<Precommit> {
    fn validator(&self) -> ValidatorId {
        self.payload().validator()
    }
}

impl VoteMessage for Verified<Prevote> {
    fn validator(&self) -> ValidatorId {
        self.payload().validator()
    }
}

/// Contains voting messages alongside with there validator ids.
#[derive(Debug)]
pub struct Votes<T: VoteMessage> {
    messages: Vec<T>,
    validators: BitVec,
    count: usize,
}

impl ValidatorState {
    /// Creates new `ValidatorState` with given validator id.
    pub fn new(id: ValidatorId) -> Self {
        Self {
            id,
            our_precommits: HashMap::new(),
            our_prevotes: HashMap::new(),
        }
    }

    /// Returns validator id.
    pub fn id(&self) -> ValidatorId {
        self.id
    }

    /// Sets new validator id.
    pub fn set_validator_id(&mut self, id: ValidatorId) {
        self.id = id;
    }

    /// Checks if the node has pre-vote for the specified round.
    pub fn have_prevote(&self, round: Round) -> bool {
        self.our_prevotes.get(&round).is_some()
    }

    /// Clears pre-commits and pre-votes.
    pub fn clear(&mut self) {
        self.our_precommits.clear();
        self.our_prevotes.clear();
    }
}

impl<T> Votes<T>
where
    T: VoteMessage,
{
    /// Creates a new `Votes` instance with a specified validators number.
    pub fn new(validators_len: usize) -> Self {
        Self {
            messages: Vec::new(),
            validators: BitVec::from_elem(validators_len, false),
            count: 0,
        }
    }

    /// Inserts a new message if it hasn't been inserted yet.
    pub fn insert(&mut self, message: T) {
        let voter: usize = message.validator().into();
        if !self.validators[voter] {
            self.count += 1;
            self.validators.set(voter, true);
            self.messages.push(message);
        }
    }

    /// Returns validators.
    pub fn validators(&self) -> &BitVec {
        &self.validators
    }

    /// Returns number of contained messages.
    pub fn count(&self) -> usize {
        self.count
    }

    /// Returns messages.
    pub fn messages(&self) -> &Vec<T> {
        &self.messages
    }
}

impl RequestData {
    /// Returns timeout value of the data request.
    pub fn timeout(&self) -> Duration {
        let ms = match *self {
            RequestData::Propose(..) => PROPOSE_REQUEST_TIMEOUT,
            RequestData::ProposeTransactions(..)
            | RequestData::BlockTransactions
            | RequestData::PoolTransactions => TRANSACTIONS_REQUEST_TIMEOUT,
            RequestData::Prevotes(..) => PREVOTES_REQUEST_TIMEOUT,
            RequestData::Block(..) => BLOCK_REQUEST_TIMEOUT,
        };
        Duration::from_millis(ms)
    }
}

impl RequestState {
    fn new() -> Self {
        Self {
            retries: 0,
            known_nodes: HashSet::new(),
        }
    }

    fn insert(&mut self, peer: PublicKey) {
        self.known_nodes.insert(peer);
    }

    fn remove(&mut self, peer: &PublicKey) {
        self.retries += 1;
        self.known_nodes.remove(peer);
    }

    fn is_empty(&self) -> bool {
        self.known_nodes.is_empty()
    }

    fn peek(&self) -> Option<PublicKey> {
        self.known_nodes.iter().next().cloned()
    }
}

impl ProposeState {
    /// Returns hash of the propose.
    pub fn hash(&self) -> Hash {
        self.propose.object_hash()
    }

    /// Returns block hash propose was executed.
    pub fn block_hash(&self) -> Option<Hash> {
        self.block_hash
    }

    /// Set block hash on propose execute.
    pub fn set_block_hash(&mut self, block_hash: Hash) {
        self.block_hash = Some(block_hash)
    }

    /// Returns propose-message.
    pub fn message(&self) -> &Verified<Propose> {
        &self.propose
    }

    /// Returns unknown transactions of the propose.
    pub fn unknown_txs(&self) -> &HashSet<Hash> {
        &self.unknown_txs
    }

    /// Returns `true` if there are unknown transactions in the propose.
    pub fn has_unknown_txs(&self) -> bool {
        !self.unknown_txs.is_empty()
    }

    /// Indicates whether Propose has been saved to the consensus messages cache
    pub fn is_saved(&self) -> bool {
        self.is_saved
    }

    /// Marks Propose as saved to the consensus messages cache
    pub fn set_saved(&mut self, saved: bool) {
        self.is_saved = saved;
    }
}

impl BlockState {
    /// Creates a new `BlockState` instance with the given parameters.
    pub fn new(hash: Hash, patch: Patch, txs: Vec<Hash>, proposer_id: ValidatorId) -> Self {
        Self {
            hash,
            patch: Some(patch),
            txs,
            proposer_id,
        }
    }

    /// Returns hash of the block.
    pub fn hash(&self) -> Hash {
        self.hash
    }

    /// Returns the changes that should be made for block committing.
    pub fn patch(&mut self) -> Patch {
        self.patch.take().expect("Patch is already committed")
    }

    /// Returns block's transactions.
    pub fn txs(&self) -> &Vec<Hash> {
        &self.txs
    }

    /// Returns id of the validator that proposed the block.
    pub fn proposer_id(&self) -> ValidatorId {
        self.proposer_id
    }
}

impl IncompleteBlock {
    /// Returns `BlockResponse` message.
    pub fn message(&self) -> &Verified<BlockResponse> {
        &self.msg
    }

    /// Returns unknown transactions of the block.
    pub fn unknown_txs(&self) -> &HashSet<Hash> {
        &self.unknown_txs
    }

    /// Returns `true` if there are unknown transactions in the block.
    pub fn has_unknown_txs(&self) -> bool {
        !self.unknown_txs.is_empty()
    }
}

#[derive(Clone, Debug, Default)]
/// Shared `ConnectList` representation to be used in network.
pub struct SharedConnectList {
    inner: Arc<RwLock<ConnectList>>,
}

impl SharedConnectList {
    /// Creates `SharedConnectList` from `ConnectList`.
    pub fn from_connect_list(connect_list: ConnectList) -> Self {
        SharedConnectList {
            inner: Arc::new(RwLock::new(connect_list)),
        }
    }

    /// Returns `true` if a peer with the given public key can connect.
    pub fn is_peer_allowed(&self, public_key: &PublicKey) -> bool {
        let connect_list = self.inner.read().expect("ConnectList read lock");
        connect_list.is_peer_allowed(public_key)
    }

    /// Return `peers` from underlying `ConnectList`
    pub fn peers(&self) -> Vec<ConnectInfo> {
        self.inner
            .read()
            .expect("ConnectList read lock")
            .peers
            .iter()
            .map(|(pk, a)| ConnectInfo {
                address: a.address.clone(),
                public_key: *pk,
            })
            .collect()
    }

    /// Update peer address in the connect list.
    pub fn update_peer(&mut self, public_key: &PublicKey, address: String) {
        let mut conn_list = self.inner.write().expect("ConnectList write lock");
        conn_list.update_peer(public_key, address);
    }

    /// Get peer address using public key.
    pub fn find_address_by_key(&self, public_key: &PublicKey) -> Option<PeerAddress> {
        let connect_list = self.inner.read().expect("ConnectList read lock");
        connect_list.find_address_by_pubkey(public_key).cloned()
    }
}

impl State {
    /// Creates state with the given parameters.
    #[cfg_attr(feature = "cargo-clippy", allow(clippy::too_many_arguments))]
    pub fn new(
        validator_id: Option<ValidatorId>,
        consensus_public_key: PublicKey,
        consensus_secret_key: SecretKey,
        service_public_key: PublicKey,
        service_secret_key: SecretKey,
        connect_list: ConnectList,
        stored: StoredConfiguration,
        connect: Verified<Connect>,
        peers: HashMap<PublicKey, Verified<Connect>>,
        last_hash: Hash,
        last_height: Height,
        height_start_time: SystemTime,
    ) -> Self {
        Self {
            validator_state: validator_id.map(ValidatorState::new),
            consensus_public_key,
            consensus_secret_key,
            service_public_key,
            service_secret_key,
            connect_list: SharedConnectList::from_connect_list(connect_list),
            peers,
            connections: HashMap::new(),
            height: last_height,
            height_start_time,
            round: Round::zero(),
            locked_round: Round::zero(),
            locked_propose: None,
            last_hash,

            proposes: HashMap::new(),
            blocks: HashMap::new(),
            prevotes: HashMap::new(),
            precommits: HashMap::new(),

            queued: Vec::new(),

            unknown_txs: HashMap::new(),
            unknown_proposes_with_precommits: HashMap::new(),

            nodes_max_height: BTreeMap::new(),
            validators_rounds: BTreeMap::new(),

            our_connect_message: connect,

            requests: HashMap::new(),

            config: stored,

            incomplete_block: None,

            tx_cache: BTreeMap::new(),
        }
    }

    /// Returns `ValidatorState` if the node is validator.
    pub fn validator_state(&self) -> &Option<ValidatorState> {
        &self.validator_state
    }

    /// Returns validator id of the node if it is a validator. Returns `None` otherwise.
    pub fn validator_id(&self) -> Option<ValidatorId> {
        self.validator_state.as_ref().map(ValidatorState::id)
    }

    /// Updates the validator id. If there hasn't been `ValidatorState` for that id, then a new
    /// state will be created.
    pub fn renew_validator_id(&mut self, id: Option<ValidatorId>) {
        let validator_state = self.validator_state.take();
        self.validator_state = id.map(move |id| match validator_state {
            Some(mut state) => {
                state.set_validator_id(id);
                state
            }
            None => ValidatorState::new(id),
        });
    }

    /// Checks if the node is a validator.
    pub fn is_validator(&self) -> bool {
        self.validator_state().is_some()
    }

    /// Checks if the node is a leader for the current height and round.
    pub fn is_leader(&self) -> bool {
        self.validator_state()
            .as_ref()
            .map_or(false, |validator| self.leader(self.round()) == validator.id)
    }

    /// Returns node's ConnectList.
    pub fn connect_list(&self) -> SharedConnectList {
        self.connect_list.clone()
    }

    /// Returns public (consensus and service) keys of known validators.
    pub fn validators(&self) -> &[ValidatorKeys] {
        &self.config.validator_keys
    }

    /// Returns `StoredConfiguration`.
    pub fn config(&self) -> &StoredConfiguration {
        &self.config
    }

    /// Returns validator id with a specified public key.
    pub fn find_validator(&self, peer: PublicKey) -> Option<ValidatorId> {
        self.validators()
            .iter()
            .position(|pk| pk.consensus_key == peer)
            .map(|id| ValidatorId(id as u16))
    }

    /// Returns `ConsensusConfig`.
    pub fn consensus_config(&self) -> &ConsensusConfig {
        &self.config.consensus
    }

    /// Replaces `StoredConfiguration` with a new one and updates validator id of the current node
    /// if the new config is different from the previous one.
    pub fn update_config(&mut self, config: StoredConfiguration) {
        if self.config == config {
            return;
        }

        trace!("Updating node config={:#?}", config);
        let validator_id = config
            .validator_keys
            .iter()
            .position(|pk| pk.consensus_key == self.consensus_public_key())
            .map(|id| ValidatorId(id as u16));

        // TODO: update connect list (ECR-1745)

        self.renew_validator_id(validator_id);
        trace!("Validator={:#?}", self.validator_state());

        self.config = config;
    }

    /// Adds the public key, address, and `Connect` message of a validator.
    pub fn add_peer(&mut self, pubkey: PublicKey, msg: Verified<Connect>) -> bool {
        self.peers.insert(pubkey, msg).is_none()
    }

    /// Add connection to the connection list.
    pub fn add_connection(&mut self, pubkey: PublicKey, address: ConnectedPeerAddr) {
        self.connections.insert(pubkey, address);
    }

    /// Removes a peer by the socket address. Returns `Some` (connect message) of the peer if it was
    /// indeed connected or `None` if there was no connection with given socket address.
    pub fn remove_peer_with_pubkey(&mut self, key: &PublicKey) -> Option<Verified<Connect>> {
        self.connections.remove(key);
        if let Some(c) = self.peers.remove(key) {
            Some(c)
        } else {
            None
        }
    }

    /// Checks if this node considers a peer to be a validator.
    pub fn peer_is_validator(&self, pubkey: &PublicKey) -> bool {
        self.config
            .validator_keys
            .iter()
            .any(|x| x.consensus_key == *pubkey)
    }

    /// Checks if a peer is in this node's connection list.
    pub fn peer_in_connect_list(&self, pubkey: &PublicKey) -> bool {
        self.connect_list.is_peer_allowed(pubkey)
    }

    /// Returns the keys of known peers with their `Connect` messages.
    pub fn peers(&self) -> &HashMap<PublicKey, Verified<Connect>> {
        &self.peers
    }

    /// Returns the addresses of known connections with public keys of its' validators.
    pub fn connections(&self) -> &HashMap<PublicKey, ConnectedPeerAddr> {
        &self.connections
    }

    /// Returns public key of a validator identified by id.
    pub fn consensus_public_key_of(&self, id: ValidatorId) -> Option<PublicKey> {
        let id: usize = id.into();
        self.validators().get(id).map(|x| x.consensus_key)
    }

    /// Returns the consensus public key of the current node.
    pub fn consensus_public_key(&self) -> PublicKey {
        self.consensus_public_key
    }

    /// Returns the consensus secret key of the current node.
    pub fn consensus_secret_key(&self) -> &SecretKey {
        &self.consensus_secret_key
    }

    /// Returns the service public key of the current node.
    pub fn service_public_key(&self) -> PublicKey {
        self.service_public_key
    }

    /// Returns the service secret key of the current node.
    pub fn service_secret_key(&self) -> &SecretKey {
        &self.service_secret_key
    }

    /// Returns the leader id for the specified round and current height.
    pub fn leader(&self, round: Round) -> ValidatorId {
        let height: u64 = self.height().into();
        let round: u64 = round.into();
        ValidatorId(((height + round) % (self.validators().len() as u64)) as u16)
    }

    /// Updates known round for a validator and returns
    /// a new actual round if at least one non byzantine validators is guaranteed to be on a higher round.
    /// Otherwise returns None.
    pub fn update_validator_round(&mut self, id: ValidatorId, round: Round) -> Option<Round> {
        // Update known round.
        {
            let known_round = self.validators_rounds.entry(id).or_insert_with(Round::zero);
            if round <= *known_round {
                // keep only maximum round
                trace!(
                    "Received a message from a lower round than we know already,\
                     message_round = {},\
                     known_round = {}.",
                    round,
                    known_round
                );
                return None;
            }
            *known_round = round;
        }

        // Find highest non-byzantine round.
        // At max we can have (N - 1) / 3 byzantine nodes.
        // It is calculated via rounded up integer division.
        let max_byzantine_count = (self.validators().len() + 2) / 3 - 1;
        if self.validators_rounds.len() <= max_byzantine_count {
            trace!("Count of validators, lower then max byzantine count.");
            return None;
        }

        let mut rounds: Vec<_> = self.validators_rounds.iter().map(|(_, v)| v).collect();
        rounds.sort_unstable_by(|a, b| b.cmp(a));

        if *rounds[max_byzantine_count] > self.round {
            Some(*rounds[max_byzantine_count])
        } else {
            None
        }
    }

    /// Returns the height for a validator identified by the public key.
    pub fn node_height(&self, key: &PublicKey) -> Height {
        *self.nodes_max_height.get(key).unwrap_or(&Height::zero())
    }

    /// Updates known height for a validator identified by the public key.
    pub fn set_node_height(&mut self, key: PublicKey, height: Height) {
        *self
            .nodes_max_height
            .entry(key)
            .or_insert_with(Height::zero) = height;
    }

    /// Returns a list of nodes whose height is bigger than one of the current node.
    pub fn nodes_with_bigger_height(&self) -> Vec<&PublicKey> {
        self.nodes_max_height
            .iter()
            .filter(|&(_, h)| *h > self.height())
            .map(|(v, _)| v)
            .collect()
    }

    /// Returns sufficient number of votes for current validators number.
    pub fn majority_count(&self) -> usize {
        Self::byzantine_majority_count(self.validators().len())
    }

    /// Returns sufficient number of votes for the given validators number.
    pub fn byzantine_majority_count(total: usize) -> usize {
        total * 2 / 3 + 1
    }

    /// Returns current height.
    pub fn height(&self) -> Height {
        self.height
    }

    /// Returns start time of the current height.
    pub fn height_start_time(&self) -> SystemTime {
        self.height_start_time
    }

    /// Returns the current round.
    pub fn round(&self) -> Round {
        self.round
    }

    /// Returns a hash of the last block.
    pub fn last_hash(&self) -> Hash {
        self.last_hash
    }

    /// Locks the node to the specified round and propose hash.
    ///
    /// # Panics
    ///
    /// Panics if the current "locked round" is bigger or equal to the new one.
    pub fn lock(&mut self, round: Round, hash: Hash) {
        if self.locked_round >= round {
            panic!("Incorrect lock")
        }
        self.locked_round = round;
        self.locked_propose = Some(hash);
    }

    /// Returns locked round number. Zero means that the node is not locked to any round.
    pub fn locked_round(&self) -> Round {
        self.locked_round
    }

    /// Returns propose hash on which the node makes lock.
    pub fn locked_propose(&self) -> Option<Hash> {
        self.locked_propose
    }

    /// Returns mutable propose state identified by hash.
    pub fn propose_mut(&mut self, hash: &Hash) -> Option<&mut ProposeState> {
        self.proposes.get_mut(hash)
    }
    /// Returns propose state identified by hash.
    pub fn propose(&self, hash: &Hash) -> Option<&ProposeState> {
        self.proposes.get(hash)
    }

    /// Returns a block with the specified hash.
    pub fn block(&self, hash: &Hash) -> Option<&BlockState> {
        self.blocks.get(hash)
    }

    /// Returns a mutable block with the specified hash.
    pub fn block_mut(&mut self, hash: &Hash) -> Option<&mut BlockState> {
        self.blocks.get_mut(hash)
    }

    /// Updates mode's round.
    pub fn jump_round(&mut self, round: Round) {
        self.round = round;
    }

    /// Increments node's round by one.
    pub fn new_round(&mut self) {
        self.round.increment();
    }

    /// Return incomplete block.
    pub fn incomplete_block(&self) -> Option<&IncompleteBlock> {
        self.incomplete_block.as_ref()
    }

    /// Increments the node height by one and resets previous height data.
    pub fn new_height(&mut self, block_hash: &Hash, height_start_time: SystemTime) {
        self.height.increment();
        self.height_start_time = height_start_time;
        self.round = Round::first();
        self.locked_round = Round::zero();
        self.locked_propose = None;
        self.last_hash = *block_hash;
        // TODO: Destruct/construct structure HeightState instead of call clear. (ECR-171)
        self.blocks.clear();
        self.proposes.clear();
        self.unknown_proposes_with_precommits.clear();
        self.prevotes.clear();
        self.precommits.clear();
        self.validators_rounds.clear();
        if let Some(ref mut validator_state) = self.validator_state {
            validator_state.clear();
        }
        self.requests.clear(); // FIXME: Clear all timeouts. (ECR-171)
        self.incomplete_block = None;
    }

    /// Returns a list of queued consensus messages.
    pub fn queued(&mut self) -> Vec<ConsensusMessage> {
        let mut queued = Vec::new();
        ::std::mem::swap(&mut self.queued, &mut queued);
        queued
    }

    /// Add consensus message to the queue.
    pub fn add_queued(&mut self, msg: ConsensusMessage) {
        self.queued.push(msg);
    }

    /// Checks whether some proposes are waiting for this transaction.
    /// Returns a list of proposes that don't contain unknown transactions.
    ///
    /// Transaction is ignored if the following criteria are fulfilled:
    ///
    /// - transaction isn't contained in unknown transaction list of any propose
    /// - transaction isn't a part of block
    pub fn check_incomplete_proposes(&mut self, tx_hash: Hash) -> Vec<(Hash, Round)> {
        let mut full_proposes = Vec::new();
        for (propose_hash, propose_state) in &mut self.proposes {
            propose_state.unknown_txs.remove(&tx_hash);
            if propose_state.unknown_txs.is_empty() {
                full_proposes.push((*propose_hash, propose_state.message().payload().round()));
            }
        }

        full_proposes
    }

    /// Checks if there is an incomplete block that waits for this transaction.
    /// Returns a block that don't contain unknown transactions.
    ///
    /// Transaction is ignored if the following criteria are fulfilled:
    ///
    /// - transaction isn't contained in the unknown transactions list of block
    /// - transaction isn't a part of block
    pub fn remove_unknown_transaction(&mut self, tx_hash: Hash) -> Option<IncompleteBlock> {
        if let Some(ref mut incomplete_block) = self.incomplete_block {
            incomplete_block.unknown_txs.remove(&tx_hash);
            if incomplete_block.unknown_txs.is_empty() {
                return Some(incomplete_block.clone());
            }
        }
        None
    }

    /// Returns pre-votes for the specified round and propose hash.
    pub fn prevotes(&self, round: Round, propose_hash: Hash) -> &[Verified<Prevote>] {
        self.prevotes
            .get(&(round, propose_hash))
            .map_or_else(|| [].as_ref(), |votes| votes.messages().as_slice())
    }

    /// Returns pre-commits for the specified round and propose hash.
    pub fn precommits(&self, round: Round, propose_hash: Hash) -> &[Verified<Precommit>] {
        self.precommits
            .get(&(round, propose_hash))
            .map_or_else(|| [].as_ref(), |votes| votes.messages().as_slice())
    }

    /// Returns `true` if this node has pre-vote for the specified round.
    ///
    /// # Panics
    ///
    /// Panics if this method is called for a non-validator node.
    pub fn have_prevote(&self, propose_round: Round) -> bool {
        if let Some(ref validator_state) = *self.validator_state() {
            validator_state.have_prevote(propose_round)
        } else {
            panic!("called have_prevote for auditor node")
        }
    }

    /// Adds propose from this node to the proposes list for the current height. Such propose
    /// cannot contain unknown transactions. Returns hash of the propose.
    pub fn add_self_propose(&mut self, msg: Verified<Propose>) -> Hash {
        debug_assert!(self.validator_state().is_some());
        let propose_hash = msg.object_hash();
        self.proposes.insert(
            propose_hash,
            ProposeState {
                propose: msg,
                unknown_txs: HashSet::new(),
                block_hash: None,
                // TODO: For the moment it's true because this code gets called immediately after
                // saving a propose to the cache. Think about making this approach less error-prone.
                // (ECR-1635)
                is_saved: true,
            },
        );

        propose_hash
    }

    /// Adds propose from other node. Returns `ProposeState` if it is a new propose.
    pub fn add_propose<S: IndexAccess>(
        &mut self,
        msg: Verified<Propose>,
        transactions: &MapIndex<S, Hash, Verified<AnyTx>>,
        transaction_pool: &KeySetIndex<S, Hash>,
    ) -> Result<&ProposeState, failure::Error> {
        let propose_hash = msg.object_hash();
        match self.proposes.entry(propose_hash) {
            Entry::Occupied(..) => bail!("Propose already found"),
            Entry::Vacant(e) => {
                let mut unknown_txs = HashSet::new();
<<<<<<< HEAD
                for hash in &msg.payload().transactions {
                    if transactions.get(hash).is_some() {
=======
                for hash in msg.transactions() {
                    if self.tx_cache.contains_key(hash) {
                        //Tx with `hash` is  not committed yet.
                        continue;
                    }

                    if transactions.contains(hash) {
>>>>>>> ce1caf9c
                        if !transaction_pool.contains(hash) {
                            bail!(
                                "Received propose with already \
                                 committed transaction"
                            )
                        }
                    } else {
                        unknown_txs.insert(*hash);
                    }
                }

                for tx in &unknown_txs {
                    self.unknown_txs
                        .entry(*tx)
                        .or_insert_with(Vec::new)
                        .push(propose_hash);
                }

                Ok(e.insert(ProposeState {
                    propose: msg,
                    unknown_txs,
                    block_hash: None,
                    is_saved: false,
                }))
            }
        }
    }

    /// Adds block to the list of blocks for the current height. Returns `BlockState` if it is a
    /// new block.
    pub fn add_block(
        &mut self,
        block_hash: Hash,
        patch: Patch,
        txs: Vec<Hash>,
        proposer_id: ValidatorId,
    ) -> Option<&BlockState> {
        match self.blocks.entry(block_hash) {
            Entry::Occupied(..) => None,
            Entry::Vacant(e) => Some(e.insert(BlockState {
                hash: block_hash,
                patch: Some(patch),
                txs,
                proposer_id,
            })),
        }
    }

    /// Finds unknown transactions in the block and persists transactions along
    /// with other info as a pending block.
    ///
    ///  # Panics
    ///
    /// - Already there is an incomplete block.
    /// - Received block has already committed transaction.
    pub fn create_incomplete_block<S: IndexAccess>(
        &mut self,
        msg: &Verified<BlockResponse>,
        txs: &MapIndex<S, Hash, Verified<AnyTx>>,
        txs_pool: &KeySetIndex<S, Hash>,
    ) -> &IncompleteBlock {
        assert!(self.incomplete_block().is_none());

        let mut unknown_txs = HashSet::new();
<<<<<<< HEAD
        for hash in &msg.payload().transactions {
            if txs.get(hash).is_some() {
                if !txs_pool.contains(hash) {
=======
        for hash in msg.transactions() {
            if check_tx(hash, &txs, &self.tx_cache) {
                if !self.tx_cache.contains_key(hash) && !txs_pool.contains(hash) {
>>>>>>> ce1caf9c
                    panic!(
                        "Received block with already \
                         committed transaction"
                    )
                }
            } else {
                unknown_txs.insert(*hash);
            }
        }

        self.incomplete_block = Some(IncompleteBlock {
            msg: msg.clone(),
            unknown_txs,
        });

        self.incomplete_block().unwrap()
    }

    /// Adds pre-vote. Returns `true` there are +2/3 pre-votes.
    ///
    /// # Panics
    ///
    /// A node panics if it has already sent a different `Prevote` for the same round.
    pub fn add_prevote(&mut self, msg: Verified<Prevote>) -> bool {
        let majority_count = self.majority_count();
        if let Some(ref mut validator_state) = self.validator_state {
            if validator_state.id == msg.validator() {
                if let Some(other) = validator_state
                    .our_prevotes
                    .insert(msg.payload().round, msg.clone())
                {
                    if other != msg {
                        panic!(
                            "Trying to send different prevotes for the same round: \
                             old = {:?}, new = {:?}",
                            other, msg
                        );
                    }
                }
            }
        }

        let key = (msg.payload().round, msg.payload().propose_hash);
        let validators_len = self.validators().len();
        let votes = self
            .prevotes
            .entry(key)
            .or_insert_with(|| Votes::new(validators_len));
        votes.insert(msg);
        votes.count() >= majority_count
    }

    /// Returns `true` if there are +2/3 pre-votes for the specified round and hash.
    pub fn has_majority_prevotes(&self, round: Round, propose_hash: Hash) -> bool {
        match self.prevotes.get(&(round, propose_hash)) {
            Some(votes) => votes.count() >= self.majority_count(),
            None => false,
        }
    }

    /// Returns ids of validators that that sent pre-votes for the specified propose.
    pub fn known_prevotes(&self, round: Round, propose_hash: Hash) -> BitVec {
        let len = self.validators().len();
        self.prevotes
            .get(&(round, propose_hash))
            .map_or_else(|| BitVec::from_elem(len, false), |x| x.validators().clone())
    }

    /// Returns ids of validators that that sent pre-commits for the specified propose.
    pub fn known_precommits(&self, round: Round, propose_hash: &Hash) -> BitVec {
        let len = self.validators().len();
        self.precommits
            .get(&(round, *propose_hash))
            .map_or_else(|| BitVec::from_elem(len, false), |x| x.validators().clone())
    }

    /// Adds pre-commit. Returns `true` there are +2/3 pre-commits.
    ///
    /// # Panics
    ///
    /// A node panics if it has already sent a different `Precommit` for the same round.
    pub fn add_precommit(&mut self, msg: Verified<Precommit>) -> bool {
        let majority_count = self.majority_count();
        if let Some(ref mut validator_state) = self.validator_state {
            if validator_state.id == msg.validator() {
                if let Some(other) = validator_state
                    .our_precommits
                    .insert(msg.payload().round, msg.clone())
                {
                    if other.payload().propose_hash != msg.payload().propose_hash {
                        panic!(
                            "Trying to send different precommits for same round, old={:?}, \
                             new={:?}",
                            other, msg
                        );
                    }
                }
            }
        }

        let key = (msg.payload().round, msg.payload().block_hash);
        let validators_len = self.validators().len();
        let votes = self
            .precommits
            .entry(key)
            .or_insert_with(|| Votes::new(validators_len));
        votes.insert(msg);
        votes.count() >= majority_count
    }

    /// Adds unknown (for this node) propose.
    pub fn add_unknown_propose_with_precommits(
        &mut self,
        round: Round,
        propose_hash: Hash,
        block_hash: Hash,
    ) {
        self.unknown_proposes_with_precommits
            .entry(propose_hash)
            .or_insert_with(Vec::new)
            .push((round, block_hash));
    }

    /// Removes propose from the list of unknown proposes and returns its round and hash.
    pub fn take_unknown_propose_with_precommits(
        &mut self,
        propose_hash: &Hash,
    ) -> Vec<(Round, Hash)> {
        self.unknown_proposes_with_precommits
            .remove(propose_hash)
            .unwrap_or_default()
    }

    /// Returns true if the node has +2/3 pre-commits for the specified round and block hash.
    pub fn has_majority_precommits(&self, round: Round, block_hash: Hash) -> bool {
        match self.precommits.get(&(round, block_hash)) {
            Some(votes) => votes.count() >= self.majority_count(),
            None => false,
        }
    }

    /// Returns `true` if the node doesn't have proposes different from the locked one.
    pub fn have_incompatible_prevotes(&self) -> bool {
        for round in self.locked_round.next().iter_to(self.round.next()) {
            match self.validator_state {
                Some(ref validator_state) => {
                    if let Some(msg) = validator_state.our_prevotes.get(&round) {
                        // TODO: Inefficient. (ECR-171)
                        if Some(msg.payload().propose_hash) != self.locked_propose {
                            return true;
                        }
                    }
                }
                None => unreachable!(),
            }
        }
        false
    }

    /// Adds data-request to the queue. Returns `true` if it is a new request.
    pub fn request(&mut self, data: RequestData, peer: PublicKey) -> bool {
        let state = self.requests.entry(data).or_insert_with(RequestState::new);
        let is_new = state.is_empty();
        state.insert(peer);
        is_new
    }

    /// Returns public key of a peer that has required information. Returned key is removed from
    /// the corresponding validators list, so next time request will be sent to a different peer.
    pub fn retry(&mut self, data: &RequestData, peer: Option<PublicKey>) -> Option<PublicKey> {
        let next = {
            let state = if let Some(state) = self.requests.get_mut(data) {
                state
            } else {
                return None;
            };
            if let Some(peer) = peer {
                state.remove(&peer);
            }
            state.peek()
        };

        if next.is_none() {
            self.requests.remove(data);
        };
        next
    }

    /// Removes the specified request from the pending request list.
    pub fn remove_request(&mut self, data: &RequestData) -> HashSet<PublicKey> {
        let state = self.requests.remove(data);
        state.map(|s| s.known_nodes).unwrap_or_default()
    }

    /// Returns the `Connect` message of the current node.
    pub fn our_connect_message(&self) -> &Verified<Connect> {
        &self.our_connect_message
    }

    /// Updates the `Connect` message of the current node.
    pub fn set_our_connect_message(&mut self, msg: Verified<Connect>) {
        self.our_connect_message = msg;
    }

    /// Add peer to node's `ConnectList`.
    pub fn add_peer_to_connect_list(&mut self, peer: ConnectInfo) {
        let mut list = self
            .connect_list
            .inner
            .write()
            .expect("ConnectList write lock");
        list.add(peer);
    }

    /// Returns the transactions cache length.
    pub fn tx_cache_len(&self) -> usize {
        self.tx_cache.len()
    }

    /// Returns reference to the transactions cache.
    pub fn tx_cache(&self) -> &BTreeMap<Hash, Signed<RawTransaction>> {
        &self.tx_cache
    }

    /// Returns mutable reference to the transactions cache.
    pub fn tx_cache_mut(&mut self) -> &mut BTreeMap<Hash, Signed<RawTransaction>> {
        &mut self.tx_cache
    }
}<|MERGE_RESOLUTION|>--- conflicted
+++ resolved
@@ -23,7 +23,6 @@
     time::{Duration, SystemTime},
 };
 
-<<<<<<< HEAD
 use crate::{
     blockchain::{ConsensusConfig, StoredConfiguration, ValidatorKeys},
     crypto::{Hash, PublicKey, SecretKey},
@@ -37,15 +36,6 @@
         connect_list::{ConnectList, PeerAddress},
         ConnectInfo,
     },
-=======
-use crate::blockchain::{check_tx, ConsensusConfig, StoredConfiguration, ValidatorKeys};
-use crate::crypto::{Hash, PublicKey, SecretKey};
-use crate::events::network::ConnectedPeerAddr;
-use crate::helpers::{Height, Milliseconds, Round, ValidatorId};
-use crate::messages::{
-    BlockResponse, Connect, Consensus as ConsensusMessage, Precommit, Prevote, Propose,
-    RawTransaction, Signed,
->>>>>>> ce1caf9c
 };
 
 // TODO: Move request timeouts into node configuration. (ECR-171)
@@ -154,11 +144,11 @@
 }
 
 /// State of a block.
-#[derive(Debug)]
+#[derive(Clone, Debug)]
 pub struct BlockState {
     hash: Hash,
     // Changes that should be made for block committing.
-    patch: Option<Patch>,
+    patch: Patch,
     txs: Vec<Hash>,
     proposer_id: ValidatorId,
 }
@@ -355,7 +345,7 @@
     pub fn new(hash: Hash, patch: Patch, txs: Vec<Hash>, proposer_id: ValidatorId) -> Self {
         Self {
             hash,
-            patch: Some(patch),
+            patch,
             txs,
             proposer_id,
         }
@@ -367,8 +357,8 @@
     }
 
     /// Returns the changes that should be made for block committing.
-    pub fn patch(&mut self) -> Patch {
-        self.patch.take().expect("Patch is already committed")
+    pub fn patch(&self) -> &Patch {
+        &self.patch
     }
 
     /// Returns block's transactions.
@@ -567,6 +557,11 @@
         &self.config.consensus
     }
 
+    /// Returns `BTreeMap` with service configs identified by name.
+    pub fn services_config(&self) -> &BTreeMap<String, Value> {
+        &self.config.services
+    }
+
     /// Replaces `StoredConfiguration` with a new one and updates validator id of the current node
     /// if the new config is different from the previous one.
     pub fn update_config(&mut self, config: StoredConfiguration) {
@@ -945,18 +940,8 @@
             Entry::Occupied(..) => bail!("Propose already found"),
             Entry::Vacant(e) => {
                 let mut unknown_txs = HashSet::new();
-<<<<<<< HEAD
                 for hash in &msg.payload().transactions {
                     if transactions.get(hash).is_some() {
-=======
-                for hash in msg.transactions() {
-                    if self.tx_cache.contains_key(hash) {
-                        //Tx with `hash` is  not committed yet.
-                        continue;
-                    }
-
-                    if transactions.contains(hash) {
->>>>>>> ce1caf9c
                         if !transaction_pool.contains(hash) {
                             bail!(
                                 "Received propose with already \
@@ -998,7 +983,7 @@
             Entry::Occupied(..) => None,
             Entry::Vacant(e) => Some(e.insert(BlockState {
                 hash: block_hash,
-                patch: Some(patch),
+                patch,
                 txs,
                 proposer_id,
             })),
@@ -1021,15 +1006,9 @@
         assert!(self.incomplete_block().is_none());
 
         let mut unknown_txs = HashSet::new();
-<<<<<<< HEAD
         for hash in &msg.payload().transactions {
             if txs.get(hash).is_some() {
                 if !txs_pool.contains(hash) {
-=======
-        for hash in msg.transactions() {
-            if check_tx(hash, &txs, &self.tx_cache) {
-                if !self.tx_cache.contains_key(hash) && !txs_pool.contains(hash) {
->>>>>>> ce1caf9c
                     panic!(
                         "Received block with already \
                          committed transaction"
