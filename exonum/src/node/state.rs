--- conflicted
+++ resolved
@@ -18,32 +18,18 @@
 use failure;
 use serde_json::Value;
 
-<<<<<<< HEAD
-use std::collections::{hash_map::Entry, BTreeMap, HashMap, HashSet};
-use std::net::SocketAddr;
-use std::ops::Deref;
-use std::time::{Duration, SystemTime};
-=======
 use std::{
     collections::{hash_map::Entry, BTreeMap, HashMap, HashSet}, net::SocketAddr,
     time::{Duration, SystemTime},
 };
->>>>>>> e8caba0b
 
 use blockchain::{ConsensusConfig, StoredConfiguration, ValidatorKeys};
 use crypto::{CryptoHash, Hash, PublicKey, SecretKey};
 use helpers::{Height, Milliseconds, Round, ValidatorId};
 use messages::{
-<<<<<<< HEAD
     Connect, ConsensusMessage, Message, Precommit, Prevote, Propose, RawTransaction,
 };
-use node::whitelist::Whitelist;
-=======
-    BlockResponse, Connect, ConsensusMessage, Message, Precommit, Prevote, Propose, RawMessage,
-};
-use node::connect_list::ConnectList;
 use node::ConnectInfo;
->>>>>>> e8caba0b
 use storage::{KeySetIndex, MapIndex, Patch, Snapshot};
 
 // TODO: Move request timeouts into node configuration. (ECR-171)
@@ -869,15 +855,9 @@
     /// Adds propose from other node. Returns `ProposeState` if it is a new propose.
     pub fn add_propose<S: AsRef<dyn Snapshot>>(
         &mut self,
-<<<<<<< HEAD
         msg: Message<Propose>,
-        transactions: &MapIndex<&&Snapshot, Hash, Message<RawTransaction>>,
-        transaction_pool: &KeySetIndex<&&Snapshot, Hash>,
-=======
-        msg: &Propose,
         transactions: &MapIndex<S, Hash, RawMessage>,
         transaction_pool: &KeySetIndex<S, Hash>,
->>>>>>> e8caba0b
     ) -> Result<&ProposeState, failure::Error> {
         let propose_hash = msg.hash();
         match self.proposes.entry(propose_hash) {
