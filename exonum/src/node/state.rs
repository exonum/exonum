// Copyright 2019 The Exonum Team
//
// Licensed under the Apache License, Version 2.0 (the "License");
// you may not use this file except in compliance with the License.
// You may obtain a copy of the License at
//
//   http://www.apache.org/licenses/LICENSE-2.0
//
// Unless required by applicable law or agreed to in writing, software
// distributed under the License is distributed on an "AS IS" BASIS,
// WITHOUT WARRANTIES OR CONDITIONS OF ANY KIND, either express or implied.
// See the License for the specific language governing permissions and
// limitations under the License.

//! State of the `NodeHandler`.

use bit_vec::BitVec;
use exonum_merkledb::{IndexAccess, KeySetIndex, MapIndex, ObjectHash, Patch};

use std::{
    collections::{hash_map::Entry, BTreeMap, HashMap, HashSet},
    sync::{Arc, RwLock},
    time::{Duration, SystemTime},
};

use crate::{
<<<<<<< HEAD
    blockchain::{contains_transaction, ConsensusConfig, StoredConfiguration, ValidatorKeys},
    crypto::{kx, Hash, PublicKey, SecretKey},
=======
    blockchain::{contains_transaction, ConsensusConfig, ValidatorKeys},
    crypto::{Hash, PublicKey, SecretKey},
>>>>>>> 08e83b20
    events::network::ConnectedPeerAddr,
    helpers::{Height, Milliseconds, Round, ValidatorId},
    keys::Keys,
    messages::{
        AnyTx, BlockResponse, Connect, Consensus as ConsensusMessage, Precommit, Prevote, Propose,
        Verified,
    },
    node::{
        connect_list::{ConnectList, PeerAddress},
        ConnectInfo,
    },
};

// TODO: Move request timeouts into node configuration. (ECR-171)

/// Timeout value for the `ProposeRequest` message.
pub const PROPOSE_REQUEST_TIMEOUT: Milliseconds = 100;
/// Timeout value for the `TransactionsRequest` message.
pub const TRANSACTIONS_REQUEST_TIMEOUT: Milliseconds = 100;
/// Timeout value for the `PrevotesRequest` message.
pub const PREVOTES_REQUEST_TIMEOUT: Milliseconds = 100;
/// Timeout value for the `BlockRequest` message.
pub const BLOCK_REQUEST_TIMEOUT: Milliseconds = 100;

/// State of the `NodeHandler`.
#[derive(Debug)]
pub struct State {
    validator_state: Option<ValidatorState>,
    our_connect_message: Verified<Connect>,

<<<<<<< HEAD
    config: StoredConfiguration,
=======
    consensus_public_key: PublicKey,
    consensus_secret_key: SecretKey,
    service_public_key: PublicKey,
    service_secret_key: SecretKey,

    config: ConsensusConfig,
>>>>>>> 08e83b20
    connect_list: SharedConnectList,

    peers: HashMap<PublicKey, Verified<Connect>>,
    connections: HashMap<PublicKey, ConnectedPeerAddr>,
    height_start_time: SystemTime,
    height: Height,

    round: Round,
    locked_round: Round,
    locked_propose: Option<Hash>,
    last_hash: Hash,

    // Messages.
    proposes: HashMap<Hash, ProposeState>,
    blocks: HashMap<Hash, BlockState>,
    prevotes: HashMap<(Round, Hash), Votes<Verified<Prevote>>>,
    precommits: HashMap<(Round, Hash), Votes<Verified<Precommit>>>,

    queued: Vec<ConsensusMessage>,

    unknown_txs: HashMap<Hash, Vec<Hash>>,
    unknown_proposes_with_precommits: HashMap<Hash, Vec<(Round, Hash)>>,

    // Our requests state.
    requests: HashMap<RequestData, RequestState>,

    // Maximum of node height in consensus messages.
    nodes_max_height: BTreeMap<PublicKey, Height>,

    validators_rounds: BTreeMap<ValidatorId, Round>,

    incomplete_block: Option<IncompleteBlock>,

    // Cache that stores transactions before adding to persistent pool.
    tx_cache: BTreeMap<Hash, Verified<AnyTx>>,
    keys: Keys,
}

/// State of a validator-node.
#[derive(Debug, Clone)]
pub struct ValidatorState {
    id: ValidatorId,
    our_prevotes: HashMap<Round, Verified<Prevote>>,
    our_precommits: HashMap<Round, Verified<Precommit>>,
}

/// `RequestData` represents a request for some data to other nodes. Each enum variant will be
/// translated to the corresponding request-message.
#[derive(Debug, Clone, PartialEq, Eq, PartialOrd, Ord, Hash)]
pub enum RequestData {
    /// Represents `ProposeRequest` message.
    Propose(Hash),
    /// Represents `PoolTransactionsRequest` message.
    PoolTransactions,
    /// Represents `TransactionsRequest` message for `Propose`.
    ProposeTransactions(Hash),
    /// Represents `TransactionsRequest` message for `BlockResponse`.
    BlockTransactions,
    /// Represents `PrevotesRequest` message.
    Prevotes(Round, Hash),
    /// Represents `BlockRequest` message.
    Block(Height),
}

#[derive(Debug)]
struct RequestState {
    // Number of attempts made.
    retries: u16,
    // Nodes that have the required information.
    known_nodes: HashSet<PublicKey>,
}

/// `ProposeState` represents the state of some propose and is used for tracking of unknown
#[derive(Debug)]
/// transactions.
pub struct ProposeState {
    propose: Verified<Propose>,
    unknown_txs: HashSet<Hash>,
    block_hash: Option<Hash>,
    // Whether the message has been saved to the consensus messages' cache or not.
    is_saved: bool,
}

/// State of a block.
#[derive(Debug)]
pub struct BlockState {
    hash: Hash,
    // Changes that should be made for block committing.
    patch: Option<Patch>,
    txs: Vec<Hash>,
    proposer_id: ValidatorId,
}

/// Incomplete block.
#[derive(Clone, Debug)]
pub struct IncompleteBlock {
    msg: Verified<BlockResponse>,
    unknown_txs: HashSet<Hash>,
}

/// `VoteMessage` trait represents voting messages such as `Precommit` and `Prevote`.
pub trait VoteMessage: Clone {
    /// Return validator if of the message.
    fn validator(&self) -> ValidatorId;
}

impl VoteMessage for Verified<Precommit> {
    fn validator(&self) -> ValidatorId {
        self.payload().validator()
    }
}

impl VoteMessage for Verified<Prevote> {
    fn validator(&self) -> ValidatorId {
        self.payload().validator()
    }
}

/// Contains voting messages alongside with there validator ids.
#[derive(Debug)]
pub struct Votes<T: VoteMessage> {
    messages: Vec<T>,
    validators: BitVec,
    count: usize,
}

impl ValidatorState {
    /// Creates new `ValidatorState` with given validator id.
    pub fn new(id: ValidatorId) -> Self {
        Self {
            id,
            our_precommits: HashMap::new(),
            our_prevotes: HashMap::new(),
        }
    }

    /// Returns validator id.
    pub fn id(&self) -> ValidatorId {
        self.id
    }

    /// Sets new validator id.
    pub fn set_validator_id(&mut self, id: ValidatorId) {
        self.id = id;
    }

    /// Checks if the node has pre-vote for the specified round.
    pub fn have_prevote(&self, round: Round) -> bool {
        self.our_prevotes.get(&round).is_some()
    }

    /// Clears pre-commits and pre-votes.
    pub fn clear(&mut self) {
        self.our_precommits.clear();
        self.our_prevotes.clear();
    }
}

impl<T> Votes<T>
where
    T: VoteMessage,
{
    /// Creates a new `Votes` instance with a specified validators number.
    pub fn new(validators_len: usize) -> Self {
        Self {
            messages: Vec::new(),
            validators: BitVec::from_elem(validators_len, false),
            count: 0,
        }
    }

    /// Inserts a new message if it hasn't been inserted yet.
    pub fn insert(&mut self, message: T) {
        let voter: usize = message.validator().into();
        if !self.validators[voter] {
            self.count += 1;
            self.validators.set(voter, true);
            self.messages.push(message);
        }
    }

    /// Returns validators.
    pub fn validators(&self) -> &BitVec {
        &self.validators
    }

    /// Returns number of contained messages.
    pub fn count(&self) -> usize {
        self.count
    }

    /// Returns messages.
    pub fn messages(&self) -> &Vec<T> {
        &self.messages
    }
}

impl RequestData {
    /// Returns timeout value of the data request.
    pub fn timeout(&self) -> Duration {
        let ms = match *self {
            RequestData::Propose(..) => PROPOSE_REQUEST_TIMEOUT,
            RequestData::ProposeTransactions(..)
            | RequestData::BlockTransactions
            | RequestData::PoolTransactions => TRANSACTIONS_REQUEST_TIMEOUT,
            RequestData::Prevotes(..) => PREVOTES_REQUEST_TIMEOUT,
            RequestData::Block(..) => BLOCK_REQUEST_TIMEOUT,
        };
        Duration::from_millis(ms)
    }
}

impl RequestState {
    fn new() -> Self {
        Self {
            retries: 0,
            known_nodes: HashSet::new(),
        }
    }

    fn insert(&mut self, peer: PublicKey) {
        self.known_nodes.insert(peer);
    }

    fn remove(&mut self, peer: &PublicKey) {
        self.retries += 1;
        self.known_nodes.remove(peer);
    }

    fn is_empty(&self) -> bool {
        self.known_nodes.is_empty()
    }

    fn peek(&self) -> Option<PublicKey> {
        self.known_nodes.iter().next().cloned()
    }
}

impl ProposeState {
    /// Returns hash of the propose.
    pub fn hash(&self) -> Hash {
        self.propose.object_hash()
    }

    /// Returns block hash propose was executed.
    pub fn block_hash(&self) -> Option<Hash> {
        self.block_hash
    }

    /// Set block hash on propose execute.
    pub fn set_block_hash(&mut self, block_hash: Hash) {
        self.block_hash = Some(block_hash)
    }

    /// Returns propose-message.
    pub fn message(&self) -> &Verified<Propose> {
        &self.propose
    }

    /// Returns unknown transactions of the propose.
    pub fn unknown_txs(&self) -> &HashSet<Hash> {
        &self.unknown_txs
    }

    /// Returns `true` if there are unknown transactions in the propose.
    pub fn has_unknown_txs(&self) -> bool {
        !self.unknown_txs.is_empty()
    }

    /// Indicates whether Propose has been saved to the consensus messages cache
    pub fn is_saved(&self) -> bool {
        self.is_saved
    }

    /// Marks Propose as saved to the consensus messages cache
    pub fn set_saved(&mut self, saved: bool) {
        self.is_saved = saved;
    }
}

impl BlockState {
    /// Creates a new `BlockState` instance with the given parameters.
    pub fn new(hash: Hash, patch: Patch, txs: Vec<Hash>, proposer_id: ValidatorId) -> Self {
        Self {
            hash,
            patch: Some(patch),
            txs,
            proposer_id,
        }
    }

    /// Returns hash of the block.
    pub fn hash(&self) -> Hash {
        self.hash
    }

    /// Returns the changes that should be made for block committing.
    pub fn patch(&mut self) -> Patch {
        self.patch.take().expect("Patch is already committed")
    }

    /// Returns block's transactions.
    pub fn txs(&self) -> &Vec<Hash> {
        &self.txs
    }

    /// Returns id of the validator that proposed the block.
    pub fn proposer_id(&self) -> ValidatorId {
        self.proposer_id
    }
}

impl IncompleteBlock {
    /// Returns `BlockResponse` message.
    pub fn message(&self) -> &Verified<BlockResponse> {
        &self.msg
    }

    /// Returns unknown transactions of the block.
    pub fn unknown_txs(&self) -> &HashSet<Hash> {
        &self.unknown_txs
    }

    /// Returns `true` if there are unknown transactions in the block.
    pub fn has_unknown_txs(&self) -> bool {
        !self.unknown_txs.is_empty()
    }
}

#[derive(Clone, Debug, Default)]
/// Shared `ConnectList` representation to be used in network.
pub struct SharedConnectList {
    inner: Arc<RwLock<ConnectList>>,
}

impl SharedConnectList {
    /// Creates `SharedConnectList` from `ConnectList`.
    pub fn from_connect_list(connect_list: ConnectList) -> Self {
        SharedConnectList {
            inner: Arc::new(RwLock::new(connect_list)),
        }
    }

    /// Returns `true` if a peer with the given public key can connect.
    pub fn is_peer_allowed(&self, public_key: &PublicKey) -> bool {
        let connect_list = self.inner.read().expect("ConnectList read lock");
        connect_list.is_peer_allowed(public_key)
    }

    /// Return `peers` from underlying `ConnectList`
    pub fn peers(&self) -> Vec<ConnectInfo> {
        let identity = self.inner.read().unwrap().identity.clone();

        self.inner
            .read()
            .expect("ConnectList read lock")
            .peers
            .iter()
            .map(|(pk, a)| ConnectInfo {
                address: a.address.clone(),
                public_key: *pk,
                identity_key: *identity.get(&pk).unwrap(),
            })
            .collect()
    }

    /// Update peer address in the connect list.
    pub fn update_peer(&mut self, public_key: &PublicKey, address: String) {
        let mut conn_list = self.inner.write().expect("ConnectList write lock");
        conn_list.update_peer(public_key, address);
    }

    /// Get peer address using public key.
    pub fn find_address_by_key(&self, public_key: &PublicKey) -> Option<PeerAddress> {
        let connect_list = self.inner.read().expect("ConnectList read lock");
        connect_list.find_address_by_pubkey(public_key).cloned()
    }

    /// Get peer identity key using public key.
    pub fn identity_key(&self, public_key: &PublicKey) -> kx::PublicKey {
        let connect_list = self.inner.read().expect("ConnectList read lock");
        *connect_list.identity.get(public_key).unwrap()
    }
}

impl State {
    /// Creates state with the given parameters.
    #[cfg_attr(feature = "cargo-clippy", allow(clippy::too_many_arguments))]
    pub fn new(
        validator_id: Option<ValidatorId>,
        connect_list: ConnectList,
        config: ConsensusConfig,
        connect: Verified<Connect>,
        peers: HashMap<PublicKey, Verified<Connect>>,
        last_hash: Hash,
        last_height: Height,
        height_start_time: SystemTime,
        keys: Keys,
    ) -> Self {
        Self {
            validator_state: validator_id.map(ValidatorState::new),
            connect_list: SharedConnectList::from_connect_list(connect_list),
            peers,
            connections: HashMap::new(),
            height: last_height,
            height_start_time,
            round: Round::zero(),
            locked_round: Round::zero(),
            locked_propose: None,
            last_hash,

            proposes: HashMap::new(),
            blocks: HashMap::new(),
            prevotes: HashMap::new(),
            precommits: HashMap::new(),

            queued: Vec::new(),

            unknown_txs: HashMap::new(),
            unknown_proposes_with_precommits: HashMap::new(),

            nodes_max_height: BTreeMap::new(),
            validators_rounds: BTreeMap::new(),

            our_connect_message: connect,

            requests: HashMap::new(),

            config,

            incomplete_block: None,

            tx_cache: BTreeMap::new(),

            keys,
        }
    }

    /// Returns `ValidatorState` if the node is validator.
    pub fn validator_state(&self) -> &Option<ValidatorState> {
        &self.validator_state
    }

    /// Returns validator id of the node if it is a validator. Returns `None` otherwise.
    pub fn validator_id(&self) -> Option<ValidatorId> {
        self.validator_state.as_ref().map(ValidatorState::id)
    }

    /// Updates the validator id. If there hasn't been `ValidatorState` for that id, then a new
    /// state will be created.
    pub fn renew_validator_id(&mut self, id: Option<ValidatorId>) {
        let validator_state = self.validator_state.take();
        self.validator_state = id.map(move |id| match validator_state {
            Some(mut state) => {
                state.set_validator_id(id);
                state
            }
            None => ValidatorState::new(id),
        });
    }

    /// Checks if the node is a validator.
    pub fn is_validator(&self) -> bool {
        self.validator_state().is_some()
    }

    /// Checks if the node is a leader for the current height and round.
    pub fn is_leader(&self) -> bool {
        self.validator_state()
            .as_ref()
            .map_or(false, |validator| self.leader(self.round()) == validator.id)
    }

    /// Returns node's ConnectList.
    pub fn connect_list(&self) -> SharedConnectList {
        self.connect_list.clone()
    }

    /// Returns public (consensus and service) keys of known validators.
    pub fn validators(&self) -> &[ValidatorKeys] {
        &self.config.validator_keys
    }

    /// Returns `ConsensusConfig`.
    pub fn config(&self) -> &ConsensusConfig {
        &self.config
    }

    /// Returns validator id with a specified public key.
    pub fn find_validator(&self, peer: PublicKey) -> Option<ValidatorId> {
        self.validators()
            .iter()
            .position(|pk| pk.consensus_key == peer)
            .map(|id| ValidatorId(id as u16))
    }

    /// Returns `ConsensusConfig`.
    pub fn consensus_config(&self) -> &ConsensusConfig {
        &self.config
    }

    /// Replaces `ConsensusConfig` with a new one and updates validator id of the current node
    /// if the new config is different from the previous one.
    pub fn update_config(&mut self, config: ConsensusConfig) {
        if self.config == config {
            return;
        }

        trace!("Updating node config={:#?}", config);
        let validator_id = config
            .validator_keys
            .iter()
            .position(|pk| pk.consensus_key == self.consensus_public_key())
            .map(|id| ValidatorId(id as u16));

        // TODO: update connect list (ECR-1745)

        self.renew_validator_id(validator_id);
        trace!("Validator={:#?}", self.validator_state());

        self.config = config;
    }

    /// Adds the public key, address, and `Connect` message of a validator.
    pub fn add_peer(&mut self, pubkey: PublicKey, msg: Verified<Connect>) -> bool {
        self.peers.insert(pubkey, msg).is_none()
    }

    /// Add connection to the connection list.
    pub fn add_connection(&mut self, pubkey: PublicKey, address: ConnectedPeerAddr) {
        self.connections.insert(pubkey, address);
    }

    /// Removes a peer by the socket address. Returns `Some` (connect message) of the peer if it was
    /// indeed connected or `None` if there was no connection with given socket address.
    pub fn remove_peer_with_pubkey(&mut self, key: &PublicKey) -> Option<Verified<Connect>> {
        self.connections.remove(key);
        if let Some(c) = self.peers.remove(key) {
            Some(c)
        } else {
            None
        }
    }

    /// Checks if this node considers a peer to be a validator.
    pub fn peer_is_validator(&self, pubkey: &PublicKey) -> bool {
        self.config
            .validator_keys
            .iter()
            .any(|x| &x.consensus_key == pubkey)
    }

    /// Checks if a peer is in this node's connection list.
    pub fn peer_in_connect_list(&self, pubkey: &PublicKey) -> bool {
        self.connect_list.is_peer_allowed(pubkey)
    }

    /// Returns the keys of known peers with their `Connect` messages.
    pub fn peers(&self) -> &HashMap<PublicKey, Verified<Connect>> {
        &self.peers
    }

    /// Returns the addresses of known connections with public keys of its' validators.
    pub fn connections(&self) -> &HashMap<PublicKey, ConnectedPeerAddr> {
        &self.connections
    }

    /// Returns public key of a validator identified by id.
    pub fn consensus_public_key_of(&self, id: ValidatorId) -> Option<PublicKey> {
        let id: usize = id.into();
        self.validators().get(id).map(|x| x.consensus_key)
    }

    /// Returns the consensus public key of the current node.
    pub fn consensus_public_key(&self) -> PublicKey {
        self.keys.consensus_pk()
    }

    /// Returns the identity public key of the current node.
    pub fn identity_public_key(&self) -> kx::PublicKey {
        self.keys.identity_pk()
    }

    /// Returns the identity secret key of the current node.
    pub fn identity_secret_key(&self) -> &kx::SecretKey {
        &self.keys.identity_sk()
    }

    /// Returns the consensus secret key of the current node.
    pub fn consensus_secret_key(&self) -> &SecretKey {
        &self.keys.consensus_sk()
    }

    /// Returns the service public key of the current node.
    pub fn service_public_key(&self) -> PublicKey {
        self.keys.service_pk()
    }

    /// Returns the service secret key of the current node.
    pub fn service_secret_key(&self) -> &SecretKey {
        &self.keys.service_sk()
    }

    /// Returns the leader id for the specified round and current height.
    pub fn leader(&self, round: Round) -> ValidatorId {
        let height: u64 = self.height().into();
        let round: u64 = round.into();
        ValidatorId(((height + round) % (self.validators().len() as u64)) as u16)
    }

    /// Updates known round for a validator and returns
    /// a new actual round if at least one non byzantine validators is guaranteed to be on a higher round.
    /// Otherwise returns None.
    pub fn update_validator_round(&mut self, id: ValidatorId, round: Round) -> Option<Round> {
        // Update known round.
        {
            let known_round = self.validators_rounds.entry(id).or_insert_with(Round::zero);
            if round <= *known_round {
                // keep only maximum round
                trace!(
                    "Received a message from a lower round than we know already,\
                     message_round = {},\
                     known_round = {}.",
                    round,
                    known_round
                );
                return None;
            }
            *known_round = round;
        }

        // Find highest non-byzantine round.
        // At max we can have (N - 1) / 3 byzantine nodes.
        // It is calculated via rounded up integer division.
        let max_byzantine_count = (self.validators().len() + 2) / 3 - 1;
        if self.validators_rounds.len() <= max_byzantine_count {
            trace!("Count of validators, lower then max byzantine count.");
            return None;
        }

        let mut rounds: Vec<_> = self.validators_rounds.iter().map(|(_, v)| v).collect();
        rounds.sort_unstable_by(|a, b| b.cmp(a));

        if *rounds[max_byzantine_count] > self.round {
            Some(*rounds[max_byzantine_count])
        } else {
            None
        }
    }

    /// Returns the height for a validator identified by the public key.
    pub fn node_height(&self, key: &PublicKey) -> Height {
        *self.nodes_max_height.get(key).unwrap_or(&Height::zero())
    }

    /// Updates known height for a validator identified by the public key.
    pub fn set_node_height(&mut self, key: PublicKey, height: Height) {
        *self
            .nodes_max_height
            .entry(key)
            .or_insert_with(Height::zero) = height;
    }

    /// Returns a list of nodes whose height is bigger than one of the current node.
    pub fn nodes_with_bigger_height(&self) -> Vec<&PublicKey> {
        self.nodes_max_height
            .iter()
            .filter(|&(_, h)| *h > self.height())
            .map(|(v, _)| v)
            .collect()
    }

    /// Returns sufficient number of votes for current validators number.
    pub fn majority_count(&self) -> usize {
        Self::byzantine_majority_count(self.validators().len())
    }

    /// Returns sufficient number of votes for the given validators number.
    pub fn byzantine_majority_count(total: usize) -> usize {
        total * 2 / 3 + 1
    }

    /// Returns current height.
    pub fn height(&self) -> Height {
        self.height
    }

    /// Returns start time of the current height.
    pub fn height_start_time(&self) -> SystemTime {
        self.height_start_time
    }

    /// Returns the current round.
    pub fn round(&self) -> Round {
        self.round
    }

    /// Returns a hash of the last block.
    pub fn last_hash(&self) -> Hash {
        self.last_hash
    }

    /// Locks the node to the specified round and propose hash.
    ///
    /// # Panics
    ///
    /// Panics if the current "locked round" is bigger or equal to the new one.
    pub fn lock(&mut self, round: Round, hash: Hash) {
        if self.locked_round >= round {
            panic!("Incorrect lock")
        }
        self.locked_round = round;
        self.locked_propose = Some(hash);
    }

    /// Returns locked round number. Zero means that the node is not locked to any round.
    pub fn locked_round(&self) -> Round {
        self.locked_round
    }

    /// Returns propose hash on which the node makes lock.
    pub fn locked_propose(&self) -> Option<Hash> {
        self.locked_propose
    }

    /// Returns mutable propose state identified by hash.
    pub fn propose_mut(&mut self, hash: &Hash) -> Option<&mut ProposeState> {
        self.proposes.get_mut(hash)
    }
    /// Returns propose state identified by hash.
    pub fn propose(&self, hash: &Hash) -> Option<&ProposeState> {
        self.proposes.get(hash)
    }

    /// Returns a block with the specified hash.
    pub fn block(&self, hash: &Hash) -> Option<&BlockState> {
        self.blocks.get(hash)
    }

    /// Returns a mutable block with the specified hash.
    pub fn block_mut(&mut self, hash: &Hash) -> Option<&mut BlockState> {
        self.blocks.get_mut(hash)
    }

    /// Updates mode's round.
    pub fn jump_round(&mut self, round: Round) {
        self.round = round;
    }

    /// Increments node's round by one.
    pub fn new_round(&mut self) {
        self.round.increment();
    }

    /// Return incomplete block.
    pub fn incomplete_block(&self) -> Option<&IncompleteBlock> {
        self.incomplete_block.as_ref()
    }

    /// Increments the node height by one and resets previous height data.
    pub fn new_height(&mut self, block_hash: &Hash, height_start_time: SystemTime) {
        self.height.increment();
        self.height_start_time = height_start_time;
        self.round = Round::first();
        self.locked_round = Round::zero();
        self.locked_propose = None;
        self.last_hash = *block_hash;
        // TODO: Destruct/construct structure HeightState instead of call clear. (ECR-171)
        self.blocks.clear();
        self.proposes.clear();
        self.unknown_proposes_with_precommits.clear();
        self.prevotes.clear();
        self.precommits.clear();
        self.validators_rounds.clear();
        if let Some(ref mut validator_state) = self.validator_state {
            validator_state.clear();
        }
        self.requests.clear(); // FIXME: Clear all timeouts. (ECR-171)
        self.incomplete_block = None;
    }

    /// Returns a list of queued consensus messages.
    pub fn queued(&mut self) -> Vec<ConsensusMessage> {
        let mut queued = Vec::new();
        ::std::mem::swap(&mut self.queued, &mut queued);
        queued
    }

    /// Add consensus message to the queue.
    pub fn add_queued(&mut self, msg: ConsensusMessage) {
        self.queued.push(msg);
    }

    /// Checks whether some proposes are waiting for this transaction.
    /// Returns a list of proposes that don't contain unknown transactions.
    ///
    /// Transaction is ignored if the following criteria are fulfilled:
    ///
    /// - transaction isn't contained in unknown transaction list of any propose
    /// - transaction isn't a part of block
    pub fn check_incomplete_proposes(&mut self, tx_hash: Hash) -> Vec<(Hash, Round)> {
        let mut full_proposes = Vec::new();
        for (propose_hash, propose_state) in &mut self.proposes {
            propose_state.unknown_txs.remove(&tx_hash);
            if propose_state.unknown_txs.is_empty() {
                full_proposes.push((*propose_hash, propose_state.message().payload().round()));
            }
        }

        full_proposes
    }

    /// Checks if there is an incomplete block that waits for this transaction.
    /// Returns a block that don't contain unknown transactions.
    ///
    /// Transaction is ignored if the following criteria are fulfilled:
    ///
    /// - transaction isn't contained in the unknown transactions list of block
    /// - transaction isn't a part of block
    pub fn remove_unknown_transaction(&mut self, tx_hash: Hash) -> Option<IncompleteBlock> {
        if let Some(ref mut incomplete_block) = self.incomplete_block {
            incomplete_block.unknown_txs.remove(&tx_hash);
            if incomplete_block.unknown_txs.is_empty() {
                return Some(incomplete_block.clone());
            }
        }
        None
    }

    /// Returns pre-votes for the specified round and propose hash.
    pub fn prevotes(&self, round: Round, propose_hash: Hash) -> &[Verified<Prevote>] {
        self.prevotes
            .get(&(round, propose_hash))
            .map_or_else(|| [].as_ref(), |votes| votes.messages().as_slice())
    }

    /// Returns pre-commits for the specified round and propose hash.
    pub fn precommits(&self, round: Round, propose_hash: Hash) -> &[Verified<Precommit>] {
        self.precommits
            .get(&(round, propose_hash))
            .map_or_else(|| [].as_ref(), |votes| votes.messages().as_slice())
    }

    /// Returns `true` if this node has pre-vote for the specified round.
    ///
    /// # Panics
    ///
    /// Panics if this method is called for a non-validator node.
    pub fn have_prevote(&self, propose_round: Round) -> bool {
        if let Some(ref validator_state) = *self.validator_state() {
            validator_state.have_prevote(propose_round)
        } else {
            panic!("called have_prevote for auditor node")
        }
    }

    /// Adds propose from this node to the proposes list for the current height. Such propose
    /// cannot contain unknown transactions. Returns hash of the propose.
    pub fn add_self_propose(&mut self, msg: Verified<Propose>) -> Hash {
        debug_assert!(self.validator_state().is_some());
        let propose_hash = msg.object_hash();
        self.proposes.insert(
            propose_hash,
            ProposeState {
                propose: msg,
                unknown_txs: HashSet::new(),
                block_hash: None,
                // TODO: For the moment it's true because this code gets called immediately after
                // saving a propose to the cache. Think about making this approach less error-prone.
                // (ECR-1635)
                is_saved: true,
            },
        );

        propose_hash
    }

    /// Adds propose from other node. Returns `ProposeState` if it is a new propose.
    pub fn add_propose<S: IndexAccess>(
        &mut self,
        msg: Verified<Propose>,
        transactions: &MapIndex<S, Hash, Verified<AnyTx>>,
        transaction_pool: &KeySetIndex<S, Hash>,
    ) -> Result<&ProposeState, failure::Error> {
        let propose_hash = msg.object_hash();
        match self.proposes.entry(propose_hash) {
            Entry::Occupied(..) => bail!("Propose already found"),
            Entry::Vacant(e) => {
                let mut unknown_txs = HashSet::new();
                for hash in &msg.payload().transactions {
                    if self.tx_cache.contains_key(hash) {
                        // Tx with `hash` is  not committed yet.
                        continue;
                    }

                    if transactions.contains(hash) {
                        if !transaction_pool.contains(hash) {
                            bail!(
                                "Received propose with already \
                                 committed transaction"
                            )
                        }
                    } else {
                        unknown_txs.insert(*hash);
                    }
                }

                for tx in &unknown_txs {
                    self.unknown_txs
                        .entry(*tx)
                        .or_insert_with(Vec::new)
                        .push(propose_hash);
                }

                Ok(e.insert(ProposeState {
                    propose: msg,
                    unknown_txs,
                    block_hash: None,
                    is_saved: false,
                }))
            }
        }
    }

    /// Adds block to the list of blocks for the current height. Returns `BlockState` if it is a
    /// new block.
    pub fn add_block(
        &mut self,
        block_hash: Hash,
        patch: Patch,
        txs: Vec<Hash>,
        proposer_id: ValidatorId,
    ) -> Option<&BlockState> {
        match self.blocks.entry(block_hash) {
            Entry::Occupied(..) => None,
            Entry::Vacant(e) => Some(e.insert(BlockState {
                hash: block_hash,
                patch: Some(patch),
                txs,
                proposer_id,
            })),
        }
    }

    /// Finds unknown transactions in the block and persists transactions along
    /// with other info as a pending block.
    ///
    ///  # Panics
    ///
    /// - Already there is an incomplete block.
    /// - Received block has already committed transaction.
    pub fn create_incomplete_block<S: IndexAccess>(
        &mut self,
        msg: &Verified<BlockResponse>,
        txs: &MapIndex<S, Hash, Verified<AnyTx>>,
        txs_pool: &KeySetIndex<S, Hash>,
    ) -> &IncompleteBlock {
        assert!(self.incomplete_block().is_none());

        let mut unknown_txs = HashSet::new();
        for hash in &msg.payload().transactions {
            if contains_transaction(hash, &txs, &self.tx_cache) {
                if !self.tx_cache.contains_key(hash) && !txs_pool.contains(hash) {
                    panic!(
                        "Received block with already \
                         committed transaction"
                    )
                }
            } else {
                unknown_txs.insert(*hash);
            }
        }

        self.incomplete_block = Some(IncompleteBlock {
            msg: msg.clone(),
            unknown_txs,
        });

        self.incomplete_block().unwrap()
    }

    /// Adds pre-vote. Returns `true` there are +2/3 pre-votes.
    ///
    /// # Panics
    ///
    /// A node panics if it has already sent a different `Prevote` for the same round.
    pub fn add_prevote(&mut self, msg: Verified<Prevote>) -> bool {
        let majority_count = self.majority_count();
        if let Some(ref mut validator_state) = self.validator_state {
            if validator_state.id == msg.validator() {
                if let Some(other) = validator_state
                    .our_prevotes
                    .insert(msg.payload().round, msg.clone())
                {
                    if other != msg {
                        panic!(
                            "Trying to send different prevotes for the same round: \
                             old = {:?}, new = {:?}",
                            other, msg
                        );
                    }
                }
            }
        }

        let key = (msg.payload().round, msg.payload().propose_hash);
        let validators_len = self.validators().len();
        let votes = self
            .prevotes
            .entry(key)
            .or_insert_with(|| Votes::new(validators_len));
        votes.insert(msg);
        votes.count() >= majority_count
    }

    /// Returns `true` if there are +2/3 pre-votes for the specified round and hash.
    pub fn has_majority_prevotes(&self, round: Round, propose_hash: Hash) -> bool {
        match self.prevotes.get(&(round, propose_hash)) {
            Some(votes) => votes.count() >= self.majority_count(),
            None => false,
        }
    }

    /// Returns ids of validators that that sent pre-votes for the specified propose.
    pub fn known_prevotes(&self, round: Round, propose_hash: Hash) -> BitVec {
        let len = self.validators().len();
        self.prevotes
            .get(&(round, propose_hash))
            .map_or_else(|| BitVec::from_elem(len, false), |x| x.validators().clone())
    }

    /// Returns ids of validators that that sent pre-commits for the specified propose.
    pub fn known_precommits(&self, round: Round, propose_hash: &Hash) -> BitVec {
        let len = self.validators().len();
        self.precommits
            .get(&(round, *propose_hash))
            .map_or_else(|| BitVec::from_elem(len, false), |x| x.validators().clone())
    }

    /// Adds pre-commit. Returns `true` there are +2/3 pre-commits.
    ///
    /// # Panics
    ///
    /// A node panics if it has already sent a different `Precommit` for the same round.
    pub fn add_precommit(&mut self, msg: Verified<Precommit>) -> bool {
        let majority_count = self.majority_count();
        if let Some(ref mut validator_state) = self.validator_state {
            if validator_state.id == msg.validator() {
                if let Some(other) = validator_state
                    .our_precommits
                    .insert(msg.payload().round, msg.clone())
                {
                    if other.payload().propose_hash != msg.payload().propose_hash {
                        panic!(
                            "Trying to send different precommits for same round, old={:?}, \
                             new={:?}",
                            other, msg
                        );
                    }
                }
            }
        }

        let key = (msg.payload().round, msg.payload().block_hash);
        let validators_len = self.validators().len();
        let votes = self
            .precommits
            .entry(key)
            .or_insert_with(|| Votes::new(validators_len));
        votes.insert(msg);
        votes.count() >= majority_count
    }

    /// Adds unknown (for this node) propose.
    pub fn add_unknown_propose_with_precommits(
        &mut self,
        round: Round,
        propose_hash: Hash,
        block_hash: Hash,
    ) {
        self.unknown_proposes_with_precommits
            .entry(propose_hash)
            .or_insert_with(Vec::new)
            .push((round, block_hash));
    }

    /// Removes propose from the list of unknown proposes and returns its round and hash.
    pub fn take_unknown_propose_with_precommits(
        &mut self,
        propose_hash: &Hash,
    ) -> Vec<(Round, Hash)> {
        self.unknown_proposes_with_precommits
            .remove(propose_hash)
            .unwrap_or_default()
    }

    /// Returns true if the node has +2/3 pre-commits for the specified round and block hash.
    pub fn has_majority_precommits(&self, round: Round, block_hash: Hash) -> bool {
        match self.precommits.get(&(round, block_hash)) {
            Some(votes) => votes.count() >= self.majority_count(),
            None => false,
        }
    }

    /// Returns `true` if the node doesn't have proposes different from the locked one.
    pub fn have_incompatible_prevotes(&self) -> bool {
        for round in self.locked_round.next().iter_to(self.round.next()) {
            match self.validator_state {
                Some(ref validator_state) => {
                    if let Some(msg) = validator_state.our_prevotes.get(&round) {
                        // TODO: Inefficient. (ECR-171)
                        if Some(msg.payload().propose_hash) != self.locked_propose {
                            return true;
                        }
                    }
                }
                None => unreachable!(),
            }
        }
        false
    }

    /// Adds data-request to the queue. Returns `true` if it is a new request.
    pub fn request(&mut self, data: RequestData, peer: PublicKey) -> bool {
        let state = self.requests.entry(data).or_insert_with(RequestState::new);
        let is_new = state.is_empty();
        state.insert(peer);
        is_new
    }

    /// Returns public key of a peer that has required information. Returned key is removed from
    /// the corresponding validators list, so next time request will be sent to a different peer.
    pub fn retry(&mut self, data: &RequestData, peer: Option<PublicKey>) -> Option<PublicKey> {
        let next = {
            let state = if let Some(state) = self.requests.get_mut(data) {
                state
            } else {
                return None;
            };
            if let Some(peer) = peer {
                state.remove(&peer);
            }
            state.peek()
        };

        if next.is_none() {
            self.requests.remove(data);
        };
        next
    }

    /// Removes the specified request from the pending request list.
    pub fn remove_request(&mut self, data: &RequestData) -> HashSet<PublicKey> {
        let state = self.requests.remove(data);
        state.map(|s| s.known_nodes).unwrap_or_default()
    }

    /// Returns the `Connect` message of the current node.
    pub fn our_connect_message(&self) -> &Verified<Connect> {
        &self.our_connect_message
    }

    /// Updates the `Connect` message of the current node.
    pub fn set_our_connect_message(&mut self, msg: Verified<Connect>) {
        self.our_connect_message = msg;
    }

    /// Add peer to node's `ConnectList`.
    pub fn add_peer_to_connect_list(&mut self, peer: ConnectInfo) {
        let mut list = self
            .connect_list
            .inner
            .write()
            .expect("ConnectList write lock");
        list.add(peer);
    }

    /// Returns the transactions cache length.
    pub fn tx_cache_len(&self) -> usize {
        self.tx_cache.len()
    }

    /// Returns reference to the transactions cache.
    pub fn tx_cache(&self) -> &BTreeMap<Hash, Verified<AnyTx>> {
        &self.tx_cache
    }

    /// Returns mutable reference to the transactions cache.
    pub fn tx_cache_mut(&mut self) -> &mut BTreeMap<Hash, Verified<AnyTx>> {
        &mut self.tx_cache
    }
}<|MERGE_RESOLUTION|>--- conflicted
+++ resolved
@@ -24,13 +24,8 @@
 };
 
 use crate::{
-<<<<<<< HEAD
-    blockchain::{contains_transaction, ConsensusConfig, StoredConfiguration, ValidatorKeys},
+    blockchain::{contains_transaction, ConsensusConfig, ValidatorKeys},
     crypto::{kx, Hash, PublicKey, SecretKey},
-=======
-    blockchain::{contains_transaction, ConsensusConfig, ValidatorKeys},
-    crypto::{Hash, PublicKey, SecretKey},
->>>>>>> 08e83b20
     events::network::ConnectedPeerAddr,
     helpers::{Height, Milliseconds, Round, ValidatorId},
     keys::Keys,
@@ -61,16 +56,7 @@
     validator_state: Option<ValidatorState>,
     our_connect_message: Verified<Connect>,
 
-<<<<<<< HEAD
-    config: StoredConfiguration,
-=======
-    consensus_public_key: PublicKey,
-    consensus_secret_key: SecretKey,
-    service_public_key: PublicKey,
-    service_secret_key: SecretKey,
-
     config: ConsensusConfig,
->>>>>>> 08e83b20
     connect_list: SharedConnectList,
 
     peers: HashMap<PublicKey, Verified<Connect>>,
