use router::Router;
use mount::Mount;
use iron::{Chain, Iron};

use std::io;
use std::net::SocketAddr;
use std::time::{SystemTime, Duration};
use std::thread;
use std::fmt;

use crypto::{self, PublicKey, SecretKey, Hash};
use events::{Events, Reactor, NetworkConfiguration, Event, EventsConfiguration, Channel,
             MioChannel, Network, EventLoop, Milliseconds, EventHandler, Result as EventsResult,
             Error as EventsError};
use blockchain::{Blockchain, Schema, GenesisConfig, Transaction, ApiContext};
use messages::{Connect, RawMessage};
use explorer::ExplorerApi;
use api::Api;

use self::timeout_adjuster::TimeoutAdjuster;

pub use self::state::{State, Round, Height, RequestData, ValidatorId, TxPool, ValidatorState};
pub use self::whitelist::Whitelist;

mod basic;
mod consensus;
mod requests;
mod whitelist;
pub mod state; // TODO: temporary solution to get access to WAIT consts
pub mod timeout_adjuster;

#[derive(Debug)]
pub enum ExternalMessage {
    Transaction(Box<Transaction>),
}

#[derive(Debug, PartialEq, Eq, PartialOrd, Ord)]
pub enum NodeTimeout {
    Status(Height),
    Round(u64, u32),
    Request(RequestData, Option<PublicKey>),
    Propose(u64, u32),
    PeerExchange,
}

#[derive(Clone)]
pub struct TxSender<S>
    where S: Channel<ApplicationEvent = ExternalMessage, Timeout = NodeTimeout>
{
    inner: S,
}

pub struct NodeHandler<S>
    where S: Channel<ApplicationEvent = ExternalMessage, Timeout = NodeTimeout>
{
    pub state: State,
    pub channel: S,
    pub blockchain: Blockchain,
    // TODO: move this into peer exchange service
    pub peer_discovery: Vec<SocketAddr>,
    timeout_adjuster: Box<TimeoutAdjuster>
}

#[derive(Clone, Debug, Serialize, Deserialize)]
pub struct ListenerConfig {
    pub public_key: PublicKey,
    pub secret_key: SecretKey,
    pub whitelist: Whitelist,
    pub address: SocketAddr,
}

/// An api configuration options
#[derive(Clone, Debug, Serialize, Deserialize)]
pub struct NodeApiConfig {
    /// Enable api endpoints for the `blockchain_explorer` on public api address.
    pub enable_blockchain_explorer: bool,
    /// Listen address for public api endpoints.
    pub public_api_address: Option<SocketAddr>,
    /// Listen address for private api endpoints.
    pub private_api_address: Option<SocketAddr>,
}

impl Default for NodeApiConfig {
    fn default() -> NodeApiConfig {
        NodeApiConfig {
            enable_blockchain_explorer: true,
            public_api_address: None,
            private_api_address: None,
        }
    }
}

#[derive(Clone, Debug, Serialize, Deserialize)]
pub struct NodeConfig {
    pub genesis: GenesisConfig,
    pub listen_address: SocketAddr,
    pub network: NetworkConfiguration,
    pub peers: Vec<SocketAddr>,
    pub public_key: PublicKey,
    pub secret_key: SecretKey,
    pub whitelist: Whitelist,
    pub api: NodeApiConfig,
}

#[derive(Debug, Clone)]
pub struct Configuration {
    pub listener: ListenerConfig,
    pub events: EventsConfiguration,
    pub network: NetworkConfiguration,
    pub peer_discovery: Vec<SocketAddr>,
}

pub type NodeChannel = MioChannel<ExternalMessage, NodeTimeout>;

#[derive(Debug)]
pub struct Node {
    reactor: Events<NodeHandler<NodeChannel>>,
    api_options: NodeApiConfig,
}

impl<S> NodeHandler<S>
    where S: Channel<ApplicationEvent = ExternalMessage, Timeout = NodeTimeout>
{
    pub fn new(blockchain: Blockchain, sender: S, config: Configuration) -> Self {
        // FIXME: remove unwraps here, use FATAL log level instead
        let (last_hash, last_height) = {
            let block = blockchain.last_block();
            (block.hash(), block.height() + 1)
        };

        let snapshot = blockchain.snapshot();

        let stored = Schema::new(&snapshot).actual_configuration();
        info!("Create node with config={:#?}", stored);

        let validator_id = stored
            .validators
            .iter()
            .position(|pk| pk == &config.listener.public_key)
            .map(|id| id as ValidatorId);
        info!("Validator={:#?}", validator_id);
        let connect = Connect::new(&config.listener.public_key,
                                   sender.address(),
                                   sender.get_time(),
                                   &config.listener.secret_key);

        let mut whitelist = config.listener.whitelist;
        whitelist.set_validators(stored.validators.iter().cloned());
        let mut state = State::new(validator_id,
                               config.listener.public_key,
                               config.listener.secret_key,
                               whitelist,
                               stored,
                               connect,
                               last_hash,
                               last_height,
                               sender.get_time());

        let mut timeout_adjuster = Box::new(timeout_adjuster::Constant::default());
        let timeout = timeout_adjuster.adjust_timeout(&state, &*snapshot);
        state.set_propose_timeout(timeout);

        NodeHandler {
            state: state,
            channel: sender,
            blockchain: blockchain,
            peer_discovery: config.peer_discovery,
            timeout_adjuster: timeout_adjuster,
        }
    }

    pub fn set_timeout_adjuster(&mut self, adjuster: Box<timeout_adjuster::TimeoutAdjuster>) {
        self.timeout_adjuster = adjuster;
    }

    pub fn propose_timeout(&self) -> Milliseconds {
        self.state().consensus_config().propose_timeout
    }

    pub fn round_timeout(&self) -> Milliseconds {
        self.state().consensus_config().round_timeout
    }

    pub fn status_timeout(&self) -> Milliseconds {
        self.state().consensus_config().status_timeout
    }

    pub fn peers_timeout(&self) -> Milliseconds {
        self.state().consensus_config().peers_timeout
    }

    pub fn txs_block_limit(&self) -> u32 {
        self.state().consensus_config().txs_block_limit
    }

    pub fn state(&self) -> &State {
        &self.state
    }

    pub fn initialize(&mut self) {
        info!("Start listening address={}", self.channel.address());
        for address in &self.peer_discovery.clone() {
            if address == &self.channel.address() {
                continue;
            }
            self.connect(address);
            info!("Try to connect with peer {}", address);
        }

        let round = 1;
        self.state.jump_round(round);
        info!("Jump to round {}", round);

        self.add_round_timeout();
        self.add_status_timeout();
        self.add_peer_exchange_timeout();
    }

    pub fn send_to_validator(&mut self, id: u32, message: &RawMessage) {
        // TODO: check validator id
        let public_key = self.state.validators()[id as usize];
        self.send_to_peer(public_key, message);
    }

    pub fn send_to_peer(&mut self, public_key: PublicKey, message: &RawMessage) {
        if let Some(conn) = self.state.peers().get(&public_key) {
            trace!("Send to addr: {}", conn.addr());
            self.channel.send_to(&conn.addr(), message.clone());
        } else {
            warn!("Hasn't connection with peer {:?}", public_key);
        }
    }

    pub fn send_to_addr(&mut self, address: &SocketAddr, message: &RawMessage) {
        trace!("Send to addr: {}", address);
        self.channel.send_to(address, message.clone());
    }

    // TODO: use Into<RawMessage>
    pub fn broadcast(&mut self, message: &RawMessage) {
        for conn in self.state.peers().values() {
            trace!("Send to addr: {}", conn.addr());
            self.channel.send_to(&conn.addr(), message.clone());
        }
    }

    pub fn connect(&mut self, address: &SocketAddr) {
        self.channel.connect(address);
    }

    pub fn request(&mut self, data: RequestData, peer: PublicKey) {
        let is_new = self.state.request(data.clone(), peer);
        if is_new {
            self.add_request_timeout(data, None);
        }
    }

    pub fn add_round_timeout(&mut self) {
        let time = self.round_start_time(self.state.round() + 1);
        trace!("ADD ROUND TIMEOUT, time={:?}, height={}, round={}",
               time,
               self.state.height(),
               self.state.round());
        let timeout = NodeTimeout::Round(self.state.height(), self.state.round());
        self.channel.add_timeout(timeout, time);
    }

    pub fn add_propose_timeout(&mut self) {
        let adjusted_propose_timeout = self.state.propose_timeout();
        let time = self.round_start_time(self.state.round()) +
                   Duration::from_millis(adjusted_propose_timeout);

        trace!("ADD PROPOSE TIMEOUT, time={:?}, height={}, round={}",
               time,
               self.state.height(),
               self.state.round());
        let timeout = NodeTimeout::Propose(self.state.height(), self.state.round());
        self.channel.add_timeout(timeout, time);
    }

    pub fn add_status_timeout(&mut self) {
        let time = self.channel.get_time() + Duration::from_millis(self.status_timeout());
        self.channel
            .add_timeout(NodeTimeout::Status(self.state.height()), time);
    }

    pub fn add_request_timeout(&mut self, data: RequestData, peer: Option<PublicKey>) {
        trace!("ADD REQUEST TIMEOUT");
        let time = self.channel.get_time() + data.timeout();
        self.channel
            .add_timeout(NodeTimeout::Request(data, peer), time);
    }

    pub fn add_peer_exchange_timeout(&mut self) {
        let time = self.channel.get_time() + Duration::from_millis(self.peers_timeout());
        self.channel.add_timeout(NodeTimeout::PeerExchange, time);
    }

    pub fn last_block_hash(&self) -> Hash {
        self.blockchain.last_block().hash()
    }

    pub fn round_start_time(&self, round: Round) -> SystemTime {
        let ms = (round - 1) as u64 * self.round_timeout();
        self.state.height_start_time() + Duration::from_millis(ms)
    }
}

impl<S> EventHandler for NodeHandler<S>
    where S: Channel<ApplicationEvent = ExternalMessage, Timeout = NodeTimeout>
{
    type Timeout = NodeTimeout;
    type ApplicationEvent = ExternalMessage;

    fn handle_event(&mut self, event: Event) {
        match event {
            Event::Connected(addr) => self.handle_connected(&addr),
            Event::Disconnected(addr) => self.handle_disconnected(&addr),
            Event::Incoming(raw) => self.handle_message(raw),
            Event::Error(_) => {}
        }
    }

    fn handle_application_event(&mut self, event: Self::ApplicationEvent) {
        match event {
            ExternalMessage::Transaction(tx) => {
                self.handle_incoming_tx(tx);
            }
        }
    }

    fn handle_timeout(&mut self, timeout: Self::Timeout) {
        match timeout {
            NodeTimeout::Round(height, round) => self.handle_round_timeout(height, round),
            NodeTimeout::Request(data, peer) => self.handle_request_timeout(data, peer),
            NodeTimeout::Status(height) => self.handle_status_timeout(height),
            NodeTimeout::PeerExchange => self.handle_peer_exchange_timeout(),
            NodeTimeout::Propose(height, round) => self.handle_propose_timeout(height, round),
        }
    }
}

impl<S> fmt::Debug for NodeHandler<S>
    where S: Channel<ApplicationEvent = ExternalMessage, Timeout = NodeTimeout> {
    fn fmt(&self, f: &mut fmt::Formatter) -> fmt::Result {
        write!(f, "NodeHandler {{ channel: Channel {{ .. }}, blockchain: {:?}, \
            peer_discovery: {:?}, timeout_adjuster: Box<TimeoutAdjuster> }}",
               self.blockchain, self.peer_discovery)
    }
}

pub trait TransactionSend: Send + Sync {
    fn send(&self, tx: Box<Transaction>) -> EventsResult<()>;
}

impl<S> TxSender<S>
    where S: Channel<ApplicationEvent = ExternalMessage, Timeout = NodeTimeout>
{
    pub fn new(inner: S) -> TxSender<S> {
        TxSender { inner: inner }
    }
}

impl<S> TransactionSend for TxSender<S>
    where S: Channel<ApplicationEvent = ExternalMessage, Timeout = NodeTimeout>
{
    fn send(&self, tx: Box<Transaction>) -> EventsResult<()> {
        if !tx.verify() {
            return Err(EventsError::new("Unable to verify transaction"));
        }
        let msg = ExternalMessage::Transaction(tx);
        self.inner.post_event(msg)
    }
}

impl<T> fmt::Debug for TxSender<T>
    where T: Channel<ApplicationEvent = ExternalMessage, Timeout = NodeTimeout> {
    fn fmt(&self, f: &mut fmt::Formatter) -> fmt::Result {
        f.pad("TxSender { .. }")
    }
}

impl Node {
    /// Creates node for the given blockchain and node configuration
<<<<<<< HEAD
    pub fn new(blockchain: Blockchain, node_cfg: NodeConfig) -> Node {
        crypto::init();
        blockchain
            .create_genesis_block(node_cfg.genesis.clone())
            .unwrap();
=======
    pub fn new(mut blockchain: Blockchain, node_cfg: NodeConfig) -> Node {
        blockchain.create_genesis_block(node_cfg.genesis.clone()).unwrap();
>>>>>>> 5954f2d1

        let config = Configuration {
            listener: ListenerConfig {
                public_key: node_cfg.public_key,
                secret_key: node_cfg.secret_key,
                whitelist: node_cfg.whitelist,
                address: node_cfg.listen_address,
            },
            network: node_cfg.network,
            events: EventsConfiguration::default(),
            peer_discovery: node_cfg.peers,
        };
        let network = Network::with_config(node_cfg.listen_address, config.network);
        let event_loop = EventLoop::configured(config.events.clone()).unwrap();
        let channel = NodeChannel::new(node_cfg.listen_address, event_loop.channel());
        let worker = NodeHandler::new(blockchain, channel, config);
        Node {
            reactor: Events::with_event_loop(network, worker, event_loop),
            api_options: node_cfg.api,
        }
    }

    /// Launches only consensus messages handler.
    /// This may be used if you want to customize api with the `ApiContext`.
    pub fn run_handler(&mut self) -> io::Result<()> {
        self.reactor.bind()?;
        self.reactor.handler_mut().initialize();
        self.reactor.run()
    }

    /// A generic implementation that launches `Node` and optionally creates threads
    /// for public and private api handlers.
    /// Explorer api prefix is `/api/explorer`
    /// Public api prefix is `/api/services/{service_name}`
    /// Private api prefix is `/api/services/{service_name}`
    pub fn run(&mut self) -> io::Result<()> {
        let blockchain = self.handler().blockchain.clone();

        let private_config_api_thread = match self.api_options.private_api_address {
            Some(listen_address) => {
                let api_context = ApiContext::new(self);
                let mut mount = Mount::new();
                mount.mount("api/services", api_context.mount_private_api());

                let thread = thread::spawn(move || {
                                               info!("Private exonum api started on {}",
                                                     listen_address);
                                               let chain = Chain::new(mount);
                                               Iron::new(chain).http(listen_address).unwrap();
                                           });
                Some(thread)
            }
            None => None,
        };
        let public_config_api_thread = match self.api_options.public_api_address {
            Some(listen_address) => {
                let api_context = ApiContext::new(self);
                let mut mount = Mount::new();
                mount.mount("api/services", api_context.mount_public_api());

                if self.api_options.enable_blockchain_explorer {
                    let mut router = Router::new();
                    let explorer_api = ExplorerApi::new(blockchain);
                    explorer_api.wire(&mut router);
                    mount.mount("api/explorer", router);
                }

                let thread = thread::spawn(move || {
                                               info!("Public exonum api started on {}",
                                                     listen_address);

                                               let chain = Chain::new(mount);
                                               Iron::new(chain).http(listen_address).unwrap();
                                           });
                Some(thread)
            }
            None => None,
        };

        self.run_handler()?;

        if let Some(private_config_api_thread) = private_config_api_thread {
            private_config_api_thread.join().unwrap();
        }
        if let Some(public_config_api_thread) = public_config_api_thread {
            public_config_api_thread.join().unwrap();
        }

        Ok(())
    }

    pub fn state(&self) -> &State {
        self.reactor.handler().state()
    }

    pub fn handler(&self) -> &NodeHandler<NodeChannel> {
        self.reactor.handler()
    }

    pub fn channel(&self) -> TxSender<NodeChannel> {
        TxSender::new(self.reactor.handler().channel.clone())
    }
}<|MERGE_RESOLUTION|>--- conflicted
+++ resolved
@@ -382,16 +382,9 @@
 
 impl Node {
     /// Creates node for the given blockchain and node configuration
-<<<<<<< HEAD
-    pub fn new(blockchain: Blockchain, node_cfg: NodeConfig) -> Node {
+    pub fn new(mut blockchain: Blockchain, node_cfg: NodeConfig) -> Node {
         crypto::init();
-        blockchain
-            .create_genesis_block(node_cfg.genesis.clone())
-            .unwrap();
-=======
-    pub fn new(mut blockchain: Blockchain, node_cfg: NodeConfig) -> Node {
         blockchain.create_genesis_block(node_cfg.genesis.clone()).unwrap();
->>>>>>> 5954f2d1
 
         let config = Configuration {
             listener: ListenerConfig {
