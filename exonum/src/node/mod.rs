--- conflicted
+++ resolved
@@ -556,25 +556,13 @@
         trace!("Send to address: {}", address);
         let public_key = self.state.connect_list().find_key_by_address(&address);
 
-<<<<<<< HEAD
-        match public_key {
-            Some(public_key) => {
-                trace!("Send to address: {}", address);
-                let request = NetworkRequest::SendMessage(*address, message.into(), *public_key);
-                self.channel.network_requests.send(request).log_error();
-            }
-            _ => {
-                warn!(
-                    "Attempt to connect to the peer with address {:?} which \
-=======
         if let Some(public_key) = public_key {
             trace!("Send to address: {}", address);
-            let request = NetworkRequest::SendMessage(*address, message.clone(), *public_key);
+            let request = NetworkRequest::SendMessage(*address, message.into(), *public_key);
             self.channel.network_requests.send(request).log_error();
         } else {
             warn!(
                 "Attempt to connect to the peer with address {:?} which \
->>>>>>> 0c432cb0
                      is not in the ConnectList",
                 address
             );
