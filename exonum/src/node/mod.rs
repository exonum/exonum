// Copyright 2019 The Exonum Team
//
// Licensed under the Apache License, Version 2.0 (the "License");
// you may not use this file except in compliance with the License.
// You may obtain a copy of the License at
//
//   http://www.apache.org/licenses/LICENSE-2.0
//
// Unless required by applicable law or agreed to in writing, software
// distributed under the License is distributed on an "AS IS" BASIS,
// WITHOUT WARRANTIES OR CONDITIONS OF ANY KIND, either express or implied.
// See the License for the specific language governing permissions and
// limitations under the License.

//! Exonum node that performs consensus algorithm.
//!
//! For details about consensus message handling see messages module documentation.
// spell-checker:ignore cors

pub use self::{
    connect_list::{ConnectList, PeerAddress},
    state::{RequestData, State, ValidatorState},
};

// TODO: Temporary solution to get access to WAIT constants. (ECR-167)
pub mod state;

use exonum_keys::{read_keys_from_file, Keys};
use exonum_merkledb::{Database, DbOptions, ObjectHash};
use failure::Error;
use futures::{sync::mpsc, Future, Sink};
use tokio_core::reactor::Core;
use tokio_threadpool::Builder as ThreadPoolBuilder;
use toml::Value;

use std::{
    collections::{BTreeMap, HashSet},
    convert::TryFrom,
    fmt,
    net::SocketAddr,
    path::{Path, PathBuf},
    sync::Arc,
    thread,
    time::{Duration, SystemTime},
};

use crate::{
    api::{
        backends::actix::{
            AllowOrigin, ApiRuntimeConfig, App, AppConfig, Cors, SystemRuntimeConfig,
        },
        manager::UpdateEndpoints,
        node::SharedNodeState,
        ApiAccess, ApiAggregator,
    },
    blockchain::{
        config::GenesisConfig, Blockchain, BlockchainBuilder, BlockchainMut, ConsensusConfig,
        Schema, ValidatorKeys,
    },
    crypto::{self, Hash, PublicKey, SecretKey},
    events::{
        error::{into_failure, LogError},
        noise::HandshakeParams,
        EventHandler, HandlerPart, InternalEvent, InternalPart, InternalRequest,
        NetworkConfiguration, NetworkEvent, NetworkPart, NetworkRequest, SyncSender,
        TimeoutRequest,
    },
    helpers::{
        config::ConfigManager, user_agent, Height, Milliseconds, Round, ValidateInput, ValidatorId,
    },
    messages::{AnyTx, Connect, ExonumMessage, SignedMessage, Verified},
    node::state::SharedConnectList,
    runtime::{
        rust::{RustRuntime, ServiceFactory},
        RuntimeInstance,
    },
};

mod basic;
mod connect_list;
mod consensus;
mod events;
mod requests;

/// External messages.
#[derive(Debug)]
pub enum ExternalMessage {
    /// Add a new connection.
    PeerAdd(ConnectInfo),
    /// Transaction that implements the `Transaction` trait.
    Transaction(Verified<AnyTx>),
    /// Enable or disable the node.
    Enable(bool),
    /// Shutdown the node.
    Shutdown,
}

/// Node timeout types.
#[derive(Debug, PartialEq, Eq, PartialOrd, Ord)]
pub enum NodeTimeout {
    /// Status timeout with the current height.
    Status(Height),
    /// Round timeout.
    Round(Height, Round),
    /// `RequestData` timeout.
    Request(RequestData, Option<PublicKey>),
    /// Propose timeout.
    Propose(Height, Round),
    /// Update api shared state.
    UpdateApiState,
    /// Exchange peers timeout.
    PeerExchange,
}

/// A helper trait that provides the node with information about the state of the system such
/// as current time or listen address.
pub trait SystemStateProvider: std::fmt::Debug + Send + 'static {
    /// Returns the current address that the node listens on.
    fn listen_address(&self) -> SocketAddr;
    /// Return the current system time.
    fn current_time(&self) -> SystemTime;
}

/// Transactions sender.
#[derive(Clone)]
pub struct ApiSender(pub mpsc::Sender<ExternalMessage>);

/// Handler that that performs consensus algorithm.
pub struct NodeHandler {
    /// State of the `NodeHandler`.
    pub state: State,
    /// Shared api state.
    pub api_state: SharedNodeState,
    /// System state.
    pub system_state: Box<dyn SystemStateProvider>,
    /// Channel for messages and timeouts.
    pub channel: NodeSender,
    /// Blockchain.
    pub blockchain: BlockchainMut,
    /// Known peer addresses.
    pub peer_discovery: Vec<String>,
    /// Does this node participate in the consensus?
    is_enabled: bool,
    /// Node role.
    node_role: NodeRole,
    /// Configuration file manager.
    config_manager: Option<ConfigManager>,
    /// Can we speed up Propose with transaction pressure?
    allow_expedited_propose: bool,
}

/// Service configuration.
#[derive(Clone, Debug, Serialize, Deserialize)]
pub struct ServiceConfig {
    /// Service public key.
    pub service_public_key: PublicKey,
    /// Service secret key.
    pub service_secret_key: SecretKey,
}

/// Listener config.
#[derive(Clone, Debug, Serialize, Deserialize)]
pub struct ListenerConfig {
    /// ConnectList.
    pub connect_list: ConnectList,
    /// Socket address.
    pub address: SocketAddr,
}

/// An api configuration options.
#[derive(Clone, Debug, Serialize, Deserialize, PartialEq)]
pub struct NodeApiConfig {
    /// Timeout to update api state.
    pub state_update_timeout: usize,
    /// Listen address for public api endpoints.
    pub public_api_address: Option<SocketAddr>,
    /// Listen address for private api endpoints.
    pub private_api_address: Option<SocketAddr>,
    /// Cross-origin resource sharing ([CORS][cors]) options for responses returned
    /// by public API handlers.
    ///
    /// [cors]: https://developer.mozilla.org/en-US/docs/Web/HTTP/CORS
    pub public_allow_origin: Option<AllowOrigin>,
    /// Cross-origin resource sharing ([CORS][cors]) options for responses returned
    /// by private API handlers.
    ///
    /// [cors]: https://developer.mozilla.org/en-US/docs/Web/HTTP/CORS
    pub private_allow_origin: Option<AllowOrigin>,
}

impl Default for NodeApiConfig {
    fn default() -> Self {
        Self {
            state_update_timeout: 10_000,
            public_api_address: None,
            private_api_address: None,
            public_allow_origin: None,
            private_allow_origin: None,
        }
    }
}

/// Events pool capacities.
#[derive(Clone, Debug, Serialize, Deserialize, PartialEq)]
pub struct EventsPoolCapacity {
    /// Maximum number of queued outgoing network messages.
    pub network_requests_capacity: usize,
    /// Maximum number of queued incoming network messages.
    pub network_events_capacity: usize,
    /// Maximum number of queued internal events.
    pub internal_events_capacity: usize,
    /// Maximum number of queued requests from api.
    pub api_requests_capacity: usize,
}

impl Default for EventsPoolCapacity {
    fn default() -> Self {
        Self {
            network_requests_capacity: 512,
            network_events_capacity: 512,
            internal_events_capacity: 128,
            api_requests_capacity: 1024,
        }
    }
}

/// Memory pool configuration parameters.
#[derive(Clone, Debug, Serialize, Deserialize, PartialEq)]
pub struct MemoryPoolConfig {
    /// Sets the maximum number of messages that can be buffered on the event loop's
    /// notification channel before a send will fail.
    pub events_pool_capacity: EventsPoolCapacity,
}

impl Default for MemoryPoolConfig {
    fn default() -> Self {
        Self {
            events_pool_capacity: EventsPoolCapacity::default(),
        }
    }
}

/// Configuration for the `Node`.
#[derive(Clone, Debug, Serialize, Deserialize, PartialEq)]
pub struct NodeConfig {
    /// Initial consensus configuration that will be written in the genesis block.
    pub consensus: ConsensusConfig,
    /// Network listening address.
    pub listen_address: SocketAddr,
    /// Remote Network address used by this node.
    pub external_address: String,
    /// Network configuration.
    pub network: NetworkConfiguration,
    /// Api configuration.
    pub api: NodeApiConfig,
    /// Memory pool configuration.
    pub mempool: MemoryPoolConfig,
    /// Additional config, usable for services.
    #[serde(default)]
    pub services_configs: BTreeMap<String, Value>,
    /// Optional database configuration.
    #[serde(default)]
    pub database: DbOptions,
    /// Node's ConnectList.
    pub connect_list: ConnectListConfig,
    /// Transaction Verification Thread Pool size.
    pub thread_pool_size: Option<u8>,
    /// Path to the master key file.
    pub master_key_path: PathBuf,
    /// Validator keys.
    #[serde(skip)]
    pub keys: Keys,
}

impl NodeConfig {
    /// Converts `NodeConfig<PathBuf>` to `NodeConfig<SecretKey>` reading the key files.
    pub fn read_secret_keys(
        self,
        config_file_path: impl AsRef<Path>,
        master_key_passphrase: &[u8],
    ) -> NodeConfig {
        let config_folder = config_file_path.as_ref().parent().unwrap();
        let master_key_path = if self.master_key_path.is_absolute() {
            self.master_key_path.clone()
        } else {
            config_folder.join(&self.master_key_path)
        };

        let keys = read_keys_from_file(&master_key_path, master_key_passphrase)
            .expect("Could not read master_key_path from file");

        NodeConfig {
            consensus: self.consensus,
            listen_address: self.listen_address,
            external_address: self.external_address,
            network: self.network,
            api: self.api,
            mempool: self.mempool,
            services_configs: self.services_configs,
            database: self.database,
            connect_list: self.connect_list,
            thread_pool_size: self.thread_pool_size,
            master_key_path: self.master_key_path,
            keys,
        }
    }

    /// Returns a service key pair of the node.
    pub fn service_keypair(&self) -> (PublicKey, SecretKey) {
        (self.keys.service_pk(), self.keys.service_sk().clone())
    }
}

impl ValidateInput for NodeConfig {
    type Error = failure::Error;

    fn validate(&self) -> Result<(), Self::Error> {
        let capacity = &self.mempool.events_pool_capacity;
        ensure!(
            capacity.internal_events_capacity > 3,
            "internal_events_capacity({}) must be strictly larger than 2",
            capacity.internal_events_capacity
        );
        ensure!(
            capacity.network_requests_capacity > 0,
            "network_requests_capacity({}) must be strictly larger than 0",
            capacity.network_requests_capacity
        );

        let backend_config = &self.network.http_backend_config;
        ensure!(
            backend_config.server_restart_max_retries > 0,
            "server_restart_max_retries({}) must be strictly larger than 0",
            backend_config.server_restart_max_retries
        );
        ensure!(
            backend_config.server_restart_retry_timeout > 0,
            "server_restart_retry_timeout({}) must be strictly larger than 0",
            backend_config.server_restart_retry_timeout
        );

        // Sanity checks for cases of accidental negative overflows.
        let sanity_max = 2_usize.pow(16);
        ensure!(
            capacity.internal_events_capacity < sanity_max,
            "internal_events_capacity({}) must be smaller than {}",
            capacity.internal_events_capacity,
            sanity_max,
        );
        ensure!(
            capacity.network_requests_capacity < sanity_max,
            "network_requests_capacity({}) must be smaller than {}",
            capacity.network_requests_capacity,
            sanity_max,
        );
        self.consensus.validate()
    }
}

/// Configuration for the `NodeHandler`.
#[derive(Debug, Clone)]
pub struct Configuration {
    /// Current node socket address, public and secret keys.
    pub listener: ListenerConfig,
    /// Service configuration.
    pub service: ServiceConfig,
    /// Network configuration.
    pub network: NetworkConfiguration,
    /// Known peer addresses.
    pub peer_discovery: Vec<String>,
    /// Memory pool configuration.
    pub mempool: MemoryPoolConfig,
    /// Validator keys.
    pub keys: Keys,
}

/// Channel for messages, timeouts and api requests.
#[derive(Debug)]
pub struct NodeSender {
    /// Internal requests sender.
    pub internal_requests: SyncSender<InternalRequest>,
    /// Network requests sender.
    pub network_requests: SyncSender<NetworkRequest>,
    /// Api requests sender.
    pub api_requests: SyncSender<ExternalMessage>,
}

/// Node role.
#[derive(Debug, Clone, Copy)]
pub enum NodeRole {
    /// Validator node.
    Validator(ValidatorId),
    /// Auditor node.
    Auditor,
}

impl Default for NodeRole {
    fn default() -> Self {
        NodeRole::Auditor
    }
}

impl NodeRole {
    /// Constructs new NodeRole from `validator_id`.
    pub fn new(validator_id: Option<ValidatorId>) -> Self {
        match validator_id {
            Some(validator_id) => NodeRole::Validator(validator_id),
            None => NodeRole::Auditor,
        }
    }

    /// Checks if node is validator.
    pub fn is_validator(self) -> bool {
        match self {
            NodeRole::Validator(_) => true,
            _ => false,
        }
    }

    /// Checks if node is auditor.
    pub fn is_auditor(self) -> bool {
        match self {
            NodeRole::Auditor => true,
            _ => false,
        }
    }
}

#[derive(Debug, Default, Clone, Serialize, Deserialize, PartialEq)]
/// ConnectList representation in node's config file.
pub struct ConnectListConfig {
    /// Peers to which we can connect.
    pub peers: Vec<ConnectInfo>,
}

impl ConnectListConfig {
    /// Creates `ConnectListConfig` from validators keys and corresponding IP addresses.
    pub fn from_validator_keys(validators_keys: &[ValidatorKeys], peers: &[String]) -> Self {
        let peers = peers
            .iter()
            .zip(validators_keys.iter())
            .map(|(a, v)| ConnectInfo {
                address: a.clone(),
                public_key: v.consensus_key,
            })
            .collect();

        ConnectListConfig { peers }
    }

    /// Creates `ConnectListConfig` from `ConnectList`.
    pub fn from_connect_list(connect_list: &SharedConnectList) -> Self {
        ConnectListConfig {
            peers: connect_list.peers(),
        }
    }

    /// `ConnectListConfig` peers addresses.
    pub fn addresses(&self) -> Vec<String> {
        self.peers.iter().map(|p| p.address.clone()).collect()
    }
}

impl NodeHandler {
    /// Creates `NodeHandler` using specified `Configuration`.
    pub fn new(
        blockchain: BlockchainMut,
        external_address: &str,
        sender: NodeSender,
        system_state: Box<dyn SystemStateProvider>,
        config: Configuration,
        api_state: SharedNodeState,
        config_file_path: Option<String>,
    ) -> Self {
        let (last_hash, last_height) = {
            let block = blockchain.as_ref().last_block();
            (block.object_hash(), block.height().next())
        };

        let snapshot = blockchain.snapshot();
        let consensus_config = Schema::new(&snapshot).consensus_config();
        info!("Creating a node with config: {:#?}", consensus_config);

        let validator_id = consensus_config
            .validator_keys
            .iter()
            .position(|pk| pk.consensus_key == config.keys.consensus_pk())
            .map(|id| ValidatorId(id as u16));
        info!("Validator id = '{:?}'", validator_id);
        let connect = Verified::from_value(
            Connect::new(
                external_address,
                system_state.current_time().into(),
                &user_agent::get(),
            ),
            config.keys.consensus_pk(),
            &config.keys.consensus_sk(),
        );

        let connect_list = config.listener.connect_list;
        let state = State::new(
            validator_id,
            connect_list,
            consensus_config,
            connect,
            blockchain.as_ref().get_saved_peers(),
            last_hash,
            last_height,
            system_state.current_time(),
            config.keys,
        );

        let node_role = NodeRole::new(validator_id);
        let is_enabled = api_state.is_enabled();
        api_state.set_node_role(node_role);

        let config_manager = match config_file_path {
            Some(path) => Some(ConfigManager::new(path)),
            None => None,
        };

        Self {
            blockchain,
            api_state,
            system_state,
            state,
            channel: sender,
            peer_discovery: config.peer_discovery,
            is_enabled,
            node_role,
            config_manager,
            allow_expedited_propose: true,
        }
    }

    fn sign_message<T>(&self, message: T) -> Verified<T>
    where
        T: TryFrom<SignedMessage> + Into<ExonumMessage> + TryFrom<ExonumMessage>,
    {
        Verified::from_value(
            message,
            self.state.consensus_public_key(),
            self.state.consensus_secret_key(),
        )
    }

    /// Return internal `SharedNodeState`
    pub fn api_state(&self) -> &SharedNodeState {
        &self.api_state
    }

    /// Returns value of the `first_round_timeout` field from the current `ConsensusConfig`.
    pub fn first_round_timeout(&self) -> Milliseconds {
        self.state().consensus_config().first_round_timeout
    }

    /// Returns value of the `round_timeout_increase` field from the current `ConsensusConfig`.
    pub fn round_timeout_increase(&self) -> Milliseconds {
        (self.state().consensus_config().first_round_timeout
            * ConsensusConfig::TIMEOUT_LINEAR_INCREASE_PERCENT)
            / 100
    }

    /// Returns value of the `status_timeout` field from the current `ConsensusConfig`.
    pub fn status_timeout(&self) -> Milliseconds {
        self.state().consensus_config().status_timeout
    }

    /// Returns value of the `peers_timeout` field from the current `ConsensusConfig`.
    pub fn peers_timeout(&self) -> Milliseconds {
        self.state().consensus_config().peers_timeout
    }

    /// Returns value of the `txs_block_limit` field from the current `ConsensusConfig`.
    pub fn txs_block_limit(&self) -> u32 {
        self.state().consensus_config().txs_block_limit
    }

    /// Returns value of the minimal propose timeout.
    pub fn min_propose_timeout(&self) -> Milliseconds {
        self.state().consensus_config().min_propose_timeout
    }

    /// Returns value of the maximal propose timeout.
    pub fn max_propose_timeout(&self) -> Milliseconds {
        self.state().consensus_config().max_propose_timeout
    }

    /// Returns threshold starting from which the minimal propose timeout value is used.
    pub fn propose_timeout_threshold(&self) -> u32 {
        self.state().consensus_config().propose_timeout_threshold
    }

    /// Returns `State` of the node.
    pub fn state(&self) -> &State {
        &self.state
    }

    /// Performs node initialization, so it starts consensus process from the first round.
    pub fn initialize(&mut self) {
        let listen_address = self.system_state.listen_address();
        info!("Start listening address={}", listen_address);

        let peers: HashSet<_> = {
            let it = self.state.peers().values().map(Verified::author);
            let it = it.chain(
                self.state()
                    .connect_list()
                    .peers()
                    .into_iter()
                    .map(|i| i.public_key),
            );
            let it = it.filter(|address| address != &self.state.our_connect_message().author());
            it.collect()
        };

        for key in peers {
            self.connect(key);
            info!("Trying to connect with peer {}", key);
        }

        let snapshot = self.blockchain.snapshot();
        let schema = Schema::new(&snapshot);
        // Recover previous saved round if any.
        let round = schema.consensus_round();
        self.state.jump_round(round);
        info!("Jump to round {}", round);

        self.add_timeouts();

        // Recover cached consensus messages if any. We do this after main initialization and before
        // the start of event processing.
        let messages = schema.consensus_messages_cache();
        for msg in messages.iter() {
            self.handle_message(msg);
        }
    }

    /// Runs the node's basic timers.
    fn add_timeouts(&mut self) {
        self.add_round_timeout();
        self.add_status_timeout();
        self.add_peer_exchange_timeout();
        self.add_update_api_state_timeout();
    }

    /// Sends the given message to a peer by its public key.
    pub fn send_to_peer<T: Into<SignedMessage>>(&mut self, public_key: PublicKey, message: T) {
        let message = message.into();
        let request = NetworkRequest::SendMessage(public_key, message);
        self.channel.network_requests.send(request).log_error();
    }

    /// Broadcasts given message to all peers.
    pub(crate) fn broadcast<M: Into<SignedMessage>>(&mut self, message: M) {
        let peers: Vec<PublicKey> = self
            .state
            .peers()
            .iter()
            .filter_map(|(pubkey, _)| {
                if self.state.connect_list().is_peer_allowed(pubkey) {
                    Some(*pubkey)
                } else {
                    None
                }
            })
            .collect();
        let message = message.into();
        for address in peers {
            self.send_to_peer(address, message.clone());
        }
    }

    /// Performs connection to the specified network address.
    pub fn connect(&mut self, key: PublicKey) {
        let connect = self.state.our_connect_message().clone();
        self.send_to_peer(key, connect);
    }

    /// Add timeout request.
    pub fn add_timeout(&mut self, timeout: NodeTimeout, time: SystemTime) {
        let request = TimeoutRequest(time, timeout);
        self.channel
            .internal_requests
            .send(request.into())
            .log_error();
    }

    /// Adds request timeout if it isn't already requested.
    pub fn request(&mut self, data: RequestData, peer: PublicKey) {
        let is_new = self.state.request(data.clone(), peer);
        if is_new {
            self.add_request_timeout(data, None);
        }
    }

    /// Adds `NodeTimeout::Round` timeout to the channel.
    pub fn add_round_timeout(&mut self) {
        let time = self.round_start_time(self.state.round().next());
        trace!(
            "ADD ROUND TIMEOUT: time={:?}, height={}, round={}",
            time,
            self.state.height(),
            self.state.round()
        );
        let timeout = NodeTimeout::Round(self.state.height(), self.state.round());
        self.add_timeout(timeout, time);
    }

    /// Adds `NodeTimeout::Propose` timeout to the channel.
    pub fn add_propose_timeout(&mut self) {
        let timeout = if self.need_faster_propose() {
            self.min_propose_timeout()
        } else {
            self.max_propose_timeout()
        };

        let time = self.round_start_time(self.state.round()) + Duration::from_millis(timeout);

        trace!(
            "ADD PROPOSE TIMEOUT: time={:?}, height={}, round={}",
            time,
            self.state.height(),
            self.state.round()
        );
        let timeout = NodeTimeout::Propose(self.state.height(), self.state.round());
        self.add_timeout(timeout, time);
    }

    fn maybe_add_propose_timeout(&mut self) {
        if self.allow_expedited_propose && self.need_faster_propose() {
            info!("Add expedited propose timeout");
            self.add_propose_timeout();
            self.allow_expedited_propose = false;
        }
    }

    fn need_faster_propose(&self) -> bool {
        let snapshot = self.blockchain.snapshot();
        let pending_tx_count =
            Schema::new(&snapshot).transactions_pool_len() + self.state.tx_cache_len() as u64;
        pending_tx_count >= u64::from(self.propose_timeout_threshold())
    }

    /// Adds `NodeTimeout::Status` timeout to the channel.
    pub fn add_status_timeout(&mut self) {
        let time = self.system_state.current_time() + Duration::from_millis(self.status_timeout());
        let height = self.state.height();
        self.add_timeout(NodeTimeout::Status(height), time);
    }

    /// Adds `NodeTimeout::Request` timeout with `RequestData` to the channel.
    pub fn add_request_timeout(&mut self, data: RequestData, peer: Option<PublicKey>) {
        trace!("ADD REQUEST TIMEOUT");
        let time = self.system_state.current_time() + data.timeout();
        self.add_timeout(NodeTimeout::Request(data, peer), time);
    }

    /// Adds `NodeTimeout::PeerExchange` timeout to the channel.
    pub fn add_peer_exchange_timeout(&mut self) {
        trace!("ADD PEER EXCHANGE TIMEOUT");
        let time = self.system_state.current_time() + Duration::from_millis(self.peers_timeout());
        self.add_timeout(NodeTimeout::PeerExchange, time);
    }

    /// Adds `NodeTimeout::UpdateApiState` timeout to the channel.
    pub fn add_update_api_state_timeout(&mut self) {
        let time = self.system_state.current_time()
            + Duration::from_millis(self.api_state().state_update_timeout());
        self.add_timeout(NodeTimeout::UpdateApiState, time);
    }

    /// Returns hash of the last block.
    pub fn last_block_hash(&self) -> Hash {
        self.blockchain.as_ref().last_block().object_hash()
    }

    /// Returns the number of uncommitted transactions.
    pub fn uncommitted_txs_count(&self) -> u64 {
        self.blockchain.as_ref().pool_size() + self.state.tx_cache_len() as u64
    }

    /// Returns start time of the requested round.
    pub fn round_start_time(&self, round: Round) -> SystemTime {
        // Round start time = H + (r - 1) * t0 + (r-1)(r-2)/2 * dt
        // Where:
        // H - height start time
        // t0 - Round(1) timeout length, dt - timeout increase value
        // r - round number, r = 1,2,...
        let previous_round: u64 = round.previous().into();
        let ms = previous_round * self.first_round_timeout()
            + (previous_round * previous_round.saturating_sub(1)) / 2
                * self.round_timeout_increase();
        self.state.height_start_time() + Duration::from_millis(ms)
    }
}

impl fmt::Debug for NodeHandler {
    fn fmt(&self, f: &mut fmt::Formatter<'_>) -> fmt::Result {
        write!(
            f,
            "NodeHandler {{ channel: Channel {{ .. }}, blockchain: {:?}, peer_discovery: {:?} }}",
            self.blockchain, self.peer_discovery
        )
    }
}

impl ApiSender {
    /// Creates new `ApiSender` with given channel.
    pub fn new(inner: mpsc::Sender<ExternalMessage>) -> Self {
        ApiSender(inner)
    }

    /// Creates a dummy sender which cannot send messages.
    pub fn closed() -> Self {
        ApiSender(mpsc::channel(0).0)
    }

    /// Add peer to peer list
    pub fn peer_add(&self, addr: ConnectInfo) -> Result<(), Error> {
        let msg = ExternalMessage::PeerAdd(addr);
        self.send_external_message(msg)
    }

    /// Sends an external message.
    pub fn send_external_message(&self, message: ExternalMessage) -> Result<(), Error> {
        self.0
            .clone()
            .send(message)
            .wait()
            .map(drop)
            .map_err(into_failure)
    }

    /// Broadcast transaction to other nodes in the blockchain network.
    pub fn broadcast_transaction(&self, tx: Verified<AnyTx>) -> Result<(), Error> {
        let msg = ExternalMessage::Transaction(tx);
        self.send_external_message(msg)
    }
}

impl fmt::Debug for ApiSender {
    fn fmt(&self, f: &mut fmt::Formatter<'_>) -> fmt::Result {
        f.debug_struct("ApiSender").finish()
    }
}

/// Data needed to add peer into `ConnectList`.
#[derive(Debug, Clone, Serialize, Deserialize, PartialEq, Eq, Hash)]
pub struct ConnectInfo {
    /// Peer address.
    pub address: String,
    /// Peer public key.
    pub public_key: PublicKey,
}

impl fmt::Display for ConnectInfo {
    fn fmt(&self, f: &mut fmt::Formatter<'_>) -> fmt::Result {
        write!(f, "{}", self.address)
    }
}

/// Default system state provider implementation which just uses `SystemTime::now`
/// to get current time.
#[derive(Debug)]
pub struct DefaultSystemState(pub SocketAddr);

impl SystemStateProvider for DefaultSystemState {
    fn listen_address(&self) -> SocketAddr {
        self.0
    }
    fn current_time(&self) -> SystemTime {
        SystemTime::now()
    }
}

/// Channel between the `NodeHandler` and events source.
#[derive(Debug)]
pub struct NodeChannel {
    /// Channel for network requests.
    pub network_requests: (mpsc::Sender<NetworkRequest>, mpsc::Receiver<NetworkRequest>),
    /// Channel for timeout requests.
    pub internal_requests: (
        mpsc::Sender<InternalRequest>,
        mpsc::Receiver<InternalRequest>,
    ),
    /// Channel for transferring API endpoints from producers (e.g., Rust runtime) to the
    /// `ApiManager`.
    pub endpoints: (
        mpsc::Sender<UpdateEndpoints>,
        mpsc::Receiver<UpdateEndpoints>,
    ),
    /// Channel for API requests.
    pub api_requests: (
        mpsc::Sender<ExternalMessage>,
        mpsc::Receiver<ExternalMessage>,
    ),
    /// Channel for network events.
    pub network_events: (mpsc::Sender<NetworkEvent>, mpsc::Receiver<NetworkEvent>),
    /// Channel for internal events.
    pub internal_events: (mpsc::Sender<InternalEvent>, mpsc::Receiver<InternalEvent>),
}

/// Node that contains handler (`NodeHandler`) and `NodeApiConfig`.
#[derive(Debug)]
pub struct Node {
    api_runtime_config: SystemRuntimeConfig,
    api_options: NodeApiConfig,
    network_config: NetworkConfiguration,
    handler: NodeHandler,
    channel: NodeChannel,
    max_message_len: u32,
    thread_pool_size: Option<u8>,
}

impl NodeChannel {
    /// Creates `NodeChannel` with the given pool capacities.
    pub fn new(buffer_sizes: &EventsPoolCapacity) -> Self {
        Self {
            network_requests: mpsc::channel(buffer_sizes.network_requests_capacity),
            internal_requests: mpsc::channel(buffer_sizes.internal_events_capacity),
            endpoints: mpsc::channel(buffer_sizes.internal_events_capacity),
            api_requests: mpsc::channel(buffer_sizes.api_requests_capacity),
            network_events: mpsc::channel(buffer_sizes.network_events_capacity),
            internal_events: mpsc::channel(buffer_sizes.internal_events_capacity),
        }
    }

    /// Returns the channel for sending timeouts, networks and api requests.
    pub fn node_sender(&self) -> NodeSender {
        NodeSender {
            internal_requests: self.internal_requests.0.clone().wait(),
            network_requests: self.network_requests.0.clone().wait(),
            api_requests: self.api_requests.0.clone().wait(),
        }
    }
}

impl Node {
    /// Creates node for the given services and node configuration.
    pub fn new(
        database: impl Into<Arc<dyn Database>>,
        external_runtimes: impl IntoIterator<Item = impl Into<RuntimeInstance>>,
        services: impl IntoIterator<Item = Box<dyn ServiceFactory>>,
        node_cfg: NodeConfig,
        genesis_config: GenesisConfig,
        config_file_path: Option<String>,
    ) -> Self {
        node_cfg
            .validate()
            .expect("Node configuration is inconsistent");
        let channel = NodeChannel::new(&node_cfg.mempool.events_pool_capacity);
        let blockchain = Blockchain::new(
            database,
            node_cfg.service_keypair(),
            ApiSender::new(channel.api_requests.0.clone()),
        );
        let rust_runtime = services.into_iter().fold(
            RustRuntime::new(channel.endpoints.0.clone()),
            |runtime, factory| runtime.with_factory(factory),
        );

        let mut blockchain_builder =
            BlockchainBuilder::new(blockchain, genesis_config).with_runtime(rust_runtime);
        for runtime in external_runtimes {
            blockchain_builder = blockchain_builder.with_runtime(runtime);
        }
        let blockchain = blockchain_builder
            .build()
            .expect("Cannot create dispatcher");

        Self::with_blockchain(blockchain, channel, node_cfg, config_file_path)
    }

    /// Creates a node for the given blockchain and node configuration.
    pub fn with_blockchain(
        blockchain: BlockchainMut,
        channel: NodeChannel,
        node_cfg: NodeConfig,
        config_file_path: Option<String>,
    ) -> Self {
        crypto::init();

        let peers = node_cfg.connect_list.addresses();
        let config = Configuration {
            listener: ListenerConfig {
                connect_list: ConnectList::from_config(node_cfg.connect_list),
                address: node_cfg.listen_address,
            },
            service: ServiceConfig {
                service_public_key: node_cfg.keys.service_pk(),
                service_secret_key: node_cfg.keys.service_sk().clone(),
            },
            mempool: node_cfg.mempool,
            network: node_cfg.network,
            peer_discovery: peers,
            keys: node_cfg.keys,
        };

        let api_state = SharedNodeState::new(node_cfg.api.state_update_timeout as u64);
        let system_state = Box::new(DefaultSystemState(node_cfg.listen_address));
        let network_config = config.network;

        let api_cfg = node_cfg.api.clone();
        let api_runtime_config = SystemRuntimeConfig {
            api_runtimes: {
                fn into_app_config(allow_origin: AllowOrigin) -> AppConfig {
                    let app_config = move |app: App| -> App {
                        let cors = Cors::from(allow_origin.clone());
                        app.middleware(cors)
                    };
                    Arc::new(app_config)
                };

                let public_api_handler = api_cfg
                    .public_api_address
                    .map(|listen_address| ApiRuntimeConfig {
                        listen_address,
                        access: ApiAccess::Public,
                        app_config: api_cfg.public_allow_origin.clone().map(into_app_config),
                    })
                    .into_iter();
                let private_api_handler = api_cfg
                    .private_api_address
                    .map(|listen_address| ApiRuntimeConfig {
                        listen_address,
                        access: ApiAccess::Private,
                        app_config: api_cfg.private_allow_origin.clone().map(into_app_config),
                    })
                    .into_iter();
                // Collects API handlers.
                public_api_handler
                    .chain(private_api_handler)
                    .collect::<Vec<_>>()
            },
            api_aggregator: ApiAggregator::new(blockchain.immutable_view(), api_state.clone()),
            server_restart_retry_timeout: node_cfg
                .network
                .http_backend_config
                .server_restart_retry_timeout,
            server_restart_max_retries: node_cfg
                .network
                .http_backend_config
                .server_restart_max_retries,
        };

        let handler = NodeHandler::new(
            blockchain,
            &node_cfg.external_address,
            channel.node_sender(),
            system_state,
            config,
            api_state,
            config_file_path,
        );

        Self {
            api_options: api_cfg,
            handler,
            channel,
            network_config,
            max_message_len: node_cfg.consensus.max_message_len,
            thread_pool_size: node_cfg.thread_pool_size,
            api_runtime_config,
        }
    }

    /// Launches only consensus messages handler.
    /// This may be used if you want to customize api with the `ApiContext`.
    pub fn run_handler(mut self, handshake_params: &HandshakeParams) -> Result<(), Error> {
        self.handler.initialize();

        let pool_size = self.thread_pool_size;
        let (handler_part, network_part, internal_part) = self.into_reactor();
        let handshake_params = handshake_params.clone();

        let network_thread = thread::spawn(move || {
            let mut core = Core::new().map_err(into_failure)?;
            let handle = core.handle();

            let mut pool_builder = ThreadPoolBuilder::new();
            if let Some(pool_size) = pool_size {
                pool_builder.pool_size(pool_size as usize);
            }
            let thread_pool = pool_builder.build();
            let executor = thread_pool.sender().clone();

            core.handle().spawn(internal_part.run(handle, executor));

            let network_handler = network_part.run(&core.handle(), &handshake_params);
            core.run(network_handler)
                .map(drop)
                .map_err(|e| format_err!("An error in the `Network` thread occurred: {}", e))
        });

        let mut core = Core::new().map_err(into_failure)?;
        core.run(handler_part.run())
            .map_err(|_| format_err!("An error in the `Handler` thread occurred"))?;
        network_thread.join().unwrap()
    }

    /// A generic implementation that launches `Node` and optionally creates threads
    /// for public and private api handlers.
    /// Explorer api prefix is `/api/explorer`
    /// Public api prefix is `/api/services/{service_name}`
    /// Private api prefix is `/api/services/{service_name}`
    pub fn run(self) -> Result<(), failure::Error> {
        trace!("Running node.");

        let api_state = self.handler.api_state.clone();

        // Runs NodeHandler.
        let handshake_params = HandshakeParams::new(
            self.state().consensus_public_key(),
            self.state().consensus_secret_key().clone(),
            self.state().connect_list().clone(),
            self.state().our_connect_message().clone(),
            self.max_message_len,
        );
        self.run_handler(&handshake_params)?;
        // Stop ws server.
        api_state.shutdown_broadcast_server();
        Ok(())
    }

    fn into_reactor(self) -> (HandlerPart<impl EventHandler>, NetworkPart, InternalPart) {
        let connect_message = self.state().our_connect_message().clone();
        let connect_list = self.state().connect_list().clone();

        self.api_runtime_config
            .start(self.channel.endpoints.1)
            .expect("Failed to start api_runtime.");
        let (network_tx, network_rx) = self.channel.network_events;
        let internal_requests_rx = self.channel.internal_requests.1;
        let network_part = NetworkPart {
            our_connect_message: connect_message,
            listen_address: self.handler.system_state.listen_address(),
            network_requests: self.channel.network_requests,
            network_tx,
            network_config: self.network_config,
            max_message_len: self.max_message_len,
            connect_list,
        };

        let (internal_tx, internal_rx) = self.channel.internal_events;
        let handler_part = HandlerPart {
            handler: self.handler,
            internal_rx,
            network_rx,
            api_rx: self.channel.api_requests.1,
        };

        let internal_part = InternalPart {
            internal_tx,
            internal_requests_rx,
        };
        (handler_part, network_part, internal_part)
    }

    /// Returns `Blockchain` instance.
    pub fn blockchain(&self) -> Blockchain {
        self.handler.blockchain.as_ref().clone()
    }

    /// Returns `State`.
    pub fn state(&self) -> &State {
        self.handler.state()
    }

    /// Returns `NodeHandler`.
    pub fn handler(&self) -> &NodeHandler {
        &self.handler
    }

    /// Returns channel.
    pub fn channel(&self) -> ApiSender {
        ApiSender::new(self.channel.api_requests.0.clone())
    }
}

// TODO implement transaction verification logic [ECR-3253]
#[cfg(test)]
mod tests {
    use exonum_merkledb::{BinaryValue, TemporaryDB};
    use exonum_proto::{impl_binary_value_for_pb_message, ProtobufConvert};

    use crate::{
<<<<<<< HEAD
        blockchain::Schema,
        crypto::gen_keypair,
=======
        blockchain::{config::GenesisConfigBuilder, Schema},
        crypto::{gen_keypair, Hash},
>>>>>>> 571d3568
        events::EventHandler,
        helpers,
        messages::AnyTx,
        proto::schema::tests::TxSimple,
        runtime::{
            rust::{CallContext, Service, Transaction},
<<<<<<< HEAD
            ExecutionError, InstanceId,
=======
            BlockchainData, ExecutionError, InstanceId, RuntimeInstance,
>>>>>>> 571d3568
        },
    };

    use super::*;

    const SERVICE_ID: InstanceId = 15;

    impl_binary_value_for_pb_message! { TxSimple }

    #[exonum_interface(crate = "crate")]
    pub trait TestInterface {
        fn simple(&self, context: CallContext<'_>, arg: TxSimple) -> Result<(), ExecutionError>;
    }

    #[derive(Debug, ServiceDispatcher, ServiceFactory)]
    #[service_dispatcher(crate = "crate", implements("TestInterface"))]
    #[service_factory(
        crate = "crate",
        artifact_name = "test-service",
        artifact_version = "0.1.0",
        proto_sources = "crate::proto::schema"
    )]
    struct TestService;

    impl TestInterface for TestService {
        fn simple(&self, _context: CallContext<'_>, _arg: TxSimple) -> Result<(), ExecutionError> {
            Ok(())
        }
    }

    impl Service for TestService {}

    fn create_simple_tx(p_key: PublicKey, s_key: &SecretKey) -> Verified<AnyTx> {
        let mut msg = TxSimple::new();
        msg.set_public_key(p_key.to_pb());
        msg.set_msg("Hello, World!".to_owned());
        msg.sign(SERVICE_ID, p_key, s_key)
    }

    #[test]
    #[ignore = "TODO: We have to implement transactions verifier [ECR-3253]"]
    fn test_duplicated_transaction() {
        let (p_key, s_key) = gen_keypair();

        let db = Arc::from(Box::new(TemporaryDB::new()) as Box<dyn Database>) as Arc<dyn Database>;
        let node_cfg = helpers::generate_testnet_config(1, 16_500)[0].clone();

        let service = TestService;
        let artifact = service.artifact_id();
        let genesis_config =
            GenesisConfigBuilder::with_consensus_config(node_cfg.consensus.clone())
                .with_artifact(artifact.clone())
                .with_instance(artifact.into_default_instance(SERVICE_ID, "test-service"))
                .build();
        let services = vec![service.into()];
        let external_runtimes: Vec<RuntimeInstance> = vec![];

        let mut node = Node::new(
            db,
            external_runtimes,
            services,
            node_cfg,
            genesis_config,
            None,
        );

        let tx = create_simple_tx(p_key, &s_key);

        // Create original transaction.
        let tx_orig = tx.clone();
        let event = ExternalMessage::Transaction(tx_orig);
        node.handler.handle_event(event.into());

        // Initial transaction should be added to the pool.
        let snapshot = node.blockchain().snapshot();
        let schema = Schema::new(&snapshot);
        assert_eq!(schema.transactions_pool_len(), 1);

        // Create duplicated transaction.
        let tx_copy = tx.clone();
        let event = ExternalMessage::Transaction(tx_copy);
        node.handler.handle_event(event.into());

        // Duplicated transaction shouldn't be added to the pool.
        let snapshot = node.blockchain().snapshot();
        let schema = Schema::new(&snapshot);
        assert_eq!(schema.transactions_pool_len(), 1);
    }

    #[test]
    #[ignore = "TODO: We have to implement transactions verifier [ECR-3253]"]
    fn test_transaction_without_service() {
        let db = Arc::from(Box::new(TemporaryDB::new()) as Box<dyn Database>) as Arc<dyn Database>;
        let services = vec![];
        let external_runtimes: Vec<RuntimeInstance> = vec![];
        let (p_key, s_key) = gen_keypair();

        let node_cfg = helpers::generate_testnet_config(1, 16_500)[0].clone();
        let genesis_config =
            GenesisConfigBuilder::with_consensus_config(node_cfg.consensus.clone()).build();

        let mut node = Node::new(
            db,
            external_runtimes,
            services,
            node_cfg,
            genesis_config,
            None,
        );

        let tx = create_simple_tx(p_key, &s_key);

        // Send transaction to node.
        let event = ExternalMessage::Transaction(tx);
        node.handler.handle_event(event.into());

        // Service not found for transaction.
        let snapshot = node.blockchain().snapshot();
        let schema = Schema::new(&snapshot);
        assert_eq!(schema.transactions_pool_len(), 0);
    }

    #[test]
    fn test_good_internal_events_config() {
        let db = Arc::from(Box::new(TemporaryDB::new()) as Box<dyn Database>) as Arc<dyn Database>;
        let services = vec![];
        let external_runtimes: Vec<RuntimeInstance> = vec![];
        let node_cfg = helpers::generate_testnet_config(1, 16_500)[0].clone();
        let genesis_config =
            GenesisConfigBuilder::with_consensus_config(node_cfg.consensus.clone()).build();
        let _ = Node::new(
            db,
            external_runtimes,
            services,
            node_cfg,
            genesis_config,
            None,
        );
    }

    #[test]
    #[should_panic(expected = "internal_events_capacity(0) must be strictly larger than 2")]
    fn test_bad_internal_events_capacity_too_small() {
        let db = Arc::from(Box::new(TemporaryDB::new()) as Box<dyn Database>) as Arc<dyn Database>;
        let services = vec![];
        let external_runtimes: Vec<RuntimeInstance> = vec![];
        let mut node_cfg = helpers::generate_testnet_config(1, 16_500)[0].clone();
        node_cfg
            .mempool
            .events_pool_capacity
            .internal_events_capacity = 0;
        let genesis_config =
            GenesisConfigBuilder::with_consensus_config(node_cfg.consensus.clone()).build();
        let _ = Node::new(
            db,
            external_runtimes,
            services,
            node_cfg,
            genesis_config,
            None,
        );
    }

    #[test]
    #[should_panic(expected = "network_requests_capacity(0) must be strictly larger than 0")]
    fn test_bad_network_requests_capacity_too_small() {
        let db = Arc::from(Box::new(TemporaryDB::new()) as Box<dyn Database>) as Arc<dyn Database>;
        let services = vec![];
        let external_runtimes: Vec<RuntimeInstance> = vec![];
        let mut node_cfg = helpers::generate_testnet_config(1, 16_500)[0].clone();
        node_cfg
            .mempool
            .events_pool_capacity
            .network_requests_capacity = 0;
        let genesis_config =
            GenesisConfigBuilder::with_consensus_config(node_cfg.consensus.clone()).build();
        let _ = Node::new(
            db,
            external_runtimes,
            services,
            node_cfg,
            genesis_config,
            None,
        );
    }

    #[test]
    #[should_panic(expected = "must be smaller than 65536")]
    fn test_bad_internal_events_capacity_too_large() {
        let accidental_large_value = 0_usize.overflowing_sub(1).0;
        let db = Arc::from(Box::new(TemporaryDB::new()) as Box<dyn Database>) as Arc<dyn Database>;

        let external_runtimes: Vec<RuntimeInstance> = vec![];
        let services = vec![];

        let mut node_cfg = helpers::generate_testnet_config(1, 16_500)[0].clone();
        node_cfg
            .mempool
            .events_pool_capacity
            .internal_events_capacity = accidental_large_value;
        let genesis_config =
            GenesisConfigBuilder::with_consensus_config(node_cfg.consensus.clone()).build();
        let _ = Node::new(
            db,
            external_runtimes,
            services,
            node_cfg,
            genesis_config,
            None,
        );
    }

    #[test]
    #[should_panic(expected = "must be smaller than 65536")]
    fn test_bad_network_requests_capacity_too_large() {
        let accidental_large_value = 0_usize.overflowing_sub(1).0;
        let db = Arc::from(Box::new(TemporaryDB::new()) as Box<dyn Database>) as Arc<dyn Database>;

        let external_runtimes: Vec<RuntimeInstance> = vec![];
        let services = vec![];

        let mut node_cfg = helpers::generate_testnet_config(1, 16_500)[0].clone();
        node_cfg
            .mempool
            .events_pool_capacity
            .network_requests_capacity = accidental_large_value;
        let genesis_config =
            GenesisConfigBuilder::with_consensus_config(node_cfg.consensus.clone()).build();
        let _ = Node::new(
            db,
            external_runtimes,
            services,
            node_cfg,
            genesis_config,
            None,
        );
    }
}<|MERGE_RESOLUTION|>--- conflicted
+++ resolved
@@ -1185,24 +1185,15 @@
     use exonum_proto::{impl_binary_value_for_pb_message, ProtobufConvert};
 
     use crate::{
-<<<<<<< HEAD
-        blockchain::Schema,
+        blockchain::{config::GenesisConfigBuilder, Schema},
         crypto::gen_keypair,
-=======
-        blockchain::{config::GenesisConfigBuilder, Schema},
-        crypto::{gen_keypair, Hash},
->>>>>>> 571d3568
         events::EventHandler,
         helpers,
         messages::AnyTx,
         proto::schema::tests::TxSimple,
         runtime::{
             rust::{CallContext, Service, Transaction},
-<<<<<<< HEAD
-            ExecutionError, InstanceId,
-=======
-            BlockchainData, ExecutionError, InstanceId, RuntimeInstance,
->>>>>>> 571d3568
+            ExecutionError, InstanceId, RuntimeInstance,
         },
     };
 
