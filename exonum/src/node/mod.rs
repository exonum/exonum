// Copyright 2018 The Exonum Team
//
// Licensed under the Apache License, Version 2.0 (the "License");
// you may not use this file except in compliance with the License.
// You may obtain a copy of the License at
//
//   http://www.apache.org/licenses/LICENSE-2.0
//
// Unless required by applicable law or agreed to in writing, software
// distributed under the License is distributed on an "AS IS" BASIS,
// WITHOUT WARRANTIES OR CONDITIONS OF ANY KIND, either express or implied.
// See the License for the specific language governing permissions and
// limitations under the License.

//! Exonum node that performs consensus algorithm.
//!
//! For details about consensus message handling see messages module documentation.
// spell-checker:ignore cors

pub use self::{
    connect_list::ConnectList, state::{RequestData, State, ValidatorState},
};

// TODO: Temporary solution to get access to WAIT constants. (ECR-167)
pub mod state;

use api::{
    backends::actix::{AllowOrigin, ApiRuntimeConfig, App, AppConfig, Cors, SystemRuntimeConfig},
    ApiAccess, ApiAggregator,
};
use failure;
use futures::{sync::mpsc, Future, Sink};
use tokio_core::reactor::Core;
use toml::Value;

use std::{
    collections::{BTreeMap, HashSet}, fmt, io, net::SocketAddr, sync::Arc, thread,
    time::{Duration, SystemTime},
};

use blockchain::{Blockchain, GenesisConfig, Schema, Service, SharedNodeState, Transaction};
use crypto::{self, CryptoHash, Hash, PublicKey, SecretKey};
use events::{
    error::{into_other, log_error, other_error, LogError}, noise::HandshakeParams, HandlerPart,
    InternalEvent, InternalPart, InternalRequest, NetworkConfiguration, NetworkEvent, NetworkPart,
    NetworkRequest, SyncSender, TimeoutRequest,
};
use helpers::{user_agent, Height, Milliseconds, Round, ValidatorId};
use messages::{Connect, Message, RawMessage};
use storage::{Database, DbOptions};

mod basic;
mod connect_list;
mod consensus;
mod events;
mod requests;

/// External messages.
#[derive(Debug)]
pub enum ExternalMessage {
    /// Add a new connection.
    PeerAdd(ConnectInfo),
    /// Transaction that implements the `Transaction` trait.
    Transaction(Box<dyn Transaction>),
    /// Enable or disable the node.
    Enable(bool),
    /// Shutdown the node.
    Shutdown,
}

/// Node timeout types.
#[derive(Debug, PartialEq, Eq, PartialOrd, Ord)]
pub enum NodeTimeout {
    /// Status timeout with the current height.
    Status(Height),
    /// Round timeout.
    Round(Height, Round),
    /// `RequestData` timeout.
    Request(RequestData, Option<PublicKey>),
    /// Propose timeout.
    Propose(Height, Round),
    /// Update api shared state.
    UpdateApiState,
    /// Exchange peers timeout.
    PeerExchange,
}

/// A helper trait that provides the node with information about the state of the system such
/// as current time or listen address.
pub trait SystemStateProvider: ::std::fmt::Debug + Send + 'static {
    /// Returns the current address that the node listens on.
    fn listen_address(&self) -> SocketAddr;
    /// Return the current system time.
    fn current_time(&self) -> SystemTime;
}

/// Transactions sender.
#[derive(Clone)]
pub struct ApiSender(pub mpsc::Sender<ExternalMessage>);

/// Handler that that performs consensus algorithm.
pub struct NodeHandler {
    /// State of the `NodeHandler`.
    pub state: State,
    /// Shared api state.
    pub api_state: SharedNodeState,
    /// System state.
    pub system_state: Box<dyn SystemStateProvider>,
    /// Channel for messages and timeouts.
    pub channel: NodeSender,
    /// Blockchain.
    pub blockchain: Blockchain,
    /// Known peer addresses.
    pub peer_discovery: Vec<SocketAddr>,
    /// Does this node participate in the consensus?
    is_enabled: bool,
    /// Node role.
    node_role: NodeRole,
}

/// Service configuration.
#[derive(Clone, Debug, Serialize, Deserialize)]
pub struct ServiceConfig {
    /// Service public key.
    pub service_public_key: PublicKey,
    /// Service secret key.
    pub service_secret_key: SecretKey,
}

/// Listener config.
#[derive(Clone, Debug, Serialize, Deserialize)]
pub struct ListenerConfig {
    /// Public key.
    pub consensus_public_key: PublicKey,
    /// Secret key.
    pub consensus_secret_key: SecretKey,
    /// ConnectList.
    pub connect_list: ConnectList,
    /// Socket address.
    pub address: SocketAddr,
}

/// An api configuration options.
#[derive(Clone, Debug, Serialize, Deserialize)]
pub struct NodeApiConfig {
    /// Timeout to update api state.
    pub state_update_timeout: usize,
    /// Enable api endpoints for the `blockchain_explorer` on public api address.
    pub enable_blockchain_explorer: bool,
    /// Listen address for public api endpoints.
    pub public_api_address: Option<SocketAddr>,
    /// Listen address for private api endpoints.
    pub private_api_address: Option<SocketAddr>,
    /// Cross-origin resource sharing ([CORS][cors]) options for responses returned
    /// by public API handlers.
    ///
    /// [cors]: https://developer.mozilla.org/en-US/docs/Web/HTTP/CORS
    pub public_allow_origin: Option<AllowOrigin>,
    /// Cross-origin resource sharing ([CORS][cors]) options for responses returned
    /// by private API handlers.
    ///
    /// [cors]: https://developer.mozilla.org/en-US/docs/Web/HTTP/CORS
    pub private_allow_origin: Option<AllowOrigin>,
}

impl Default for NodeApiConfig {
    fn default() -> Self {
        Self {
            state_update_timeout: 10_000,
            enable_blockchain_explorer: true,
            public_api_address: None,
            private_api_address: None,
            public_allow_origin: None,
            private_allow_origin: None,
        }
    }
}

<<<<<<< HEAD
/// CORS header specification
#[derive(Debug, Clone, PartialEq, Eq)]
pub enum AllowOrigin {
    /// Allow access from any host.
    Any,
    /// Allow access only from the following hosts.
    Whitelist(Vec<String>),
}

impl From<AllowOrigin> for CorsMiddleware {
    fn from(allow_origin: AllowOrigin) -> Self {
        match allow_origin {
            AllowOrigin::Any => Self::with_allow_any(),
            AllowOrigin::Whitelist(hosts) => {
                Self::with_whitelist(hosts.into_iter().collect())
            }
        }
    }
}

impl ser::Serialize for AllowOrigin {
    fn serialize<S>(&self, serializer: S) -> Result<S::Ok, S::Error>
    where
        S: ser::Serializer,
    {
        match *self {
            AllowOrigin::Any => "*".serialize(serializer),
            AllowOrigin::Whitelist(ref hosts) => {
                if hosts.len() == 1 {
                    hosts[0].serialize(serializer)
                } else {
                    hosts.serialize(serializer)
                }
            }
        }
    }
}

impl<'de> de::Deserialize<'de> for AllowOrigin {
    fn deserialize<D>(d: D) -> Result<Self, D::Error>
    where
        D: de::Deserializer<'de>,
    {
        struct Visitor;

        impl<'de> de::Visitor<'de> for Visitor {
            type Value = AllowOrigin;

            fn expecting(&self, formatter: &mut fmt::Formatter) -> fmt::Result {
                formatter.write_str("a list of hosts or \"*\"")
            }

            fn visit_str<E>(self, value: &str) -> Result<AllowOrigin, E>
            where
                E: de::Error,
            {
                match value {
                    "*" => Ok(AllowOrigin::Any),
                    _ => Ok(AllowOrigin::Whitelist(vec![value.to_string()])),
                }
            }

            fn visit_seq<A>(self, seq: A) -> Result<AllowOrigin, A::Error>
            where
                A: de::SeqAccess<'de>,
            {
                let hosts =
                    de::Deserialize::deserialize(de::value::SeqAccessDeserializer::new(seq))?;
                Ok(AllowOrigin::Whitelist(hosts))
            }
        }

        d.deserialize_any(Visitor)
    }
}

impl FromStr for AllowOrigin {
    type Err = failure::Error;

    fn from_str(s: &str) -> Result<Self, Self::Err> {
        if s == "*" {
            return Ok(AllowOrigin::Any);
        }

        let v: Vec<_> = s.split(',')
            .map(|s| s.trim().to_string())
            .filter(|s| !s.is_empty())
            .collect();
        if v.is_empty() {
            bail!("Invalid AllowOrigin::Whitelist value");
        }

        Ok(AllowOrigin::Whitelist(v))
    }
}

=======
>>>>>>> ed0339b6
/// Events pool capacities.
#[derive(Clone, Debug, Serialize, Deserialize)]
pub struct EventsPoolCapacity {
    /// Maximum number of queued outgoing network messages.
    pub network_requests_capacity: usize,
    /// Maximum number of queued incoming network messages.
    pub network_events_capacity: usize,
    /// Maximum number of queued internal events.
    pub internal_events_capacity: usize,
    /// Maximum number of queued requests from api.
    pub api_requests_capacity: usize,
}

impl Default for EventsPoolCapacity {
    fn default() -> Self {
        Self {
            network_requests_capacity: 512,
            network_events_capacity: 512,
            internal_events_capacity: 128,
            api_requests_capacity: 1024,
        }
    }
}

/// Memory pool configuration parameters.
#[derive(Clone, Debug, Serialize, Deserialize)]
pub struct MemoryPoolConfig {
    /// Maximum number of uncommitted transactions.
    pub tx_pool_capacity: usize,
    /// Sets the maximum number of messages that can be buffered on the event loop's
    /// notification channel before a send will fail.
    pub events_pool_capacity: EventsPoolCapacity,
}

impl Default for MemoryPoolConfig {
    fn default() -> Self {
        Self {
            tx_pool_capacity: 100_000,
            events_pool_capacity: EventsPoolCapacity::default(),
        }
    }
}

/// Configuration for the `Node`.
#[derive(Clone, Debug, Serialize, Deserialize)]
pub struct NodeConfig {
    /// Initial config that will be written in the first block.
    pub genesis: GenesisConfig,
    /// Network listening address.
    pub listen_address: SocketAddr,
    /// Remote Network address used by this node.
    pub external_address: Option<SocketAddr>,
    /// Network configuration.
    pub network: NetworkConfiguration,
    /// Consensus public key.
    pub consensus_public_key: PublicKey,
    /// Consensus secret key.
    pub consensus_secret_key: SecretKey,
    /// Service public key.
    pub service_public_key: PublicKey,
    /// Service secret key.
    pub service_secret_key: SecretKey,
    /// Node's ConnectList.
    pub connect_list: ConnectList,
    /// Api configuration.
    pub api: NodeApiConfig,
    /// Memory pool configuration.
    pub mempool: MemoryPoolConfig,
    /// Additional config, usable for services.
    #[serde(default)]
    pub services_configs: BTreeMap<String, Value>,
    /// Optional database configuration.
    #[serde(default)]
    pub database: DbOptions,
}

/// Configuration for the `NodeHandler`.
#[derive(Debug, Clone)]
pub struct Configuration {
    /// Current node socket address, public and secret keys.
    pub listener: ListenerConfig,
    /// Service configuration.
    pub service: ServiceConfig,
    /// Network configuration.
    pub network: NetworkConfiguration,
    /// Known peer addresses.
    pub peer_discovery: Vec<SocketAddr>,
    /// Memory pool configuration.
    pub mempool: MemoryPoolConfig,
}

/// Channel for messages, timeouts and api requests.
#[derive(Debug)]
pub struct NodeSender {
    /// Internal requests sender.
    pub internal_requests: SyncSender<InternalRequest>,
    /// Network requests sender.
    pub network_requests: SyncSender<NetworkRequest>,
    /// Api requests sender.
    pub api_requests: SyncSender<ExternalMessage>,
}

/// Node role.
#[derive(Debug, Clone, Copy)]
pub enum NodeRole {
    /// Validator node.
    Validator(ValidatorId),
    /// Auditor node.
    Auditor,
}

impl Default for NodeRole {
    fn default() -> Self {
        NodeRole::Auditor
    }
}

impl NodeRole {
    /// Constructs new NodeRole from `validator_id`.
    pub fn new(validator_id: Option<ValidatorId>) -> Self {
        match validator_id {
            Some(validator_id) => NodeRole::Validator(validator_id),
            None => NodeRole::Auditor,
        }
    }

    /// Checks if node is validator.
    pub fn is_validator(self) -> bool {
        match self {
            NodeRole::Validator(_) => true,
            _ => false,
        }
    }

    /// Checks if node is auditor.
    pub fn is_auditor(self) -> bool {
        match self {
            NodeRole::Auditor => true,
            _ => false,
        }
    }
}

impl NodeHandler {
    /// Creates `NodeHandler` using specified `Configuration`.
    pub fn new(
        blockchain: Blockchain,
        external_address: SocketAddr,
        sender: NodeSender,
        system_state: Box<dyn SystemStateProvider>,
        config: Configuration,
        api_state: SharedNodeState,
    ) -> Self {
        let (last_hash, last_height) = {
            let block = blockchain.last_block();
            (block.hash(), block.height().next())
        };

        let snapshot = blockchain.snapshot();

        let stored = Schema::new(&snapshot).actual_configuration();
        info!("Creating a node with config: {:#?}", stored);

        let validator_id = stored
            .validator_keys
            .iter()
            .position(|pk| pk.consensus_key == config.listener.consensus_public_key)
            .map(|id| ValidatorId(id as u16));
        info!("Validator id = '{:?}'", validator_id);
        let connect = Connect::new(
            &config.listener.consensus_public_key,
            external_address,
            system_state.current_time().into(),
            &user_agent::get(),
            &config.listener.consensus_secret_key,
        );

        let connect_list = config.listener.connect_list;
        let state = State::new(
            validator_id,
            config.listener.consensus_public_key,
            config.listener.consensus_secret_key,
            config.service.service_public_key,
            config.service.service_secret_key,
            config.mempool.tx_pool_capacity,
            connect_list,
            stored,
            connect,
            blockchain.get_saved_peers(),
            last_hash,
            last_height,
            system_state.current_time(),
        );

        let node_role = NodeRole::new(validator_id);

        if node_role.is_auditor() && api_state.is_enabled() {
            error!("Consensus is enabled but current node is auditor");
            api_state.set_enabled(false);
        }

        let is_enabled = api_state.is_enabled();

        api_state.set_node_role(node_role);

        Self {
            blockchain,
            api_state,
            system_state,
            state,
            channel: sender,
            peer_discovery: config.peer_discovery,
            is_enabled,
            node_role,
        }
    }

    /// Return internal `SharedNodeState`
    pub fn api_state(&self) -> &SharedNodeState {
        &self.api_state
    }

    /// Returns value of the `round_timeout` field from the current `ConsensusConfig`.
    pub fn round_timeout(&self) -> Milliseconds {
        self.state().consensus_config().round_timeout
    }

    /// Returns value of the `status_timeout` field from the current `ConsensusConfig`.
    pub fn status_timeout(&self) -> Milliseconds {
        self.state().consensus_config().status_timeout
    }

    /// Returns value of the `peers_timeout` field from the current `ConsensusConfig`.
    pub fn peers_timeout(&self) -> Milliseconds {
        self.state().consensus_config().peers_timeout
    }

    /// Returns value of the `txs_block_limit` field from the current `ConsensusConfig`.
    pub fn txs_block_limit(&self) -> u32 {
        self.state().consensus_config().txs_block_limit
    }

    /// Returns value of the minimal propose timeout.
    pub fn min_propose_timeout(&self) -> Milliseconds {
        self.state().consensus_config().min_propose_timeout
    }

    /// Returns value of the maximal propose timeout.
    pub fn max_propose_timeout(&self) -> Milliseconds {
        self.state().consensus_config().max_propose_timeout
    }

    /// Returns threshold starting from which the minimal propose timeout value is used.
    pub fn propose_timeout_threshold(&self) -> u32 {
        self.state().consensus_config().propose_timeout_threshold
    }

    /// Returns `State` of the node.
    pub fn state(&self) -> &State {
        &self.state
    }

    /// Performs node initialization, so it starts consensus process from the first round.
    pub fn initialize(&mut self) {
        let listen_address = self.system_state.listen_address();
        info!("Start listening address={}", listen_address);

        let peers: HashSet<_> = {
            let it = self.state.peers().values().map(Connect::addr);
            let it = it.chain(self.peer_discovery.iter().cloned());
            let it = it.filter(|&address| address != listen_address);
            it.collect()
        };

        for address in &peers {
            self.connect(address);
            info!("Trying to connect with peer {}", address);
        }

        let snapshot = self.blockchain.snapshot();
        let schema = Schema::new(&snapshot);

        // Recover previous saved round if any
        let round = schema.consensus_round();
        self.state.jump_round(round);
        info!("Jump to round {}", round);

        self.add_round_timeout();
        self.add_status_timeout();
        self.add_peer_exchange_timeout();
        self.add_update_api_state_timeout();

        // Recover cached consensus messages if any. We do this after main initialization and before
        // the start of event processing.
        let messages = schema.consensus_messages_cache();
        for msg in messages.iter() {
            self.handle_message(msg);
        }
    }

    /// Sends the given message to a peer by its id.
    pub fn send_to_validator(&mut self, id: u32, message: &RawMessage) {
        if id as usize >= self.state.validators().len() {
            error!("Invalid validator id: {}", id);
        } else {
            let public_key = self.state.validators()[id as usize].consensus_key;
            self.send_to_peer(public_key, message);
        }
    }

    /// Sends the given message to a peer by its public key.
    pub fn send_to_peer(&mut self, public_key: PublicKey, message: &RawMessage) {
        let address = {
            if let Some(conn) = self.state.peers().get(&public_key) {
                conn.addr()
            } else {
                warn!(
                    "Attempt to send message to peer with key {:?} without connection",
                    public_key
                );
                return;
            }
        };

        self.send_to_addr(&address, message);
    }

    /// Sends `RawMessage` to the specified address.
    pub fn send_to_addr(&mut self, address: &SocketAddr, message: &RawMessage) {
        let public_key = self.state.connect_list().find_key_by_address(&address);

        match public_key {
            Some(public_key) => {
                trace!("Send to address: {}", address);
                let request = NetworkRequest::SendMessage(*address, message.clone(), *public_key);
                self.channel.network_requests.send(request).log_error();
            }
            _ => {
                warn!(
                    "Attempt to connect to the peer with address {:?} which \
                     is not in the ConnectList",
                    address
                );
            }
        }
    }

    /// Broadcasts given message to all peers.
    pub fn broadcast(&mut self, message: &RawMessage) {
        let peers: Vec<SocketAddr> = self.state
            .peers()
            .values()
            .map(|conn| conn.addr())
            .collect();

        for address in peers {
            self.send_to_addr(&address, message);
        }
    }

    /// Performs connection to the specified network address.
    pub fn connect(&mut self, address: &SocketAddr) {
        let connect = self.state.our_connect_message().clone();

        if self.state.connect_list().is_address_allowed(&address) {
            self.send_to_addr(address, connect.raw());
        } else {
            warn!(
                "Attempt to connect to the peer {:?} which \
                 is not in the ConnectList",
                address
            );
        }
    }

    /// Add timeout request.
    pub fn add_timeout(&mut self, timeout: NodeTimeout, time: SystemTime) {
        let request = TimeoutRequest(time, timeout);
        self.channel
            .internal_requests
            .send(request.into())
            .log_error();
    }

    /// Adds request timeout if it isn't already requested.
    pub fn request(&mut self, data: RequestData, peer: PublicKey) {
        let is_new = self.state.request(data.clone(), peer);
        if is_new {
            self.add_request_timeout(data, None);
        }
    }

    /// Adds `NodeTimeout::Round` timeout to the channel.
    pub fn add_round_timeout(&mut self) {
        let time = self.round_start_time(self.state.round().next());
        trace!(
            "ADD ROUND TIMEOUT: time={:?}, height={}, round={}",
            time,
            self.state.height(),
            self.state.round()
        );
        let timeout = NodeTimeout::Round(self.state.height(), self.state.round());
        self.add_timeout(timeout, time);
    }

    /// Adds `NodeTimeout::Propose` timeout to the channel.
    pub fn add_propose_timeout(&mut self) {
        let snapshot = self.blockchain.snapshot();
        let timeout = if Schema::new(&snapshot).transactions_pool_len()
            >= self.propose_timeout_threshold() as usize
        {
            self.min_propose_timeout()
        } else {
            self.max_propose_timeout()
        };

        let time = self.round_start_time(self.state.round()) + Duration::from_millis(timeout);

        trace!(
            "ADD PROPOSE TIMEOUT: time={:?}, height={}, round={}",
            time,
            self.state.height(),
            self.state.round()
        );
        let timeout = NodeTimeout::Propose(self.state.height(), self.state.round());
        self.add_timeout(timeout, time);
    }

    /// Adds `NodeTimeout::Status` timeout to the channel.
    pub fn add_status_timeout(&mut self) {
        let time = self.system_state.current_time() + Duration::from_millis(self.status_timeout());
        let height = self.state.height();
        self.add_timeout(NodeTimeout::Status(height), time);
    }

    /// Adds `NodeTimeout::Request` timeout with `RequestData` to the channel.
    pub fn add_request_timeout(&mut self, data: RequestData, peer: Option<PublicKey>) {
        trace!("ADD REQUEST TIMEOUT");
        let time = self.system_state.current_time() + data.timeout();
        self.add_timeout(NodeTimeout::Request(data, peer), time);
    }

    /// Adds `NodeTimeout::PeerExchange` timeout to the channel.
    pub fn add_peer_exchange_timeout(&mut self) {
        trace!("ADD PEER EXCHANGE TIMEOUT");
        let time = self.system_state.current_time() + Duration::from_millis(self.peers_timeout());
        self.add_timeout(NodeTimeout::PeerExchange, time);
    }

    /// Adds `NodeTimeout::UpdateApiState` timeout to the channel.
    pub fn add_update_api_state_timeout(&mut self) {
        let time = self.system_state.current_time()
            + Duration::from_millis(self.api_state().state_update_timeout());
        self.add_timeout(NodeTimeout::UpdateApiState, time);
    }

    /// Returns hash of the last block.
    pub fn last_block_hash(&self) -> Hash {
        self.blockchain.last_block().hash()
    }

    /// Returns start time of the requested round.
    pub fn round_start_time(&self, round: Round) -> SystemTime {
        let previous_round: u64 = round.previous().into();
        let ms = previous_round * self.round_timeout();
        self.state.height_start_time() + Duration::from_millis(ms)
    }
}

impl fmt::Debug for NodeHandler {
    fn fmt(&self, f: &mut fmt::Formatter) -> fmt::Result {
        write!(
            f,
            "NodeHandler {{ channel: Channel {{ .. }}, blockchain: {:?}, peer_discovery: {:?} }}",
            self.blockchain, self.peer_discovery
        )
    }
}

/// `TransactionSend` represents interface for sending transactions. For details see `ApiSender`
/// implementation.
pub trait TransactionSend: Send + Sync {
    /// Sends transaction. This can include transaction verification.
    fn send(&self, tx: Box<dyn Transaction>) -> io::Result<()>;
}

impl ApiSender {
    /// Creates new `ApiSender` with given channel.
    pub fn new(inner: mpsc::Sender<ExternalMessage>) -> Self {
        ApiSender(inner)
    }

    /// Add peer to peer list
    pub fn peer_add(&self, addr: ConnectInfo) -> io::Result<()> {
        let msg = ExternalMessage::PeerAdd(addr);
        self.send_external_message(msg)
    }

    /// Sends an external message.
    pub fn send_external_message(&self, message: ExternalMessage) -> io::Result<()> {
        self.0
            .clone()
            .send(message)
            .wait()
            .map(drop)
            .map_err(into_other)
    }
}

impl TransactionSend for ApiSender {
    fn send(&self, tx: Box<dyn Transaction>) -> io::Result<()> {
        if !tx.verify() {
            let msg = "Unable to verify transaction";
            return Err(io::Error::new(io::ErrorKind::Other, msg));
        }
        let msg = ExternalMessage::Transaction(tx);
        self.send_external_message(msg)
    }
}

impl fmt::Debug for ApiSender {
    fn fmt(&self, f: &mut fmt::Formatter) -> fmt::Result {
        f.pad("ApiSender { .. }")
    }
}

/// Data needed to add peer into `ConnectList`.
#[derive(Debug, Clone, Copy, Serialize, Deserialize)]
pub struct ConnectInfo {
    /// Peer address.
    pub address: SocketAddr,
    /// Peer public key.
    pub public_key: PublicKey,
}

impl fmt::Display for ConnectInfo {
    fn fmt(&self, f: &mut fmt::Formatter) -> fmt::Result {
        write!(f, "{}", self.address)
    }
}

/// Default system state provider implementation which just uses `SystemTime::now`
/// to get current time.
#[derive(Debug)]
pub struct DefaultSystemState(pub SocketAddr);

impl SystemStateProvider for DefaultSystemState {
    fn listen_address(&self) -> SocketAddr {
        self.0
    }
    fn current_time(&self) -> SystemTime {
        SystemTime::now()
    }
}

/// Channel between the `NodeHandler` and events source.
#[derive(Debug)]
pub struct NodeChannel {
    /// Channel for network requests.
    pub network_requests: (mpsc::Sender<NetworkRequest>, mpsc::Receiver<NetworkRequest>),
    /// Channel for timeout requests.
    pub internal_requests: (
        mpsc::Sender<InternalRequest>,
        mpsc::Receiver<InternalRequest>,
    ),
    /// Channel for api requests.
    pub api_requests: (
        mpsc::Sender<ExternalMessage>,
        mpsc::Receiver<ExternalMessage>,
    ),
    /// Channel for network events.
    pub network_events: (mpsc::Sender<NetworkEvent>, mpsc::Receiver<NetworkEvent>),
    /// Channel for internal events.
    pub internal_events: (mpsc::Sender<InternalEvent>, mpsc::Receiver<InternalEvent>),
}

/// Node that contains handler (`NodeHandler`) and `NodeApiConfig`.
#[derive(Debug)]
pub struct Node {
    api_options: NodeApiConfig,
    network_config: NetworkConfiguration,
    handler: NodeHandler,
    channel: NodeChannel,
    max_message_len: u32,
}

impl NodeChannel {
    /// Creates `NodeChannel` with the given pool capacities.
    pub fn new(buffer_sizes: &EventsPoolCapacity) -> Self {
        Self {
            network_requests: mpsc::channel(buffer_sizes.network_requests_capacity),
            internal_requests: mpsc::channel(buffer_sizes.internal_events_capacity),
            api_requests: mpsc::channel(buffer_sizes.api_requests_capacity),
            network_events: mpsc::channel(buffer_sizes.network_events_capacity),
            internal_events: mpsc::channel(buffer_sizes.internal_events_capacity),
        }
    }

    /// Returns the channel for sending timeouts, networks and api requests.
    pub fn node_sender(&self) -> NodeSender {
        NodeSender {
            internal_requests: self.internal_requests.0.clone().wait(),
            network_requests: self.network_requests.0.clone().wait(),
            api_requests: self.api_requests.0.clone().wait(),
        }
    }
}

impl Node {
    /// Creates node for the given services and node configuration.
    pub fn new<D: Into<Arc<dyn Database>>>(
        db: D,
        services: Vec<Box<dyn Service>>,
        node_cfg: NodeConfig,
    ) -> Self {
        crypto::init();

        let channel = NodeChannel::new(&node_cfg.mempool.events_pool_capacity);
        let mut blockchain = Blockchain::new(
            db,
            services,
            node_cfg.service_public_key,
            node_cfg.service_secret_key.clone(),
            ApiSender::new(channel.api_requests.0.clone()),
        );
        blockchain.initialize(node_cfg.genesis.clone()).unwrap();

        let peers = node_cfg.connect_list.addresses();

        let config = Configuration {
            listener: ListenerConfig {
                consensus_public_key: node_cfg.consensus_public_key,
                consensus_secret_key: node_cfg.consensus_secret_key,
                connect_list: node_cfg.connect_list,
                address: node_cfg.listen_address,
            },
            service: ServiceConfig {
                service_public_key: node_cfg.service_public_key,
                service_secret_key: node_cfg.service_secret_key,
            },
            mempool: node_cfg.mempool,
            network: node_cfg.network,
            peer_discovery: peers,
        };

        let external_address = if let Some(v) = node_cfg.external_address {
            v
        } else {
            warn!("Could not find 'external_address' in the config, using 'listen_address'");
            node_cfg.listen_address
        };
        let api_state = SharedNodeState::new(node_cfg.api.state_update_timeout as u64);
        let system_state = Box::new(DefaultSystemState(node_cfg.listen_address));
        let network_config = config.network;
        let handler = NodeHandler::new(
            blockchain,
            external_address,
            channel.node_sender(),
            system_state,
            config,
            api_state,
        );
        Self {
            api_options: node_cfg.api,
            handler,
            channel,
            network_config,
            max_message_len: node_cfg.genesis.consensus.max_message_len,
        }
    }

    /// Launches only consensus messages handler.
    /// This may be used if you want to customize api with the `ApiContext`.
    pub fn run_handler(mut self, handshake_params: &HandshakeParams) -> io::Result<()> {
        self.handler.initialize();

        let (handler_part, network_part, timeouts_part) = self.into_reactor();
        let handshake_params = handshake_params.clone();

        let network_thread = thread::spawn(move || {
            let mut core = Core::new()?;
            let handle = core.handle();
            core.handle()
                .spawn(timeouts_part.run(handle).map_err(log_error));
            let network_handler = network_part.run(&core.handle(), &handshake_params);
            core.run(network_handler).map(drop).map_err(|e| {
                other_error(&format!("An error in the `Network` thread occurred: {}", e))
            })
        });

        let mut core = Core::new()?;
        core.run(handler_part.run())
            .map_err(|_| other_error("An error in the `Handler` thread occurred"))?;
        network_thread.join().unwrap()
    }

    /// A generic implementation that launches `Node` and optionally creates threads
    /// for public and private api handlers.
    /// Explorer api prefix is `/api/explorer`
    /// Public api prefix is `/api/services/{service_name}`
    /// Private api prefix is `/api/services/{service_name}`
    pub fn run(self) -> Result<(), failure::Error> {
        // Runs actix-web api.
        let actix_api_runtime = SystemRuntimeConfig {
            api_runtimes: {
                fn into_app_config(allow_origin: AllowOrigin) -> AppConfig {
                    let app_config = move |app: App| -> App {
                        let cors = Cors::from(allow_origin.clone());
                        app.middleware(cors)
                    };
                    Arc::new(app_config)
                };

                let public_api_handler = self.api_options
                    .public_api_address
                    .map(|listen_address| ApiRuntimeConfig {
                        listen_address,
                        access: ApiAccess::Public,
                        app_config: self.api_options
                            .public_allow_origin
                            .clone()
                            .map(into_app_config),
                    })
                    .into_iter();
                let private_api_handler = self.api_options
                    .private_api_address
                    .map(|listen_address| ApiRuntimeConfig {
                        listen_address,
                        access: ApiAccess::Private,
                        app_config: self.api_options
                            .private_allow_origin
                            .clone()
                            .map(into_app_config),
                    })
                    .into_iter();
                // Collects API handlers.
                public_api_handler
                    .chain(private_api_handler)
                    .collect::<Vec<_>>()
            },
            api_aggregator: ApiAggregator::new(
                self.handler.blockchain.clone(),
                self.handler.api_state.clone(),
            ),
        }.start()?;

        // Runs NodeHandler.
        let handshake_params = HandshakeParams::new(
            *self.state().consensus_public_key(),
            self.state().consensus_secret_key().clone(),
            self.max_message_len,
        );
        self.run_handler(&handshake_params)?;

        // Stops actix web runtime.
        actix_api_runtime.stop()?;

        info!("Exonum node stopped");
        Ok(())
    }

    fn into_reactor(self) -> (HandlerPart<NodeHandler>, NetworkPart, InternalPart) {
        let connect_message = self.state().our_connect_message().clone();
        let (network_tx, network_rx) = self.channel.network_events;
        let internal_requests_rx = self.channel.internal_requests.1;
        let network_part = NetworkPart {
            our_connect_message: connect_message,
            listen_address: self.handler.system_state.listen_address(),
            network_requests: self.channel.network_requests,
            network_tx,
            network_config: self.network_config,
            max_message_len: self.max_message_len,
        };

        let (internal_tx, internal_rx) = self.channel.internal_events;
        let handler_part = HandlerPart {
            handler: self.handler,
            internal_rx,
            network_rx,
            api_rx: self.channel.api_requests.1,
        };

        let timeouts_part = InternalPart {
            internal_tx,
            internal_requests_rx,
        };
        (handler_part, network_part, timeouts_part)
    }

    /// Returns `Blockchain` instance.
    pub fn blockchain(&self) -> Blockchain {
        self.handler.blockchain.clone()
    }

    /// Returns `State`.
    pub fn state(&self) -> &State {
        self.handler.state()
    }

    /// Returns `NodeHandler`.
    pub fn handler(&self) -> &NodeHandler {
        &self.handler
    }

    /// Returns channel.
    pub fn channel(&self) -> ApiSender {
        ApiSender::new(self.channel.api_requests.0.clone())
    }
}

#[cfg(test)]
mod tests {
    use super::*;
    use blockchain::{ExecutionResult, Schema, Transaction};
    use crypto::gen_keypair;
    use events::EventHandler;
    use helpers;
    use storage::{Database, Fork, MemoryDB};

    messages! {
        const SERVICE_ID = 0;

        struct TxSimple {
            public_key: &PublicKey,
            msg: &str,
        }
    }

    impl Transaction for TxSimple {
        fn verify(&self) -> bool {
            true
        }

        fn execute(&self, _view: &mut Fork) -> ExecutionResult {
            Ok(())
        }
    }

    #[test]
    fn test_duplicated_transaction() {
        let (p_key, s_key) = gen_keypair();

        let db = Arc::from(Box::new(MemoryDB::new()) as Box<dyn Database>) as Arc<dyn Database>;
        let services = vec![];
        let node_cfg = helpers::generate_testnet_config(1, 16_500)[0].clone();

        let mut node = Node::new(db, services, node_cfg);

        let tx = TxSimple::new(&p_key, "Hello, World!", &s_key);

        // Create original transaction.
        let tx_orig = Box::new(tx.clone());
        let event = ExternalMessage::Transaction(tx_orig);
        node.handler.handle_event(event.into());

        // Initial transaction should be added to the pool.
        let snapshot = node.blockchain().snapshot();
        let schema = Schema::new(&snapshot);
        assert_eq!(schema.transactions_pool_len(), 1);

        // Create duplicated transaction.
        let tx_copy = Box::new(tx.clone());
        let event = ExternalMessage::Transaction(tx_copy);
        node.handler.handle_event(event.into());

        // Duplicated transaction shouldn't be added to the pool.
        let snapshot = node.blockchain().snapshot();
        let schema = Schema::new(&snapshot);
        assert_eq!(schema.transactions_pool_len(), 1);
    }
}<|MERGE_RESOLUTION|>--- conflicted
+++ resolved
@@ -176,105 +176,6 @@
     }
 }
 
-<<<<<<< HEAD
-/// CORS header specification
-#[derive(Debug, Clone, PartialEq, Eq)]
-pub enum AllowOrigin {
-    /// Allow access from any host.
-    Any,
-    /// Allow access only from the following hosts.
-    Whitelist(Vec<String>),
-}
-
-impl From<AllowOrigin> for CorsMiddleware {
-    fn from(allow_origin: AllowOrigin) -> Self {
-        match allow_origin {
-            AllowOrigin::Any => Self::with_allow_any(),
-            AllowOrigin::Whitelist(hosts) => {
-                Self::with_whitelist(hosts.into_iter().collect())
-            }
-        }
-    }
-}
-
-impl ser::Serialize for AllowOrigin {
-    fn serialize<S>(&self, serializer: S) -> Result<S::Ok, S::Error>
-    where
-        S: ser::Serializer,
-    {
-        match *self {
-            AllowOrigin::Any => "*".serialize(serializer),
-            AllowOrigin::Whitelist(ref hosts) => {
-                if hosts.len() == 1 {
-                    hosts[0].serialize(serializer)
-                } else {
-                    hosts.serialize(serializer)
-                }
-            }
-        }
-    }
-}
-
-impl<'de> de::Deserialize<'de> for AllowOrigin {
-    fn deserialize<D>(d: D) -> Result<Self, D::Error>
-    where
-        D: de::Deserializer<'de>,
-    {
-        struct Visitor;
-
-        impl<'de> de::Visitor<'de> for Visitor {
-            type Value = AllowOrigin;
-
-            fn expecting(&self, formatter: &mut fmt::Formatter) -> fmt::Result {
-                formatter.write_str("a list of hosts or \"*\"")
-            }
-
-            fn visit_str<E>(self, value: &str) -> Result<AllowOrigin, E>
-            where
-                E: de::Error,
-            {
-                match value {
-                    "*" => Ok(AllowOrigin::Any),
-                    _ => Ok(AllowOrigin::Whitelist(vec![value.to_string()])),
-                }
-            }
-
-            fn visit_seq<A>(self, seq: A) -> Result<AllowOrigin, A::Error>
-            where
-                A: de::SeqAccess<'de>,
-            {
-                let hosts =
-                    de::Deserialize::deserialize(de::value::SeqAccessDeserializer::new(seq))?;
-                Ok(AllowOrigin::Whitelist(hosts))
-            }
-        }
-
-        d.deserialize_any(Visitor)
-    }
-}
-
-impl FromStr for AllowOrigin {
-    type Err = failure::Error;
-
-    fn from_str(s: &str) -> Result<Self, Self::Err> {
-        if s == "*" {
-            return Ok(AllowOrigin::Any);
-        }
-
-        let v: Vec<_> = s.split(',')
-            .map(|s| s.trim().to_string())
-            .filter(|s| !s.is_empty())
-            .collect();
-        if v.is_empty() {
-            bail!("Invalid AllowOrigin::Whitelist value");
-        }
-
-        Ok(AllowOrigin::Whitelist(v))
-    }
-}
-
-=======
->>>>>>> ed0339b6
 /// Events pool capacities.
 #[derive(Clone, Debug, Serialize, Deserialize)]
 pub struct EventsPoolCapacity {
