// Copyright 2018 The Exonum Team
//
// Licensed under the Apache License, Version 2.0 (the "License");
// you may not use this file except in compliance with the License.
// You may obtain a copy of the License at
//
//   http://www.apache.org/licenses/LICENSE-2.0
//
// Unless required by applicable law or agreed to in writing, software
// distributed under the License is distributed on an "AS IS" BASIS,
// WITHOUT WARRANTIES OR CONDITIONS OF ANY KIND, either express or implied.
// See the License for the specific language governing permissions and
// limitations under the License.

//! Exonum node that performs consensus algorithm.
//!
//! For details about consensus message handling see messages module documentation.
// spell-checker:ignore cors

pub use self::{
    connect_list::ConnectList, state::{RequestData, State, ValidatorState},
};

// TODO: Temporary solution to get access to WAIT constants. (ECR-167)
pub mod state;

use failure;
use futures::{sync::mpsc, Future, Sink};
use serde::de::{self, Deserialize, Deserializer};
use tokio_core::reactor::Core;
use tokio_threadpool::Builder as ThreadPoolBuilder;
use toml::Value;

use std::{
    collections::{BTreeMap, HashSet}, fmt, net::{SocketAddr, ToSocketAddrs}, sync::Arc, thread,
    time::{Duration, SystemTime},
};

use api::{
    backends::actix::{AllowOrigin, ApiRuntimeConfig, App, AppConfig, Cors, SystemRuntimeConfig},
    ApiAccess, ApiAggregator,
};
use blockchain::{
    Blockchain, ConsensusConfig, GenesisConfig, Schema, Service, SharedNodeState, Transaction,
    ValidatorKeys,
};
use crypto::{self, CryptoHash, Hash, PublicKey, SecretKey};
use events::{
<<<<<<< HEAD
    error::{into_failure, log_error, LogError}, noise::HandshakeParams, HandlerPart, InternalEvent,
=======
    error::{into_other, other_error, LogError}, noise::HandshakeParams, HandlerPart, InternalEvent,
>>>>>>> c7ca3bf4
    InternalPart, InternalRequest, NetworkConfiguration, NetworkEvent, NetworkPart, NetworkRequest,
    SyncSender, TimeoutRequest,
};
use helpers::{
    config::ConfigManager, fabric::NodePublicConfig, user_agent, Height, Milliseconds, Round,
    ValidatorId,
};
use messages::{Connect, Message, RawMessage};
use node::state::SharedConnectList;
use storage::{Database, DbOptions};

mod basic;
mod connect_list;
mod consensus;
mod events;
mod requests;

/// External messages.
#[derive(Debug)]
pub enum ExternalMessage {
    /// Add a new connection.
    PeerAdd(ConnectInfo),
    /// Transaction that implements the `Transaction` trait.
    Transaction(Box<dyn Transaction>),
    /// Enable or disable the node.
    Enable(bool),
    /// Shutdown the node.
    Shutdown,
    /// Rebroadcast transactions from the pool.
    Rebroadcast,
}

/// Node timeout types.
#[derive(Debug, PartialEq, Eq, PartialOrd, Ord)]
pub enum NodeTimeout {
    /// Status timeout with the current height.
    Status(Height),
    /// Round timeout.
    Round(Height, Round),
    /// `RequestData` timeout.
    Request(RequestData, Option<PublicKey>),
    /// Propose timeout.
    Propose(Height, Round),
    /// Update api shared state.
    UpdateApiState,
    /// Exchange peers timeout.
    PeerExchange,
}

/// A helper trait that provides the node with information about the state of the system such
/// as current time or listen address.
pub trait SystemStateProvider: ::std::fmt::Debug + Send + 'static {
    /// Returns the current address that the node listens on.
    fn listen_address(&self) -> SocketAddr;
    /// Return the current system time.
    fn current_time(&self) -> SystemTime;
}

/// Transactions sender.
#[derive(Clone)]
pub struct ApiSender(pub mpsc::Sender<ExternalMessage>);

/// Handler that that performs consensus algorithm.
pub struct NodeHandler {
    /// State of the `NodeHandler`.
    pub state: State,
    /// Shared api state.
    pub api_state: SharedNodeState,
    /// System state.
    pub system_state: Box<dyn SystemStateProvider>,
    /// Channel for messages and timeouts.
    pub channel: NodeSender,
    /// Blockchain.
    pub blockchain: Blockchain,
    /// Known peer addresses.
    pub peer_discovery: Vec<SocketAddr>,
    /// Does this node participate in the consensus?
    is_enabled: bool,
    /// Node role.
    node_role: NodeRole,
    /// Configuration file manager.
    config_manager: Option<ConfigManager>,
    /// Can we speed up Propose with transaction pressure?
    allow_expedited_propose: bool,
}

/// Service configuration.
#[derive(Clone, Debug, Serialize, Deserialize)]
pub struct ServiceConfig {
    /// Service public key.
    pub service_public_key: PublicKey,
    /// Service secret key.
    pub service_secret_key: SecretKey,
}

/// Listener config.
#[derive(Clone, Debug, Serialize, Deserialize)]
pub struct ListenerConfig {
    /// Public key.
    pub consensus_public_key: PublicKey,
    /// Secret key.
    pub consensus_secret_key: SecretKey,
    /// ConnectList.
    pub connect_list: ConnectList,
    /// Socket address.
    pub address: SocketAddr,
}

/// An api configuration options.
#[derive(Clone, Debug, Serialize, Deserialize)]
pub struct NodeApiConfig {
    /// Timeout to update api state.
    pub state_update_timeout: usize,
    /// Enable api endpoints for the `blockchain_explorer` on public api address.
    pub enable_blockchain_explorer: bool,
    /// Listen address for public api endpoints.
    pub public_api_address: Option<SocketAddr>,
    /// Listen address for private api endpoints.
    pub private_api_address: Option<SocketAddr>,
    /// Cross-origin resource sharing ([CORS][cors]) options for responses returned
    /// by public API handlers.
    ///
    /// [cors]: https://developer.mozilla.org/en-US/docs/Web/HTTP/CORS
    pub public_allow_origin: Option<AllowOrigin>,
    /// Cross-origin resource sharing ([CORS][cors]) options for responses returned
    /// by private API handlers.
    ///
    /// [cors]: https://developer.mozilla.org/en-US/docs/Web/HTTP/CORS
    pub private_allow_origin: Option<AllowOrigin>,
}

impl Default for NodeApiConfig {
    fn default() -> Self {
        Self {
            state_update_timeout: 10_000,
            enable_blockchain_explorer: true,
            public_api_address: None,
            private_api_address: None,
            public_allow_origin: None,
            private_allow_origin: None,
        }
    }
}

/// Events pool capacities.
#[derive(Clone, Debug, Serialize, Deserialize)]
pub struct EventsPoolCapacity {
    /// Maximum number of queued outgoing network messages.
    pub network_requests_capacity: usize,
    /// Maximum number of queued incoming network messages.
    pub network_events_capacity: usize,
    /// Maximum number of queued internal events.
    pub internal_events_capacity: usize,
    /// Maximum number of queued requests from api.
    pub api_requests_capacity: usize,
}

impl Default for EventsPoolCapacity {
    fn default() -> Self {
        Self {
            network_requests_capacity: 512,
            network_events_capacity: 512,
            internal_events_capacity: 128,
            api_requests_capacity: 1024,
        }
    }
}

/// Memory pool configuration parameters.
#[derive(Clone, Debug, Serialize, Deserialize)]
pub struct MemoryPoolConfig {
    /// Maximum number of uncommitted transactions.
    pub tx_pool_capacity: usize,
    /// Sets the maximum number of messages that can be buffered on the event loop's
    /// notification channel before a send will fail.
    pub events_pool_capacity: EventsPoolCapacity,
}

impl Default for MemoryPoolConfig {
    fn default() -> Self {
        Self {
            tx_pool_capacity: 100_000,
            events_pool_capacity: EventsPoolCapacity::default(),
        }
    }
}

/// Configuration for the `Node`.
#[derive(Clone, Debug, Serialize, Deserialize)]
pub struct NodeConfig {
    /// Initial config that will be written in the first block.
    pub genesis: GenesisConfig,
    /// Network listening address.
    pub listen_address: SocketAddr,
    /// Remote Network address used by this node.
    #[serde(deserialize_with = "deserialize_socket_address")]
    pub external_address: SocketAddr,
    /// Network configuration.
    pub network: NetworkConfiguration,
    /// Consensus public key.
    pub consensus_public_key: PublicKey,
    /// Consensus secret key.
    pub consensus_secret_key: SecretKey,
    /// Service public key.
    pub service_public_key: PublicKey,
    /// Service secret key.
    pub service_secret_key: SecretKey,
    /// Api configuration.
    pub api: NodeApiConfig,
    /// Memory pool configuration.
    pub mempool: MemoryPoolConfig,
    /// Additional config, usable for services.
    #[serde(default)]
    pub services_configs: BTreeMap<String, Value>,
    /// Optional database configuration.
    #[serde(default)]
    pub database: DbOptions,
    /// Node's ConnectList.
    pub connect_list: ConnectListConfig,
    /// Transaction Verification Thread Pool size.
    pub thread_pool_size: Option<u8>,
}

/// Configuration for the `NodeHandler`.
#[derive(Debug, Clone)]
pub struct Configuration {
    /// Current node socket address, public and secret keys.
    pub listener: ListenerConfig,
    /// Service configuration.
    pub service: ServiceConfig,
    /// Network configuration.
    pub network: NetworkConfiguration,
    /// Known peer addresses.
    pub peer_discovery: Vec<SocketAddr>,
    /// Memory pool configuration.
    pub mempool: MemoryPoolConfig,
}

/// Channel for messages, timeouts and api requests.
#[derive(Debug)]
pub struct NodeSender {
    /// Internal requests sender.
    pub internal_requests: SyncSender<InternalRequest>,
    /// Network requests sender.
    pub network_requests: SyncSender<NetworkRequest>,
    /// Api requests sender.
    pub api_requests: SyncSender<ExternalMessage>,
}

/// Node role.
#[derive(Debug, Clone, Copy)]
pub enum NodeRole {
    /// Validator node.
    Validator(ValidatorId),
    /// Auditor node.
    Auditor,
}

impl Default for NodeRole {
    fn default() -> Self {
        NodeRole::Auditor
    }
}

impl NodeRole {
    /// Constructs new NodeRole from `validator_id`.
    pub fn new(validator_id: Option<ValidatorId>) -> Self {
        match validator_id {
            Some(validator_id) => NodeRole::Validator(validator_id),
            None => NodeRole::Auditor,
        }
    }

    /// Checks if node is validator.
    pub fn is_validator(self) -> bool {
        match self {
            NodeRole::Validator(_) => true,
            _ => false,
        }
    }

    /// Checks if node is auditor.
    pub fn is_auditor(self) -> bool {
        match self {
            NodeRole::Auditor => true,
            _ => false,
        }
    }
}

#[derive(Debug, Default, Clone, Serialize, Deserialize, PartialEq)]
/// ConnectList representation in node's config file.
pub struct ConnectListConfig {
    /// Peers to which we can connect.
    pub peers: Vec<ConnectInfo>,
}

impl ConnectListConfig {
    /// Creates `ConnectListConfig` from validators public configs.
    pub fn from_node_config(list: &[NodePublicConfig]) -> Self {
        let peers = list.iter()
            .map(|config| ConnectInfo {
                public_key: config.validator_keys.consensus_key,
                address: config.address,
            })
            .collect();

        ConnectListConfig { peers }
    }

    /// Creates `ConnectListConfig` from validators keys and corresponding IP addresses.
    pub fn from_validator_keys(validators_keys: &[ValidatorKeys], peers: &[SocketAddr]) -> Self {
        let peers = peers
            .iter()
            .zip(validators_keys.iter())
            .map(|(a, v)| ConnectInfo {
                address: *a,
                public_key: v.consensus_key,
            })
            .collect();

        ConnectListConfig { peers }
    }

    /// Creates `ConnectListConfig` from `ConnectList`.
    pub fn from_connect_list(connect_list: &SharedConnectList) -> Self {
        ConnectListConfig {
            peers: connect_list.peers(),
        }
    }

    /// `ConnectListConfig` peers addresses.
    pub fn addresses(&self) -> Vec<SocketAddr> {
        self.peers.iter().map(|p| p.address).collect()
    }
}

impl NodeHandler {
    /// Creates `NodeHandler` using specified `Configuration`.
    pub fn new(
        blockchain: Blockchain,
        external_address: SocketAddr,
        sender: NodeSender,
        system_state: Box<dyn SystemStateProvider>,
        config: Configuration,
        api_state: SharedNodeState,
        config_file_path: Option<String>,
    ) -> Self {
        let (last_hash, last_height) = {
            let block = blockchain.last_block();
            (block.hash(), block.height().next())
        };

        let snapshot = blockchain.snapshot();

        let stored = Schema::new(&snapshot).actual_configuration();
        info!("Creating a node with config: {:#?}", stored);

        let validator_id = stored
            .validator_keys
            .iter()
            .position(|pk| pk.consensus_key == config.listener.consensus_public_key)
            .map(|id| ValidatorId(id as u16));
        info!("Validator id = '{:?}'", validator_id);
        let connect = Connect::new(
            &config.listener.consensus_public_key,
            external_address,
            system_state.current_time().into(),
            &user_agent::get(),
            &config.listener.consensus_secret_key,
        );

        let connect_list = config.listener.connect_list;
        let state = State::new(
            validator_id,
            config.listener.consensus_public_key,
            config.listener.consensus_secret_key,
            config.service.service_public_key,
            config.service.service_secret_key,
            config.mempool.tx_pool_capacity,
            connect_list,
            stored,
            connect,
            blockchain.get_saved_peers(),
            last_hash,
            last_height,
            system_state.current_time(),
        );

        let node_role = NodeRole::new(validator_id);
        let is_enabled = api_state.is_enabled();
        api_state.set_node_role(node_role);

        let config_manager = match config_file_path {
            Some(path) => Some(ConfigManager::new(path)),
            None => None,
        };

        Self {
            blockchain,
            api_state,
            system_state,
            state,
            channel: sender,
            peer_discovery: config.peer_discovery,
            is_enabled,
            node_role,
            config_manager,
            allow_expedited_propose: true,
        }
    }

    /// Return internal `SharedNodeState`
    pub fn api_state(&self) -> &SharedNodeState {
        &self.api_state
    }

    /// Returns value of the `first_round_timeout` field from the current `ConsensusConfig`.
    pub fn first_round_timeout(&self) -> Milliseconds {
        self.state().consensus_config().first_round_timeout
    }

    /// Returns value of the `round_timeout_increase` field from the current `ConsensusConfig`.
    pub fn round_timeout_increase(&self) -> Milliseconds {
        (self.state().consensus_config().first_round_timeout
            * ConsensusConfig::TIMEOUT_LINEAR_INCREASE_PERCENT) / 100
    }

    /// Returns value of the `status_timeout` field from the current `ConsensusConfig`.
    pub fn status_timeout(&self) -> Milliseconds {
        self.state().consensus_config().status_timeout
    }

    /// Returns value of the `peers_timeout` field from the current `ConsensusConfig`.
    pub fn peers_timeout(&self) -> Milliseconds {
        self.state().consensus_config().peers_timeout
    }

    /// Returns value of the `txs_block_limit` field from the current `ConsensusConfig`.
    pub fn txs_block_limit(&self) -> u32 {
        self.state().consensus_config().txs_block_limit
    }

    /// Returns value of the minimal propose timeout.
    pub fn min_propose_timeout(&self) -> Milliseconds {
        self.state().consensus_config().min_propose_timeout
    }

    /// Returns value of the maximal propose timeout.
    pub fn max_propose_timeout(&self) -> Milliseconds {
        self.state().consensus_config().max_propose_timeout
    }

    /// Returns threshold starting from which the minimal propose timeout value is used.
    pub fn propose_timeout_threshold(&self) -> u32 {
        self.state().consensus_config().propose_timeout_threshold
    }

    /// Returns `State` of the node.
    pub fn state(&self) -> &State {
        &self.state
    }

    /// Performs node initialization, so it starts consensus process from the first round.
    pub fn initialize(&mut self) {
        let listen_address = self.system_state.listen_address();
        info!("Start listening address={}", listen_address);

        let peers: HashSet<_> = {
            let it = self.state.peers().values().map(Connect::addr);
            let it = it.chain(self.peer_discovery.iter().cloned());
            let it = it.filter(|&address| address != listen_address);
            it.collect()
        };

        for address in &peers {
            self.connect(address);
            info!("Trying to connect with peer {}", address);
        }

        let snapshot = self.blockchain.snapshot();
        let schema = Schema::new(&snapshot);

        // Recover previous saved round if any
        let round = schema.consensus_round();
        self.state.jump_round(round);
        info!("Jump to round {}", round);

        self.add_round_timeout();
        self.add_status_timeout();
        self.add_peer_exchange_timeout();
        self.add_update_api_state_timeout();

        // Recover cached consensus messages if any. We do this after main initialization and before
        // the start of event processing.
        let messages = schema.consensus_messages_cache();
        for msg in messages.iter() {
            self.handle_message(msg);
        }
    }

    /// Sends the given message to a peer by its id.
    pub fn send_to_validator(&mut self, id: u32, message: &RawMessage) {
        if id as usize >= self.state.validators().len() {
            error!("Invalid validator id: {}", id);
        } else {
            let public_key = self.state.validators()[id as usize].consensus_key;
            self.send_to_peer(public_key, message);
        }
    }

    /// Sends the given message to a peer by its public key.
    pub fn send_to_peer(&mut self, public_key: PublicKey, message: &RawMessage) {
        let address = {
            if let Some(conn) = self.state.peers().get(&public_key) {
                conn.addr()
            } else {
                warn!(
                    "Attempt to send message to peer with key {:?} without connection",
                    public_key
                );
                return;
            }
        };

        self.send_to_addr(&address, message);
    }

    /// Sends `RawMessage` to the specified address.
    pub fn send_to_addr(&mut self, address: &SocketAddr, message: &RawMessage) {
        trace!("Send to address: {}", address);
        let request = NetworkRequest::SendMessage(*address, message.clone());
        self.channel.network_requests.send(request).log_error();
    }

    /// Broadcasts given message to all peers.
    pub fn broadcast(&mut self, message: &RawMessage) {
        let peers: Vec<SocketAddr> = self.state
            .peers()
            .values()
            .map(|conn| conn.addr())
            .collect();

        for address in peers {
            self.send_to_addr(&address, message);
        }
    }

    /// Performs connection to the specified network address.
    pub fn connect(&mut self, address: &SocketAddr) {
        let connect = self.state.our_connect_message().clone();
        self.send_to_addr(address, connect.raw());
    }

    /// Add timeout request.
    pub fn add_timeout(&mut self, timeout: NodeTimeout, time: SystemTime) {
        let request = TimeoutRequest(time, timeout);
        self.channel
            .internal_requests
            .send(request.into())
            .log_error();
    }

    /// Adds request timeout if it isn't already requested.
    pub fn request(&mut self, data: RequestData, peer: PublicKey) {
        let is_new = self.state.request(data.clone(), peer);
        if is_new {
            self.add_request_timeout(data, None);
        }
    }

    /// Adds `NodeTimeout::Round` timeout to the channel.
    pub fn add_round_timeout(&mut self) {
        let time = self.round_start_time(self.state.round().next());
        trace!(
            "ADD ROUND TIMEOUT: time={:?}, height={}, round={}",
            time,
            self.state.height(),
            self.state.round()
        );
        let timeout = NodeTimeout::Round(self.state.height(), self.state.round());
        self.add_timeout(timeout, time);
    }

    /// Adds `NodeTimeout::Propose` timeout to the channel.
    pub fn add_propose_timeout(&mut self) {
        let timeout = if self.need_faster_propose() {
            self.min_propose_timeout()
        } else {
            self.max_propose_timeout()
        };

        let time = self.round_start_time(self.state.round()) + Duration::from_millis(timeout);

        trace!(
            "ADD PROPOSE TIMEOUT: time={:?}, height={}, round={}",
            time,
            self.state.height(),
            self.state.round()
        );
        let timeout = NodeTimeout::Propose(self.state.height(), self.state.round());
        self.add_timeout(timeout, time);
    }

    fn maybe_add_propose_timeout(&mut self) {
        if self.allow_expedited_propose && self.need_faster_propose() {
            info!("Add expedited propose timeout");
            self.add_propose_timeout();
            self.allow_expedited_propose = false;
        }
    }

    fn need_faster_propose(&self) -> bool {
        let snapshot = self.blockchain.snapshot();
        let pending_tx_count = Schema::new(&snapshot).transactions_pool_len();
        pending_tx_count >= u64::from(self.propose_timeout_threshold())
    }

    /// Adds `NodeTimeout::Status` timeout to the channel.
    pub fn add_status_timeout(&mut self) {
        let time = self.system_state.current_time() + Duration::from_millis(self.status_timeout());
        let height = self.state.height();
        self.add_timeout(NodeTimeout::Status(height), time);
    }

    /// Adds `NodeTimeout::Request` timeout with `RequestData` to the channel.
    pub fn add_request_timeout(&mut self, data: RequestData, peer: Option<PublicKey>) {
        trace!("ADD REQUEST TIMEOUT");
        let time = self.system_state.current_time() + data.timeout();
        self.add_timeout(NodeTimeout::Request(data, peer), time);
    }

    /// Adds `NodeTimeout::PeerExchange` timeout to the channel.
    pub fn add_peer_exchange_timeout(&mut self) {
        trace!("ADD PEER EXCHANGE TIMEOUT");
        let time = self.system_state.current_time() + Duration::from_millis(self.peers_timeout());
        self.add_timeout(NodeTimeout::PeerExchange, time);
    }

    /// Adds `NodeTimeout::UpdateApiState` timeout to the channel.
    pub fn add_update_api_state_timeout(&mut self) {
        let time = self.system_state.current_time()
            + Duration::from_millis(self.api_state().state_update_timeout());
        self.add_timeout(NodeTimeout::UpdateApiState, time);
    }

    /// Returns hash of the last block.
    pub fn last_block_hash(&self) -> Hash {
        self.blockchain.last_block().hash()
    }

    /// Returns start time of the requested round.
    pub fn round_start_time(&self, round: Round) -> SystemTime {
        // Round start time = H + (r - 1) * t0 + (r-1)(r-2)/2 * dt
        // Where:
        // H - height start time
        // t0 - Round(1) timeout length, dt - timeout increase value
        // r - round number, r = 1,2,...
        let previous_round: u64 = round.previous().into();
        let ms = previous_round * self.first_round_timeout()
            + (previous_round * previous_round.saturating_sub(1)) / 2
                * self.round_timeout_increase();
        self.state.height_start_time() + Duration::from_millis(ms)
    }
}

impl fmt::Debug for NodeHandler {
    fn fmt(&self, f: &mut fmt::Formatter) -> fmt::Result {
        write!(
            f,
            "NodeHandler {{ channel: Channel {{ .. }}, blockchain: {:?}, peer_discovery: {:?} }}",
            self.blockchain, self.peer_discovery
        )
    }
}

/// `TransactionSend` represents interface for sending transactions. For details see `ApiSender`
/// implementation.
pub trait TransactionSend: Send + Sync {
    /// Sends transaction. This can include transaction verification.
    fn send(&self, tx: Box<dyn Transaction>) -> Result<(), failure::Error>;
}

impl ApiSender {
    /// Creates new `ApiSender` with given channel.
    pub fn new(inner: mpsc::Sender<ExternalMessage>) -> Self {
        ApiSender(inner)
    }

    /// Add peer to peer list
    pub fn peer_add(&self, addr: ConnectInfo) -> Result<(), failure::Error> {
        let msg = ExternalMessage::PeerAdd(addr);
        self.send_external_message(msg)
    }

    /// Sends an external message.
    pub fn send_external_message(&self, message: ExternalMessage) -> Result<(), failure::Error> {
        self.0
            .clone()
            .send(message)
            .wait()
            .map(drop)
            .map_err(into_failure)
    }
}

impl TransactionSend for ApiSender {
    fn send(&self, tx: Box<dyn Transaction>) -> Result<(), failure::Error> {
        if !tx.verify() {
            bail!("Unable to verify transaction")
        }
        let msg = ExternalMessage::Transaction(tx);
        self.send_external_message(msg)
    }
}

impl fmt::Debug for ApiSender {
    fn fmt(&self, f: &mut fmt::Formatter) -> fmt::Result {
        f.pad("ApiSender { .. }")
    }
}

fn deserialize_socket_address<'de, D>(value: D) -> Result<SocketAddr, D::Error>
where
    D: Deserializer<'de>,
{
    let address_str: String = Deserialize::deserialize(value)?;
    address_str
        .to_socket_addrs()
        .map_err(de::Error::custom)?
        .next()
        .ok_or_else(|| {
            de::Error::custom(&format!(
                "no one ip belongs to the hostname: {}",
                address_str
            ))
        })
}

/// Data needed to add peer into `ConnectList`.
#[derive(Debug, Clone, Copy, Serialize, Deserialize, PartialEq)]
pub struct ConnectInfo {
    /// Peer address.
    #[serde(deserialize_with = "deserialize_socket_address")]
    pub address: SocketAddr,
    /// Peer public key.
    pub public_key: PublicKey,
}

impl fmt::Display for ConnectInfo {
    fn fmt(&self, f: &mut fmt::Formatter) -> fmt::Result {
        write!(f, "{}", self.address)
    }
}

/// Default system state provider implementation which just uses `SystemTime::now`
/// to get current time.
#[derive(Debug)]
pub struct DefaultSystemState(pub SocketAddr);

impl SystemStateProvider for DefaultSystemState {
    fn listen_address(&self) -> SocketAddr {
        self.0
    }
    fn current_time(&self) -> SystemTime {
        SystemTime::now()
    }
}

/// Channel between the `NodeHandler` and events source.
#[derive(Debug)]
pub struct NodeChannel {
    /// Channel for network requests.
    pub network_requests: (mpsc::Sender<NetworkRequest>, mpsc::Receiver<NetworkRequest>),
    /// Channel for timeout requests.
    pub internal_requests: (
        mpsc::Sender<InternalRequest>,
        mpsc::Receiver<InternalRequest>,
    ),
    /// Channel for api requests.
    pub api_requests: (
        mpsc::Sender<ExternalMessage>,
        mpsc::Receiver<ExternalMessage>,
    ),
    /// Channel for network events.
    pub network_events: (mpsc::Sender<NetworkEvent>, mpsc::Receiver<NetworkEvent>),
    /// Channel for internal events.
    pub internal_events: (mpsc::Sender<InternalEvent>, mpsc::Receiver<InternalEvent>),
}

/// Node that contains handler (`NodeHandler`) and `NodeApiConfig`.
#[derive(Debug)]
pub struct Node {
    api_options: NodeApiConfig,
    network_config: NetworkConfiguration,
    handler: NodeHandler,
    channel: NodeChannel,
    max_message_len: u32,
    thread_pool_size: Option<u8>,
}

impl NodeChannel {
    /// Creates `NodeChannel` with the given pool capacities.
    pub fn new(buffer_sizes: &EventsPoolCapacity) -> Self {
        Self {
            network_requests: mpsc::channel(buffer_sizes.network_requests_capacity),
            internal_requests: mpsc::channel(buffer_sizes.internal_events_capacity),
            api_requests: mpsc::channel(buffer_sizes.api_requests_capacity),
            network_events: mpsc::channel(buffer_sizes.network_events_capacity),
            internal_events: mpsc::channel(buffer_sizes.internal_events_capacity),
        }
    }

    /// Returns the channel for sending timeouts, networks and api requests.
    pub fn node_sender(&self) -> NodeSender {
        NodeSender {
            internal_requests: self.internal_requests.0.clone().wait(),
            network_requests: self.network_requests.0.clone().wait(),
            api_requests: self.api_requests.0.clone().wait(),
        }
    }
}

impl Node {
    /// Creates node for the given services and node configuration.
    pub fn new<D: Into<Arc<dyn Database>>>(
        db: D,
        services: Vec<Box<dyn Service>>,
        node_cfg: NodeConfig,
        config_file_path: Option<String>,
    ) -> Self {
        crypto::init();

        let channel = NodeChannel::new(&node_cfg.mempool.events_pool_capacity);
        let mut blockchain = Blockchain::new(
            db,
            services,
            node_cfg.service_public_key,
            node_cfg.service_secret_key.clone(),
            ApiSender::new(channel.api_requests.0.clone()),
        );
        blockchain.initialize(node_cfg.genesis.clone()).unwrap();

        let peers = node_cfg.connect_list.addresses();

        let config = Configuration {
            listener: ListenerConfig {
                consensus_public_key: node_cfg.consensus_public_key,
                consensus_secret_key: node_cfg.consensus_secret_key,
                connect_list: ConnectList::from_config(node_cfg.connect_list),
                address: node_cfg.listen_address,
            },
            service: ServiceConfig {
                service_public_key: node_cfg.service_public_key,
                service_secret_key: node_cfg.service_secret_key,
            },
            mempool: node_cfg.mempool,
            network: node_cfg.network,
            peer_discovery: peers,
        };

        let api_state = SharedNodeState::new(node_cfg.api.state_update_timeout as u64);
        let system_state = Box::new(DefaultSystemState(node_cfg.listen_address));
        let network_config = config.network;
        let handler = NodeHandler::new(
            blockchain,
            node_cfg.external_address,
            channel.node_sender(),
            system_state,
            config,
            api_state,
            config_file_path,
        );
        Self {
            api_options: node_cfg.api,
            handler,
            channel,
            network_config,
            max_message_len: node_cfg.genesis.consensus.max_message_len,
            thread_pool_size: node_cfg.thread_pool_size,
        }
    }

    /// Launches only consensus messages handler.
    /// This may be used if you want to customize api with the `ApiContext`.
    pub fn run_handler(mut self, handshake_params: &HandshakeParams) -> Result<(), failure::Error> {
        self.handler.initialize();

        let pool_size = self.thread_pool_size;
        let (handler_part, network_part, internal_part) = self.into_reactor();
        let handshake_params = handshake_params.clone();

        let network_thread = thread::spawn(move || {
            let mut core = Core::new().map_err(into_failure)?;
            let handle = core.handle();

            let mut pool_builder = ThreadPoolBuilder::new();
            if let Some(pool_size) = pool_size {
                pool_builder.pool_size(pool_size as usize);
            }
            let thread_pool = pool_builder.build();
            let executor = thread_pool.sender().clone();

            core.handle().spawn(internal_part.run(handle, executor));

            let network_handler = network_part.run(&core.handle(), &handshake_params);
            core.run(network_handler)
                .map(drop)
                .map_err(|e| format_err!("An error in the `Network` thread occurred: {}", e))
        });

        let mut core = Core::new().map_err(into_failure)?;
        core.run(handler_part.run())
            .map_err(|_| format_err!("An error in the `Handler` thread occurred"))?;
        network_thread.join().unwrap()
    }

    /// A generic implementation that launches `Node` and optionally creates threads
    /// for public and private api handlers.
    /// Explorer api prefix is `/api/explorer`
    /// Public api prefix is `/api/services/{service_name}`
    /// Private api prefix is `/api/services/{service_name}`
    pub fn run(self) -> Result<(), failure::Error> {
        // Runs actix-web api.
        let actix_api_runtime = SystemRuntimeConfig {
            api_runtimes: {
                fn into_app_config(allow_origin: AllowOrigin) -> AppConfig {
                    let app_config = move |app: App| -> App {
                        let cors = Cors::from(allow_origin.clone());
                        app.middleware(cors)
                    };
                    Arc::new(app_config)
                };

                let public_api_handler = self.api_options
                    .public_api_address
                    .map(|listen_address| ApiRuntimeConfig {
                        listen_address,
                        access: ApiAccess::Public,
                        app_config: self.api_options
                            .public_allow_origin
                            .clone()
                            .map(into_app_config),
                    })
                    .into_iter();
                let private_api_handler = self.api_options
                    .private_api_address
                    .map(|listen_address| ApiRuntimeConfig {
                        listen_address,
                        access: ApiAccess::Private,
                        app_config: self.api_options
                            .private_allow_origin
                            .clone()
                            .map(into_app_config),
                    })
                    .into_iter();
                // Collects API handlers.
                public_api_handler
                    .chain(private_api_handler)
                    .collect::<Vec<_>>()
            },
            api_aggregator: ApiAggregator::new(
                self.handler.blockchain.clone(),
                self.handler.api_state.clone(),
            ),
        }.start()?;

        // Runs NodeHandler.
        let handshake_params = HandshakeParams::new(
            *self.state().consensus_public_key(),
            self.state().consensus_secret_key().clone(),
            self.state().connect_list().clone(),
            self.max_message_len,
        );
        self.run_handler(&handshake_params)?;

        // Stops actix web runtime.
        actix_api_runtime.stop()?;

        info!("Exonum node stopped");
        Ok(())
    }

    fn into_reactor(self) -> (HandlerPart<NodeHandler>, NetworkPart, InternalPart) {
        let connect_message = self.state().our_connect_message().clone();
        let (network_tx, network_rx) = self.channel.network_events;
        let internal_requests_rx = self.channel.internal_requests.1;
        let network_part = NetworkPart {
            our_connect_message: connect_message,
            listen_address: self.handler.system_state.listen_address(),
            network_requests: self.channel.network_requests,
            network_tx,
            network_config: self.network_config,
            max_message_len: self.max_message_len,
        };

        let (internal_tx, internal_rx) = self.channel.internal_events;
        let handler_part = HandlerPart {
            handler: self.handler,
            internal_rx,
            network_rx,
            api_rx: self.channel.api_requests.1,
        };

        let internal_part = InternalPart {
            internal_tx,
            internal_requests_rx,
        };
        (handler_part, network_part, internal_part)
    }

    /// Returns `Blockchain` instance.
    pub fn blockchain(&self) -> Blockchain {
        self.handler.blockchain.clone()
    }

    /// Returns `State`.
    pub fn state(&self) -> &State {
        self.handler.state()
    }

    /// Returns `NodeHandler`.
    pub fn handler(&self) -> &NodeHandler {
        &self.handler
    }

    /// Returns channel.
    pub fn channel(&self) -> ApiSender {
        ApiSender::new(self.channel.api_requests.0.clone())
    }
}

#[cfg(test)]
mod tests {
    use super::*;
    use blockchain::{ExecutionResult, Schema, Transaction};
    use crypto::gen_keypair;
    use events::EventHandler;
    use helpers;
    use storage::{Database, Fork, MemoryDB};

    messages! {
        const SERVICE_ID = 0;

        struct TxSimple {
            public_key: &PublicKey,
            msg: &str,
        }
    }

    impl Transaction for TxSimple {
        fn verify(&self) -> bool {
            true
        }

        fn execute(&self, _view: &mut Fork) -> ExecutionResult {
            Ok(())
        }
    }

    #[test]
    fn test_duplicated_transaction() {
        let (p_key, s_key) = gen_keypair();

        let db = Arc::from(Box::new(MemoryDB::new()) as Box<dyn Database>) as Arc<dyn Database>;
        let services = vec![];
        let node_cfg = helpers::generate_testnet_config(1, 16_500)[0].clone();

        let mut node = Node::new(db, services, node_cfg, None);

        let tx = TxSimple::new(&p_key, "Hello, World!", &s_key);

        // Create original transaction.
        let tx_orig = Box::new(tx.clone());
        let event = ExternalMessage::Transaction(tx_orig);
        node.handler.handle_event(event.into());

        // Initial transaction should be added to the pool.
        let snapshot = node.blockchain().snapshot();
        let schema = Schema::new(&snapshot);
        assert_eq!(schema.transactions_pool_len(), 1);

        // Create duplicated transaction.
        let tx_copy = Box::new(tx.clone());
        let event = ExternalMessage::Transaction(tx_copy);
        node.handler.handle_event(event.into());

        // Duplicated transaction shouldn't be added to the pool.
        let snapshot = node.blockchain().snapshot();
        let schema = Schema::new(&snapshot);
        assert_eq!(schema.transactions_pool_len(), 1);
    }
}<|MERGE_RESOLUTION|>--- conflicted
+++ resolved
@@ -46,11 +46,7 @@
 };
 use crypto::{self, CryptoHash, Hash, PublicKey, SecretKey};
 use events::{
-<<<<<<< HEAD
-    error::{into_failure, log_error, LogError}, noise::HandshakeParams, HandlerPart, InternalEvent,
-=======
-    error::{into_other, other_error, LogError}, noise::HandshakeParams, HandlerPart, InternalEvent,
->>>>>>> c7ca3bf4
+    error::{into_failure, LogError}, noise::HandshakeParams, HandlerPart, InternalEvent,
     InternalPart, InternalRequest, NetworkConfiguration, NetworkEvent, NetworkPart, NetworkRequest,
     SyncSender, TimeoutRequest,
 };
@@ -760,7 +756,7 @@
 impl TransactionSend for ApiSender {
     fn send(&self, tx: Box<dyn Transaction>) -> Result<(), failure::Error> {
         if !tx.verify() {
-            bail!("Unable to verify transaction")
+            bail!("Unable to verify transaction");
         }
         let msg = ExternalMessage::Transaction(tx);
         self.send_external_message(msg)
@@ -957,9 +953,9 @@
             core.handle().spawn(internal_part.run(handle, executor));
 
             let network_handler = network_part.run(&core.handle(), &handshake_params);
-            core.run(network_handler)
-                .map(drop)
-                .map_err(|e| format_err!("An error in the `Network` thread occurred: {}", e))
+            core.run(network_handler).map(drop).map_err(|e| {
+                format_err!("An error in the `Network` thread occurred: {}", e)
+            })
         });
 
         let mut core = Core::new().map_err(into_failure)?;
