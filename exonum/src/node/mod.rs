--- conflicted
+++ resolved
@@ -1180,64 +1180,9 @@
 
 #[cfg(test)]
 mod tests {
-<<<<<<< HEAD
     use exonum_merkledb::TemporaryDB;
-=======
-    use exonum_merkledb::{BinaryValue, TemporaryDB};
-    use exonum_proto::{impl_binary_value_for_pb_message, ProtobufConvert};
-
-    use crate::{
-        blockchain::{config::GenesisConfigBuilder, Schema},
-        crypto::gen_keypair,
-        events::EventHandler,
-        helpers,
-        messages::AnyTx,
-        proto::schema::tests::TxSimple,
-        runtime::{
-            rust::{CallContext, Service, Transaction},
-            ExecutionError, InstanceId, RuntimeInstance,
-        },
-    };
-
-    use super::*;
-
-    const SERVICE_ID: InstanceId = 15;
-
-    impl_binary_value_for_pb_message! { TxSimple }
-
-    #[exonum_interface(crate = "crate")]
-    pub trait TestInterface {
-        fn simple(&self, context: CallContext<'_>, arg: TxSimple) -> Result<(), ExecutionError>;
-    }
-
-    #[derive(Debug, ServiceDispatcher, ServiceFactory)]
-    #[service_dispatcher(crate = "crate", implements("TestInterface"))]
-    #[service_factory(
-        crate = "crate",
-        artifact_name = "test-service",
-        artifact_version = "0.1.0",
-        proto_sources = "crate::proto::schema"
-    )]
-    struct TestService;
-
-    impl TestInterface for TestService {
-        fn simple(&self, _context: CallContext<'_>, _arg: TxSimple) -> Result<(), ExecutionError> {
-            Ok(())
-        }
-    }
-
-    impl Service for TestService {}
-
-    fn create_simple_tx(p_key: PublicKey, s_key: &SecretKey) -> Verified<AnyTx> {
-        let mut msg = TxSimple::new();
-        msg.set_public_key(p_key.to_pb());
-        msg.set_msg("Hello, World!".to_owned());
-        msg.sign(SERVICE_ID, p_key, s_key)
-    }
->>>>>>> 6e2017e3
 
     use crate::{blockchain::config::GenesisConfigBuilder, helpers, runtime::RuntimeInstance};
-
     use super::*;
 
     #[test]
