--- conflicted
+++ resolved
@@ -61,11 +61,7 @@
 #[doc(hidden)]
 #[derive(Debug)]
 pub enum ExternalMessage {
-<<<<<<< HEAD
-    /// Add new connection.
-=======
     /// Add a new connection.
->>>>>>> 0d12d2ae
     PeerAdd(SocketAddr),
     /// Push a transaction to the mempool.
     Transaction(Box<Transaction>),
@@ -674,6 +670,12 @@
     /// Sends a transaction to the node.
     pub fn send_transaction(&self, tx: Box<Transaction>) -> io::Result<()> {
         let msg = ExternalMessage::Transaction(tx);
+        self.send_external_message(msg)
+    }
+
+    /// Sends the shutdown signal to the node.
+    pub fn send_shutdown(&self) -> io::Result<()> {
+        let msg = ExternalMessage::Shutdown;
         self.send_external_message(msg)
     }
 
