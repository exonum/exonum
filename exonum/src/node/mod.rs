// Copyright 2020 The Exonum Team
//
// Licensed under the Apache License, Version 2.0 (the "License");
// you may not use this file except in compliance with the License.
// You may obtain a copy of the License at
//
//   http://www.apache.org/licenses/LICENSE-2.0
//
// Unless required by applicable law or agreed to in writing, software
// distributed under the License is distributed on an "AS IS" BASIS,
// WITHOUT WARRANTIES OR CONDITIONS OF ANY KIND, either express or implied.
// See the License for the specific language governing permissions and
// limitations under the License.

//! Exonum node that performs consensus algorithm.
//!
//! For details about consensus message handling see messages module documentation.
// spell-checker:ignore cors

pub use self::{
    connect_list::{ConnectList, PeerAddress},
    state::{RequestData, State, ValidatorState},
};

// TODO: Temporary solution to get access to WAIT constants. (ECR-167)
/// Node timeout constants.
pub mod constants {
    pub use super::state::{
        BLOCK_REQUEST_TIMEOUT, PREVOTES_REQUEST_TIMEOUT, PROPOSE_REQUEST_TIMEOUT,
        TRANSACTIONS_REQUEST_TIMEOUT,
    };
}

pub(crate) use self::state::SharedConnectList;

use exonum_keys::Keys;
use exonum_merkledb::{Database, DbOptions, ObjectHash};
use failure::{ensure, format_err, Error};
use futures::{sync::mpsc, Future, Sink};
use log::{info, trace};
use tokio_core::reactor::Core;
use tokio_threadpool::Builder as ThreadPoolBuilder;
use toml::Value;

use std::{
    collections::{BTreeMap, HashSet},
    convert::TryFrom,
    fmt,
    net::SocketAddr,
    path::PathBuf,
    sync::Arc,
    thread,
    time::{Duration, SystemTime},
};

use crate::{
    api::{
        backends::actix::{
            AllowOrigin, ApiRuntimeConfig, App, AppConfig, Cors, SystemRuntimeConfig,
        },
        manager::UpdateEndpoints,
        node::SharedNodeState,
        ApiAccess, ApiAggregator,
    },
    blockchain::{
        config::GenesisConfig, Blockchain, BlockchainBuilder, BlockchainMut, ConsensusConfig,
        Schema, ValidatorKeys,
    },
    crypto::{self, Hash, PublicKey, SecretKey},
    events::{
        error::{into_failure, LogError},
        noise::HandshakeParams,
        EventHandler, HandlerPart, InternalEvent, InternalPart, InternalRequest,
        NetworkConfiguration, NetworkEvent, NetworkPart, NetworkRequest, SyncSender,
        TimeoutRequest,
    },
    helpers::{
        config::ConfigManager, user_agent, Height, Milliseconds, Round, ValidateInput, ValidatorId,
    },
    messages::{AnyTx, Connect, ExonumMessage, SignedMessage, Verified},
<<<<<<< HEAD
    runtime::RuntimeInstance,
=======
    runtime::{rust::RustRuntimeBuilder, RuntimeInstance},
>>>>>>> c05b2ce5
};

mod basic;
mod connect_list;
mod consensus;
mod events;
mod requests;
mod state;

/// External messages.
#[derive(Debug)]
pub enum ExternalMessage {
    /// Add a new connection.
    PeerAdd(ConnectInfo),
    /// Transaction that implements the `Transaction` trait.
    Transaction(Verified<AnyTx>),
    /// Enable or disable the node.
    Enable(bool),
    /// Shutdown the node.
    Shutdown,
}

/// Node timeout types.
#[derive(Debug, PartialEq, Eq, PartialOrd, Ord)]
pub enum NodeTimeout {
    /// Status timeout with the current height.
    Status(Height),
    /// Round timeout.
    Round(Height, Round),
    /// `RequestData` timeout.
    Request(RequestData, Option<PublicKey>),
    /// Propose timeout.
    Propose(Height, Round),
    /// Update api shared state.
    UpdateApiState,
    /// Exchange peers timeout.
    PeerExchange,
}

/// A helper trait that provides the node with information about the state of the system such
/// as current time or listen address.
pub trait SystemStateProvider: std::fmt::Debug + Send + 'static {
    /// Returns the current address that the node listens on.
    fn listen_address(&self) -> SocketAddr;
    /// Return the current system time.
    fn current_time(&self) -> SystemTime;
}

/// Transactions sender.
#[derive(Clone)]
pub struct ApiSender(pub mpsc::Sender<ExternalMessage>);

/// Handler that that performs consensus algorithm.
pub struct NodeHandler {
    /// State of the `NodeHandler`.
    pub state: State,
    /// Shared api state.
    pub api_state: SharedNodeState,
    /// System state.
    pub system_state: Box<dyn SystemStateProvider>,
    /// Channel for messages and timeouts.
    pub channel: NodeSender,
    /// Blockchain.
    pub blockchain: BlockchainMut,
    /// Known peer addresses.
    pub peer_discovery: Vec<String>,
    /// Does this node participate in the consensus?
    is_enabled: bool,
    /// Node role.
    node_role: NodeRole,
    /// Configuration file manager.
    config_manager: Option<Box<dyn ConfigManager>>,
    /// Can we speed up Propose with transaction pressure?
    allow_expedited_propose: bool,
}

/// Service configuration.
#[derive(Clone, Debug, Serialize, Deserialize)]
pub struct ServiceConfig {
    /// Service public key.
    pub service_public_key: PublicKey,
    /// Service secret key.
    pub service_secret_key: SecretKey,
}

/// Listener config.
#[derive(Clone, Debug, Serialize, Deserialize)]
pub struct ListenerConfig {
    /// ConnectList.
    pub connect_list: ConnectList,
    /// Socket address.
    pub address: SocketAddr,
}

/// An api configuration options.
#[derive(Clone, Debug, Serialize, Deserialize, PartialEq)]
pub struct NodeApiConfig {
    /// Timeout to update api state.
    pub state_update_timeout: usize,
    /// Listen address for public api endpoints.
    pub public_api_address: Option<SocketAddr>,
    /// Listen address for private api endpoints.
    pub private_api_address: Option<SocketAddr>,
    /// Cross-origin resource sharing ([CORS][cors]) options for responses returned
    /// by public API handlers.
    ///
    /// [cors]: https://developer.mozilla.org/en-US/docs/Web/HTTP/CORS
    pub public_allow_origin: Option<AllowOrigin>,
    /// Cross-origin resource sharing ([CORS][cors]) options for responses returned
    /// by private API handlers.
    ///
    /// [cors]: https://developer.mozilla.org/en-US/docs/Web/HTTP/CORS
    pub private_allow_origin: Option<AllowOrigin>,
}

impl Default for NodeApiConfig {
    fn default() -> Self {
        Self {
            state_update_timeout: 10_000,
            public_api_address: None,
            private_api_address: None,
            public_allow_origin: None,
            private_allow_origin: None,
        }
    }
}

/// Events pool capacities.
#[derive(Clone, Debug, Serialize, Deserialize, PartialEq)]
pub struct EventsPoolCapacity {
    /// Maximum number of queued outgoing network messages.
    pub network_requests_capacity: usize,
    /// Maximum number of queued incoming network messages.
    pub network_events_capacity: usize,
    /// Maximum number of queued internal events.
    pub internal_events_capacity: usize,
    /// Maximum number of queued requests from api.
    pub api_requests_capacity: usize,
}

impl Default for EventsPoolCapacity {
    fn default() -> Self {
        Self {
            network_requests_capacity: 512,
            network_events_capacity: 512,
            internal_events_capacity: 128,
            api_requests_capacity: 1024,
        }
    }
}

/// Memory pool configuration parameters.
#[derive(Clone, Debug, Serialize, Deserialize, PartialEq)]
pub struct MemoryPoolConfig {
    /// Sets the maximum number of messages that can be buffered on the event loop's
    /// notification channel before a send will fail.
    pub events_pool_capacity: EventsPoolCapacity,
}

impl Default for MemoryPoolConfig {
    fn default() -> Self {
        Self {
            events_pool_capacity: EventsPoolCapacity::default(),
        }
    }
}

/// Configuration for the `Node`.
#[derive(Clone, Debug, Serialize, Deserialize, PartialEq)]
pub struct NodeConfig {
    /// Initial consensus configuration that will be written in the genesis block.
    pub consensus: ConsensusConfig,
    /// Network listening address.
    pub listen_address: SocketAddr,
    /// Remote Network address used by this node.
    pub external_address: String,
    /// Network configuration.
    pub network: NetworkConfiguration,
    /// Api configuration.
    pub api: NodeApiConfig,
    /// Memory pool configuration.
    pub mempool: MemoryPoolConfig,
    /// Additional config, usable for services.
    #[serde(default)]
    pub services_configs: BTreeMap<String, Value>,
    /// Optional database configuration.
    #[serde(default)]
    pub database: DbOptions,
    /// Node's ConnectList.
    pub connect_list: ConnectListConfig,
    /// Transaction Verification Thread Pool size.
    pub thread_pool_size: Option<u8>,
    /// Path to the master key file.
    pub master_key_path: PathBuf,
    /// Validator keys.
    #[serde(skip)]
    pub keys: Keys,
}

impl NodeConfig {
    /// Returns a service key pair of the node.
    pub fn service_keypair(&self) -> (PublicKey, SecretKey) {
        (self.keys.service_pk(), self.keys.service_sk().clone())
    }
}

impl ValidateInput for NodeConfig {
    type Error = failure::Error;

    fn validate(&self) -> Result<(), Self::Error> {
        let capacity = &self.mempool.events_pool_capacity;
        ensure!(
            capacity.internal_events_capacity > 3,
            "internal_events_capacity({}) must be strictly larger than 2",
            capacity.internal_events_capacity
        );
        ensure!(
            capacity.network_requests_capacity > 0,
            "network_requests_capacity({}) must be strictly larger than 0",
            capacity.network_requests_capacity
        );

        let backend_config = &self.network.http_backend_config;
        ensure!(
            backend_config.server_restart_max_retries > 0,
            "server_restart_max_retries({}) must be strictly larger than 0",
            backend_config.server_restart_max_retries
        );
        ensure!(
            backend_config.server_restart_retry_timeout > 0,
            "server_restart_retry_timeout({}) must be strictly larger than 0",
            backend_config.server_restart_retry_timeout
        );

        // Sanity checks for cases of accidental negative overflows.
        let sanity_max = 2_usize.pow(16);
        ensure!(
            capacity.internal_events_capacity < sanity_max,
            "internal_events_capacity({}) must be smaller than {}",
            capacity.internal_events_capacity,
            sanity_max,
        );
        ensure!(
            capacity.network_requests_capacity < sanity_max,
            "network_requests_capacity({}) must be smaller than {}",
            capacity.network_requests_capacity,
            sanity_max,
        );
        self.consensus.validate()
    }
}

/// Configuration for the `NodeHandler`.
#[derive(Debug, Clone)]
pub struct Configuration {
    /// Current node socket address, public and secret keys.
    pub listener: ListenerConfig,
    /// Service configuration.
    pub service: ServiceConfig,
    /// Network configuration.
    pub network: NetworkConfiguration,
    /// Known peer addresses.
    pub peer_discovery: Vec<String>,
    /// Memory pool configuration.
    pub mempool: MemoryPoolConfig,
    /// Validator keys.
    pub keys: Keys,
}

/// Channel for messages, timeouts and api requests.
#[derive(Debug)]
pub struct NodeSender {
    /// Internal requests sender.
    pub internal_requests: SyncSender<InternalRequest>,
    /// Network requests sender.
    pub network_requests: SyncSender<NetworkRequest>,
    /// Api requests sender.
    pub api_requests: SyncSender<ExternalMessage>,
}

/// Node role.
#[derive(Debug, Clone, Copy)]
pub enum NodeRole {
    /// Validator node.
    Validator(ValidatorId),
    /// Auditor node.
    Auditor,
}

impl Default for NodeRole {
    fn default() -> Self {
        NodeRole::Auditor
    }
}

impl NodeRole {
    /// Constructs new NodeRole from `validator_id`.
    pub fn new(validator_id: Option<ValidatorId>) -> Self {
        match validator_id {
            Some(validator_id) => NodeRole::Validator(validator_id),
            None => NodeRole::Auditor,
        }
    }

    /// Checks if node is validator.
    pub fn is_validator(self) -> bool {
        match self {
            NodeRole::Validator(_) => true,
            _ => false,
        }
    }

    /// Checks if node is auditor.
    pub fn is_auditor(self) -> bool {
        match self {
            NodeRole::Auditor => true,
            _ => false,
        }
    }
}

#[derive(Debug, Default, Clone, Serialize, Deserialize, PartialEq)]
/// ConnectList representation in node's config file.
pub struct ConnectListConfig {
    /// Peers to which we can connect.
    pub peers: Vec<ConnectInfo>,
}

impl ConnectListConfig {
    /// Creates `ConnectListConfig` from validators keys and corresponding IP addresses.
    pub fn from_validator_keys(validators_keys: &[ValidatorKeys], peers: &[String]) -> Self {
        let peers = peers
            .iter()
            .zip(validators_keys.iter())
            .map(|(a, v)| ConnectInfo {
                address: a.clone(),
                public_key: v.consensus_key,
            })
            .collect();

        ConnectListConfig { peers }
    }

    /// Creates `ConnectListConfig` from `ConnectList`.
    pub fn from_connect_list(connect_list: &SharedConnectList) -> Self {
        ConnectListConfig {
            peers: connect_list.peers(),
        }
    }

    /// `ConnectListConfig` peers addresses.
    pub fn addresses(&self) -> Vec<String> {
        self.peers.iter().map(|p| p.address.clone()).collect()
    }
}

impl NodeHandler {
    /// Creates `NodeHandler` using specified `Configuration`.
    pub fn new(
        blockchain: BlockchainMut,
        external_address: &str,
        sender: NodeSender,
        system_state: Box<dyn SystemStateProvider>,
        config: Configuration,
        api_state: SharedNodeState,
        config_manager: Option<Box<dyn ConfigManager>>,
    ) -> Self {
        let (last_hash, last_height) = {
            let block = blockchain.as_ref().last_block();
            (block.object_hash(), block.height.next())
        };

        let snapshot = blockchain.snapshot();
        let consensus_config = Schema::new(&snapshot).consensus_config();
        info!("Creating a node with config: {:#?}", consensus_config);

        let validator_id = consensus_config
            .validator_keys
            .iter()
            .position(|pk| pk.consensus_key == config.keys.consensus_pk())
            .map(|id| ValidatorId(id as u16));
        info!("Validator id = '{:?}'", validator_id);
        let connect = Verified::from_value(
            Connect::new(
                external_address,
                system_state.current_time().into(),
                &user_agent(),
            ),
            config.keys.consensus_pk(),
            &config.keys.consensus_sk(),
        );

        let connect_list = config.listener.connect_list;
        let state = State::new(
            validator_id,
            connect_list,
            consensus_config,
            connect,
            blockchain.as_ref().get_saved_peers(),
            last_hash,
            last_height,
            system_state.current_time(),
            config.keys,
        );

        let node_role = NodeRole::new(validator_id);
        let is_enabled = api_state.is_enabled();
        api_state.set_node_role(node_role);

        Self {
            blockchain,
            api_state,
            system_state,
            state,
            channel: sender,
            peer_discovery: config.peer_discovery,
            is_enabled,
            node_role,
            config_manager,
            allow_expedited_propose: true,
        }
    }

    fn sign_message<T>(&self, message: T) -> Verified<T>
    where
        T: TryFrom<SignedMessage> + Into<ExonumMessage> + TryFrom<ExonumMessage>,
    {
        Verified::from_value(
            message,
            self.state.consensus_public_key(),
            self.state.consensus_secret_key(),
        )
    }

    /// Return internal `SharedNodeState`
    pub fn api_state(&self) -> &SharedNodeState {
        &self.api_state
    }

    /// Returns value of the `first_round_timeout` field from the current `ConsensusConfig`.
    pub fn first_round_timeout(&self) -> Milliseconds {
        self.state().consensus_config().first_round_timeout
    }

    /// Returns value of the `round_timeout_increase` field from the current `ConsensusConfig`.
    pub fn round_timeout_increase(&self) -> Milliseconds {
        (self.state().consensus_config().first_round_timeout
            * ConsensusConfig::TIMEOUT_LINEAR_INCREASE_PERCENT)
            / 100
    }

    /// Returns value of the `status_timeout` field from the current `ConsensusConfig`.
    pub fn status_timeout(&self) -> Milliseconds {
        self.state().consensus_config().status_timeout
    }

    /// Returns value of the `peers_timeout` field from the current `ConsensusConfig`.
    pub fn peers_timeout(&self) -> Milliseconds {
        self.state().consensus_config().peers_timeout
    }

    /// Returns value of the `txs_block_limit` field from the current `ConsensusConfig`.
    pub fn txs_block_limit(&self) -> u32 {
        self.state().consensus_config().txs_block_limit
    }

    /// Returns value of the minimal propose timeout.
    pub fn min_propose_timeout(&self) -> Milliseconds {
        self.state().consensus_config().min_propose_timeout
    }

    /// Returns value of the maximal propose timeout.
    pub fn max_propose_timeout(&self) -> Milliseconds {
        self.state().consensus_config().max_propose_timeout
    }

    /// Returns threshold starting from which the minimal propose timeout value is used.
    pub fn propose_timeout_threshold(&self) -> u32 {
        self.state().consensus_config().propose_timeout_threshold
    }

    /// Returns `State` of the node.
    pub fn state(&self) -> &State {
        &self.state
    }

    /// Performs node initialization, so it starts consensus process from the first round.
    pub fn initialize(&mut self) {
        let listen_address = self.system_state.listen_address();
        info!("Start listening address={}", listen_address);

        let peers: HashSet<_> = {
            let it = self.state.peers().values().map(Verified::author);
            let it = it.chain(
                self.state()
                    .connect_list()
                    .peers()
                    .into_iter()
                    .map(|i| i.public_key),
            );
            let it = it.filter(|address| address != &self.state.our_connect_message().author());
            it.collect()
        };

        for key in peers {
            self.connect(key);
            info!("Trying to connect with peer {}", key);
        }

        let snapshot = self.blockchain.snapshot();
        let schema = Schema::new(&snapshot);
        // Recover previous saved round if any.
        let round = schema.consensus_round();
        self.state.jump_round(round);
        info!("Jump to round {}", round);

        self.add_timeouts();

        // Recover cached consensus messages if any. We do this after main initialization and before
        // the start of event processing.
        let messages = schema.consensus_messages_cache();
        for msg in messages.iter() {
            self.handle_message(msg);
        }
    }

    /// Runs the node's basic timers.
    fn add_timeouts(&mut self) {
        self.add_round_timeout();
        self.add_status_timeout();
        self.add_peer_exchange_timeout();
        self.add_update_api_state_timeout();
    }

    /// Sends the given message to a peer by its public key.
    pub fn send_to_peer<T: Into<SignedMessage>>(&mut self, public_key: PublicKey, message: T) {
        let message = message.into();
        let request = NetworkRequest::SendMessage(public_key, message);
        self.channel.network_requests.send(request).log_error();
    }

    /// Broadcasts given message to all peers.
    pub(crate) fn broadcast<M: Into<SignedMessage>>(&mut self, message: M) {
        let peers: Vec<PublicKey> = self
            .state
            .peers()
            .iter()
            .filter_map(|(pubkey, _)| {
                if self.state.connect_list().is_peer_allowed(pubkey) {
                    Some(*pubkey)
                } else {
                    None
                }
            })
            .collect();
        let message = message.into();
        for address in peers {
            self.send_to_peer(address, message.clone());
        }
    }

    /// Performs connection to the specified network address.
    pub fn connect(&mut self, key: PublicKey) {
        let connect = self.state.our_connect_message().clone();
        self.send_to_peer(key, connect);
    }

    /// Add timeout request.
    pub fn add_timeout(&mut self, timeout: NodeTimeout, time: SystemTime) {
        let request = TimeoutRequest(time, timeout);
        self.channel
            .internal_requests
            .send(request.into())
            .log_error();
    }

    /// Adds request timeout if it isn't already requested.
    pub fn request(&mut self, data: RequestData, peer: PublicKey) {
        let is_new = self.state.request(data.clone(), peer);
        if is_new {
            self.add_request_timeout(data, None);
        }
    }

    /// Adds `NodeTimeout::Round` timeout to the channel.
    pub fn add_round_timeout(&mut self) {
        let time = self.round_start_time(self.state.round().next());
        trace!(
            "ADD ROUND TIMEOUT: time={:?}, height={}, round={}",
            time,
            self.state.height(),
            self.state.round()
        );
        let timeout = NodeTimeout::Round(self.state.height(), self.state.round());
        self.add_timeout(timeout, time);
    }

    /// Adds `NodeTimeout::Propose` timeout to the channel.
    pub fn add_propose_timeout(&mut self) {
        let timeout = if self.need_faster_propose() {
            self.min_propose_timeout()
        } else {
            self.max_propose_timeout()
        };

        let time = self.round_start_time(self.state.round()) + Duration::from_millis(timeout);

        trace!(
            "ADD PROPOSE TIMEOUT: time={:?}, height={}, round={}",
            time,
            self.state.height(),
            self.state.round()
        );
        let timeout = NodeTimeout::Propose(self.state.height(), self.state.round());
        self.add_timeout(timeout, time);
    }

    fn maybe_add_propose_timeout(&mut self) {
        if self.allow_expedited_propose && self.need_faster_propose() {
            info!("Add expedited propose timeout");
            self.add_propose_timeout();
            self.allow_expedited_propose = false;
        }
    }

    fn need_faster_propose(&self) -> bool {
        let snapshot = self.blockchain.snapshot();
        let pending_tx_count =
            Schema::new(&snapshot).transactions_pool_len() + self.state.tx_cache_len() as u64;
        pending_tx_count >= u64::from(self.propose_timeout_threshold())
    }

    /// Adds `NodeTimeout::Status` timeout to the channel.
    pub fn add_status_timeout(&mut self) {
        let time = self.system_state.current_time() + Duration::from_millis(self.status_timeout());
        let height = self.state.height();
        self.add_timeout(NodeTimeout::Status(height), time);
    }

    /// Adds `NodeTimeout::Request` timeout with `RequestData` to the channel.
    pub fn add_request_timeout(&mut self, data: RequestData, peer: Option<PublicKey>) {
        trace!("ADD REQUEST TIMEOUT");
        let time = self.system_state.current_time() + data.timeout();
        self.add_timeout(NodeTimeout::Request(data, peer), time);
    }

    /// Adds `NodeTimeout::PeerExchange` timeout to the channel.
    pub fn add_peer_exchange_timeout(&mut self) {
        trace!("ADD PEER EXCHANGE TIMEOUT");
        let time = self.system_state.current_time() + Duration::from_millis(self.peers_timeout());
        self.add_timeout(NodeTimeout::PeerExchange, time);
    }

    /// Adds `NodeTimeout::UpdateApiState` timeout to the channel.
    pub fn add_update_api_state_timeout(&mut self) {
        let time = self.system_state.current_time()
            + Duration::from_millis(self.api_state().state_update_timeout());
        self.add_timeout(NodeTimeout::UpdateApiState, time);
    }

    /// Returns hash of the last block.
    pub fn last_block_hash(&self) -> Hash {
        self.blockchain.as_ref().last_block().object_hash()
    }

    /// Returns the number of uncommitted transactions.
    pub fn uncommitted_txs_count(&self) -> u64 {
        self.blockchain.as_ref().pool_size() + self.state.tx_cache_len() as u64
    }

    /// Returns start time of the requested round.
    pub fn round_start_time(&self, round: Round) -> SystemTime {
        // Round start time = H + (r - 1) * t0 + (r-1)(r-2)/2 * dt
        // Where:
        // H - height start time
        // t0 - Round(1) timeout length, dt - timeout increase value
        // r - round number, r = 1,2,...
        let previous_round: u64 = round.previous().into();
        let ms = previous_round * self.first_round_timeout()
            + (previous_round * previous_round.saturating_sub(1)) / 2
                * self.round_timeout_increase();
        self.state.height_start_time() + Duration::from_millis(ms)
    }
}

impl fmt::Debug for NodeHandler {
    fn fmt(&self, f: &mut fmt::Formatter<'_>) -> fmt::Result {
        write!(
            f,
            "NodeHandler {{ channel: Channel {{ .. }}, blockchain: {:?}, peer_discovery: {:?} }}",
            self.blockchain, self.peer_discovery
        )
    }
}

impl ApiSender {
    /// Creates new `ApiSender` with given channel.
    pub fn new(inner: mpsc::Sender<ExternalMessage>) -> Self {
        ApiSender(inner)
    }

    /// Creates a dummy sender which cannot send messages.
    pub fn closed() -> Self {
        ApiSender(mpsc::channel(0).0)
    }

    /// Add peer to peer list
    pub fn peer_add(&self, addr: ConnectInfo) -> Result<(), Error> {
        let msg = ExternalMessage::PeerAdd(addr);
        self.send_external_message(msg)
    }

    /// Sends an external message.
    pub fn send_external_message(&self, message: ExternalMessage) -> Result<(), Error> {
        self.0
            .clone()
            .send(message)
            .wait()
            .map(drop)
            .map_err(into_failure)
    }

    /// Broadcast transaction to other nodes in the blockchain network.
    pub fn broadcast_transaction(&self, tx: Verified<AnyTx>) -> Result<(), Error> {
        let msg = ExternalMessage::Transaction(tx);
        self.send_external_message(msg)
    }
}

impl fmt::Debug for ApiSender {
    fn fmt(&self, f: &mut fmt::Formatter<'_>) -> fmt::Result {
        f.debug_struct("ApiSender").finish()
    }
}

/// Data needed to add peer into `ConnectList`.
#[derive(Debug, Clone, Serialize, Deserialize, PartialEq, Eq, Hash)]
pub struct ConnectInfo {
    /// Peer address.
    pub address: String,
    /// Peer public key.
    pub public_key: PublicKey,
}

impl fmt::Display for ConnectInfo {
    fn fmt(&self, f: &mut fmt::Formatter<'_>) -> fmt::Result {
        write!(f, "{}", self.address)
    }
}

/// Default system state provider implementation which just uses `SystemTime::now`
/// to get current time.
#[derive(Debug)]
pub struct DefaultSystemState(pub SocketAddr);

impl SystemStateProvider for DefaultSystemState {
    fn listen_address(&self) -> SocketAddr {
        self.0
    }
    fn current_time(&self) -> SystemTime {
        SystemTime::now()
    }
}

/// Channel between the `NodeHandler` and events source.
#[derive(Debug)]
pub struct NodeChannel {
    /// Channel for network requests.
    pub network_requests: (mpsc::Sender<NetworkRequest>, mpsc::Receiver<NetworkRequest>),
    /// Channel for timeout requests.
    pub internal_requests: (
        mpsc::Sender<InternalRequest>,
        mpsc::Receiver<InternalRequest>,
    ),
    /// Channel for transferring API endpoints from producers (e.g., Rust runtime) to the
    /// `ApiManager`.
    pub endpoints: (
        mpsc::Sender<UpdateEndpoints>,
        mpsc::Receiver<UpdateEndpoints>,
    ),
    /// Channel for API requests.
    pub api_requests: (
        mpsc::Sender<ExternalMessage>,
        mpsc::Receiver<ExternalMessage>,
    ),
    /// Channel for network events.
    pub network_events: (mpsc::Sender<NetworkEvent>, mpsc::Receiver<NetworkEvent>),
    /// Channel for internal events.
    pub internal_events: (mpsc::Sender<InternalEvent>, mpsc::Receiver<InternalEvent>),
}

/// Node that contains handler (`NodeHandler`) and `NodeApiConfig`.
#[derive(Debug)]
pub struct Node {
    api_runtime_config: SystemRuntimeConfig,
    api_options: NodeApiConfig,
    network_config: NetworkConfiguration,
    handler: NodeHandler,
    channel: NodeChannel,
    max_message_len: u32,
    thread_pool_size: Option<u8>,
}

impl NodeChannel {
    /// Creates `NodeChannel` with the given pool capacities.
    pub fn new(buffer_sizes: &EventsPoolCapacity) -> Self {
        Self {
            network_requests: mpsc::channel(buffer_sizes.network_requests_capacity),
            internal_requests: mpsc::channel(buffer_sizes.internal_events_capacity),
            endpoints: mpsc::channel(buffer_sizes.internal_events_capacity),
            api_requests: mpsc::channel(buffer_sizes.api_requests_capacity),
            network_events: mpsc::channel(buffer_sizes.network_events_capacity),
            internal_events: mpsc::channel(buffer_sizes.internal_events_capacity),
        }
    }

    /// Returns the channel for sending timeouts, networks and api requests.
    pub fn node_sender(&self) -> NodeSender {
        NodeSender {
            internal_requests: self.internal_requests.0.clone().wait(),
            network_requests: self.network_requests.0.clone().wait(),
            api_requests: self.api_requests.0.clone().wait(),
        }
    }
}

impl Node {
    /// Creates node for the given services and node configuration.
    ///
    /// Due to the API is part of Node, it is hard to pass API restart notifier to the runtime
    /// instances. `with_runtimes` closure takes restart notifiers and returns list of runtime
    /// instances.
    ///
    /// TODO [ECR-3949]
    #[doc(hidden)]
    pub fn new(
        database: impl Into<Arc<dyn Database>>,
<<<<<<< HEAD
        with_runtimes: impl FnOnce(mpsc::Sender<UpdateEndpoints>) -> Vec<RuntimeInstance>,
=======
        rust_runtime: RustRuntimeBuilder,
        external_runtimes: impl IntoIterator<Item = impl Into<RuntimeInstance>>,
>>>>>>> c05b2ce5
        node_cfg: NodeConfig,
        genesis_config: GenesisConfig,
        config_manager: Option<Box<dyn ConfigManager>>,
    ) -> Self {
        node_cfg
            .validate()
            .expect("Node configuration is inconsistent");
        let channel = NodeChannel::new(&node_cfg.mempool.events_pool_capacity);
        let blockchain = Blockchain::new(
            database,
            node_cfg.service_keypair(),
            ApiSender::new(channel.api_requests.0.clone()),
        );
<<<<<<< HEAD
=======
        let rust_runtime = rust_runtime.build(channel.endpoints.0.clone());
>>>>>>> c05b2ce5

        let mut blockchain_builder = BlockchainBuilder::new(blockchain, genesis_config);
        for runtime in with_runtimes(channel.endpoints.0.clone()) {
            blockchain_builder = blockchain_builder.with_runtime(runtime);
        }
        let blockchain = blockchain_builder.build();

        Self::with_blockchain(blockchain, channel, node_cfg, config_manager)
    }

    /// Creates a node for the given blockchain and node configuration.
    pub fn with_blockchain(
        blockchain: BlockchainMut,
        channel: NodeChannel,
        node_cfg: NodeConfig,
        config_manager: Option<Box<dyn ConfigManager>>,
    ) -> Self {
        crypto::init();

        let peers = node_cfg.connect_list.addresses();
        let config = Configuration {
            listener: ListenerConfig {
                connect_list: ConnectList::from_config(node_cfg.connect_list),
                address: node_cfg.listen_address,
            },
            service: ServiceConfig {
                service_public_key: node_cfg.keys.service_pk(),
                service_secret_key: node_cfg.keys.service_sk().clone(),
            },
            mempool: node_cfg.mempool,
            network: node_cfg.network,
            peer_discovery: peers,
            keys: node_cfg.keys,
        };

        let api_state = SharedNodeState::new(node_cfg.api.state_update_timeout as u64);
        let system_state = Box::new(DefaultSystemState(node_cfg.listen_address));
        let network_config = config.network;

        let api_cfg = node_cfg.api.clone();
        let api_runtime_config = SystemRuntimeConfig {
            api_runtimes: {
                fn into_app_config(allow_origin: AllowOrigin) -> AppConfig {
                    let app_config = move |app: App| -> App {
                        let cors = Cors::from(allow_origin.clone());
                        app.middleware(cors)
                    };
                    Arc::new(app_config)
                };

                let public_api_handler = api_cfg
                    .public_api_address
                    .map(|listen_address| ApiRuntimeConfig {
                        listen_address,
                        access: ApiAccess::Public,
                        app_config: api_cfg.public_allow_origin.clone().map(into_app_config),
                    })
                    .into_iter();
                let private_api_handler = api_cfg
                    .private_api_address
                    .map(|listen_address| ApiRuntimeConfig {
                        listen_address,
                        access: ApiAccess::Private,
                        app_config: api_cfg.private_allow_origin.clone().map(into_app_config),
                    })
                    .into_iter();
                // Collects API handlers.
                public_api_handler
                    .chain(private_api_handler)
                    .collect::<Vec<_>>()
            },
            api_aggregator: ApiAggregator::new(blockchain.immutable_view(), api_state.clone()),
            server_restart_retry_timeout: node_cfg
                .network
                .http_backend_config
                .server_restart_retry_timeout,
            server_restart_max_retries: node_cfg
                .network
                .http_backend_config
                .server_restart_max_retries,
        };

        let handler = NodeHandler::new(
            blockchain,
            &node_cfg.external_address,
            channel.node_sender(),
            system_state,
            config,
            api_state,
            config_manager,
        );

        Self {
            api_options: api_cfg,
            handler,
            channel,
            network_config,
            max_message_len: node_cfg.consensus.max_message_len,
            thread_pool_size: node_cfg.thread_pool_size,
            api_runtime_config,
        }
    }

    /// Launches only consensus messages handler.
    /// This may be used if you want to customize api with the `ApiContext`.
    pub fn run_handler(mut self, handshake_params: &HandshakeParams) -> Result<(), Error> {
        self.handler.initialize();

        let pool_size = self.thread_pool_size;
        let (handler_part, network_part, internal_part) = self.into_reactor();
        let handshake_params = handshake_params.clone();

        let network_thread = thread::spawn(move || {
            let mut core = Core::new().map_err(into_failure)?;
            let handle = core.handle();

            let mut pool_builder = ThreadPoolBuilder::new();
            if let Some(pool_size) = pool_size {
                pool_builder.pool_size(pool_size as usize);
            }
            let thread_pool = pool_builder.build();
            let executor = thread_pool.sender().clone();

            core.handle().spawn(internal_part.run(handle, executor));

            let network_handler = network_part.run(&core.handle(), &handshake_params);
            core.run(network_handler)
                .map(drop)
                .map_err(|e| format_err!("An error in the `Network` thread occurred: {}", e))
        });

        let mut core = Core::new().map_err(into_failure)?;
        core.run(handler_part.run())
            .map_err(|_| format_err!("An error in the `Handler` thread occurred"))?;

        network_thread.join().unwrap()
    }

    /// A generic implementation that launches `Node` and optionally creates threads
    /// for public and private api handlers.
    /// Explorer api prefix is `/api/explorer`
    /// Public api prefix is `/api/services/{service_name}`
    /// Private api prefix is `/api/services/{service_name}`
    pub fn run(self) -> Result<(), failure::Error> {
        trace!("Running node.");

        // Runs NodeHandler.
        let handshake_params = HandshakeParams::new(
            self.state().consensus_public_key(),
            self.state().consensus_secret_key().clone(),
            self.state().connect_list(),
            self.state().our_connect_message().clone(),
            self.max_message_len,
        );
        self.run_handler(&handshake_params)?;
        Ok(())
    }

    fn into_reactor(self) -> (HandlerPart<impl EventHandler>, NetworkPart, InternalPart) {
        let connect_message = self.state().our_connect_message().clone();
        let connect_list = self.state().connect_list();

        self.api_runtime_config
            .start(self.channel.endpoints.1)
            .expect("Failed to start api_runtime.");
        let (network_tx, network_rx) = self.channel.network_events;
        let internal_requests_rx = self.channel.internal_requests.1;
        let network_part = NetworkPart {
            our_connect_message: connect_message,
            listen_address: self.handler.system_state.listen_address(),
            network_requests: self.channel.network_requests,
            network_tx,
            network_config: self.network_config,
            max_message_len: self.max_message_len,
            connect_list,
        };

        let (internal_tx, internal_rx) = self.channel.internal_events;
        let handler_part = HandlerPart {
            handler: self.handler,
            internal_rx,
            network_rx,
            api_rx: self.channel.api_requests.1,
        };

        let internal_part = InternalPart {
            internal_tx,
            internal_requests_rx,
        };
        (handler_part, network_part, internal_part)
    }

    /// Returns `Blockchain` instance.
    pub fn blockchain(&self) -> Blockchain {
        self.handler.blockchain.as_ref().clone()
    }

    /// Returns `State`.
    pub fn state(&self) -> &State {
        self.handler.state()
    }

    /// Returns `NodeHandler`.
    pub fn handler(&self) -> &NodeHandler {
        &self.handler
    }

    /// Returns channel.
    pub fn channel(&self) -> ApiSender {
        ApiSender::new(self.channel.api_requests.0.clone())
    }
}

#[cfg(test)]
mod tests {
    use exonum_merkledb::TemporaryDB;

    use super::*;
    use crate::{blockchain::config::GenesisConfigBuilder, helpers, runtime::RuntimeInstance};

    fn with_runtimes(_: mpsc::Sender<UpdateEndpoints>) -> Vec<RuntimeInstance> {
        Vec::new()
    }

    #[test]
    fn test_good_internal_events_config() {
        let db = Arc::from(Box::new(TemporaryDB::new()) as Box<dyn Database>) as Arc<dyn Database>;
<<<<<<< HEAD
        let node_cfg = helpers::generate_testnet_config(1, 16_500)[0].clone();
        let genesis_config =
            GenesisConfigBuilder::with_consensus_config(node_cfg.consensus.clone()).build();
        let _ = Node::new(db, with_runtimes, node_cfg, genesis_config, None);
=======
        let external_runtimes: Vec<RuntimeInstance> = vec![];
        let node_cfg = helpers::generate_testnet_config(1, 16_500)[0].clone();
        let genesis_config =
            GenesisConfigBuilder::with_consensus_config(node_cfg.consensus.clone()).build();
        let _ = Node::new(
            db,
            RustRuntimeBuilder::new(),
            external_runtimes,
            node_cfg,
            genesis_config,
            None,
        );
>>>>>>> c05b2ce5
    }

    #[test]
    #[should_panic(expected = "internal_events_capacity(0) must be strictly larger than 2")]
    fn test_bad_internal_events_capacity_too_small() {
        let db = Arc::from(Box::new(TemporaryDB::new()) as Box<dyn Database>) as Arc<dyn Database>;
<<<<<<< HEAD
=======
        let external_runtimes: Vec<RuntimeInstance> = vec![];
>>>>>>> c05b2ce5
        let mut node_cfg = helpers::generate_testnet_config(1, 16_500)[0].clone();
        node_cfg
            .mempool
            .events_pool_capacity
            .internal_events_capacity = 0;
        let genesis_config =
            GenesisConfigBuilder::with_consensus_config(node_cfg.consensus.clone()).build();
<<<<<<< HEAD
        let _ = Node::new(db, with_runtimes, node_cfg, genesis_config, None);
=======
        let _ = Node::new(
            db,
            RustRuntimeBuilder::new(),
            external_runtimes,
            node_cfg,
            genesis_config,
            None,
        );
>>>>>>> c05b2ce5
    }

    #[test]
    #[should_panic(expected = "network_requests_capacity(0) must be strictly larger than 0")]
    fn test_bad_network_requests_capacity_too_small() {
        let db = Arc::from(Box::new(TemporaryDB::new()) as Box<dyn Database>) as Arc<dyn Database>;
<<<<<<< HEAD
=======
        let external_runtimes: Vec<RuntimeInstance> = vec![];
>>>>>>> c05b2ce5
        let mut node_cfg = helpers::generate_testnet_config(1, 16_500)[0].clone();
        node_cfg
            .mempool
            .events_pool_capacity
            .network_requests_capacity = 0;
        let genesis_config =
            GenesisConfigBuilder::with_consensus_config(node_cfg.consensus.clone()).build();
<<<<<<< HEAD
        let _ = Node::new(db, with_runtimes, node_cfg, genesis_config, None);
=======
        let _ = Node::new(
            db,
            RustRuntimeBuilder::new(),
            external_runtimes,
            node_cfg,
            genesis_config,
            None,
        );
>>>>>>> c05b2ce5
    }

    #[test]
    #[should_panic(expected = "must be smaller than 65536")]
    fn test_bad_internal_events_capacity_too_large() {
        let accidental_large_value = usize::max_value();
        let db = Arc::from(Box::new(TemporaryDB::new()) as Box<dyn Database>) as Arc<dyn Database>;
<<<<<<< HEAD
=======
        let external_runtimes: Vec<RuntimeInstance> = vec![];
>>>>>>> c05b2ce5

        let mut node_cfg = helpers::generate_testnet_config(1, 16_500)[0].clone();
        node_cfg
            .mempool
            .events_pool_capacity
            .internal_events_capacity = accidental_large_value;
        let genesis_config =
            GenesisConfigBuilder::with_consensus_config(node_cfg.consensus.clone()).build();
<<<<<<< HEAD
        let _ = Node::new(db, with_runtimes, node_cfg, genesis_config, None);
=======
        let _ = Node::new(
            db,
            RustRuntimeBuilder::new(),
            external_runtimes,
            node_cfg,
            genesis_config,
            None,
        );
>>>>>>> c05b2ce5
    }

    #[test]
    #[should_panic(expected = "must be smaller than 65536")]
    fn test_bad_network_requests_capacity_too_large() {
        let accidental_large_value = usize::max_value();
        let db = Arc::from(Box::new(TemporaryDB::new()) as Box<dyn Database>) as Arc<dyn Database>;

<<<<<<< HEAD
=======
        let external_runtimes: Vec<RuntimeInstance> = vec![];

>>>>>>> c05b2ce5
        let mut node_cfg = helpers::generate_testnet_config(1, 16_500)[0].clone();
        node_cfg
            .mempool
            .events_pool_capacity
            .network_requests_capacity = accidental_large_value;
        let genesis_config =
            GenesisConfigBuilder::with_consensus_config(node_cfg.consensus.clone()).build();
<<<<<<< HEAD
        let _ = Node::new(db, with_runtimes, node_cfg, genesis_config, None);
=======
        let _ = Node::new(
            db,
            RustRuntimeBuilder::new(),
            external_runtimes,
            node_cfg,
            genesis_config,
            None,
        );
>>>>>>> c05b2ce5
    }
}<|MERGE_RESOLUTION|>--- conflicted
+++ resolved
@@ -78,11 +78,7 @@
         config::ConfigManager, user_agent, Height, Milliseconds, Round, ValidateInput, ValidatorId,
     },
     messages::{AnyTx, Connect, ExonumMessage, SignedMessage, Verified},
-<<<<<<< HEAD
     runtime::RuntimeInstance,
-=======
-    runtime::{rust::RustRuntimeBuilder, RuntimeInstance},
->>>>>>> c05b2ce5
 };
 
 mod basic;
@@ -920,12 +916,7 @@
     #[doc(hidden)]
     pub fn new(
         database: impl Into<Arc<dyn Database>>,
-<<<<<<< HEAD
         with_runtimes: impl FnOnce(mpsc::Sender<UpdateEndpoints>) -> Vec<RuntimeInstance>,
-=======
-        rust_runtime: RustRuntimeBuilder,
-        external_runtimes: impl IntoIterator<Item = impl Into<RuntimeInstance>>,
->>>>>>> c05b2ce5
         node_cfg: NodeConfig,
         genesis_config: GenesisConfig,
         config_manager: Option<Box<dyn ConfigManager>>,
@@ -939,10 +930,6 @@
             node_cfg.service_keypair(),
             ApiSender::new(channel.api_requests.0.clone()),
         );
-<<<<<<< HEAD
-=======
-        let rust_runtime = rust_runtime.build(channel.endpoints.0.clone());
->>>>>>> c05b2ce5
 
         let mut blockchain_builder = BlockchainBuilder::new(blockchain, genesis_config);
         for runtime in with_runtimes(channel.endpoints.0.clone()) {
@@ -1093,7 +1080,7 @@
         let handshake_params = HandshakeParams::new(
             self.state().consensus_public_key(),
             self.state().consensus_secret_key().clone(),
-            self.state().connect_list(),
+            self.state().connect_list().clone(),
             self.state().our_connect_message().clone(),
             self.max_message_len,
         );
@@ -1103,7 +1090,7 @@
 
     fn into_reactor(self) -> (HandlerPart<impl EventHandler>, NetworkPart, InternalPart) {
         let connect_message = self.state().our_connect_message().clone();
-        let connect_list = self.state().connect_list();
+        let connect_list = self.state().connect_list().clone();
 
         self.api_runtime_config
             .start(self.channel.endpoints.1)
@@ -1170,35 +1157,16 @@
     #[test]
     fn test_good_internal_events_config() {
         let db = Arc::from(Box::new(TemporaryDB::new()) as Box<dyn Database>) as Arc<dyn Database>;
-<<<<<<< HEAD
         let node_cfg = helpers::generate_testnet_config(1, 16_500)[0].clone();
         let genesis_config =
             GenesisConfigBuilder::with_consensus_config(node_cfg.consensus.clone()).build();
         let _ = Node::new(db, with_runtimes, node_cfg, genesis_config, None);
-=======
-        let external_runtimes: Vec<RuntimeInstance> = vec![];
-        let node_cfg = helpers::generate_testnet_config(1, 16_500)[0].clone();
-        let genesis_config =
-            GenesisConfigBuilder::with_consensus_config(node_cfg.consensus.clone()).build();
-        let _ = Node::new(
-            db,
-            RustRuntimeBuilder::new(),
-            external_runtimes,
-            node_cfg,
-            genesis_config,
-            None,
-        );
->>>>>>> c05b2ce5
     }
 
     #[test]
     #[should_panic(expected = "internal_events_capacity(0) must be strictly larger than 2")]
     fn test_bad_internal_events_capacity_too_small() {
         let db = Arc::from(Box::new(TemporaryDB::new()) as Box<dyn Database>) as Arc<dyn Database>;
-<<<<<<< HEAD
-=======
-        let external_runtimes: Vec<RuntimeInstance> = vec![];
->>>>>>> c05b2ce5
         let mut node_cfg = helpers::generate_testnet_config(1, 16_500)[0].clone();
         node_cfg
             .mempool
@@ -1206,28 +1174,13 @@
             .internal_events_capacity = 0;
         let genesis_config =
             GenesisConfigBuilder::with_consensus_config(node_cfg.consensus.clone()).build();
-<<<<<<< HEAD
         let _ = Node::new(db, with_runtimes, node_cfg, genesis_config, None);
-=======
-        let _ = Node::new(
-            db,
-            RustRuntimeBuilder::new(),
-            external_runtimes,
-            node_cfg,
-            genesis_config,
-            None,
-        );
->>>>>>> c05b2ce5
     }
 
     #[test]
     #[should_panic(expected = "network_requests_capacity(0) must be strictly larger than 0")]
     fn test_bad_network_requests_capacity_too_small() {
         let db = Arc::from(Box::new(TemporaryDB::new()) as Box<dyn Database>) as Arc<dyn Database>;
-<<<<<<< HEAD
-=======
-        let external_runtimes: Vec<RuntimeInstance> = vec![];
->>>>>>> c05b2ce5
         let mut node_cfg = helpers::generate_testnet_config(1, 16_500)[0].clone();
         node_cfg
             .mempool
@@ -1235,18 +1188,7 @@
             .network_requests_capacity = 0;
         let genesis_config =
             GenesisConfigBuilder::with_consensus_config(node_cfg.consensus.clone()).build();
-<<<<<<< HEAD
         let _ = Node::new(db, with_runtimes, node_cfg, genesis_config, None);
-=======
-        let _ = Node::new(
-            db,
-            RustRuntimeBuilder::new(),
-            external_runtimes,
-            node_cfg,
-            genesis_config,
-            None,
-        );
->>>>>>> c05b2ce5
     }
 
     #[test]
@@ -1254,10 +1196,6 @@
     fn test_bad_internal_events_capacity_too_large() {
         let accidental_large_value = usize::max_value();
         let db = Arc::from(Box::new(TemporaryDB::new()) as Box<dyn Database>) as Arc<dyn Database>;
-<<<<<<< HEAD
-=======
-        let external_runtimes: Vec<RuntimeInstance> = vec![];
->>>>>>> c05b2ce5
 
         let mut node_cfg = helpers::generate_testnet_config(1, 16_500)[0].clone();
         node_cfg
@@ -1266,18 +1204,7 @@
             .internal_events_capacity = accidental_large_value;
         let genesis_config =
             GenesisConfigBuilder::with_consensus_config(node_cfg.consensus.clone()).build();
-<<<<<<< HEAD
         let _ = Node::new(db, with_runtimes, node_cfg, genesis_config, None);
-=======
-        let _ = Node::new(
-            db,
-            RustRuntimeBuilder::new(),
-            external_runtimes,
-            node_cfg,
-            genesis_config,
-            None,
-        );
->>>>>>> c05b2ce5
     }
 
     #[test]
@@ -1286,11 +1213,6 @@
         let accidental_large_value = usize::max_value();
         let db = Arc::from(Box::new(TemporaryDB::new()) as Box<dyn Database>) as Arc<dyn Database>;
 
-<<<<<<< HEAD
-=======
-        let external_runtimes: Vec<RuntimeInstance> = vec![];
-
->>>>>>> c05b2ce5
         let mut node_cfg = helpers::generate_testnet_config(1, 16_500)[0].clone();
         node_cfg
             .mempool
@@ -1298,17 +1220,6 @@
             .network_requests_capacity = accidental_large_value;
         let genesis_config =
             GenesisConfigBuilder::with_consensus_config(node_cfg.consensus.clone()).build();
-<<<<<<< HEAD
         let _ = Node::new(db, with_runtimes, node_cfg, genesis_config, None);
-=======
-        let _ = Node::new(
-            db,
-            RustRuntimeBuilder::new(),
-            external_runtimes,
-            node_cfg,
-            genesis_config,
-            None,
-        );
->>>>>>> c05b2ce5
     }
 }