// Copyright 2017 The Exonum Team
//
// Licensed under the Apache License, Version 2.0 (the "License");
// you may not use this file except in compliance with the License.
// You may obtain a copy of the License at
//
//   http://www.apache.org/licenses/LICENSE-2.0
//
// Unless required by applicable law or agreed to in writing, software
// distributed under the License is distributed on an "AS IS" BASIS,
// WITHOUT WARRANTIES OR CONDITIONS OF ANY KIND, either express or implied.
// See the License for the specific language governing permissions and
// limitations under the License.

//! Exonum node that performs consensus algorithm.
//!
//! For details about consensus message handling see messages module documentation.
// spell-checker:ignore cors

use std::io;
use std::sync::Arc;
use std::thread;
use std::net::SocketAddr;
use std::time::{Duration, SystemTime};
use std::collections::BTreeMap;
use std::collections::HashSet;
use std::fmt;

use toml::Value;
use router::Router;
use mount::Mount;
use iron::{Chain, Iron};
use iron_cors::CorsMiddleware;
use serde::{de, ser};
use futures::{Future, Sink};
use futures::sync::mpsc;
use tokio_core::reactor::Core;

use crypto::{self, CryptoHash, Hash, PublicKey, SecretKey};
use blockchain::{Blockchain, GenesisConfig, Schema, Service, SharedNodeState, Transaction};
use api::{private, public, Api};
use messages::{Connect, Message, RawMessage};
<<<<<<< HEAD
use events::{NetworkRequest, TimeoutRequest, NetworkEvent, InternalRequest, InternalEvent,
             SyncSender, HandlerPart, NetworkConfiguration, NetworkPart, InternalPart};
use events::error::{other_error, LogError, log_error};
use helpers::{Height, Milliseconds, Round, ValidatorId, user_agent};
=======
use events::{HandlerPart, InternalEvent, InternalPart, InternalRequest, NetworkConfiguration,
             NetworkEvent, NetworkPart, NetworkRequest, SyncSender, TimeoutRequest};
use events::error::{into_other, log_error, other_error, LogError};
use helpers::{user_agent, Height, Milliseconds, Round, ValidatorId};
>>>>>>> 32a824d4
use storage::Database;

pub use self::state::{RequestData, State, TxPool, ValidatorState};
pub use self::whitelist::Whitelist;

mod events;
mod basic;
mod consensus;
mod requests;
mod whitelist;
pub mod state; // TODO: temporary solution to get access to WAIT constants (ECR-167)
pub mod timeout_adjuster;

/// Messages received from the external environment.
#[doc(hidden)]
#[derive(Debug)]
pub enum ExternalMessage {
    /// Add a new connection.
    PeerAdd(SocketAddr),
    /// Push a transaction to the mempool.
    Transaction(Box<Transaction>),
    /// Enable or disable the node.
    Enable(bool),
    /// Shutdown the node.
    Shutdown,
}

/// Node timeout types.
#[derive(Debug, PartialEq, Eq, PartialOrd, Ord)]
pub enum NodeTimeout {
    /// Status timeout with the current height.
    Status(Height),
    /// Round timeout.
    Round(Height, Round),
    /// `RequestData` timeout.
    Request(RequestData, Option<PublicKey>),
    /// Propose timeout.
    Propose(Height, Round),
    /// Update api shared state.
    UpdateApiState,
    /// Exchange peers timeout.
    PeerExchange,
}

/// A helper trait that provides the node with information about the state of the system such
/// as current time or listen address.
pub trait SystemStateProvider: ::std::fmt::Debug + Send + 'static {
    /// Returns the current address that the node listens on.
    fn listen_address(&self) -> SocketAddr;
    /// Return the current system time.
    fn current_time(&self) -> SystemTime;
}

/// Low-level interface for interaction between the node and the external message producers.
#[derive(Clone, Debug)]
pub struct ExternalMessageSender(mpsc::Sender<ExternalMessage>);

/// Handler that that performs consensus algorithm.
pub struct NodeHandler {
    /// State of the `NodeHandler`.
    pub state: State,
    /// Shared api state.
    pub api_state: SharedNodeState,
    /// System state.
    pub system_state: Box<SystemStateProvider>,
    /// Channel for messages and timeouts.
    pub channel: NodeSender,
    /// Blockchain.
    pub blockchain: Blockchain,
    /// Known peer addresses.
    // TODO: move this into peer exchange service
    pub peer_discovery: Vec<SocketAddr>,
    /// Does this node participate in the consensus?
    is_enabled: bool,
}

/// Service configuration.
#[derive(Clone, Debug, Serialize, Deserialize)]
pub struct ServiceConfig {
    /// Service public key.
    pub service_public_key: PublicKey,
    /// Service secret key.
    pub service_secret_key: SecretKey,
}

/// Listener config.
#[derive(Clone, Debug, Serialize, Deserialize)]
pub struct ListenerConfig {
    /// Public key.
    pub consensus_public_key: PublicKey,
    /// Secret key.
    pub consensus_secret_key: SecretKey,
    /// Whitelist.
    pub whitelist: Whitelist,
    /// Socket address.
    pub address: SocketAddr,
}

/// An api configuration options.
#[derive(Clone, Debug, Serialize, Deserialize)]
pub struct NodeApiConfig {
    /// Timeout to update api state.
    pub state_update_timeout: usize,
    /// Enable api endpoints for the `blockchain_explorer` on public api address.
    pub enable_blockchain_explorer: bool,
    /// Listen address for public api endpoints.
    pub public_api_address: Option<SocketAddr>,
    /// Listen address for private api endpoints.
    pub private_api_address: Option<SocketAddr>,
    /// Cross-origin resource sharing ([CORS][cors]) options for responses returned
    /// by API handlers.
    ///
    /// [cors]: https://developer.mozilla.org/en-US/docs/Web/HTTP/CORS
    pub allow_origin: Option<AllowOrigin>,
}

impl Default for NodeApiConfig {
    fn default() -> NodeApiConfig {
        NodeApiConfig {
            state_update_timeout: 10_000,
            enable_blockchain_explorer: true,
            public_api_address: None,
            private_api_address: None,
            allow_origin: None,
        }
    }
}

/// CORS header specification
#[derive(Debug, Clone, PartialEq, Eq)]
pub enum AllowOrigin {
    /// Allow access from any host.
    Any,
    /// Allow access only from the following hosts.
    Whitelist(Vec<String>),
}

impl From<AllowOrigin> for CorsMiddleware {
    fn from(allow_origin: AllowOrigin) -> CorsMiddleware {
        match allow_origin {
            AllowOrigin::Any => CorsMiddleware::with_allow_any(),
            AllowOrigin::Whitelist(hosts) => {
                CorsMiddleware::with_whitelist(hosts.into_iter().collect())
            }
        }
    }
}

impl ser::Serialize for AllowOrigin {
    fn serialize<S>(&self, serializer: S) -> Result<S::Ok, S::Error>
    where
        S: ser::Serializer,
    {
        match *self {
            AllowOrigin::Any => "*".serialize(serializer),
            AllowOrigin::Whitelist(ref hosts) => {
                if hosts.len() == 1 {
                    hosts[0].serialize(serializer)
                } else {
                    hosts.serialize(serializer)
                }
            }
        }
    }
}

impl<'de> de::Deserialize<'de> for AllowOrigin {
    fn deserialize<D>(d: D) -> Result<AllowOrigin, D::Error>
    where
        D: de::Deserializer<'de>,
    {
        struct Visitor;

        impl<'de> de::Visitor<'de> for Visitor {
            type Value = AllowOrigin;

            fn expecting(&self, formatter: &mut fmt::Formatter) -> fmt::Result {
                formatter.write_str("a list of hosts or \"*\"")
            }

            fn visit_str<E>(self, value: &str) -> Result<AllowOrigin, E>
            where
                E: de::Error,
            {
                match value {
                    "*" => Ok(AllowOrigin::Any),
                    _ => Ok(AllowOrigin::Whitelist(vec![value.to_string()])),
                }
            }

            fn visit_seq<A>(self, seq: A) -> Result<AllowOrigin, A::Error>
            where
                A: de::SeqAccess<'de>,
            {
                let hosts =
                    de::Deserialize::deserialize(de::value::SeqAccessDeserializer::new(seq))?;
                Ok(AllowOrigin::Whitelist(hosts))
            }
        }

        d.deserialize_any(Visitor)
    }
}

#[test]
fn allow_origin_serde() {
    fn check(text: &str, allow_origin: AllowOrigin) {
        #[derive(Serialize, Deserialize)]
        struct Config {
            allow_origin: AllowOrigin,
        }
        let config_toml = format!("allow_origin = {}\n", text);
        let config: Config = ::toml::from_str(&config_toml).unwrap();
        assert_eq!(config.allow_origin, allow_origin);
        assert_eq!(::toml::to_string(&config).unwrap(), config_toml);
    }

    check(r#""*""#, AllowOrigin::Any);
    check(
        r#""http://example.com""#,
        AllowOrigin::Whitelist(vec!["http://example.com".to_string()]),
    );
    check(
        r#"["http://a.org", "http://b.org"]"#,
        AllowOrigin::Whitelist(vec!["http://a.org".to_string(), "http://b.org".to_string()]),
    );
}

/// Events pool capacities.
#[derive(Clone, Debug, Serialize, Deserialize)]
pub struct EventsPoolCapacity {
    /// Maximum number of queued outgoing network messages.
    pub network_requests_capacity: usize,
    /// Maximum number of queued incoming network messages.
    pub network_events_capacity: usize,
    /// Maximum number of queued internal events.
    pub internal_events_capacity: usize,
    /// Maximum number of queued requests from api.
    pub api_requests_capacity: usize,
}

impl Default for EventsPoolCapacity {
    fn default() -> EventsPoolCapacity {
        EventsPoolCapacity {
            network_requests_capacity: 512,
            network_events_capacity: 512,
            internal_events_capacity: 128,
            api_requests_capacity: 1024,
        }
    }
}

/// Memory pool configuration parameters.
#[derive(Clone, Debug, Serialize, Deserialize)]
pub struct MemoryPoolConfig {
    /// Maximum number of uncommitted transactions.
    pub tx_pool_capacity: usize,
    /// Sets the maximum number of messages that can be buffered on the event loop's
    /// notification channel before a send will fail.
    pub events_pool_capacity: EventsPoolCapacity,
}

impl Default for MemoryPoolConfig {
    fn default() -> MemoryPoolConfig {
        MemoryPoolConfig {
            tx_pool_capacity: 100_000,
            events_pool_capacity: EventsPoolCapacity::default(),
        }
    }
}

/// Configuration for the `Node`.
#[derive(Clone, Debug, Serialize, Deserialize)]
pub struct NodeConfig {
    /// Initial config that will be written in the first block.
    pub genesis: GenesisConfig,
    /// Network listening address.
    pub listen_address: SocketAddr,
    /// Remote Network address used by this node.
    pub external_address: Option<SocketAddr>,
    /// Network configuration.
    pub network: NetworkConfiguration,
    /// Peer addresses.
    pub peers: Vec<SocketAddr>,
    /// Consensus public key.
    pub consensus_public_key: PublicKey,
    /// Consensus secret key.
    pub consensus_secret_key: SecretKey,
    /// Service public key.
    pub service_public_key: PublicKey,
    /// Service secret key.
    pub service_secret_key: SecretKey,
    /// Node's whitelist.
    pub whitelist: Whitelist,
    /// Api configuration.
    pub api: NodeApiConfig,
    /// Memory pool configuration.
    pub mempool: MemoryPoolConfig,
    /// Additional config, usable for services.
    pub services_configs: BTreeMap<String, Value>,
}

/// Configuration for the `NodeHandler`.
#[derive(Debug, Clone)]
pub struct Configuration {
    /// Current node socket address, public and secret keys.
    pub listener: ListenerConfig,
    /// Service configuration.
    pub service: ServiceConfig,
    /// Network configuration.
    pub network: NetworkConfiguration,
    /// Known peer addresses.
    pub peer_discovery: Vec<SocketAddr>,
    /// Memory pool configuration.
    pub mempool: MemoryPoolConfig,
}

/// Channel for messages, timeouts and api requests.
#[derive(Debug)]
pub struct NodeSender {
    /// Internal requests sender.
    pub internal_requests: SyncSender<InternalRequest>,
    /// Network requests sender.
    pub network_requests: SyncSender<NetworkRequest>,
    /// Api requests sender.
    pub api_requests: SyncSender<ExternalMessage>,
}

impl NodeHandler {
    /// Creates `NodeHandler` using specified `Configuration`.
    pub fn new(
        blockchain: Blockchain,
        external_address: SocketAddr,
        sender: NodeSender,
        system_state: Box<SystemStateProvider>,
        config: Configuration,
        api_state: SharedNodeState,
    ) -> Self {
        // FIXME: remove unwraps here, use FATAL log level instead
        let (last_hash, last_height) = {
            let block = blockchain.last_block();
            (block.hash(), block.height().next())
        };

        let snapshot = blockchain.snapshot();

        let stored = Schema::new(&snapshot).actual_configuration();
        info!("Creating a node with config: {:#?}", stored);

        let validator_id = stored
            .validator_keys
            .iter()
            .position(|pk| {
                pk.consensus_key == config.listener.consensus_public_key
            })
            .map(|id| ValidatorId(id as u16));
        info!("Validator id = '{:?}'", validator_id);
        let connect = Connect::new(
            &config.listener.consensus_public_key,
            external_address,
            system_state.current_time(),
            &user_agent::get(),
            &config.listener.consensus_secret_key,
        );

        let mut whitelist = config.listener.whitelist;
        whitelist.set_validators(stored.validator_keys.iter().map(|x| x.consensus_key));
        let mut state = State::new(
            validator_id,
            config.listener.consensus_public_key,
            config.listener.consensus_secret_key,
            config.service.service_public_key,
            config.service.service_secret_key,
            config.mempool.tx_pool_capacity,
            whitelist,
            stored,
            connect,
            blockchain.get_saved_peers(),
            last_hash,
            last_height,
            system_state.current_time(),
        );

        // Adjust propose timeout for the first time.
        state.adjust_timeout(&*snapshot);

        NodeHandler {
            blockchain,
            api_state,
            system_state,
            state,
            channel: sender,
            peer_discovery: config.peer_discovery,
            is_enabled: true,
        }
    }

    /// Return internal `SharedNodeState`
    pub fn api_state(&self) -> &SharedNodeState {
        &self.api_state
    }

    /// Returns value of the `round_timeout` field from the current `ConsensusConfig`.
    pub fn round_timeout(&self) -> Milliseconds {
        self.state().consensus_config().round_timeout
    }

    /// Returns value of the `status_timeout` field from the current `ConsensusConfig`.
    pub fn status_timeout(&self) -> Milliseconds {
        self.state().consensus_config().status_timeout
    }

    /// Returns value of the `peers_timeout` field from the current `ConsensusConfig`.
    pub fn peers_timeout(&self) -> Milliseconds {
        self.state().consensus_config().peers_timeout
    }

    /// Returns value of the `txs_block_limit` field from the current `ConsensusConfig`.
    pub fn txs_block_limit(&self) -> u32 {
        self.state().consensus_config().txs_block_limit
    }

    /// Returns `State` of the node.
    pub fn state(&self) -> &State {
        &self.state
    }

    /// Performs node initialization, so it starts consensus process from the first round.
    pub fn initialize(&mut self) {
        let listen_address = self.system_state.listen_address();
        info!("Start listening address={}", listen_address);

        let peers: HashSet<_> = {
            let it = self.state.peers().values().map(Connect::addr);
            let it = it.chain(self.peer_discovery.iter().cloned());
            let it = it.filter(|&address| address != listen_address);
            it.collect()
        };

        for address in &peers {
            self.connect(address);
            info!("Trying to connect with peer {}", address);
        }

        let snapshot = self.blockchain.snapshot();
        let schema = Schema::new(&snapshot);

        // Recover previous saved round if any
        let round = schema.consensus_round();
        self.state.jump_round(round);
        info!("Jump to round {}", round);

        self.add_round_timeout();
        self.add_status_timeout();
        self.add_peer_exchange_timeout();
        self.add_update_api_state_timeout();

        // Recover cached consensus messages if any. We do this after main initialization and before
        // the start of event processing.
        let messages = schema.consensus_messages_cache();
        for msg in messages.iter() {
            self.handle_message(msg);
        }
    }

    /// Sends the given message to a peer by its id.
    pub fn send_to_validator(&mut self, id: u32, message: &RawMessage) {
        if id as usize >= self.state.validators().len() {
            error!("Invalid validator id: {}", id);
        } else {
            let public_key = self.state.validators()[id as usize].consensus_key;
            self.send_to_peer(public_key, message);
        }
    }

    /// Sends the given message to a peer by its public key.
    pub fn send_to_peer(&mut self, public_key: PublicKey, message: &RawMessage) {
        if let Some(conn) = self.state.peers().get(&public_key) {
            let address = conn.addr();
            trace!("Send to address: {}", address);
            let request = NetworkRequest::SendMessage(address, message.clone());
            self.channel.network_requests.send(request).log_error();
        } else {
            warn!("Hasn't connection with peer {:?}", public_key);
        }
    }

    /// Sends `RawMessage` to the specified address.
    pub fn send_to_addr(&mut self, address: &SocketAddr, message: &RawMessage) {
        trace!("Send to address: {}", address);
        let request = NetworkRequest::SendMessage(*address, message.clone());
        self.channel.network_requests.send(request).log_error();
    }

    /// Broadcasts given message to all peers.
    pub fn broadcast(&mut self, message: &RawMessage) {
        for conn in self.state.peers().values() {
            let address = conn.addr();
            trace!("Send to address: {}", address);
            let request = NetworkRequest::SendMessage(address, message.clone());
            self.channel.network_requests.send(request).log_error();
        }
    }

    /// Performs connection to the specified network address.
    pub fn connect(&mut self, address: &SocketAddr) {
        let connect = self.state.our_connect_message().clone();
        self.send_to_addr(address, connect.raw());
    }

    /// Add timeout request.
    pub fn add_timeout(&mut self, timeout: NodeTimeout, time: SystemTime) {
        let request = TimeoutRequest(time, timeout);
        self.channel
            .internal_requests
            .send(request.into())
            .log_error();
    }

    /// Adds request timeout if it isn't already requested.
    pub fn request(&mut self, data: RequestData, peer: PublicKey) {
        let is_new = self.state.request(data.clone(), peer);
        if is_new {
            self.add_request_timeout(data, None);
        }
    }

    /// Adds `NodeTimeout::Round` timeout to the channel.
    pub fn add_round_timeout(&mut self) {
        let time = self.round_start_time(self.state.round().next());
        trace!(
            "ADD ROUND TIMEOUT: time={:?}, height={}, round={}",
            time,
            self.state.height(),
            self.state.round()
        );
        let timeout = NodeTimeout::Round(self.state.height(), self.state.round());
        self.add_timeout(timeout, time);
    }

    /// Adds `NodeTimeout::Propose` timeout to the channel.
    pub fn add_propose_timeout(&mut self) {
        let adjusted_timeout = self.state.propose_timeout();
        let time = self.round_start_time(self.state.round()) +
            Duration::from_millis(adjusted_timeout);

        trace!(
            "ADD PROPOSE TIMEOUT: time={:?}, height={}, round={}",
            time,
            self.state.height(),
            self.state.round()
        );
        let timeout = NodeTimeout::Propose(self.state.height(), self.state.round());
        self.add_timeout(timeout, time);
    }

    /// Adds `NodeTimeout::Status` timeout to the channel.
    pub fn add_status_timeout(&mut self) {
        let time = self.system_state.current_time() + Duration::from_millis(self.status_timeout());
        let height = self.state.height();
        self.add_timeout(NodeTimeout::Status(height), time);
    }

    /// Adds `NodeTimeout::Request` timeout with `RequestData` to the channel.
    pub fn add_request_timeout(&mut self, data: RequestData, peer: Option<PublicKey>) {
        trace!("ADD REQUEST TIMEOUT");
        let time = self.system_state.current_time() + data.timeout();
        self.add_timeout(NodeTimeout::Request(data, peer), time);
    }

    /// Adds `NodeTimeout::PeerExchange` timeout to the channel.
    pub fn add_peer_exchange_timeout(&mut self) {
        trace!("ADD PEER EXCHANGE TIMEOUT");
        let time = self.system_state.current_time() + Duration::from_millis(self.peers_timeout());
        self.add_timeout(NodeTimeout::PeerExchange, time);
    }

    /// Adds `NodeTimeout::UpdateApiState` timeout to the channel.
    pub fn add_update_api_state_timeout(&mut self) {
        let time = self.system_state.current_time() +
            Duration::from_millis(self.api_state().state_update_timeout());
        self.add_timeout(NodeTimeout::UpdateApiState, time);
    }

    /// Returns hash of the last block.
    pub fn last_block_hash(&self) -> Hash {
        self.blockchain.last_block().hash()
    }

    /// Returns start time of the requested round.
    pub fn round_start_time(&self, round: Round) -> SystemTime {
        let previous_round: u64 = round.previous().into();
        let ms = previous_round * self.round_timeout();
        self.state.height_start_time() + Duration::from_millis(ms)
    }
}

impl fmt::Debug for NodeHandler {
    fn fmt(&self, f: &mut fmt::Formatter) -> fmt::Result {
        write!(
            f,
            "NodeHandler {{ channel: Channel {{ .. }}, blockchain: {:?}, peer_discovery: {:?} }}",
            self.blockchain,
            self.peer_discovery
        )
    }
}

impl ExternalMessageSender {
    /// Adds a peer to the peer list.
    pub fn peer_add(&self, addr: SocketAddr) -> io::Result<()> {
        let msg = ExternalMessage::PeerAdd(addr);
        self.send_external_message(msg)
    }

    /// Sends a message to enable or disable consensus.
    pub fn send_enable_consensus(&self, enabled: bool) -> io::Result<()> {
        let msg = ExternalMessage::Enable(enabled);
        self.send_external_message(msg)
    }

    /// Sends a transaction to the node.
    pub fn send_transaction(&self, tx: Box<Transaction>) -> io::Result<()> {
        let msg = ExternalMessage::Transaction(tx);
        self.send_external_message(msg)
    }

    /// Sends the shutdown signal to the node.
    pub fn send_shutdown(&self) -> io::Result<()> {
        let msg = ExternalMessage::Shutdown;
        self.send_external_message(msg)
    }

    /// Sends an external message.
    fn send_external_message(&self, message: ExternalMessage) -> io::Result<()> {
        use events::error::into_other;
        use futures::{Future, Sink};

        self.0.clone().send(message).wait().map(drop).map_err(
            into_other,
        )
    }
}

#[doc(hidden)]
impl From<mpsc::Sender<ExternalMessage>> for ExternalMessageSender {
    fn from(sender: mpsc::Sender<ExternalMessage>) -> Self {
        ExternalMessageSender(sender)
    }
}

/// Default system state provider implementation which just uses `SystemTime::now`
/// to get current time.
#[derive(Debug)]
pub struct DefaultSystemState(pub SocketAddr);

impl SystemStateProvider for DefaultSystemState {
    fn listen_address(&self) -> SocketAddr {
        self.0
    }
    fn current_time(&self) -> SystemTime {
        SystemTime::now()
    }
}

/// Channel between the `NodeHandler` and events source.
#[derive(Debug)]
pub struct NodeChannel {
    /// Channel for network requests.
    pub network_requests: (mpsc::Sender<NetworkRequest>, mpsc::Receiver<NetworkRequest>),
    /// Channel for timeout requests.
    pub internal_requests: (mpsc::Sender<InternalRequest>, mpsc::Receiver<InternalRequest>),
    /// Channel for api requests.
    pub api_requests: (mpsc::Sender<ExternalMessage>, mpsc::Receiver<ExternalMessage>),
    /// Channel for network events.
    pub network_events: (mpsc::Sender<NetworkEvent>, mpsc::Receiver<NetworkEvent>),
    /// Channel for internal events.
    pub internal_events: (mpsc::Sender<InternalEvent>, mpsc::Receiver<InternalEvent>),
}

const PROFILE_ENV_VARIABLE_NAME: &str = "EXONUM_PROFILE_FILENAME";

/// Node that contains handler (`NodeHandler`) and `NodeApiConfig`.
#[derive(Debug)]
pub struct Node {
    api_options: NodeApiConfig,
    network_config: NetworkConfiguration,
    handler: NodeHandler,
    channel: NodeChannel,
    max_message_len: u32,
}

impl NodeChannel {
    /// Creates `NodeChannel` with the given pool capacities.
    pub fn new(buffer_sizes: &EventsPoolCapacity) -> NodeChannel {
        NodeChannel {
            network_requests: mpsc::channel(buffer_sizes.network_requests_capacity),
            internal_requests: mpsc::channel(buffer_sizes.internal_events_capacity),
            api_requests: mpsc::channel(buffer_sizes.api_requests_capacity),
            network_events: mpsc::channel(buffer_sizes.network_events_capacity),
            internal_events: mpsc::channel(buffer_sizes.internal_events_capacity),
        }
    }

    /// Returns the channel for sending timeouts, networks and api requests.
    pub fn node_sender(&self) -> NodeSender {
        NodeSender {
            internal_requests: self.internal_requests.0.clone().wait(),
            network_requests: self.network_requests.0.clone().wait(),
            api_requests: self.api_requests.0.clone().wait(),
        }
    }
}

impl Node {
    /// Creates node for the given services and node configuration.
    pub fn new<D: Into<Arc<Database>>>(
        db: D,
        services: Vec<Box<Service>>,
        node_cfg: NodeConfig,
    ) -> Self {
        crypto::init();

        if cfg!(feature = "flame_profile") {
            ::exonum_profiler::init_handler(
                ::std::env::var(PROFILE_ENV_VARIABLE_NAME).expect(&format!(
                    "You compiled exonum with profiling support, but {}",
                    PROFILE_ENV_VARIABLE_NAME
                )),
            )
        };

        let channel = NodeChannel::new(&node_cfg.mempool.events_pool_capacity);
        let mut blockchain = Blockchain::new(
            db,
            services,
            node_cfg.service_public_key,
            node_cfg.service_secret_key.clone(),
            channel.api_requests.0.clone().into(),
        );
        blockchain.initialize(node_cfg.genesis.clone()).unwrap();

        let config = Configuration {
            listener: ListenerConfig {
                consensus_public_key: node_cfg.consensus_public_key,
                consensus_secret_key: node_cfg.consensus_secret_key,
                whitelist: node_cfg.whitelist,
                address: node_cfg.listen_address,
            },
            service: ServiceConfig {
                service_public_key: node_cfg.service_public_key,
                service_secret_key: node_cfg.service_secret_key,
            },
            mempool: node_cfg.mempool,
            network: node_cfg.network,
            peer_discovery: node_cfg.peers,
        };

        let external_address = if let Some(v) = node_cfg.external_address {
            v
        } else {
            warn!("Could not find 'external_address' in the config, using 'listen_address'");
            node_cfg.listen_address
        };
        let api_state = SharedNodeState::new(node_cfg.api.state_update_timeout as u64);
        let system_state = Box::new(DefaultSystemState(node_cfg.listen_address));
        let network_config = config.network;
        let handler = NodeHandler::new(
            blockchain,
            external_address,
            channel.node_sender(),
            system_state,
            config,
            api_state,
        );
        Node {
            api_options: node_cfg.api,
            handler,
            channel,
            network_config,
            max_message_len: node_cfg.genesis.consensus.max_message_len,
        }
    }

    /// Launches only consensus messages handler.
    /// This may be used if you want to customize api with the `ApiContext`.
    pub fn run_handler(mut self) -> io::Result<()> {
        self.handler.initialize();

        let (handler_part, network_part, timeouts_part) = self.into_reactor();

        let network_thread = thread::spawn(move || {
            let mut core = Core::new()?;
            let handle = core.handle();
            core.handle().spawn(
                timeouts_part.run(handle).map_err(log_error),
            );
            let network_handler = network_part.run(&core.handle());
            core.run(network_handler).map(drop).map_err(|e| {
                other_error(&format!("An error in the `Network` thread occurred: {}", e))
            })
        });

        let mut core = Core::new()?;
        core.run(handler_part.run()).map_err(|_| {
            other_error("An error in the `Handler` thread occurred")
        })?;
        network_thread.join().unwrap()
    }

    /// A generic implementation that launches `Node` and optionally creates threads
    /// for public and private api handlers.
    /// Explorer api prefix is `/api/explorer`
    /// Public api prefix is `/api/services/{service_name}`
    /// Private api prefix is `/api/services/{service_name}`
    pub fn run(self) -> io::Result<()> {
        let blockchain = self.handler().blockchain.clone();
        let sender = self.external_message_sender();

        let private_config_api_thread = match self.api_options.private_api_address {
            Some(listen_address) => {
                let handler = create_private_api_handler(
                    blockchain.clone(),
                    self.handler().api_state().clone(),
                    sender,
                );
                let thread = thread::spawn(move || {
                    info!("Private exonum api started on {}", listen_address);
                    Iron::new(handler).http(listen_address).unwrap();
                });
                Some(thread)
            }
            None => None,
        };
        let public_config_api_thread = match self.api_options.public_api_address {
            Some(listen_address) => {
                let handler = create_public_api_handler(
                    blockchain,
                    Arc::clone(self.state().transactions()),
                    self.handler.api_state().clone(),
                    &self.api_options,
                );
                let thread = thread::spawn(move || {
                    info!("Public exonum api started on {}", listen_address);
                    Iron::new(handler).http(listen_address).unwrap();
                });
                Some(thread)
            }
            None => None,
        };

        self.run_handler()?;

        if let Some(private_config_api_thread) = private_config_api_thread {
            private_config_api_thread.join().unwrap();
        }
        if let Some(public_config_api_thread) = public_config_api_thread {
            public_config_api_thread.join().unwrap();
        }

        Ok(())
    }

    fn into_reactor(self) -> (HandlerPart<NodeHandler>, NetworkPart, InternalPart) {
        let connect_message = self.state().our_connect_message().clone();
        let (network_tx, network_rx) = self.channel.network_events;
        let internal_requests_rx = self.channel.internal_requests.1;
        let network_part = NetworkPart {
            our_connect_message: connect_message,
            listen_address: self.handler.system_state.listen_address(),
            network_requests: self.channel.network_requests,
            network_tx: network_tx,
            network_config: self.network_config,
            max_message_len: self.max_message_len,
        };

        let (internal_tx, internal_rx) = self.channel.internal_events;
        let handler_part = HandlerPart {
            handler: self.handler,
            internal_rx,
            network_rx,
            api_rx: self.channel.api_requests.1,
        };

        let timeouts_part = InternalPart {
            internal_tx,
            internal_requests_rx,
        };
        (handler_part, network_part, timeouts_part)
    }

    /// Returns `Blockchain` instance.
    pub fn blockchain(&self) -> Blockchain {
        self.handler.blockchain.clone()
    }

    /// Returns `State`.
    pub fn state(&self) -> &State {
        self.handler.state()
    }

    /// Returns `NodeHandler`.
    pub fn handler(&self) -> &NodeHandler {
        &self.handler
    }

    /// Returns sender of external messages.
    pub fn external_message_sender(&self) -> ExternalMessageSender {
        self.channel.api_requests.0.clone().into()
    }
}

/// Public for testing
#[doc(hidden)]
pub fn create_public_api_handler(
    blockchain: Blockchain,
    pool: TxPool,
    shared_api_state: SharedNodeState,
    config: &NodeApiConfig,
) -> Chain {
    let mut mount = Mount::new();
    mount.mount("api/services", blockchain.mount_public_api());

    if config.enable_blockchain_explorer {
        let mut router = Router::new();
        let explorer_api = public::ExplorerApi::new(Arc::clone(&pool), blockchain.clone());
        explorer_api.wire(&mut router);
        mount.mount("api/explorer", router);
    }

    let mut router = Router::new();
    let system_api = public::SystemApi::new(pool, blockchain, shared_api_state);
    system_api.wire(&mut router);
    mount.mount("api/system", router);

    let mut chain = Chain::new(mount);
    if let Some(ref allow_origin) = config.allow_origin {
        chain.link_around(CorsMiddleware::from(allow_origin.clone()));
    }
    chain
}

/// Public for testing
#[doc(hidden)]
pub fn create_private_api_handler(
    blockchain: Blockchain,
    shared_api_state: SharedNodeState,
    sender: ExternalMessageSender,
) -> Chain {
    let mut mount = Mount::new();
    mount.mount("api/services", blockchain.mount_private_api());

    let mut router = Router::new();
    let node_info = private::NodeInfo::new(blockchain.service_map().iter().map(|(_, s)| s));
    let system_api = private::SystemApi::new(node_info, blockchain, shared_api_state, sender);
    system_api.wire(&mut router);
    mount.mount("api/system", router);

    Chain::new(mount)
}<|MERGE_RESOLUTION|>--- conflicted
+++ resolved
@@ -40,17 +40,10 @@
 use blockchain::{Blockchain, GenesisConfig, Schema, Service, SharedNodeState, Transaction};
 use api::{private, public, Api};
 use messages::{Connect, Message, RawMessage};
-<<<<<<< HEAD
-use events::{NetworkRequest, TimeoutRequest, NetworkEvent, InternalRequest, InternalEvent,
-             SyncSender, HandlerPart, NetworkConfiguration, NetworkPart, InternalPart};
-use events::error::{other_error, LogError, log_error};
-use helpers::{Height, Milliseconds, Round, ValidatorId, user_agent};
-=======
 use events::{HandlerPart, InternalEvent, InternalPart, InternalRequest, NetworkConfiguration,
              NetworkEvent, NetworkPart, NetworkRequest, SyncSender, TimeoutRequest};
 use events::error::{into_other, log_error, other_error, LogError};
 use helpers::{user_agent, Height, Milliseconds, Round, ValidatorId};
->>>>>>> 32a824d4
 use storage::Database;
 
 pub use self::state::{RequestData, State, TxPool, ValidatorState};
@@ -686,7 +679,6 @@
 
     /// Sends an external message.
     fn send_external_message(&self, message: ExternalMessage) -> io::Result<()> {
-        use events::error::into_other;
         use futures::{Future, Sink};
 
         self.0.clone().send(message).wait().map(drop).map_err(
