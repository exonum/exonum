// Copyright 2019 The Exonum Team
//
// Licensed under the Apache License, Version 2.0 (the "License");
// you may not use this file except in compliance with the License.
// You may obtain a copy of the License at
//
//   http://www.apache.org/licenses/LICENSE-2.0
//
// Unless required by applicable law or agreed to in writing, software
// distributed under the License is distributed on an "AS IS" BASIS,
// WITHOUT WARRANTIES OR CONDITIONS OF ANY KIND, either express or implied.
// See the License for the specific language governing permissions and
// limitations under the License.

//! Exonum node that performs consensus algorithm.
//!
//! For details about consensus message handling see messages module documentation.
// spell-checker:ignore cors

pub use self::{
    connect_list::{ConnectList, PeerAddress},
    state::{RequestData, State, ValidatorState},
};

// TODO: Temporary solution to get access to WAIT constants. (ECR-167)
pub mod state;

use exonum_merkledb::{Database, DbOptions, ObjectHash};
use failure::Error;
use futures::{sync::mpsc, Sink};
use tokio_core::reactor::Core;
use tokio_threadpool::Builder as ThreadPoolBuilder;
use toml::Value;

use std::{
    collections::{BTreeMap, HashSet},
    convert::TryFrom,
    fmt,
    net::SocketAddr,
    path::{Path, PathBuf},
    sync::Arc,
    thread,
    time::{Duration, SystemTime},
};

use crate::{
    api::{
        backends::actix::{
            AllowOrigin, ApiRuntimeConfig, App, AppConfig, Cors, SystemRuntime, SystemRuntimeConfig,
        },
        node::SharedNodeState,
        ApiAccess, ApiAggregator,
    },
    blockchain::{
        Blockchain, ConsensusConfig, GenesisConfig, InstanceCollection, Schema, ValidatorKeys,
    },
    crypto::{self, read_keys_from_file, Hash, PublicKey, SecretKey},
    events::{
        error::{into_failure, LogError},
        noise::HandshakeParams,
        Event, EventHandler, HandlerPart, InternalEvent, InternalPart, InternalRequest,
        NetworkConfiguration, NetworkEvent, NetworkPart, NetworkRequest, SyncSender,
        TimeoutRequest, UnboundedSyncSender,
    },
    helpers::{
        config::ConfigManager,
        fabric::{NodePrivateConfig, NodePublicConfig},
        user_agent, Height, Milliseconds, Round, ValidatorId,
    },
    messages::{AnyTx, Connect, ExonumMessage, SignedMessage, Verified},
    node::state::SharedConnectList,
};

mod basic;
mod connect_list;
mod consensus;
mod events;
mod requests;

/// External messages.
#[derive(Debug)]
pub enum ExternalMessage {
    /// Add a new connection.
    PeerAdd(ConnectInfo),
    /// Transaction that implements the `Transaction` trait.
    Transaction(Verified<AnyTx>),
    /// Enable or disable the node.
    Enable(bool),
    /// Shutdown the node.
    Shutdown,
    /// Rebroadcast transactions from the pool.
    Rebroadcast,
}

/// Node timeout types.
#[derive(Debug, PartialEq, Eq, PartialOrd, Ord)]
pub enum NodeTimeout {
    /// Status timeout with the current height.
    Status(Height),
    /// Round timeout.
    Round(Height, Round),
    /// `RequestData` timeout.
    Request(RequestData, Option<PublicKey>),
    /// Propose timeout.
    Propose(Height, Round),
    /// Update api shared state.
    UpdateApiState,
    /// Exchange peers timeout.
    PeerExchange,
}

/// A helper trait that provides the node with information about the state of the system such
/// as current time or listen address.
pub trait SystemStateProvider: ::std::fmt::Debug + Send + 'static {
    /// Returns the current address that the node listens on.
    fn listen_address(&self) -> SocketAddr;
    /// Return the current system time.
    fn current_time(&self) -> SystemTime;
}

/// Transactions sender.
#[derive(Clone)]
pub struct ApiSender(pub mpsc::UnboundedSender<ExternalMessage>);

/// Handler that that performs consensus algorithm.
pub struct NodeHandler {
    /// State of the `NodeHandler`.
    pub state: State,
    /// Shared api state.
    pub api_state: SharedNodeState,
    /// System state.
    pub system_state: Box<dyn SystemStateProvider>,
    /// Channel for messages and timeouts.
    pub channel: NodeSender,
    /// Blockchain.
    pub blockchain: Blockchain,
    /// Known peer addresses.
    pub peer_discovery: Vec<String>,
    /// Does this node participate in the consensus?
    is_enabled: bool,
    /// Node role.
    node_role: NodeRole,
    /// Configuration file manager.
    config_manager: Option<ConfigManager>,
    /// Can we speed up Propose with transaction pressure?
    allow_expedited_propose: bool,
}

/// Service configuration.
#[derive(Clone, Debug, Serialize, Deserialize)]
pub struct ServiceConfig {
    /// Service public key.
    pub service_public_key: PublicKey,
    /// Service secret key.
    pub service_secret_key: SecretKey,
}

/// Listener config.
#[derive(Clone, Debug, Serialize, Deserialize)]
pub struct ListenerConfig {
    /// Public key.
    pub consensus_public_key: PublicKey,
    /// Secret key.
    pub consensus_secret_key: SecretKey,
    /// ConnectList.
    pub connect_list: ConnectList,
    /// Socket address.
    pub address: SocketAddr,
}

/// An api configuration options.
#[derive(Clone, Debug, Serialize, Deserialize, PartialEq)]
pub struct NodeApiConfig {
    /// Timeout to update api state.
    pub state_update_timeout: usize,
    /// Listen address for public api endpoints.
    pub public_api_address: Option<SocketAddr>,
    /// Listen address for private api endpoints.
    pub private_api_address: Option<SocketAddr>,
    /// Cross-origin resource sharing ([CORS][cors]) options for responses returned
    /// by public API handlers.
    ///
    /// [cors]: https://developer.mozilla.org/en-US/docs/Web/HTTP/CORS
    pub public_allow_origin: Option<AllowOrigin>,
    /// Cross-origin resource sharing ([CORS][cors]) options for responses returned
    /// by private API handlers.
    ///
    /// [cors]: https://developer.mozilla.org/en-US/docs/Web/HTTP/CORS
    pub private_allow_origin: Option<AllowOrigin>,
}

impl Default for NodeApiConfig {
    fn default() -> Self {
        Self {
            state_update_timeout: 10_000,
            public_api_address: None,
            private_api_address: None,
            public_allow_origin: None,
            private_allow_origin: None,
        }
    }
}

/// Events pool capacities.
#[derive(Clone, Debug, Serialize, Deserialize, PartialEq)]
pub struct EventsPoolCapacity {
    /// Maximum number of queued outgoing network messages.
    pub network_requests_capacity: usize,
    /// Maximum number of queued incoming network messages.
    pub network_events_capacity: usize,
    /// Maximum number of queued internal events.
    pub internal_events_capacity: usize,
    /// Maximum number of queued requests from api.
    pub api_requests_capacity: usize,
}

impl Default for EventsPoolCapacity {
    fn default() -> Self {
        Self {
            network_requests_capacity: 512,
            network_events_capacity: 512,
            internal_events_capacity: 128,
            api_requests_capacity: 1024,
        }
    }
}

/// Memory pool configuration parameters.
#[derive(Clone, Debug, Serialize, Deserialize, PartialEq)]
pub struct MemoryPoolConfig {
    /// Sets the maximum number of messages that can be buffered on the event loop's
    /// notification channel before a send will fail.
    pub events_pool_capacity: EventsPoolCapacity,
}

impl Default for MemoryPoolConfig {
    fn default() -> Self {
        Self {
            events_pool_capacity: EventsPoolCapacity::default(),
        }
    }
}

/// Configuration for the `Node`.
#[derive(Clone, Debug, Serialize, Deserialize, PartialEq)]
pub struct NodeConfig<T = SecretKey> {
    /// Initial config that will be written in the first block.
    pub genesis: GenesisConfig,
    /// Network listening address.
    pub listen_address: SocketAddr,
    /// Remote Network address used by this node.
    pub external_address: String,
    /// Network configuration.
    pub network: NetworkConfiguration,
    /// Consensus public key.
    pub consensus_public_key: PublicKey,
    /// Consensus secret key.
    pub consensus_secret_key: T,
    /// Service public key.
    pub service_public_key: PublicKey,
    /// Service secret key.
    pub service_secret_key: T,
    /// Api configuration.
    pub api: NodeApiConfig,
    /// Memory pool configuration.
    pub mempool: MemoryPoolConfig,
    /// Additional config, usable for services.
    #[serde(default)]
    pub services_configs: BTreeMap<String, Value>,
    /// Optional database configuration.
    #[serde(default)]
    pub database: DbOptions,
    /// Node's ConnectList.
    pub connect_list: ConnectListConfig,
    /// Transaction Verification Thread Pool size.
    pub thread_pool_size: Option<u8>,
}

impl NodeConfig<SecretKey> {
    /// Returns service keypair.
    pub fn service_keypair(&self) -> (PublicKey, SecretKey) {
        (self.service_public_key, self.service_secret_key.clone())
    }
}

impl NodeConfig<PathBuf> {
    /// Converts `NodeConfig<PathBuf>` to `NodeConfig<SecretKey>` reading the key files.
    pub fn read_secret_keys(
        self,
        config_file_path: impl AsRef<Path>,
        consensus_passphrase: &[u8],
        service_passphrase: &[u8],
    ) -> NodeConfig {
        let config_folder = config_file_path.as_ref().parent().unwrap();
        let consensus_key_path = if self.consensus_secret_key.is_absolute() {
            self.consensus_secret_key
        } else {
            config_folder.join(&self.consensus_secret_key)
        };
        let service_key_path = if self.service_secret_key.is_absolute() {
            self.service_secret_key
        } else {
            config_folder.join(&self.service_secret_key)
        };

        let consensus_secret_key = read_keys_from_file(&consensus_key_path, consensus_passphrase)
            .expect("Could not read consensus_secret_key from file")
            .1;
        let service_secret_key = read_keys_from_file(&service_key_path, service_passphrase)
            .expect("Could not read service_secret_key from file")
            .1;
        NodeConfig {
            consensus_secret_key,
            service_secret_key,
            genesis: self.genesis,
            listen_address: self.listen_address,
            external_address: self.external_address,
            network: self.network,
            consensus_public_key: self.consensus_public_key,
            service_public_key: self.service_public_key,
            api: self.api,
            mempool: self.mempool,
            services_configs: self.services_configs,
            database: self.database,
            connect_list: self.connect_list,
            thread_pool_size: self.thread_pool_size,
        }
    }
}

impl<T> NodeConfig<T> {
    fn validate_or_panic(&self) {
        let capacity = &self.mempool.events_pool_capacity;
        if capacity.internal_events_capacity < 3 {
            panic!(
                "internal_events_capacity({}) must be strictly larger than 2",
                capacity.internal_events_capacity
            );
        }
        if capacity.network_requests_capacity == 0 {
            panic!(
                "network_requests_capacity({}) must be strictly larger than 0",
                capacity.network_requests_capacity
            );
        }
        // Sanity checks for cases of accidental negative overflows.
        let sanity_max = 2_usize.pow(16);
        if capacity.internal_events_capacity >= sanity_max {
            panic!(
                "internal_events_capacity({}) must be smaller than {}",
                capacity.internal_events_capacity, sanity_max,
            );
        }
        if capacity.network_requests_capacity >= sanity_max {
            panic!(
                "network_requests_capacity({}) must be smaller than {}",
                capacity.network_requests_capacity, sanity_max,
            );
        }
    }
}

/// Configuration for the `NodeHandler`.
#[derive(Debug, Clone)]
pub struct Configuration {
    /// Current node socket address, public and secret keys.
    pub listener: ListenerConfig,
    /// Service configuration.
    pub service: ServiceConfig,
    /// Network configuration.
    pub network: NetworkConfiguration,
    /// Known peer addresses.
    pub peer_discovery: Vec<String>,
    /// Memory pool configuration.
    pub mempool: MemoryPoolConfig,
}

/// Channel for messages, timeouts and api requests.
#[derive(Debug)]
pub struct NodeSender {
    /// Internal requests sender.
    pub internal_requests: SyncSender<InternalRequest>,
    /// Network requests sender.
    pub network_requests: SyncSender<NetworkRequest>,
    /// Api requests sender.
    pub api_requests: UnboundedSyncSender<ExternalMessage>,
}

/// Node role.
#[derive(Debug, Clone, Copy)]
pub enum NodeRole {
    /// Validator node.
    Validator(ValidatorId),
    /// Auditor node.
    Auditor,
}

impl Default for NodeRole {
    fn default() -> Self {
        NodeRole::Auditor
    }
}

impl NodeRole {
    /// Constructs new NodeRole from `validator_id`.
    pub fn new(validator_id: Option<ValidatorId>) -> Self {
        match validator_id {
            Some(validator_id) => NodeRole::Validator(validator_id),
            None => NodeRole::Auditor,
        }
    }

    /// Checks if node is validator.
    pub fn is_validator(self) -> bool {
        match self {
            NodeRole::Validator(_) => true,
            _ => false,
        }
    }

    /// Checks if node is auditor.
    pub fn is_auditor(self) -> bool {
        match self {
            NodeRole::Auditor => true,
            _ => false,
        }
    }
}

#[derive(Debug, Default, Clone, Serialize, Deserialize, PartialEq)]
/// ConnectList representation in node's config file.
pub struct ConnectListConfig {
    /// Peers to which we can connect.
    pub peers: Vec<ConnectInfo>,
}

impl ConnectListConfig {
    /// Creates `ConnectListConfig` from validators public configs.
    pub fn from_node_config(list: &[NodePublicConfig], node: &NodePrivateConfig) -> Self {
        let peers = list
            .iter()
            .filter(|config| config.validator_keys.consensus_key != node.consensus_public_key)
            .map(|config| ConnectInfo {
                public_key: config.validator_keys.consensus_key,
                address: config.address.clone(),
            })
            .collect();

        ConnectListConfig { peers }
    }

    /// Creates `ConnectListConfig` from validators keys and corresponding IP addresses.
    pub fn from_validator_keys(validators_keys: &[ValidatorKeys], peers: &[String]) -> Self {
        let peers = peers
            .iter()
            .zip(validators_keys.iter())
            .map(|(a, v)| ConnectInfo {
                address: a.clone(),
                public_key: v.consensus_key,
            })
            .collect();

        ConnectListConfig { peers }
    }

    /// Creates `ConnectListConfig` from `ConnectList`.
    pub fn from_connect_list(connect_list: &SharedConnectList) -> Self {
        ConnectListConfig {
            peers: connect_list.peers(),
        }
    }

    /// `ConnectListConfig` peers addresses.
    pub fn addresses(&self) -> Vec<String> {
        self.peers.iter().map(|p| p.address.clone()).collect()
    }
}

impl NodeHandler {
    /// Creates `NodeHandler` using specified `Configuration`.
    pub fn new(
        blockchain: Blockchain,
        external_address: &str,
        sender: NodeSender,
        system_state: Box<dyn SystemStateProvider>,
        config: Configuration,
        api_state: SharedNodeState,
        config_file_path: Option<String>,
    ) -> Self {
        let (last_hash, last_height) = {
            let block = blockchain.last_block();
            (block.object_hash(), block.height().next())
        };

        let snapshot = blockchain.snapshot();

        let stored = Schema::new(&snapshot).actual_configuration();
        info!("Creating a node with config: {:#?}", stored);

        let validator_id = stored
            .validator_keys
            .iter()
            .position(|pk| pk.consensus_key == config.listener.consensus_public_key)
            .map(|id| ValidatorId(id as u16));
        info!("Validator id = '{:?}'", validator_id);
        let connect = Verified::from_value(
            Connect::new(
                external_address,
                system_state.current_time().into(),
                &user_agent::get(),
            ),
            config.listener.consensus_public_key,
            &config.listener.consensus_secret_key,
        );

        let connect_list = config.listener.connect_list;
        let state = State::new(
            validator_id,
            config.listener.consensus_public_key,
            config.listener.consensus_secret_key,
            config.service.service_public_key,
            config.service.service_secret_key,
            connect_list,
            stored,
            connect,
            blockchain.get_saved_peers(),
            last_hash,
            last_height,
            system_state.current_time(),
        );

        let node_role = NodeRole::new(validator_id);
        let is_enabled = api_state.is_enabled();
        api_state.set_node_role(node_role);

        let config_manager = match config_file_path {
            Some(path) => Some(ConfigManager::new(path)),
            None => None,
        };

        Self {
            blockchain,
            api_state,
            system_state,
            state,
            channel: sender,
            peer_discovery: config.peer_discovery,
            is_enabled,
            node_role,
            config_manager,
            allow_expedited_propose: true,
        }
    }

    fn sign_message<T>(&self, message: T) -> Verified<T>
    where
        T: TryFrom<SignedMessage> + Into<ExonumMessage> + TryFrom<ExonumMessage>,
    {
        Verified::from_value(
            message,
            self.state.consensus_public_key(),
            self.state.consensus_secret_key(),
        )
    }

    /// Return internal `SharedNodeState`
    pub fn api_state(&self) -> &SharedNodeState {
        &self.api_state
    }

    /// Returns value of the `first_round_timeout` field from the current `ConsensusConfig`.
    pub fn first_round_timeout(&self) -> Milliseconds {
        self.state().consensus_config().first_round_timeout
    }

    /// Returns value of the `round_timeout_increase` field from the current `ConsensusConfig`.
    pub fn round_timeout_increase(&self) -> Milliseconds {
        (self.state().consensus_config().first_round_timeout
            * ConsensusConfig::TIMEOUT_LINEAR_INCREASE_PERCENT)
            / 100
    }

    /// Returns value of the `status_timeout` field from the current `ConsensusConfig`.
    pub fn status_timeout(&self) -> Milliseconds {
        self.state().consensus_config().status_timeout
    }

    /// Returns value of the `peers_timeout` field from the current `ConsensusConfig`.
    pub fn peers_timeout(&self) -> Milliseconds {
        self.state().consensus_config().peers_timeout
    }

    /// Returns value of the `txs_block_limit` field from the current `ConsensusConfig`.
    pub fn txs_block_limit(&self) -> u32 {
        self.state().consensus_config().txs_block_limit
    }

    /// Returns value of the minimal propose timeout.
    pub fn min_propose_timeout(&self) -> Milliseconds {
        self.state().consensus_config().min_propose_timeout
    }

    /// Returns value of the maximal propose timeout.
    pub fn max_propose_timeout(&self) -> Milliseconds {
        self.state().consensus_config().max_propose_timeout
    }

    /// Returns threshold starting from which the minimal propose timeout value is used.
    pub fn propose_timeout_threshold(&self) -> u32 {
        self.state().consensus_config().propose_timeout_threshold
    }

    /// Returns `State` of the node.
    pub fn state(&self) -> &State {
        &self.state
    }

    /// Performs node initialization, so it starts consensus process from the first round.
    pub fn initialize(&mut self) {
        let listen_address = self.system_state.listen_address();
        info!("Start listening address={}", listen_address);

        let peers: HashSet<_> = {
            let it = self.state.peers().values().map(Verified::author);
            let it = it.chain(
                self.state()
                    .connect_list()
                    .peers()
                    .into_iter()
                    .map(|i| i.public_key),
            );
            let it = it.filter(|address| address != &self.state.our_connect_message().author());
            it.collect()
        };

        for key in peers {
            self.connect(key);
            info!("Trying to connect with peer {}", key);
        }

        let snapshot = self.blockchain.snapshot();
        let schema = Schema::new(&snapshot);

        // Recover previous saved round if any
        let round = schema.consensus_round();
        self.state.jump_round(round);
        info!("Jump to round {}", round);

        self.add_timeouts();

        // Recover cached consensus messages if any. We do this after main initialization and before
        // the start of event processing.
        let messages = schema.consensus_messages_cache();
        for msg in messages.iter() {
            self.handle_message(msg);
        }
    }

    /// Runs the node's basic timers.
    fn add_timeouts(&mut self) {
        self.add_round_timeout();
        self.add_status_timeout();
        self.add_peer_exchange_timeout();
        self.add_update_api_state_timeout();
    }

    /// Sends the given message to a peer by its public key.
    pub fn send_to_peer<T: Into<SignedMessage>>(&mut self, public_key: PublicKey, message: T) {
        let message = message.into();
        let request = NetworkRequest::SendMessage(public_key, message);
        self.channel.network_requests.send(request).log_error();
    }

    /// Broadcasts given message to all peers.
    pub(crate) fn broadcast<M: Into<SignedMessage>>(&mut self, message: M) {
        let peers: Vec<PublicKey> = self
            .state
            .peers()
            .iter()
            .filter_map(|(pubkey, _)| {
                if self.state.connect_list().is_peer_allowed(pubkey) {
                    Some(*pubkey)
                } else {
                    None
                }
            })
            .collect();
        let message = message.into();
        for address in peers {
            self.send_to_peer(address, message.clone());
        }
    }

    /// Performs connection to the specified network address.
    pub fn connect(&mut self, key: PublicKey) {
        let connect = self.state.our_connect_message().clone();
        self.send_to_peer(key, connect);
    }

    /// Add timeout request.
    pub fn add_timeout(&mut self, timeout: NodeTimeout, time: SystemTime) {
        let request = TimeoutRequest(time, timeout);
        self.channel
            .internal_requests
            .send(request.into())
            .log_error();
    }

    /// Adds request timeout if it isn't already requested.
    pub fn request(&mut self, data: RequestData, peer: PublicKey) {
        let is_new = self.state.request(data.clone(), peer);
        if is_new {
            self.add_request_timeout(data, None);
        }
    }

    /// Adds `NodeTimeout::Round` timeout to the channel.
    pub fn add_round_timeout(&mut self) {
        let time = self.round_start_time(self.state.round().next());
        trace!(
            "ADD ROUND TIMEOUT: time={:?}, height={}, round={}",
            time,
            self.state.height(),
            self.state.round()
        );
        let timeout = NodeTimeout::Round(self.state.height(), self.state.round());
        self.add_timeout(timeout, time);
    }

    /// Adds `NodeTimeout::Propose` timeout to the channel.
    pub fn add_propose_timeout(&mut self) {
        let timeout = if self.need_faster_propose() {
            self.min_propose_timeout()
        } else {
            self.max_propose_timeout()
        };

        let time = self.round_start_time(self.state.round()) + Duration::from_millis(timeout);

        trace!(
            "ADD PROPOSE TIMEOUT: time={:?}, height={}, round={}",
            time,
            self.state.height(),
            self.state.round()
        );
        let timeout = NodeTimeout::Propose(self.state.height(), self.state.round());
        self.add_timeout(timeout, time);
    }

    fn maybe_add_propose_timeout(&mut self) {
        if self.allow_expedited_propose && self.need_faster_propose() {
            info!("Add expedited propose timeout");
            self.add_propose_timeout();
            self.allow_expedited_propose = false;
        }
    }

    fn need_faster_propose(&self) -> bool {
        let snapshot = self.blockchain.snapshot();
        let pending_tx_count = Schema::new(&snapshot).transactions_pool_len();
        pending_tx_count >= u64::from(self.propose_timeout_threshold())
    }

    /// Adds `NodeTimeout::Status` timeout to the channel.
    pub fn add_status_timeout(&mut self) {
        let time = self.system_state.current_time() + Duration::from_millis(self.status_timeout());
        let height = self.state.height();
        self.add_timeout(NodeTimeout::Status(height), time);
    }

    /// Adds `NodeTimeout::Request` timeout with `RequestData` to the channel.
    pub fn add_request_timeout(&mut self, data: RequestData, peer: Option<PublicKey>) {
        trace!("ADD REQUEST TIMEOUT");
        let time = self.system_state.current_time() + data.timeout();
        self.add_timeout(NodeTimeout::Request(data, peer), time);
    }

    /// Adds `NodeTimeout::PeerExchange` timeout to the channel.
    pub fn add_peer_exchange_timeout(&mut self) {
        trace!("ADD PEER EXCHANGE TIMEOUT");
        let time = self.system_state.current_time() + Duration::from_millis(self.peers_timeout());
        self.add_timeout(NodeTimeout::PeerExchange, time);
    }

    /// Adds `NodeTimeout::UpdateApiState` timeout to the channel.
    pub fn add_update_api_state_timeout(&mut self) {
        let time = self.system_state.current_time()
            + Duration::from_millis(self.api_state().state_update_timeout());
        self.add_timeout(NodeTimeout::UpdateApiState, time);
    }

    /// Returns hash of the last block.
    pub fn last_block_hash(&self) -> Hash {
        self.blockchain.last_block().object_hash()
    }

    /// Returns start time of the requested round.
    pub fn round_start_time(&self, round: Round) -> SystemTime {
        // Round start time = H + (r - 1) * t0 + (r-1)(r-2)/2 * dt
        // Where:
        // H - height start time
        // t0 - Round(1) timeout length, dt - timeout increase value
        // r - round number, r = 1,2,...
        let previous_round: u64 = round.previous().into();
        let ms = previous_round * self.first_round_timeout()
            + (previous_round * previous_round.saturating_sub(1)) / 2
                * self.round_timeout_increase();
        self.state.height_start_time() + Duration::from_millis(ms)
    }
}

impl fmt::Debug for NodeHandler {
    fn fmt(&self, f: &mut fmt::Formatter) -> fmt::Result {
        write!(
            f,
            "NodeHandler {{ channel: Channel {{ .. }}, blockchain: {:?}, peer_discovery: {:?} }}",
            self.blockchain, self.peer_discovery
        )
    }
}

impl ApiSender {
    /// Creates new `ApiSender` with given channel.
    pub fn new(inner: mpsc::UnboundedSender<ExternalMessage>) -> Self {
        ApiSender(inner)
    }

    /// Add peer to peer list
    pub fn peer_add(&self, addr: ConnectInfo) -> Result<(), Error> {
        let msg = ExternalMessage::PeerAdd(addr);
        self.send_external_message(msg)
    }

    /// Sends an external message.
    pub fn send_external_message(&self, message: ExternalMessage) -> Result<(), Error> {
        self.0
            .clone()
            .unbounded_send(message)
            .map(drop)
            .map_err(into_failure)
    }

    /// Broadcast transaction to other node.
    pub fn broadcast_transaction(&self, tx: Verified<AnyTx>) -> Result<(), Error> {
        let msg = ExternalMessage::Transaction(tx);
        self.send_external_message(msg)
    }
}

impl fmt::Debug for ApiSender {
    fn fmt(&self, f: &mut fmt::Formatter) -> fmt::Result {
        f.pad("ApiSender { .. }")
    }
}

/// Data needed to add peer into `ConnectList`.
#[derive(Debug, Clone, Serialize, Deserialize, PartialEq, Eq, Hash)]
pub struct ConnectInfo {
    /// Peer address.
    pub address: String,
    /// Peer public key.
    pub public_key: PublicKey,
}

impl fmt::Display for ConnectInfo {
    fn fmt(&self, f: &mut fmt::Formatter) -> fmt::Result {
        write!(f, "{}", self.address)
    }
}

/// Default system state provider implementation which just uses `SystemTime::now`
/// to get current time.
#[derive(Debug)]
pub struct DefaultSystemState(pub SocketAddr);

impl SystemStateProvider for DefaultSystemState {
    fn listen_address(&self) -> SocketAddr {
        self.0
    }
    fn current_time(&self) -> SystemTime {
        SystemTime::now()
    }
}

/// Channel between the `NodeHandler` and events source.
#[derive(Debug)]
pub struct NodeChannel {
    /// Channel for network requests.
    pub network_requests: (mpsc::Sender<NetworkRequest>, mpsc::Receiver<NetworkRequest>),
    /// Channel for timeout requests.
    pub internal_requests: (
        mpsc::Sender<InternalRequest>,
        mpsc::Receiver<InternalRequest>,
    ),
    /// Channel for api requests.
    pub api_requests: (
        mpsc::UnboundedSender<ExternalMessage>,
        mpsc::UnboundedReceiver<ExternalMessage>,
    ),
    /// Channel for network events.
    pub network_events: (mpsc::Sender<NetworkEvent>, mpsc::Receiver<NetworkEvent>),
    /// Channel for internal events.
    pub internal_events: (mpsc::Sender<InternalEvent>, mpsc::Receiver<InternalEvent>),
}

/// Node that contains handler (`NodeHandler`) and `NodeApiConfig`.
#[derive(Debug)]
pub struct Node {
    api_runtime_config: SystemRuntimeConfig,
    api_options: NodeApiConfig,
    network_config: NetworkConfiguration,
    handler: NodeHandler,
    channel: NodeChannel,
    max_message_len: u32,
    thread_pool_size: Option<u8>,
}

impl NodeChannel {
    /// Creates `NodeChannel` with the given pool capacities.
    pub fn new(buffer_sizes: &EventsPoolCapacity) -> Self {
        Self {
            network_requests: mpsc::channel(buffer_sizes.network_requests_capacity),
            internal_requests: mpsc::channel(buffer_sizes.internal_events_capacity),
            api_requests: mpsc::unbounded(), // TODO ECR-3163
            network_events: mpsc::channel(buffer_sizes.network_events_capacity),
            internal_events: mpsc::channel(buffer_sizes.internal_events_capacity),
        }
    }

    /// Returns the channel for sending timeouts, networks and api requests.
    pub fn node_sender(&self) -> NodeSender {
        NodeSender {
            internal_requests: self.internal_requests.0.clone().wait(),
            network_requests: self.network_requests.0.clone().wait(),
            api_requests: self.api_requests.0.clone().wait(),
        }
    }
}

impl Node {
    /// Creates node for the given services and node configuration.
    pub fn new(
        database: impl Into<Arc<dyn Database>>,
        services: impl IntoIterator<Item = InstanceCollection>,
        node_cfg: NodeConfig,
        config_file_path: Option<String>,
    ) -> Self {
<<<<<<< HEAD
=======
        crypto::init();

        node_cfg.validate_or_panic();

>>>>>>> b1188e0a
        let channel = NodeChannel::new(&node_cfg.mempool.events_pool_capacity);
        let blockchain = Blockchain::new(
            database,
            services,
            node_cfg.genesis.clone(),
            node_cfg.service_keypair(),
            ApiSender::new(channel.api_requests.0.clone()),
            channel.internal_requests.0.clone(),
        );
        Self::with_blockchain(blockchain, channel, node_cfg, config_file_path)
    }

    pub fn with_blockchain(
        blockchain: Blockchain,
        channel: NodeChannel,
        node_cfg: NodeConfig,
        config_file_path: Option<String>,
    ) -> Self {
        crypto::init();

        let peers = node_cfg.connect_list.addresses();

        let config = Configuration {
            listener: ListenerConfig {
                consensus_public_key: node_cfg.consensus_public_key,
                consensus_secret_key: node_cfg.consensus_secret_key,
                connect_list: ConnectList::from_config(node_cfg.connect_list),
                address: node_cfg.listen_address,
            },
            service: ServiceConfig {
                service_public_key: node_cfg.service_public_key,
                service_secret_key: node_cfg.service_secret_key,
            },
            mempool: node_cfg.mempool,
            network: node_cfg.network,
            peer_discovery: peers,
        };

        let api_state = SharedNodeState::new(&blockchain, node_cfg.api.state_update_timeout as u64);
        let system_state = Box::new(DefaultSystemState(node_cfg.listen_address));
        let network_config = config.network;

        let api_cfg = node_cfg.api.clone();
        let api_runtime_config = SystemRuntimeConfig {
            api_runtimes: {
                fn into_app_config(allow_origin: AllowOrigin) -> AppConfig {
                    let app_config = move |app: App| -> App {
                        let cors = Cors::from(allow_origin.clone());
                        app.middleware(cors)
                    };
                    Arc::new(app_config)
                };

                let public_api_handler = api_cfg
                    .public_api_address
                    .map(|listen_address| ApiRuntimeConfig {
                        listen_address,
                        access: ApiAccess::Public,
                        app_config: api_cfg.public_allow_origin.clone().map(into_app_config),
                    })
                    .into_iter();
                let private_api_handler = api_cfg
                    .private_api_address
                    .map(|listen_address| ApiRuntimeConfig {
                        listen_address,
                        access: ApiAccess::Private,
                        app_config: api_cfg.private_allow_origin.clone().map(into_app_config),
                    })
                    .into_iter();
                // Collects API handlers.
                public_api_handler
                    .chain(private_api_handler)
                    .collect::<Vec<_>>()
            },
            api_aggregator: ApiAggregator::new(blockchain.clone(), api_state.clone()),
        };

        let handler = NodeHandler::new(
            blockchain,
            &node_cfg.external_address,
            channel.node_sender(),
            system_state,
            config,
            api_state,
            config_file_path,
        );

        Self {
            api_options: api_cfg,
            handler,
            channel,
            network_config,
            max_message_len: node_cfg.genesis.consensus.max_message_len,
            thread_pool_size: node_cfg.thread_pool_size,
            api_runtime_config,
        }
    }

    /// Launches only consensus messages handler.
    /// This may be used if you want to customize api with the `ApiContext`.
    pub fn run_handler(mut self, handshake_params: &HandshakeParams) -> Result<(), Error> {
        self.handler.initialize();

        let pool_size = self.thread_pool_size;
        let (handler_part, network_part, internal_part) = self.into_reactor();
        let handshake_params = handshake_params.clone();

        let network_thread = thread::spawn(move || {
            let mut core = Core::new().map_err(into_failure)?;
            let handle = core.handle();

            let mut pool_builder = ThreadPoolBuilder::new();
            if let Some(pool_size) = pool_size {
                pool_builder.pool_size(pool_size as usize);
            }
            let thread_pool = pool_builder.build();
            let executor = thread_pool.sender().clone();

            core.handle().spawn(internal_part.run(handle, executor));

            let network_handler = network_part.run(&core.handle(), &handshake_params);
            core.run(network_handler)
                .map(drop)
                .map_err(|e| format_err!("An error in the `Network` thread occurred: {}", e))
        });

        let mut core = Core::new().map_err(into_failure)?;
        core.run(handler_part.run())
            .map_err(|_| format_err!("An error in the `Handler` thread occurred"))?;
        network_thread.join().unwrap()
    }

    /// A generic implementation that launches `Node` and optionally creates threads
    /// for public and private api handlers.
    /// Explorer api prefix is `/api/explorer`
    /// Public api prefix is `/api/services/{service_name}`
    /// Private api prefix is `/api/services/{service_name}`
    pub fn run(self) -> Result<(), failure::Error> {
        trace!("Running node.");
<<<<<<< HEAD
=======
        let api_state = self.handler.api_state.clone();
        // Runs actix-web api.
        let actix_api_runtime = SystemRuntimeConfig {
            api_runtimes: {
                fn into_app_config(allow_origin: AllowOrigin) -> AppConfig {
                    let app_config = move |app: App| -> App {
                        let cors = Cors::from(allow_origin.clone());
                        app.middleware(cors)
                    };
                    Arc::new(app_config)
                };
>>>>>>> b1188e0a

        let api_state = self.handler.api_state.clone();

        // Runs NodeHandler.
        let handshake_params = HandshakeParams::new(
            self.state().consensus_public_key(),
            self.state().consensus_secret_key().clone(),
            self.state().connect_list().clone(),
            self.state().our_connect_message().clone(),
            self.max_message_len,
        );
        self.run_handler(&handshake_params)?;
<<<<<<< HEAD
        // Stop ws server.
        api_state.shutdown_broadcast_server();
=======

        // Stop ws server.
        api_state.shutdown_broadcast_server();

        // Stops actix web runtime.
        actix_api_runtime.stop()?;

        info!("Exonum node stopped");
>>>>>>> b1188e0a
        Ok(())
    }

    fn into_reactor(self) -> (HandlerPart<impl EventHandler>, NetworkPart, InternalPart) {
        // TODO refactor node module to reduce complexity.
        struct HandlerWithRuntime {
            inner: NodeHandler,
            system_runtime: SystemRuntime,
        }

        impl EventHandler for HandlerWithRuntime {
            fn handle_event(&mut self, event: Event) {
                match event {
                    Event::Internal(InternalEvent::RestartApi) => self.system_runtime.restart(),
                    event => self.inner.handle_event(event),
                }
            }
        }

        let connect_message = self.state().our_connect_message().clone();
        let connect_list = self.state().connect_list().clone();
        let (network_tx, network_rx) = self.channel.network_events;
        let internal_requests_rx = self.channel.internal_requests.1;
        let network_part = NetworkPart {
            our_connect_message: connect_message,
            listen_address: self.handler.system_state.listen_address(),
            network_requests: self.channel.network_requests,
            network_tx,
            network_config: self.network_config,
            max_message_len: self.max_message_len,
            connect_list,
        };

        let (internal_tx, internal_rx) = self.channel.internal_events;
        let handler_part = HandlerPart {
            handler: HandlerWithRuntime {
                inner: self.handler,
                system_runtime: SystemRuntime::new(self.api_runtime_config)
                    .expect("Failed to start api_runtime."),
            },
            internal_rx,
            network_rx,
            api_rx: self.channel.api_requests.1,
        };

        let internal_part = InternalPart {
            internal_tx,
            internal_requests_rx,
        };
        (handler_part, network_part, internal_part)
    }

    /// Returns `Blockchain` instance.
    pub fn blockchain(&self) -> Blockchain {
        self.handler.blockchain.clone()
    }

    /// Returns `State`.
    pub fn state(&self) -> &State {
        self.handler.state()
    }

    /// Returns `NodeHandler`.
    pub fn handler(&self) -> &NodeHandler {
        &self.handler
    }

    /// Returns channel.
    pub fn channel(&self) -> ApiSender {
        ApiSender::new(self.channel.api_requests.0.clone())
    }
}

// TODO implement transaction verification logic [ECR-3253]
#[cfg(test)]
mod tests {
<<<<<<< HEAD
    use exonum_merkledb::{impl_binary_value_for_message, BinaryValue, TemporaryDB};
    use protobuf::Message as ProtobufMessage;

    use std::borrow::Cow;

    use crate::{
        blockchain::Schema,
        crypto::gen_keypair,
        events::EventHandler,
        helpers,
        messages::AnyTx,
        proto::{schema::tests::TxSimple, ProtobufConvert},
        runtime::{
            rust::{RustArtifactId, Service, ServiceFactory, Transaction, TransactionContext},
            ArtifactInfo, ExecutionError, ServiceInstanceId,
        },
    };
=======
    use super::*;
    use crate::blockchain::{
        ExecutionResult, Schema, Service, Transaction, TransactionContext, TransactionSet,
    };
    use crate::crypto::gen_keypair;
    use crate::events::EventHandler;
    use crate::helpers;
    use crate::proto::{schema::tests::TxSimple, ProtobufConvert};
    use exonum_merkledb::{BinaryValue, Database, Snapshot, TemporaryDB};
>>>>>>> b1188e0a

    use super::*;

    const SERVICE_ID: ServiceInstanceId = 15;

    impl_binary_value_for_pb_message! { TxSimple }

    #[exonum_service(crate = "crate", dispatcher = "TestService")]
    pub trait TestInterface {
        fn simple(&self, context: TransactionContext, arg: TxSimple) -> Result<(), ExecutionError>;
    }

    #[derive(Debug)]
    struct TestService;

    impl TestInterface for TestService {
        fn simple(
            &self,
            _context: TransactionContext,
            _arg: TxSimple,
        ) -> Result<(), ExecutionError> {
            Ok(())
        }
    }

    impl Service for TestService {}

    impl ServiceFactory for TestService {
        fn artifact_id(&self) -> RustArtifactId {
            "test-service/0.1.0".parse().unwrap()
        }

        fn artifact_info(&self) -> ArtifactInfo {
            ArtifactInfo::default()
        }

        fn create_instance(&self) -> Box<dyn Service> {
            Box::new(Self)
        }
    }

    fn create_simple_tx(p_key: PublicKey, s_key: &SecretKey) -> Verified<AnyTx> {
        let mut msg = TxSimple::new();
        msg.set_public_key(p_key.to_pb());
        msg.set_msg("Hello, World!".to_owned());
        msg.sign(SERVICE_ID, p_key, s_key)
    }

    #[test]
    #[ignore = "TODO: We have to implement transactions verifier [ECR-3253]"]
    fn test_duplicated_transaction() {
        let (p_key, s_key) = gen_keypair();

        let node_cfg = helpers::generate_testnet_config(1, 16_500)[0].clone();

        let mut node = Node::new(
            TemporaryDB::new(),
            vec![InstanceCollection::new(TestService).with_instance(
                SERVICE_ID,
                "test-service",
                (),
            )],
            node_cfg,
            None,
        );

        let tx = create_simple_tx(p_key, &s_key);

        // Create original transaction.
        let tx_orig = tx.clone();
        let event = ExternalMessage::Transaction(tx_orig);
        node.handler.handle_event(event.into());

        // Initial transaction should be added to the pool.
        let snapshot = node.blockchain().snapshot();
        let schema = Schema::new(&snapshot);
        assert_eq!(schema.transactions_pool_len(), 1);

        // Create duplicated transaction.
        let tx_copy = tx.clone();
        let event = ExternalMessage::Transaction(tx_copy);
        node.handler.handle_event(event.into());

        // Duplicated transaction shouldn't be added to the pool.
        let snapshot = node.blockchain().snapshot();
        let schema = Schema::new(&snapshot);
        assert_eq!(schema.transactions_pool_len(), 1);
    }

    #[test]
    #[ignore = "TODO: We have to implement transactions verifier [ECR-3253]"]
    fn test_transaction_without_service() {
        let (p_key, s_key) = gen_keypair();

        let node_cfg = helpers::generate_testnet_config(1, 16_500)[0].clone();

        let mut node = Node::new(TemporaryDB::new(), Vec::new(), node_cfg, None);

        let tx = create_simple_tx(p_key, &s_key);

        // Send transaction to node.
        let event = ExternalMessage::Transaction(tx);
        node.handler.handle_event(event.into());

        // Service not found for transaction.
        let snapshot = node.blockchain().snapshot();
        let schema = Schema::new(&snapshot);
        assert_eq!(schema.transactions_pool_len(), 0);
    }

    #[test]
    #[should_panic(expected = "internal_events_capacity(0) must be strictly larger than 2")]
    fn test_bad_internal_events_capacity_too_small() {
        let db = Arc::from(Box::new(TemporaryDB::new()) as Box<dyn Database>) as Arc<dyn Database>;
        let services = vec![];
        let mut node_cfg = helpers::generate_testnet_config(1, 16_500)[0].clone();
        node_cfg
            .mempool
            .events_pool_capacity
            .internal_events_capacity = 0;
        let _ = Node::new(db, services, node_cfg, None);
    }

    #[test]
    #[should_panic(expected = "network_requests_capacity(0) must be strictly larger than 0")]
    fn test_bad_network_requests_capacity_too_small() {
        let db = Arc::from(Box::new(TemporaryDB::new()) as Box<dyn Database>) as Arc<dyn Database>;
        let services = vec![];
        let mut node_cfg = helpers::generate_testnet_config(1, 16_500)[0].clone();
        node_cfg
            .mempool
            .events_pool_capacity
            .network_requests_capacity = 0;
        let _ = Node::new(db, services, node_cfg, None);
    }

    #[test]
    #[should_panic(expected = "must be smaller than 65536")]
    fn test_bad_internal_events_capacity_too_large() {
        let accidental_large_value = 0_usize.overflowing_sub(1).0;
        let db = Arc::from(Box::new(TemporaryDB::new()) as Box<dyn Database>) as Arc<dyn Database>;
        let services = vec![];
        let mut node_cfg = helpers::generate_testnet_config(1, 16_500)[0].clone();
        node_cfg
            .mempool
            .events_pool_capacity
            .internal_events_capacity = accidental_large_value;
        let _ = Node::new(db, services, node_cfg, None);
    }

    #[test]
    #[should_panic(expected = "must be smaller than 65536")]
    fn test_bad_network_requests_capacity_too_large() {
        let accidental_large_value = 0_usize.overflowing_sub(1).0;
        let db = Arc::from(Box::new(TemporaryDB::new()) as Box<dyn Database>) as Arc<dyn Database>;
        let services = vec![];
        let mut node_cfg = helpers::generate_testnet_config(1, 16_500)[0].clone();
        node_cfg
            .mempool
            .events_pool_capacity
            .network_requests_capacity = accidental_large_value;
        let _ = Node::new(db, services, node_cfg, None);
    }
}<|MERGE_RESOLUTION|>--- conflicted
+++ resolved
@@ -945,13 +945,7 @@
         node_cfg: NodeConfig,
         config_file_path: Option<String>,
     ) -> Self {
-<<<<<<< HEAD
-=======
-        crypto::init();
-
         node_cfg.validate_or_panic();
-
->>>>>>> b1188e0a
         let channel = NodeChannel::new(&node_cfg.mempool.events_pool_capacity);
         let blockchain = Blockchain::new(
             database,
@@ -1091,20 +1085,6 @@
     /// Private api prefix is `/api/services/{service_name}`
     pub fn run(self) -> Result<(), failure::Error> {
         trace!("Running node.");
-<<<<<<< HEAD
-=======
-        let api_state = self.handler.api_state.clone();
-        // Runs actix-web api.
-        let actix_api_runtime = SystemRuntimeConfig {
-            api_runtimes: {
-                fn into_app_config(allow_origin: AllowOrigin) -> AppConfig {
-                    let app_config = move |app: App| -> App {
-                        let cors = Cors::from(allow_origin.clone());
-                        app.middleware(cors)
-                    };
-                    Arc::new(app_config)
-                };
->>>>>>> b1188e0a
 
         let api_state = self.handler.api_state.clone();
 
@@ -1117,19 +1097,8 @@
             self.max_message_len,
         );
         self.run_handler(&handshake_params)?;
-<<<<<<< HEAD
         // Stop ws server.
         api_state.shutdown_broadcast_server();
-=======
-
-        // Stop ws server.
-        api_state.shutdown_broadcast_server();
-
-        // Stops actix web runtime.
-        actix_api_runtime.stop()?;
-
-        info!("Exonum node stopped");
->>>>>>> b1188e0a
         Ok(())
     }
 
@@ -1206,11 +1175,7 @@
 // TODO implement transaction verification logic [ECR-3253]
 #[cfg(test)]
 mod tests {
-<<<<<<< HEAD
-    use exonum_merkledb::{impl_binary_value_for_message, BinaryValue, TemporaryDB};
-    use protobuf::Message as ProtobufMessage;
-
-    use std::borrow::Cow;
+    use exonum_merkledb::{BinaryValue, TemporaryDB};
 
     use crate::{
         blockchain::Schema,
@@ -1224,17 +1189,6 @@
             ArtifactInfo, ExecutionError, ServiceInstanceId,
         },
     };
-=======
-    use super::*;
-    use crate::blockchain::{
-        ExecutionResult, Schema, Service, Transaction, TransactionContext, TransactionSet,
-    };
-    use crate::crypto::gen_keypair;
-    use crate::events::EventHandler;
-    use crate::helpers;
-    use crate::proto::{schema::tests::TxSimple, ProtobufConvert};
-    use exonum_merkledb::{BinaryValue, Database, Snapshot, TemporaryDB};
->>>>>>> b1188e0a
 
     use super::*;
 
