--- conflicted
+++ resolved
@@ -521,12 +521,7 @@
         info!("Start listening address={}", listen_address);
 
         let peers: HashSet<_> = {
-<<<<<<< HEAD
-            let it = self.state.peers().values().map(|s| s.addr());
-            let it = it.chain(self.peer_discovery.iter().cloned());
-            let it = it.filter(|&address| address != listen_address);
-=======
-            let it = self.state.peers().values().map(|p| p.pub_key().to_owned());
+            let it = self.state.peers().values().map(|p| p.author());
             let it = it.chain(
                 self.state()
                     .connect_list()
@@ -534,9 +529,7 @@
                     .into_iter()
                     .map(|i| i.public_key),
             );
-            let it =
-                it.filter(|ref address| address != &self.state.our_connect_message().pub_key());
->>>>>>> a4cb49c2
+            let it = it.filter(|address| address != &self.state.our_connect_message().author());
             it.collect()
         };
 
@@ -572,51 +565,15 @@
     }
 
     /// Sends the given message to a peer by its public key.
-<<<<<<< HEAD
-    pub(crate) fn send_to_peer<M: Into<SignedMessage>>(
-        &mut self,
-        public_key: PublicKey,
-        message: M,
-    ) {
-        let address = {
-            if let Some(conn) = self.state.peers().get(&public_key) {
-                conn.addr()
-            } else {
-                warn!(
-                    "Attempt to send message to peer with key {:?} without connection",
-                    public_key
-                );
-                return;
-            }
-        };
-
-        self.send_to_addr(&address, message);
-    }
-
-    /// Sends `SignedMessage` to the specified address.
-    pub(crate) fn send_to_addr<M: Into<SignedMessage>>(
-        &mut self,
-        address: &SocketAddr,
-        message: M,
-    ) {
-        trace!("Send to address: {}", address);
-        trace!("Send to address: {}", address);
-        let request = NetworkRequest::SendMessage(*address, message.into());
-=======
-    pub fn send_to_peer(&mut self, public_key: PublicKey, message: &RawMessage) {
-        let request = NetworkRequest::SendMessage(public_key, message.clone());
->>>>>>> a4cb49c2
+    pub fn send_to_peer<T: Into<SignedMessage>>(&mut self, public_key: PublicKey, message: T) {
+        let message = message.into();
+        let request = NetworkRequest::SendMessage(public_key, message);
         self.channel.network_requests.send(request).log_error();
     }
 
     /// Broadcasts given message to all peers.
-<<<<<<< HEAD
     pub(crate) fn broadcast<M: Into<SignedMessage>>(&mut self, message: M) {
-        let peers: Vec<SocketAddr> = self.state
-=======
-    pub fn broadcast(&mut self, message: &RawMessage) {
         let peers: Vec<PublicKey> = self.state
->>>>>>> a4cb49c2
             .peers()
             .iter()
             .filter_map(|(pubkey, _)| {
@@ -629,22 +586,14 @@
             .collect();
         let message = message.into();
         for address in peers {
-<<<<<<< HEAD
-            self.send_to_addr(&address, message.clone());
-=======
-            self.send_to_peer(address, message);
->>>>>>> a4cb49c2
+            self.send_to_peer(address, message.clone());
         }
     }
 
     /// Performs connection to the specified network address.
     pub fn connect(&mut self, key: PublicKey) {
         let connect = self.state.our_connect_message().clone();
-<<<<<<< HEAD
-        self.send_to_addr(address, connect.clone());
-=======
-        self.send_to_peer(key, connect.raw());
->>>>>>> a4cb49c2
+        self.send_to_peer(key, connect.clone());
     }
 
     /// Add timeout request.
@@ -790,18 +739,8 @@
             .map(drop)
             .map_err(into_failure)
     }
-<<<<<<< HEAD
     /// Broadcast transaction to other node.
     pub fn broadcast_transaction(&self, tx: Signed<RawTransaction>) -> Result<(), Error> {
-=======
-}
-
-impl TransactionSend for ApiSender {
-    fn send(&self, tx: Box<dyn Transaction>) -> Result<(), failure::Error> {
-        if !tx.verify() {
-            bail!("Invalid transaction");
-        }
->>>>>>> a4cb49c2
         let msg = ExternalMessage::Transaction(tx);
         self.send_external_message(msg)
     }
