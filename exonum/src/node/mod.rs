// Copyright 2018 The Exonum Team
//
// Licensed under the Apache License, Version 2.0 (the "License");
// you may not use this file except in compliance with the License.
// You may obtain a copy of the License at
//
//   http://www.apache.org/licenses/LICENSE-2.0
//
// Unless required by applicable law or agreed to in writing, software
// distributed under the License is distributed on an "AS IS" BASIS,
// WITHOUT WARRANTIES OR CONDITIONS OF ANY KIND, either express or implied.
// See the License for the specific language governing permissions and
// limitations under the License.

//! Exonum node that performs consensus algorithm.
//!
//! For details about consensus message handling see messages module documentation.
// spell-checker:ignore cors

pub use self::{
    connect_list::{ConnectList, PeerAddress}, state::{RequestData, State, ValidatorState},
};

// TODO: Temporary solution to get access to WAIT constants. (ECR-167)
pub mod state;

use failure;
use futures::{sync::mpsc, Future, Sink};
use tokio_core::reactor::Core;
use tokio_threadpool::Builder as ThreadPoolBuilder;
use toml::Value;

use std::{
    collections::{BTreeMap, HashSet}, fmt, net::SocketAddr, sync::Arc, thread,
    time::{Duration, SystemTime},
};

use api::{
    backends::actix::{AllowOrigin, ApiRuntimeConfig, App, AppConfig, Cors, SystemRuntimeConfig},
    ApiAccess, ApiAggregator,
};
use blockchain::{
    Blockchain, ConsensusConfig, GenesisConfig, Schema, Service, SharedNodeState, Transaction,
    ValidatorKeys,
};
use crypto::{self, CryptoHash, Hash, PublicKey, SecretKey};
use events::{
    error::{into_failure, LogError}, noise::HandshakeParams, HandlerPart, InternalEvent,
    InternalPart, InternalRequest, NetworkConfiguration, NetworkEvent, NetworkPart, NetworkRequest,
    SyncSender, TimeoutRequest,
};
use helpers::{
    config::ConfigManager, fabric::{NodePrivateConfig, NodePublicConfig}, user_agent, Height,
    Milliseconds, Round, ValidatorId,
};
use messages::{Connect, Message, RawMessage};
use node::state::SharedConnectList;
use storage::{Database, DbOptions};

mod basic;
mod connect_list;
mod consensus;
mod events;
mod requests;

/// External messages.
#[derive(Debug)]
pub enum ExternalMessage {
    /// Add a new connection.
    PeerAdd(ConnectInfo),
    /// Transaction that implements the `Transaction` trait.
    Transaction(Box<dyn Transaction>),
    /// Enable or disable the node.
    Enable(bool),
    /// Shutdown the node.
    Shutdown,
    /// Rebroadcast transactions from the pool.
    Rebroadcast,
}

/// Node timeout types.
#[derive(Debug, PartialEq, Eq, PartialOrd, Ord)]
pub enum NodeTimeout {
    /// Status timeout with the current height.
    Status(Height),
    /// Round timeout.
    Round(Height, Round),
    /// `RequestData` timeout.
    Request(RequestData, Option<PublicKey>),
    /// Propose timeout.
    Propose(Height, Round),
    /// Update api shared state.
    UpdateApiState,
    /// Exchange peers timeout.
    PeerExchange,
}

/// A helper trait that provides the node with information about the state of the system such
/// as current time or listen address.
pub trait SystemStateProvider: ::std::fmt::Debug + Send + 'static {
    /// Returns the current address that the node listens on.
    fn listen_address(&self) -> SocketAddr;
    /// Return the current system time.
    fn current_time(&self) -> SystemTime;
}

/// Transactions sender.
#[derive(Clone)]
pub struct ApiSender(pub mpsc::Sender<ExternalMessage>);

/// Handler that that performs consensus algorithm.
pub struct NodeHandler {
    /// State of the `NodeHandler`.
    pub state: State,
    /// Shared api state.
    pub api_state: SharedNodeState,
    /// System state.
    pub system_state: Box<dyn SystemStateProvider>,
    /// Channel for messages and timeouts.
    pub channel: NodeSender,
    /// Blockchain.
    pub blockchain: Blockchain,
    /// Known peer addresses.
    pub peer_discovery: Vec<String>,
    /// Does this node participate in the consensus?
    is_enabled: bool,
    /// Node role.
    node_role: NodeRole,
    /// Configuration file manager.
    config_manager: Option<ConfigManager>,
    /// Can we speed up Propose with transaction pressure?
    allow_expedited_propose: bool,
}

/// Service configuration.
#[derive(Clone, Debug, Serialize, Deserialize)]
pub struct ServiceConfig {
    /// Service public key.
    pub service_public_key: PublicKey,
    /// Service secret key.
    pub service_secret_key: SecretKey,
}

/// Listener config.
#[derive(Clone, Debug, Serialize, Deserialize)]
pub struct ListenerConfig {
    /// Public key.
    pub consensus_public_key: PublicKey,
    /// Secret key.
    pub consensus_secret_key: SecretKey,
    /// ConnectList.
    pub connect_list: ConnectList,
    /// Socket address.
    pub address: SocketAddr,
}

/// An api configuration options.
#[derive(Clone, Debug, Serialize, Deserialize)]
pub struct NodeApiConfig {
    /// Timeout to update api state.
    pub state_update_timeout: usize,
    /// Listen address for public api endpoints.
    pub public_api_address: Option<SocketAddr>,
    /// Listen address for private api endpoints.
    pub private_api_address: Option<SocketAddr>,
    /// Cross-origin resource sharing ([CORS][cors]) options for responses returned
    /// by public API handlers.
    ///
    /// [cors]: https://developer.mozilla.org/en-US/docs/Web/HTTP/CORS
    pub public_allow_origin: Option<AllowOrigin>,
    /// Cross-origin resource sharing ([CORS][cors]) options for responses returned
    /// by private API handlers.
    ///
    /// [cors]: https://developer.mozilla.org/en-US/docs/Web/HTTP/CORS
    pub private_allow_origin: Option<AllowOrigin>,
}

impl Default for NodeApiConfig {
    fn default() -> Self {
        Self {
            state_update_timeout: 10_000,
            public_api_address: None,
            private_api_address: None,
            public_allow_origin: None,
            private_allow_origin: None,
        }
    }
}

/// Events pool capacities.
#[derive(Clone, Debug, Serialize, Deserialize)]
pub struct EventsPoolCapacity {
    /// Maximum number of queued outgoing network messages.
    pub network_requests_capacity: usize,
    /// Maximum number of queued incoming network messages.
    pub network_events_capacity: usize,
    /// Maximum number of queued internal events.
    pub internal_events_capacity: usize,
    /// Maximum number of queued requests from api.
    pub api_requests_capacity: usize,
}

impl Default for EventsPoolCapacity {
    fn default() -> Self {
        Self {
            network_requests_capacity: 512,
            network_events_capacity: 512,
            internal_events_capacity: 128,
            api_requests_capacity: 1024,
        }
    }
}

/// Memory pool configuration parameters.
#[derive(Clone, Debug, Serialize, Deserialize)]
pub struct MemoryPoolConfig {
    /// Maximum number of uncommitted transactions.
    pub tx_pool_capacity: usize,
    /// Sets the maximum number of messages that can be buffered on the event loop's
    /// notification channel before a send will fail.
    pub events_pool_capacity: EventsPoolCapacity,
}

impl Default for MemoryPoolConfig {
    fn default() -> Self {
        Self {
            tx_pool_capacity: 100_000,
            events_pool_capacity: EventsPoolCapacity::default(),
        }
    }
}

/// Configuration for the `Node`.
#[derive(Clone, Debug, Serialize, Deserialize)]
pub struct NodeConfig {
    /// Initial config that will be written in the first block.
    pub genesis: GenesisConfig,
    /// Network listening address.
    pub listen_address: SocketAddr,
    /// Remote Network address used by this node.
    pub external_address: String,
    /// Network configuration.
    pub network: NetworkConfiguration,
    /// Consensus public key.
    pub consensus_public_key: PublicKey,
    /// Consensus secret key.
    pub consensus_secret_key: SecretKey,
    /// Service public key.
    pub service_public_key: PublicKey,
    /// Service secret key.
    pub service_secret_key: SecretKey,
    /// Api configuration.
    pub api: NodeApiConfig,
    /// Memory pool configuration.
    pub mempool: MemoryPoolConfig,
    /// Additional config, usable for services.
    #[serde(default)]
    pub services_configs: BTreeMap<String, Value>,
    /// Optional database configuration.
    #[serde(default)]
    pub database: DbOptions,
    /// Node's ConnectList.
    pub connect_list: ConnectListConfig,
    /// Transaction Verification Thread Pool size.
    pub thread_pool_size: Option<u8>,
}

/// Configuration for the `NodeHandler`.
#[derive(Debug, Clone)]
pub struct Configuration {
    /// Current node socket address, public and secret keys.
    pub listener: ListenerConfig,
    /// Service configuration.
    pub service: ServiceConfig,
    /// Network configuration.
    pub network: NetworkConfiguration,
    /// Known peer addresses.
    pub peer_discovery: Vec<String>,
    /// Memory pool configuration.
    pub mempool: MemoryPoolConfig,
}

/// Channel for messages, timeouts and api requests.
#[derive(Debug)]
pub struct NodeSender {
    /// Internal requests sender.
    pub internal_requests: SyncSender<InternalRequest>,
    /// Network requests sender.
    pub network_requests: SyncSender<NetworkRequest>,
    /// Api requests sender.
    pub api_requests: SyncSender<ExternalMessage>,
}

/// Node role.
#[derive(Debug, Clone, Copy)]
pub enum NodeRole {
    /// Validator node.
    Validator(ValidatorId),
    /// Auditor node.
    Auditor,
}

impl Default for NodeRole {
    fn default() -> Self {
        NodeRole::Auditor
    }
}

impl NodeRole {
    /// Constructs new NodeRole from `validator_id`.
    pub fn new(validator_id: Option<ValidatorId>) -> Self {
        match validator_id {
            Some(validator_id) => NodeRole::Validator(validator_id),
            None => NodeRole::Auditor,
        }
    }

    /// Checks if node is validator.
    pub fn is_validator(self) -> bool {
        match self {
            NodeRole::Validator(_) => true,
            _ => false,
        }
    }

    /// Checks if node is auditor.
    pub fn is_auditor(self) -> bool {
        match self {
            NodeRole::Auditor => true,
            _ => false,
        }
    }
}

#[derive(Debug, Default, Clone, Serialize, Deserialize, PartialEq)]
/// ConnectList representation in node's config file.
pub struct ConnectListConfig {
    /// Peers to which we can connect.
    pub peers: Vec<ConnectInfo>,
}

impl ConnectListConfig {
    /// Creates `ConnectListConfig` from validators public configs.
    pub fn from_node_config(list: &[NodePublicConfig], node: &NodePrivateConfig) -> Self {
        let peers = list.iter()
            .filter(|config| config.validator_keys.consensus_key != node.consensus_public_key)
            .map(|config| ConnectInfo {
                public_key: config.validator_keys.consensus_key,
                address: config.address.clone(),
            })
            .collect();

        ConnectListConfig { peers }
    }

    /// Creates `ConnectListConfig` from validators keys and corresponding IP addresses.
    pub fn from_validator_keys(validators_keys: &[ValidatorKeys], peers: &[String]) -> Self {
        let peers = peers
            .iter()
            .zip(validators_keys.iter())
            .map(|(a, v)| ConnectInfo {
                address: a.clone(),
                public_key: v.consensus_key,
            })
            .collect();

        ConnectListConfig { peers }
    }

    /// Creates `ConnectListConfig` from `ConnectList`.
    pub fn from_connect_list(connect_list: &SharedConnectList) -> Self {
        ConnectListConfig {
            peers: connect_list.peers(),
        }
    }

    /// `ConnectListConfig` peers addresses.
    pub fn addresses(&self) -> Vec<String> {
        self.peers.iter().map(|p| p.address.clone()).collect()
    }
}

impl NodeHandler {
    /// Creates `NodeHandler` using specified `Configuration`.
    pub fn new(
        blockchain: Blockchain,
        external_address: &str,
        sender: NodeSender,
        system_state: Box<dyn SystemStateProvider>,
        config: Configuration,
        api_state: SharedNodeState,
        config_file_path: Option<String>,
    ) -> Self {
        let (last_hash, last_height) = {
            let block = blockchain.last_block();
            (block.hash(), block.height().next())
        };

        let snapshot = blockchain.snapshot();

        let stored = Schema::new(&snapshot).actual_configuration();
        info!("Creating a node with config: {:#?}", stored);

        let validator_id = stored
            .validator_keys
            .iter()
            .position(|pk| pk.consensus_key == config.listener.consensus_public_key)
            .map(|id| ValidatorId(id as u16));
        info!("Validator id = '{:?}'", validator_id);
        let connect = Connect::new(
            &config.listener.consensus_public_key,
            external_address,
            system_state.current_time().into(),
            &user_agent::get(),
            &config.listener.consensus_secret_key,
        );

        let connect_list = config.listener.connect_list;
        let state = State::new(
            validator_id,
            config.listener.consensus_public_key,
            config.listener.consensus_secret_key,
            config.service.service_public_key,
            config.service.service_secret_key,
            config.mempool.tx_pool_capacity,
            connect_list,
            stored,
            connect,
            blockchain.get_saved_peers(),
            last_hash,
            last_height,
            system_state.current_time(),
        );

        let node_role = NodeRole::new(validator_id);
        let is_enabled = api_state.is_enabled();
        api_state.set_node_role(node_role);

        let config_manager = match config_file_path {
            Some(path) => Some(ConfigManager::new(path)),
            None => None,
        };

        Self {
            blockchain,
            api_state,
            system_state,
            state,
            channel: sender,
            peer_discovery: config.peer_discovery,
            is_enabled,
            node_role,
            config_manager,
            allow_expedited_propose: true,
        }
    }

    /// Return internal `SharedNodeState`
    pub fn api_state(&self) -> &SharedNodeState {
        &self.api_state
    }

    /// Returns value of the `first_round_timeout` field from the current `ConsensusConfig`.
    pub fn first_round_timeout(&self) -> Milliseconds {
        self.state().consensus_config().first_round_timeout
    }

    /// Returns value of the `round_timeout_increase` field from the current `ConsensusConfig`.
    pub fn round_timeout_increase(&self) -> Milliseconds {
        (self.state().consensus_config().first_round_timeout
            * ConsensusConfig::TIMEOUT_LINEAR_INCREASE_PERCENT) / 100
    }

    /// Returns value of the `status_timeout` field from the current `ConsensusConfig`.
    pub fn status_timeout(&self) -> Milliseconds {
        self.state().consensus_config().status_timeout
    }

    /// Returns value of the `peers_timeout` field from the current `ConsensusConfig`.
    pub fn peers_timeout(&self) -> Milliseconds {
        self.state().consensus_config().peers_timeout
    }

    /// Returns value of the `txs_block_limit` field from the current `ConsensusConfig`.
    pub fn txs_block_limit(&self) -> u32 {
        self.state().consensus_config().txs_block_limit
    }

    /// Returns value of the minimal propose timeout.
    pub fn min_propose_timeout(&self) -> Milliseconds {
        self.state().consensus_config().min_propose_timeout
    }

    /// Returns value of the maximal propose timeout.
    pub fn max_propose_timeout(&self) -> Milliseconds {
        self.state().consensus_config().max_propose_timeout
    }

    /// Returns threshold starting from which the minimal propose timeout value is used.
    pub fn propose_timeout_threshold(&self) -> u32 {
        self.state().consensus_config().propose_timeout_threshold
    }

    /// Returns `State` of the node.
    pub fn state(&self) -> &State {
        &self.state
    }

    /// Performs node initialization, so it starts consensus process from the first round.
    pub fn initialize(&mut self) {
        let listen_address = self.system_state.listen_address();
        info!("Start listening address={}", listen_address);

        let peers: HashSet<_> = {
            let it = self.state.peers().values().map(|p| p.pub_key().to_owned());
            let it = it.chain(
                self.state()
                    .connect_list()
                    .peers()
                    .into_iter()
                    .map(|i| i.public_key),
            );
            let it =
                it.filter(|ref address| address != &self.state.our_connect_message().pub_key());
            it.collect()
        };

        for key in peers {
            self.connect(key);
            info!("Trying to connect with peer {}", key);
        }

        let snapshot = self.blockchain.snapshot();
        let schema = Schema::new(&snapshot);

        // Recover previous saved round if any
        let round = schema.consensus_round();
        self.state.jump_round(round);
        info!("Jump to round {}", round);

        self.add_timeouts();

        // Recover cached consensus messages if any. We do this after main initialization and before
        // the start of event processing.
        let messages = schema.consensus_messages_cache();
        for msg in messages.iter() {
            self.handle_message(msg);
        }
    }

    /// Runs the node's basic timers.
    fn add_timeouts(&mut self) {
        self.add_round_timeout();
        self.add_status_timeout();
        self.add_peer_exchange_timeout();
        self.add_update_api_state_timeout();
    }

    /// Sends the given message to a peer by its id.
    pub fn send_to_validator(&mut self, id: u32, message: &RawMessage) {
        if id as usize >= self.state.validators().len() {
            error!("Invalid validator id: {}", id);
        } else {
            let public_key = self.state.validators()[id as usize].consensus_key;
            self.send_to_peer(public_key, message);
        }
    }

    /// Sends the given message to a peer by its public key.
    pub fn send_to_peer(&mut self, public_key: PublicKey, message: &RawMessage) {
        let request = NetworkRequest::SendMessage(public_key, message.clone());
        self.channel.network_requests.send(request).log_error();
    }

    /// Broadcasts given message to all peers.
    pub fn broadcast(&mut self, message: &RawMessage) {
        let peers: Vec<PublicKey> = self.state
            .peers()
            .iter()
            .filter_map(|(pubkey, _)| {
                if self.state.connect_list().is_peer_allowed(pubkey) {
                    Some(*pubkey)
                } else {
                    None
                }
            })
            .collect();

        for address in peers {
            self.send_to_peer(address, message);
        }
    }

    /// Performs connection to the specified network address.
    pub fn connect(&mut self, key: PublicKey) {
        let connect = self.state.our_connect_message().clone();
        self.send_to_peer(key, connect.raw());
    }

    /// Add timeout request.
    pub fn add_timeout(&mut self, timeout: NodeTimeout, time: SystemTime) {
        let request = TimeoutRequest(time, timeout);
        self.channel
            .internal_requests
            .send(request.into())
            .log_error();
    }

    /// Adds request timeout if it isn't already requested.
    pub fn request(&mut self, data: RequestData, peer: PublicKey) {
        let is_new = self.state.request(data.clone(), peer);
        if is_new {
            self.add_request_timeout(data, None);
        }
    }

    /// Adds `NodeTimeout::Round` timeout to the channel.
    pub fn add_round_timeout(&mut self) {
        let time = self.round_start_time(self.state.round().next());
        trace!(
            "ADD ROUND TIMEOUT: time={:?}, height={}, round={}",
            time,
            self.state.height(),
            self.state.round()
        );
        let timeout = NodeTimeout::Round(self.state.height(), self.state.round());
        self.add_timeout(timeout, time);
    }

    /// Adds `NodeTimeout::Propose` timeout to the channel.
    pub fn add_propose_timeout(&mut self) {
        let timeout = if self.need_faster_propose() {
            self.min_propose_timeout()
        } else {
            self.max_propose_timeout()
        };

        let time = self.round_start_time(self.state.round()) + Duration::from_millis(timeout);

        trace!(
            "ADD PROPOSE TIMEOUT: time={:?}, height={}, round={}",
            time,
            self.state.height(),
            self.state.round()
        );
        let timeout = NodeTimeout::Propose(self.state.height(), self.state.round());
        self.add_timeout(timeout, time);
    }

    fn maybe_add_propose_timeout(&mut self) {
        if self.allow_expedited_propose && self.need_faster_propose() {
            info!("Add expedited propose timeout");
            self.add_propose_timeout();
            self.allow_expedited_propose = false;
        }
    }

    fn need_faster_propose(&self) -> bool {
        let snapshot = self.blockchain.snapshot();
        let pending_tx_count = Schema::new(&snapshot).transactions_pool_len();
        pending_tx_count >= u64::from(self.propose_timeout_threshold())
    }

    /// Adds `NodeTimeout::Status` timeout to the channel.
    pub fn add_status_timeout(&mut self) {
        let time = self.system_state.current_time() + Duration::from_millis(self.status_timeout());
        let height = self.state.height();
        self.add_timeout(NodeTimeout::Status(height), time);
    }

    /// Adds `NodeTimeout::Request` timeout with `RequestData` to the channel.
    pub fn add_request_timeout(&mut self, data: RequestData, peer: Option<PublicKey>) {
        trace!("ADD REQUEST TIMEOUT");
        let time = self.system_state.current_time() + data.timeout();
        self.add_timeout(NodeTimeout::Request(data, peer), time);
    }

    /// Adds `NodeTimeout::PeerExchange` timeout to the channel.
    pub fn add_peer_exchange_timeout(&mut self) {
        trace!("ADD PEER EXCHANGE TIMEOUT");
        let time = self.system_state.current_time() + Duration::from_millis(self.peers_timeout());
        self.add_timeout(NodeTimeout::PeerExchange, time);
    }

    /// Adds `NodeTimeout::UpdateApiState` timeout to the channel.
    pub fn add_update_api_state_timeout(&mut self) {
        let time = self.system_state.current_time()
            + Duration::from_millis(self.api_state().state_update_timeout());
        self.add_timeout(NodeTimeout::UpdateApiState, time);
    }

    /// Returns hash of the last block.
    pub fn last_block_hash(&self) -> Hash {
        self.blockchain.last_block().hash()
    }

    /// Returns start time of the requested round.
    pub fn round_start_time(&self, round: Round) -> SystemTime {
        // Round start time = H + (r - 1) * t0 + (r-1)(r-2)/2 * dt
        // Where:
        // H - height start time
        // t0 - Round(1) timeout length, dt - timeout increase value
        // r - round number, r = 1,2,...
        let previous_round: u64 = round.previous().into();
        let ms = previous_round * self.first_round_timeout()
            + (previous_round * previous_round.saturating_sub(1)) / 2
                * self.round_timeout_increase();
        self.state.height_start_time() + Duration::from_millis(ms)
    }
}

impl fmt::Debug for NodeHandler {
    fn fmt(&self, f: &mut fmt::Formatter) -> fmt::Result {
        write!(
            f,
            "NodeHandler {{ channel: Channel {{ .. }}, blockchain: {:?}, peer_discovery: {:?} }}",
            self.blockchain, self.peer_discovery
        )
    }
}

/// `TransactionSend` represents interface for sending transactions. For details see `ApiSender`
/// implementation.
pub trait TransactionSend: Send + Sync {
    /// Sends transaction. This can include transaction verification.
    fn send(&self, tx: Box<dyn Transaction>) -> Result<(), failure::Error>;
}

impl ApiSender {
    /// Creates new `ApiSender` with given channel.
    pub fn new(inner: mpsc::Sender<ExternalMessage>) -> Self {
        ApiSender(inner)
    }

    /// Add peer to peer list
    pub fn peer_add(&self, addr: ConnectInfo) -> Result<(), failure::Error> {
        let msg = ExternalMessage::PeerAdd(addr);
        self.send_external_message(msg)
    }

    /// Sends an external message.
    pub fn send_external_message(&self, message: ExternalMessage) -> Result<(), failure::Error> {
        self.0
            .clone()
            .send(message)
            .wait()
            .map(drop)
            .map_err(into_failure)
    }
}

impl TransactionSend for ApiSender {
    fn send(&self, tx: Box<dyn Transaction>) -> Result<(), failure::Error> {
        if !tx.verify() {
            bail!("Unable to verify transaction");
        }
        let msg = ExternalMessage::Transaction(tx);
        self.send_external_message(msg)
    }
}

impl fmt::Debug for ApiSender {
    fn fmt(&self, f: &mut fmt::Formatter) -> fmt::Result {
        f.pad("ApiSender { .. }")
    }
}

/// Data needed to add peer into `ConnectList`.
<<<<<<< HEAD
#[derive(Debug, Clone, Serialize, Deserialize, PartialEq)]
=======
#[derive(Debug, Clone, Copy, Serialize, Deserialize, PartialEq, Eq, Hash)]
>>>>>>> c0cbd564
pub struct ConnectInfo {
    /// Peer address.
    pub address: String,
    /// Peer public key.
    pub public_key: PublicKey,
}

impl fmt::Display for ConnectInfo {
    fn fmt(&self, f: &mut fmt::Formatter) -> fmt::Result {
        write!(f, "{}", self.address)
    }
}

/// Default system state provider implementation which just uses `SystemTime::now`
/// to get current time.
#[derive(Debug)]
pub struct DefaultSystemState(pub SocketAddr);

impl SystemStateProvider for DefaultSystemState {
    fn listen_address(&self) -> SocketAddr {
        self.0
    }
    fn current_time(&self) -> SystemTime {
        SystemTime::now()
    }
}

/// Channel between the `NodeHandler` and events source.
#[derive(Debug)]
pub struct NodeChannel {
    /// Channel for network requests.
    pub network_requests: (mpsc::Sender<NetworkRequest>, mpsc::Receiver<NetworkRequest>),
    /// Channel for timeout requests.
    pub internal_requests: (
        mpsc::Sender<InternalRequest>,
        mpsc::Receiver<InternalRequest>,
    ),
    /// Channel for api requests.
    pub api_requests: (
        mpsc::Sender<ExternalMessage>,
        mpsc::Receiver<ExternalMessage>,
    ),
    /// Channel for network events.
    pub network_events: (mpsc::Sender<NetworkEvent>, mpsc::Receiver<NetworkEvent>),
    /// Channel for internal events.
    pub internal_events: (mpsc::Sender<InternalEvent>, mpsc::Receiver<InternalEvent>),
}

/// Node that contains handler (`NodeHandler`) and `NodeApiConfig`.
#[derive(Debug)]
pub struct Node {
    api_options: NodeApiConfig,
    network_config: NetworkConfiguration,
    handler: NodeHandler,
    channel: NodeChannel,
    max_message_len: u32,
    thread_pool_size: Option<u8>,
}

impl NodeChannel {
    /// Creates `NodeChannel` with the given pool capacities.
    pub fn new(buffer_sizes: &EventsPoolCapacity) -> Self {
        Self {
            network_requests: mpsc::channel(buffer_sizes.network_requests_capacity),
            internal_requests: mpsc::channel(buffer_sizes.internal_events_capacity),
            api_requests: mpsc::channel(buffer_sizes.api_requests_capacity),
            network_events: mpsc::channel(buffer_sizes.network_events_capacity),
            internal_events: mpsc::channel(buffer_sizes.internal_events_capacity),
        }
    }

    /// Returns the channel for sending timeouts, networks and api requests.
    pub fn node_sender(&self) -> NodeSender {
        NodeSender {
            internal_requests: self.internal_requests.0.clone().wait(),
            network_requests: self.network_requests.0.clone().wait(),
            api_requests: self.api_requests.0.clone().wait(),
        }
    }
}

impl Node {
    /// Creates node for the given services and node configuration.
    pub fn new<D: Into<Arc<dyn Database>>>(
        db: D,
        services: Vec<Box<dyn Service>>,
        node_cfg: NodeConfig,
        config_file_path: Option<String>,
    ) -> Self {
        crypto::init();

        let channel = NodeChannel::new(&node_cfg.mempool.events_pool_capacity);
        let mut blockchain = Blockchain::new(
            db,
            services,
            node_cfg.service_public_key,
            node_cfg.service_secret_key.clone(),
            ApiSender::new(channel.api_requests.0.clone()),
        );
        blockchain.initialize(node_cfg.genesis.clone()).unwrap();

        let peers = node_cfg.connect_list.addresses();

        let config = Configuration {
            listener: ListenerConfig {
                consensus_public_key: node_cfg.consensus_public_key,
                consensus_secret_key: node_cfg.consensus_secret_key,
                connect_list: ConnectList::from_config(node_cfg.connect_list),
                address: node_cfg.listen_address,
            },
            service: ServiceConfig {
                service_public_key: node_cfg.service_public_key,
                service_secret_key: node_cfg.service_secret_key,
            },
            mempool: node_cfg.mempool,
            network: node_cfg.network,
            peer_discovery: peers,
        };

        let api_state = SharedNodeState::new(node_cfg.api.state_update_timeout as u64);
        let system_state = Box::new(DefaultSystemState(node_cfg.listen_address));
        let network_config = config.network;
        let handler = NodeHandler::new(
            blockchain,
            &node_cfg.external_address,
            channel.node_sender(),
            system_state,
            config,
            api_state,
            config_file_path,
        );
        Self {
            api_options: node_cfg.api,
            handler,
            channel,
            network_config,
            max_message_len: node_cfg.genesis.consensus.max_message_len,
            thread_pool_size: node_cfg.thread_pool_size,
        }
    }

    /// Launches only consensus messages handler.
    /// This may be used if you want to customize api with the `ApiContext`.
    pub fn run_handler(mut self, handshake_params: &HandshakeParams) -> Result<(), failure::Error> {
        self.handler.initialize();

        let pool_size = self.thread_pool_size;
        let (handler_part, network_part, internal_part) = self.into_reactor();
        let handshake_params = handshake_params.clone();

        let network_thread = thread::spawn(move || {
            let mut core = Core::new().map_err(into_failure)?;
            let handle = core.handle();

            let mut pool_builder = ThreadPoolBuilder::new();
            if let Some(pool_size) = pool_size {
                pool_builder.pool_size(pool_size as usize);
            }
            let thread_pool = pool_builder.build();
            let executor = thread_pool.sender().clone();

            core.handle().spawn(internal_part.run(handle, executor));

            let network_handler = network_part.run(&core.handle(), &handshake_params);
            core.run(network_handler)
                .map(drop)
                .map_err(|e| format_err!("An error in the `Network` thread occurred: {}", e))
        });

        let mut core = Core::new().map_err(into_failure)?;
        core.run(handler_part.run())
            .map_err(|_| format_err!("An error in the `Handler` thread occurred"))?;
        network_thread.join().unwrap()
    }

    /// A generic implementation that launches `Node` and optionally creates threads
    /// for public and private api handlers.
    /// Explorer api prefix is `/api/explorer`
    /// Public api prefix is `/api/services/{service_name}`
    /// Private api prefix is `/api/services/{service_name}`
    pub fn run(self) -> Result<(), failure::Error> {
        // Runs actix-web api.
        let actix_api_runtime = SystemRuntimeConfig {
            api_runtimes: {
                fn into_app_config(allow_origin: AllowOrigin) -> AppConfig {
                    let app_config = move |app: App| -> App {
                        let cors = Cors::from(allow_origin.clone());
                        app.middleware(cors)
                    };
                    Arc::new(app_config)
                };

                let public_api_handler = self.api_options
                    .public_api_address
                    .map(|listen_address| ApiRuntimeConfig {
                        listen_address,
                        access: ApiAccess::Public,
                        app_config: self.api_options
                            .public_allow_origin
                            .clone()
                            .map(into_app_config),
                    })
                    .into_iter();
                let private_api_handler = self.api_options
                    .private_api_address
                    .map(|listen_address| ApiRuntimeConfig {
                        listen_address,
                        access: ApiAccess::Private,
                        app_config: self.api_options
                            .private_allow_origin
                            .clone()
                            .map(into_app_config),
                    })
                    .into_iter();
                // Collects API handlers.
                public_api_handler
                    .chain(private_api_handler)
                    .collect::<Vec<_>>()
            },
            api_aggregator: ApiAggregator::new(
                self.handler.blockchain.clone(),
                self.handler.api_state.clone(),
            ),
        }.start()?;

        // Runs NodeHandler.
        let handshake_params = HandshakeParams::new(
            *self.state().consensus_public_key(),
            self.state().consensus_secret_key().clone(),
            self.state().connect_list().clone(),
            self.state().our_connect_message().clone(),
            self.max_message_len,
        );
        self.run_handler(&handshake_params)?;

        // Stops actix web runtime.
        actix_api_runtime.stop()?;

        info!("Exonum node stopped");
        Ok(())
    }

    fn into_reactor(self) -> (HandlerPart<NodeHandler>, NetworkPart, InternalPart) {
        let connect_message = self.state().our_connect_message().clone();
        let connect_list = self.state().connect_list().clone();
        let (network_tx, network_rx) = self.channel.network_events;
        let internal_requests_rx = self.channel.internal_requests.1;
        let network_part = NetworkPart {
            our_connect_message: connect_message,
            listen_address: self.handler.system_state.listen_address(),
            network_requests: self.channel.network_requests,
            network_tx,
            network_config: self.network_config,
            max_message_len: self.max_message_len,
            connect_list,
        };

        let (internal_tx, internal_rx) = self.channel.internal_events;
        let handler_part = HandlerPart {
            handler: self.handler,
            internal_rx,
            network_rx,
            api_rx: self.channel.api_requests.1,
        };

        let internal_part = InternalPart {
            internal_tx,
            internal_requests_rx,
        };
        (handler_part, network_part, internal_part)
    }

    /// Returns `Blockchain` instance.
    pub fn blockchain(&self) -> Blockchain {
        self.handler.blockchain.clone()
    }

    /// Returns `State`.
    pub fn state(&self) -> &State {
        self.handler.state()
    }

    /// Returns `NodeHandler`.
    pub fn handler(&self) -> &NodeHandler {
        &self.handler
    }

    /// Returns channel.
    pub fn channel(&self) -> ApiSender {
        ApiSender::new(self.channel.api_requests.0.clone())
    }
}

#[cfg(test)]
mod tests {
    use super::*;
    use blockchain::{ExecutionResult, Schema, Transaction};
    use crypto::gen_keypair;
    use events::EventHandler;
    use helpers;
    use storage::{Database, Fork, MemoryDB};

    messages! {
        const SERVICE_ID = 0;

        struct TxSimple {
            public_key: &PublicKey,
            msg: &str,
        }
    }

    impl Transaction for TxSimple {
        fn verify(&self) -> bool {
            true
        }

        fn execute(&self, _view: &mut Fork) -> ExecutionResult {
            Ok(())
        }
    }

    #[test]
    fn test_duplicated_transaction() {
        let (p_key, s_key) = gen_keypair();

        let db = Arc::from(Box::new(MemoryDB::new()) as Box<dyn Database>) as Arc<dyn Database>;
        let services = vec![];
        let node_cfg = helpers::generate_testnet_config(1, 16_500)[0].clone();

        let mut node = Node::new(db, services, node_cfg, None);

        let tx = TxSimple::new(&p_key, "Hello, World!", &s_key);

        // Create original transaction.
        let tx_orig = Box::new(tx.clone());
        let event = ExternalMessage::Transaction(tx_orig);
        node.handler.handle_event(event.into());

        // Initial transaction should be added to the pool.
        let snapshot = node.blockchain().snapshot();
        let schema = Schema::new(&snapshot);
        assert_eq!(schema.transactions_pool_len(), 1);

        // Create duplicated transaction.
        let tx_copy = Box::new(tx.clone());
        let event = ExternalMessage::Transaction(tx_copy);
        node.handler.handle_event(event.into());

        // Duplicated transaction shouldn't be added to the pool.
        let snapshot = node.blockchain().snapshot();
        let schema = Schema::new(&snapshot);
        assert_eq!(schema.transactions_pool_len(), 1);
    }
}<|MERGE_RESOLUTION|>--- conflicted
+++ resolved
@@ -766,11 +766,7 @@
 }
 
 /// Data needed to add peer into `ConnectList`.
-<<<<<<< HEAD
-#[derive(Debug, Clone, Serialize, Deserialize, PartialEq)]
-=======
-#[derive(Debug, Clone, Copy, Serialize, Deserialize, PartialEq, Eq, Hash)]
->>>>>>> c0cbd564
+#[derive(Debug, Clone, Serialize, Deserialize, PartialEq, Eq, Hash)]
 pub struct ConnectInfo {
     /// Peer address.
     pub address: String,
