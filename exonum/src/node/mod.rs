// Copyright 2018 The Exonum Team
//
// Licensed under the Apache License, Version 2.0 (the "License");
// you may not use this file except in compliance with the License.
// You may obtain a copy of the License at
//
//   http://www.apache.org/licenses/LICENSE-2.0
//
// Unless required by applicable law or agreed to in writing, software
// distributed under the License is distributed on an "AS IS" BASIS,
// WITHOUT WARRANTIES OR CONDITIONS OF ANY KIND, either express or implied.
// See the License for the specific language governing permissions and
// limitations under the License.

//! Exonum node that performs consensus algorithm.
//!
//! For details about consensus message handling see messages module documentation.
// spell-checker:ignore cors

pub use self::{state::{RequestData, State, ValidatorState},
               whitelist::Whitelist};

// TODO: Temporary solution to get access to WAIT constants. (ECR-167)
pub mod state;

use failure;
use futures::{sync::mpsc, Future, Sink};
use iron::{Chain, Iron, Listening};
use iron_cors::CorsMiddleware;
use mount::Mount;
use router::Router;
use serde::{de, ser};
use tokio_core::reactor::Core;
use toml::Value;

use std::{collections::{BTreeMap, HashSet},
          fmt,
          io,
          net::SocketAddr,
          str::FromStr,
          sync::Arc,
          thread,
          time::{Duration, SystemTime}};

use api::{private, public, Api};
use blockchain::{Blockchain, GenesisConfig, Schema, Service, SharedNodeState, Transaction};
use crypto::{self, CryptoHash, Hash, PublicKey, SecretKey};
use events::{error::{into_other, log_error, other_error, LogError},
             noise::HandshakeParams,
             HandlerPart,
             InternalEvent,
             InternalPart,
             InternalRequest,
             NetworkConfiguration,
             NetworkEvent,
             NetworkPart,
             NetworkRequest,
             SyncSender,
             TimeoutRequest};
use helpers::{user_agent, Height, Milliseconds, Round, ValidatorId};
use messages::{Connect, Message, RawMessage};
use storage::{Database, DbOptions};

mod basic;
mod consensus;
mod events;
mod requests;
mod whitelist;

/// External messages.
#[derive(Debug)]
pub enum ExternalMessage {
    /// Add a new connection.
    PeerAdd(SocketAddr),
    /// Transaction that implements the `Transaction` trait.
    Transaction(Box<Transaction>),
    /// Enable or disable the node.
    Enable(bool),
    /// Shutdown the node.
    Shutdown,
}

/// Node timeout types.
#[derive(Debug, PartialEq, Eq, PartialOrd, Ord)]
pub enum NodeTimeout {
    /// Status timeout with the current height.
    Status(Height),
    /// Round timeout.
    Round(Height, Round),
    /// `RequestData` timeout.
    Request(RequestData, Option<PublicKey>),
    /// Propose timeout.
    Propose(Height, Round),
    /// Update api shared state.
    UpdateApiState,
    /// Exchange peers timeout.
    PeerExchange,
}

/// A helper trait that provides the node with information about the state of the system such
/// as current time or listen address.
pub trait SystemStateProvider: ::std::fmt::Debug + Send + 'static {
    /// Returns the current address that the node listens on.
    fn listen_address(&self) -> SocketAddr;
    /// Return the current system time.
    fn current_time(&self) -> SystemTime;
}

/// Transactions sender.
#[derive(Clone)]
pub struct ApiSender(pub mpsc::Sender<ExternalMessage>);

/// Handler that that performs consensus algorithm.
pub struct NodeHandler {
    /// State of the `NodeHandler`.
    pub state: State,
    /// Shared api state.
    pub api_state: SharedNodeState,
    /// System state.
    pub system_state: Box<SystemStateProvider>,
    /// Channel for messages and timeouts.
    pub channel: NodeSender,
    /// Blockchain.
    pub blockchain: Blockchain,
    /// Known peer addresses.
    pub peer_discovery: Vec<SocketAddr>,
    /// Does this node participate in the consensus?
    is_enabled: bool,
    /// Node role.
    node_role: NodeRole,
}

/// Service configuration.
#[derive(Clone, Debug, Serialize, Deserialize)]
pub struct ServiceConfig {
    /// Service public key.
    pub service_public_key: PublicKey,
    /// Service secret key.
    pub service_secret_key: SecretKey,
}

/// Listener config.
#[derive(Clone, Debug, Serialize, Deserialize)]
pub struct ListenerConfig {
    /// Public key.
    pub consensus_public_key: PublicKey,
    /// Secret key.
    pub consensus_secret_key: SecretKey,
    /// Whitelist.
    pub whitelist: Whitelist,
    /// Socket address.
    pub address: SocketAddr,
}

/// An api configuration options.
#[derive(Clone, Debug, Serialize, Deserialize)]
pub struct NodeApiConfig {
    /// Timeout to update api state.
    pub state_update_timeout: usize,
    /// Enable api endpoints for the `blockchain_explorer` on public api address.
    pub enable_blockchain_explorer: bool,
    /// Listen address for public api endpoints.
    pub public_api_address: Option<SocketAddr>,
    /// Listen address for private api endpoints.
    pub private_api_address: Option<SocketAddr>,
    /// Cross-origin resource sharing ([CORS][cors]) options for responses returned
    /// by public API handlers.
    ///
    /// [cors]: https://developer.mozilla.org/en-US/docs/Web/HTTP/CORS
    pub public_allow_origin: Option<AllowOrigin>,
    /// Cross-origin resource sharing ([CORS][cors]) options for responses returned
    /// by private API handlers.
    ///
    /// [cors]: https://developer.mozilla.org/en-US/docs/Web/HTTP/CORS
    pub private_allow_origin: Option<AllowOrigin>,
}

impl Default for NodeApiConfig {
    fn default() -> NodeApiConfig {
        NodeApiConfig {
            state_update_timeout: 10_000,
            enable_blockchain_explorer: true,
            public_api_address: None,
            private_api_address: None,
            public_allow_origin: None,
            private_allow_origin: None,
        }
    }
}

/// CORS header specification
#[derive(Debug, Clone, PartialEq, Eq)]
pub enum AllowOrigin {
    /// Allow access from any host.
    Any,
    /// Allow access only from the following hosts.
    Whitelist(Vec<String>),
}

impl From<AllowOrigin> for CorsMiddleware {
    fn from(allow_origin: AllowOrigin) -> CorsMiddleware {
        match allow_origin {
            AllowOrigin::Any => CorsMiddleware::with_allow_any(),
            AllowOrigin::Whitelist(hosts) => {
                CorsMiddleware::with_whitelist(hosts.into_iter().collect())
            }
        }
    }
}

impl ser::Serialize for AllowOrigin {
    fn serialize<S>(&self, serializer: S) -> Result<S::Ok, S::Error>
    where
        S: ser::Serializer,
    {
        match *self {
            AllowOrigin::Any => "*".serialize(serializer),
            AllowOrigin::Whitelist(ref hosts) => {
                if hosts.len() == 1 {
                    hosts[0].serialize(serializer)
                } else {
                    hosts.serialize(serializer)
                }
            }
        }
    }
}

impl<'de> de::Deserialize<'de> for AllowOrigin {
    fn deserialize<D>(d: D) -> Result<AllowOrigin, D::Error>
    where
        D: de::Deserializer<'de>,
    {
        struct Visitor;

        impl<'de> de::Visitor<'de> for Visitor {
            type Value = AllowOrigin;

            fn expecting(&self, formatter: &mut fmt::Formatter) -> fmt::Result {
                formatter.write_str("a list of hosts or \"*\"")
            }

            fn visit_str<E>(self, value: &str) -> Result<AllowOrigin, E>
            where
                E: de::Error,
            {
                match value {
                    "*" => Ok(AllowOrigin::Any),
                    _ => Ok(AllowOrigin::Whitelist(vec![value.to_string()])),
                }
            }

            fn visit_seq<A>(self, seq: A) -> Result<AllowOrigin, A::Error>
            where
                A: de::SeqAccess<'de>,
            {
                let hosts =
                    de::Deserialize::deserialize(de::value::SeqAccessDeserializer::new(seq))?;
                Ok(AllowOrigin::Whitelist(hosts))
            }
        }

        d.deserialize_any(Visitor)
    }
}

impl FromStr for AllowOrigin {
    type Err = failure::Error;

    fn from_str(s: &str) -> Result<Self, Self::Err> {
        if s == "*" {
            return Ok(AllowOrigin::Any);
        }

        let v: Vec<_> = s.split(',')
            .map(|s| s.trim().to_string())
            .filter(|s| !s.is_empty())
            .collect();
        if v.is_empty() {
            bail!("Invalid AllowOrigin::Whitelist value");
        }

        Ok(AllowOrigin::Whitelist(v))
    }
}

/// Events pool capacities.
#[derive(Clone, Debug, Serialize, Deserialize)]
pub struct EventsPoolCapacity {
    /// Maximum number of queued outgoing network messages.
    pub network_requests_capacity: usize,
    /// Maximum number of queued incoming network messages.
    pub network_events_capacity: usize,
    /// Maximum number of queued internal events.
    pub internal_events_capacity: usize,
    /// Maximum number of queued requests from api.
    pub api_requests_capacity: usize,
}

impl Default for EventsPoolCapacity {
    fn default() -> EventsPoolCapacity {
        EventsPoolCapacity {
            network_requests_capacity: 512,
            network_events_capacity: 512,
            internal_events_capacity: 128,
            api_requests_capacity: 1024,
        }
    }
}

/// Memory pool configuration parameters.
#[derive(Clone, Debug, Serialize, Deserialize)]
pub struct MemoryPoolConfig {
    /// Maximum number of uncommitted transactions.
    pub tx_pool_capacity: usize,
    /// Sets the maximum number of messages that can be buffered on the event loop's
    /// notification channel before a send will fail.
    pub events_pool_capacity: EventsPoolCapacity,
}

impl Default for MemoryPoolConfig {
    fn default() -> MemoryPoolConfig {
        MemoryPoolConfig {
            tx_pool_capacity: 100_000,
            events_pool_capacity: EventsPoolCapacity::default(),
        }
    }
}

/// Configuration for the `Node`.
#[derive(Clone, Debug, Serialize, Deserialize)]
pub struct NodeConfig {
    /// Initial config that will be written in the first block.
    pub genesis: GenesisConfig,
    /// Network listening address.
    pub listen_address: SocketAddr,
    /// Remote Network address used by this node.
    pub external_address: Option<SocketAddr>,
    /// Network configuration.
    pub network: NetworkConfiguration,
    /// Peer addresses.
    #[serde(default)]
    pub peers: Vec<SocketAddr>,
    /// Consensus public key.
    pub consensus_public_key: PublicKey,
    /// Consensus secret key.
    pub consensus_secret_key: SecretKey,
    /// Service public key.
    pub service_public_key: PublicKey,
    /// Service secret key.
    pub service_secret_key: SecretKey,
    /// Node's whitelist.
    pub whitelist: Whitelist,
    /// Api configuration.
    pub api: NodeApiConfig,
    /// Memory pool configuration.
    pub mempool: MemoryPoolConfig,
    /// Additional config, usable for services.
    #[serde(default)]
    pub services_configs: BTreeMap<String, Value>,
    /// Optional database configuration.
    #[serde(default)]
    pub database: DbOptions,
}

/// Configuration for the `NodeHandler`.
#[derive(Debug, Clone)]
pub struct Configuration {
    /// Current node socket address, public and secret keys.
    pub listener: ListenerConfig,
    /// Service configuration.
    pub service: ServiceConfig,
    /// Network configuration.
    pub network: NetworkConfiguration,
    /// Known peer addresses.
    pub peer_discovery: Vec<SocketAddr>,
    /// Memory pool configuration.
    pub mempool: MemoryPoolConfig,
}

/// Channel for messages, timeouts and api requests.
#[derive(Debug)]
pub struct NodeSender {
    /// Internal requests sender.
    pub internal_requests: SyncSender<InternalRequest>,
    /// Network requests sender.
    pub network_requests: SyncSender<NetworkRequest>,
    /// Api requests sender.
    pub api_requests: SyncSender<ExternalMessage>,
}

/// Node role.
#[derive(Debug, Clone, Copy)]
pub enum NodeRole {
    /// Validator node.
    Validator(ValidatorId),
    /// Auditor node.
    Auditor,
}

impl Default for NodeRole {
    fn default() -> Self {
        NodeRole::Auditor
    }
}

impl NodeRole {
    /// Constructs new NodeRole from `validator_id`.
    pub fn new(validator_id: Option<ValidatorId>) -> Self {
        match validator_id {
            Some(validator_id) => NodeRole::Validator(validator_id),
            None => NodeRole::Auditor,
        }
    }

    /// Checks if node is validator.
    pub fn is_validator(&self) -> bool {
        match self {
            NodeRole::Validator(_) => true,
            _ => false,
        }
    }

    /// Checks if node is auditor.
    pub fn is_auditor(&self) -> bool {
        match self {
            NodeRole::Auditor => true,
            _ => false,
        }
    }
}

impl NodeHandler {
    /// Creates `NodeHandler` using specified `Configuration`.
    pub fn new(
        blockchain: Blockchain,
        external_address: SocketAddr,
        sender: NodeSender,
        system_state: Box<SystemStateProvider>,
        config: Configuration,
        api_state: SharedNodeState,
    ) -> Self {
        let (last_hash, last_height) = {
            let block = blockchain.last_block();
            (block.hash(), block.height().next())
        };

        let snapshot = blockchain.snapshot();

        let stored = Schema::new(&snapshot).actual_configuration();
        info!("Creating a node with config: {:#?}", stored);

        let validator_id = stored
            .validator_keys
            .iter()
            .position(|pk| pk.consensus_key == config.listener.consensus_public_key)
            .map(|id| ValidatorId(id as u16));
        info!("Validator id = '{:?}'", validator_id);
        let connect = Connect::new(
            &config.listener.consensus_public_key,
            external_address,
            system_state.current_time().into(),
            &user_agent::get(),
            &config.listener.consensus_secret_key,
        );

        let mut whitelist = config.listener.whitelist;
        whitelist.set_validators(stored.validator_keys.iter().map(|x| x.consensus_key));
        let state = State::new(
            validator_id,
            config.listener.consensus_public_key,
            config.listener.consensus_secret_key,
            config.service.service_public_key,
            config.service.service_secret_key,
            config.mempool.tx_pool_capacity,
            whitelist,
            stored,
            connect,
            blockchain.get_saved_peers(),
            last_hash,
            last_height,
            system_state.current_time(),
        );

        let node_role = NodeRole::new(validator_id);

        if node_role.is_auditor() && api_state.is_enabled() {
            error!("Consensus is enabled but current node is auditor");
            api_state.set_enabled(false);
        }

        let is_enabled = api_state.is_enabled();

        api_state.set_node_role(node_role);

        NodeHandler {
            blockchain,
            api_state,
            system_state,
            state,
            channel: sender,
            peer_discovery: config.peer_discovery,
            is_enabled,
            node_role,
        }
    }

    /// Return internal `SharedNodeState`
    pub fn api_state(&self) -> &SharedNodeState {
        &self.api_state
    }

    /// Returns value of the `round_timeout` field from the current `ConsensusConfig`.
    pub fn round_timeout(&self) -> Milliseconds {
        self.state().consensus_config().round_timeout
    }

    /// Returns value of the `status_timeout` field from the current `ConsensusConfig`.
    pub fn status_timeout(&self) -> Milliseconds {
        self.state().consensus_config().status_timeout
    }

    /// Returns value of the `peers_timeout` field from the current `ConsensusConfig`.
    pub fn peers_timeout(&self) -> Milliseconds {
        self.state().consensus_config().peers_timeout
    }

    /// Returns value of the `txs_block_limit` field from the current `ConsensusConfig`.
    pub fn txs_block_limit(&self) -> u32 {
        self.state().consensus_config().txs_block_limit
    }

    /// Returns value of the minimal propose timeout.
    pub fn min_propose_timeout(&self) -> Milliseconds {
        self.state().consensus_config().min_propose_timeout
    }

    /// Returns value of the maximal propose timeout.
    pub fn max_propose_timeout(&self) -> Milliseconds {
        self.state().consensus_config().max_propose_timeout
    }

    /// Returns threshold starting from which the minimal propose timeout value is used.
    pub fn propose_timeout_threshold(&self) -> u32 {
        self.state().consensus_config().propose_timeout_threshold
    }

    /// Returns `State` of the node.
    pub fn state(&self) -> &State {
        &self.state
    }

    /// Performs node initialization, so it starts consensus process from the first round.
    pub fn initialize(&mut self) {
        let listen_address = self.system_state.listen_address();
        info!("Start listening address={}", listen_address);

        let peers: HashSet<_> = {
            let it = self.state.peers().values().map(Connect::addr);
            let it = it.chain(self.peer_discovery.iter().cloned());
            let it = it.filter(|&address| address != listen_address);
            it.collect()
        };

        for address in &peers {
            self.connect(address);
            info!("Trying to connect with peer {}", address);
        }

        let snapshot = self.blockchain.snapshot();
        let schema = Schema::new(&snapshot);

        // Recover previous saved round if any
        let round = schema.consensus_round();
        self.state.jump_round(round);
        info!("Jump to round {}", round);

        self.add_round_timeout();
        self.add_status_timeout();
        self.add_peer_exchange_timeout();
        self.add_update_api_state_timeout();

        // Recover cached consensus messages if any. We do this after main initialization and before
        // the start of event processing.
        let messages = schema.consensus_messages_cache();
        for msg in messages.iter() {
            self.handle_message(msg);
        }
    }

    /// Sends the given message to a peer by its id.
    pub fn send_to_validator(&mut self, id: u32, message: &RawMessage) {
        if id as usize >= self.state.validators().len() {
            error!("Invalid validator id: {}", id);
        } else {
            let public_key = self.state.validators()[id as usize].consensus_key;
            self.send_to_peer(public_key, message);
        }
    }

    /// Sends the given message to a peer by its public key.
    pub fn send_to_peer(&mut self, public_key: PublicKey, message: &RawMessage) {
        if let Some(conn) = self.state.peers().get(&public_key) {
            let address = conn.addr();
            trace!("Send to address: {}", address);
            let request = NetworkRequest::SendMessage(address, message.clone());
            self.channel.network_requests.send(request).log_error();
        } else {
            warn!("Hasn't connection with peer {:?}", public_key);
        }
    }

    /// Sends `RawMessage` to the specified address.
    pub fn send_to_addr(&mut self, address: &SocketAddr, message: &RawMessage) {
        trace!("Send to address: {}", address);
        let request = NetworkRequest::SendMessage(*address, message.clone());
        self.channel.network_requests.send(request).log_error();
    }

    /// Broadcasts given message to all peers.
    pub fn broadcast(&mut self, message: &RawMessage) {
        for conn in self.state.peers().values() {
            let address = conn.addr();
            trace!("Send to address: {}", address);
            let request = NetworkRequest::SendMessage(address, message.clone());
            self.channel.network_requests.send(request).log_error();
        }
    }

    /// Performs connection to the specified network address.
    pub fn connect(&mut self, address: &SocketAddr) {
        let connect = self.state.our_connect_message().clone();
        self.send_to_addr(address, connect.raw());
    }

    /// Add timeout request.
    pub fn add_timeout(&mut self, timeout: NodeTimeout, time: SystemTime) {
        let request = TimeoutRequest(time, timeout);
        self.channel
            .internal_requests
            .send(request.into())
            .log_error();
    }

    /// Adds request timeout if it isn't already requested.
    pub fn request(&mut self, data: RequestData, peer: PublicKey) {
        let is_new = self.state.request(data.clone(), peer);
        if is_new {
            self.add_request_timeout(data, None);
        }
    }

    /// Adds `NodeTimeout::Round` timeout to the channel.
    pub fn add_round_timeout(&mut self) {
        let time = self.round_start_time(self.state.round().next());
        trace!(
            "ADD ROUND TIMEOUT: time={:?}, height={}, round={}",
            time,
            self.state.height(),
            self.state.round()
        );
        let timeout = NodeTimeout::Round(self.state.height(), self.state.round());
        self.add_timeout(timeout, time);
    }

    /// Adds `NodeTimeout::Propose` timeout to the channel.
    pub fn add_propose_timeout(&mut self) {
        let snapshot = self.blockchain.snapshot();
        let timeout = if Schema::new(&snapshot).transactions_pool_len()
            >= self.propose_timeout_threshold() as usize
        {
            self.min_propose_timeout()
        } else {
            self.max_propose_timeout()
        };

        let time = self.round_start_time(self.state.round()) + Duration::from_millis(timeout);

        trace!(
            "ADD PROPOSE TIMEOUT: time={:?}, height={}, round={}",
            time,
            self.state.height(),
            self.state.round()
        );
        let timeout = NodeTimeout::Propose(self.state.height(), self.state.round());
        self.add_timeout(timeout, time);
    }

    /// Adds `NodeTimeout::Status` timeout to the channel.
    pub fn add_status_timeout(&mut self) {
        let time = self.system_state.current_time() + Duration::from_millis(self.status_timeout());
        let height = self.state.height();
        self.add_timeout(NodeTimeout::Status(height), time);
    }

    /// Adds `NodeTimeout::Request` timeout with `RequestData` to the channel.
    pub fn add_request_timeout(&mut self, data: RequestData, peer: Option<PublicKey>) {
        trace!("ADD REQUEST TIMEOUT");
        let time = self.system_state.current_time() + data.timeout();
        self.add_timeout(NodeTimeout::Request(data, peer), time);
    }

    /// Adds `NodeTimeout::PeerExchange` timeout to the channel.
    pub fn add_peer_exchange_timeout(&mut self) {
        trace!("ADD PEER EXCHANGE TIMEOUT");
        let time = self.system_state.current_time() + Duration::from_millis(self.peers_timeout());
        self.add_timeout(NodeTimeout::PeerExchange, time);
    }

    /// Adds `NodeTimeout::UpdateApiState` timeout to the channel.
    pub fn add_update_api_state_timeout(&mut self) {
        let time = self.system_state.current_time()
            + Duration::from_millis(self.api_state().state_update_timeout());
        self.add_timeout(NodeTimeout::UpdateApiState, time);
    }

    /// Returns hash of the last block.
    pub fn last_block_hash(&self) -> Hash {
        self.blockchain.last_block().hash()
    }

    /// Returns start time of the requested round.
    pub fn round_start_time(&self, round: Round) -> SystemTime {
        let previous_round: u64 = round.previous().into();
        let ms = previous_round * self.round_timeout();
        self.state.height_start_time() + Duration::from_millis(ms)
    }
}

impl fmt::Debug for NodeHandler {
    fn fmt(&self, f: &mut fmt::Formatter) -> fmt::Result {
        write!(
            f,
            "NodeHandler {{ channel: Channel {{ .. }}, blockchain: {:?}, peer_discovery: {:?} }}",
            self.blockchain, self.peer_discovery
        )
    }
}

/// `TransactionSend` represents interface for sending transactions. For details see `ApiSender`
/// implementation.
pub trait TransactionSend: Send + Sync {
    /// Sends transaction. This can include transaction verification.
    fn send(&self, tx: Box<Transaction>) -> io::Result<()>;
}

impl ApiSender {
    /// Creates new `ApiSender` with given channel.
    pub fn new(inner: mpsc::Sender<ExternalMessage>) -> ApiSender {
        ApiSender(inner)
    }

    /// Add peer to peer list
    pub fn peer_add(&self, addr: SocketAddr) -> io::Result<()> {
        let msg = ExternalMessage::PeerAdd(addr);
        self.send_external_message(msg)
    }

    /// Sends an external message.
    pub fn send_external_message(&self, message: ExternalMessage) -> io::Result<()> {
        self.0
            .clone()
            .send(message)
            .wait()
            .map(drop)
            .map_err(into_other)
    }
}

impl TransactionSend for ApiSender {
    fn send(&self, tx: Box<Transaction>) -> io::Result<()> {
        if !tx.verify() {
            let msg = "Unable to verify transaction";
            return Err(io::Error::new(io::ErrorKind::Other, msg));
        }
        let msg = ExternalMessage::Transaction(tx);
        self.send_external_message(msg)
    }
}

impl fmt::Debug for ApiSender {
    fn fmt(&self, f: &mut fmt::Formatter) -> fmt::Result {
        f.pad("ApiSender { .. }")
    }
}

/// Default system state provider implementation which just uses `SystemTime::now`
/// to get current time.
#[derive(Debug)]
pub struct DefaultSystemState(pub SocketAddr);

impl SystemStateProvider for DefaultSystemState {
    fn listen_address(&self) -> SocketAddr {
        self.0
    }
    fn current_time(&self) -> SystemTime {
        SystemTime::now()
    }
}

/// Channel between the `NodeHandler` and events source.
#[derive(Debug)]
pub struct NodeChannel {
    /// Channel for network requests.
    pub network_requests: (mpsc::Sender<NetworkRequest>, mpsc::Receiver<NetworkRequest>),
    /// Channel for timeout requests.
    pub internal_requests: (
        mpsc::Sender<InternalRequest>,
        mpsc::Receiver<InternalRequest>,
    ),
    /// Channel for api requests.
    pub api_requests: (
        mpsc::Sender<ExternalMessage>,
        mpsc::Receiver<ExternalMessage>,
    ),
    /// Channel for network events.
    pub network_events: (mpsc::Sender<NetworkEvent>, mpsc::Receiver<NetworkEvent>),
    /// Channel for internal events.
    pub internal_events: (mpsc::Sender<InternalEvent>, mpsc::Receiver<InternalEvent>),
}

/// Node that contains handler (`NodeHandler`) and `NodeApiConfig`.
#[derive(Debug)]
pub struct Node {
    api_options: NodeApiConfig,
    network_config: NetworkConfiguration,
    handler: NodeHandler,
    channel: NodeChannel,
    max_message_len: u32,
}

impl NodeChannel {
    /// Creates `NodeChannel` with the given pool capacities.
    pub fn new(buffer_sizes: &EventsPoolCapacity) -> NodeChannel {
        NodeChannel {
            network_requests: mpsc::channel(buffer_sizes.network_requests_capacity),
            internal_requests: mpsc::channel(buffer_sizes.internal_events_capacity),
            api_requests: mpsc::channel(buffer_sizes.api_requests_capacity),
            network_events: mpsc::channel(buffer_sizes.network_events_capacity),
            internal_events: mpsc::channel(buffer_sizes.internal_events_capacity),
        }
    }

    /// Returns the channel for sending timeouts, networks and api requests.
    pub fn node_sender(&self) -> NodeSender {
        NodeSender {
            internal_requests: self.internal_requests.0.clone().wait(),
            network_requests: self.network_requests.0.clone().wait(),
            api_requests: self.api_requests.0.clone().wait(),
        }
    }
}

impl Node {
    /// Creates node for the given services and node configuration.
    pub fn new<D: Into<Arc<Database>>>(
        db: D,
        services: Vec<Box<Service>>,
        node_cfg: NodeConfig,
    ) -> Self {
        crypto::init();

<<<<<<< HEAD
        if cfg!(feature = "flame_profile") {
            ::exonum_profiler::init_handler(
                ::std::env::var(PROFILE_ENV_VARIABLE_NAME).unwrap_or_else(|_| {
                    panic!(
                        "You compiled exonum with profiling support, but {}",
                        PROFILE_ENV_VARIABLE_NAME
                    )
                }),
            )
        };

=======
>>>>>>> cf37ef86
        let channel = NodeChannel::new(&node_cfg.mempool.events_pool_capacity);
        let mut blockchain = Blockchain::new(
            db,
            services,
            node_cfg.service_public_key,
            node_cfg.service_secret_key.clone(),
            ApiSender::new(channel.api_requests.0.clone()),
        );
        blockchain.initialize(node_cfg.genesis.clone()).unwrap();

        let config = Configuration {
            listener: ListenerConfig {
                consensus_public_key: node_cfg.consensus_public_key,
                consensus_secret_key: node_cfg.consensus_secret_key,
                whitelist: node_cfg.whitelist,
                address: node_cfg.listen_address,
            },
            service: ServiceConfig {
                service_public_key: node_cfg.service_public_key,
                service_secret_key: node_cfg.service_secret_key,
            },
            mempool: node_cfg.mempool,
            network: node_cfg.network,
            peer_discovery: node_cfg.peers,
        };

        let external_address = if let Some(v) = node_cfg.external_address {
            v
        } else {
            warn!("Could not find 'external_address' in the config, using 'listen_address'");
            node_cfg.listen_address
        };
        let api_state = SharedNodeState::new(node_cfg.api.state_update_timeout as u64);
        let system_state = Box::new(DefaultSystemState(node_cfg.listen_address));
        let network_config = config.network;
        let handler = NodeHandler::new(
            blockchain,
            external_address,
            channel.node_sender(),
            system_state,
            config,
            api_state,
        );
        Node {
            api_options: node_cfg.api,
            handler,
            channel,
            network_config,
            max_message_len: node_cfg.genesis.consensus.max_message_len,
        }
    }

    /// Launches only consensus messages handler.
    /// This may be used if you want to customize api with the `ApiContext`.
    pub fn run_handler(mut self, handshake_params: &HandshakeParams) -> io::Result<()> {
        self.handler.initialize();

        let (handler_part, network_part, timeouts_part) = self.into_reactor();
        let handshake_params = handshake_params.clone();

        let network_thread = thread::spawn(move || {
            let mut core = Core::new()?;
            let handle = core.handle();
            core.handle()
                .spawn(timeouts_part.run(handle).map_err(log_error));
            let network_handler = network_part.run(&core.handle(), &handshake_params);
            core.run(network_handler).map(drop).map_err(|e| {
                other_error(&format!("An error in the `Network` thread occurred: {}", e))
            })
        });

        let mut core = Core::new()?;
        core.run(handler_part.run())
            .map_err(|_| other_error("An error in the `Handler` thread occurred"))?;
        network_thread.join().unwrap()
    }

    /// A generic implementation that launches `Node` and optionally creates threads
    /// for public and private api handlers.
    /// Explorer api prefix is `/api/explorer`
    /// Public api prefix is `/api/services/{service_name}`
    /// Private api prefix is `/api/services/{service_name}`
    pub fn run(self) -> io::Result<()> {
        let api_state = self.handler.api_state.clone();
        let blockchain = self.handler.blockchain.clone();
        let mut api_handlers: Vec<Listening> = Vec::new();

        // Start private api.
        if let Some(listen_address) = self.api_options.private_api_address {
            let api_sender = self.channel();
            let handler = create_private_api_handler(
                blockchain.clone(),
                api_state.clone(),
                api_sender,
                &self.api_options,
            );
            let listener = Iron::new(handler).http(listen_address).unwrap();
            api_handlers.push(listener);

            info!("Private exonum api started on {}", listen_address);
        };

        // Start public api.
        if let Some(listen_address) = self.api_options.public_api_address {
            let handler = create_public_api_handler(blockchain, api_state, &self.api_options);
            let listener = Iron::new(handler).http(listen_address).unwrap();
            api_handlers.push(listener);

            info!("Public exonum api started on {}", listen_address);
        };

        let handshake_params = HandshakeParams {
            public_key: *self.handler().state().consensus_public_key(),
            secret_key: self.handler().state().consensus_secret_key().clone(),
            max_message_len: self.max_message_len,
        };
        self.run_handler(&handshake_params)?;

        // Stop all api handlers.
        for mut handler in api_handlers {
            handler.close().unwrap();
        }

        Ok(())
    }

    fn into_reactor(self) -> (HandlerPart<NodeHandler>, NetworkPart, InternalPart) {
        let connect_message = self.state().our_connect_message().clone();
        let (network_tx, network_rx) = self.channel.network_events;
        let internal_requests_rx = self.channel.internal_requests.1;
        let network_part = NetworkPart {
            our_connect_message: connect_message,
            listen_address: self.handler.system_state.listen_address(),
            network_requests: self.channel.network_requests,
            network_tx,
            network_config: self.network_config,
            max_message_len: self.max_message_len,
        };

        let (internal_tx, internal_rx) = self.channel.internal_events;
        let handler_part = HandlerPart {
            handler: self.handler,
            internal_rx,
            network_rx,
            api_rx: self.channel.api_requests.1,
        };

        let timeouts_part = InternalPart {
            internal_tx,
            internal_requests_rx,
        };
        (handler_part, network_part, timeouts_part)
    }

    /// Returns `Blockchain` instance.
    pub fn blockchain(&self) -> Blockchain {
        self.handler.blockchain.clone()
    }

    /// Returns `State`.
    pub fn state(&self) -> &State {
        self.handler.state()
    }

    /// Returns `NodeHandler`.
    pub fn handler(&self) -> &NodeHandler {
        &self.handler
    }

    /// Returns channel.
    pub fn channel(&self) -> ApiSender {
        ApiSender::new(self.channel.api_requests.0.clone())
    }
}

/// Public for testing
#[doc(hidden)]
pub fn create_public_api_handler(
    blockchain: Blockchain,
    shared_api_state: SharedNodeState,
    config: &NodeApiConfig,
) -> Chain {
    let mut mount = Mount::new();
    mount.mount("api/services", blockchain.mount_public_api());

    if config.enable_blockchain_explorer {
        let mut router = Router::new();
        let explorer_api = public::ExplorerApi::new(blockchain.clone());
        explorer_api.wire(&mut router);
        mount.mount("api/explorer", router);
    }

    let mut router = Router::new();
    let system_api = public::SystemApi::new(blockchain, shared_api_state);
    system_api.wire(&mut router);
    mount.mount("api/system", router);

    let mut chain = Chain::new(mount);
    if let Some(ref allow_origin) = config.public_allow_origin {
        chain.link_around(CorsMiddleware::from(allow_origin.clone()));
    }
    chain
}

/// Public for testing
#[doc(hidden)]
pub fn create_private_api_handler(
    blockchain: Blockchain,
    shared_api_state: SharedNodeState,
    api_sender: ApiSender,
    config: &NodeApiConfig,
) -> Chain {
    let mut mount = Mount::new();
    mount.mount("api/services", blockchain.mount_private_api());

    let mut router = Router::new();
    let node_info = private::NodeInfo::new(blockchain.service_map().iter().map(|(_, s)| s));
    let system_api = private::SystemApi::new(node_info, blockchain, shared_api_state, api_sender);
    system_api.wire(&mut router);
    mount.mount("api/system", router);

    let mut chain = Chain::new(mount);
    if let Some(ref allow_origin) = config.private_allow_origin {
        chain.link_around(CorsMiddleware::from(allow_origin.clone()));
    }
    chain
}

#[cfg(test)]
mod tests {
    use super::*;
    use blockchain::{ExecutionResult, Schema, Transaction};
    use crypto::gen_keypair;
    use events::EventHandler;
    use helpers;
    use storage::{Database, Fork, MemoryDB};

    messages! {
        const SERVICE_ID = 0;

        struct TxSimple {
            public_key: &PublicKey,
            msg: &str,
        }
    }

    impl Transaction for TxSimple {
        fn verify(&self) -> bool {
            true
        }

        fn execute(&self, _view: &mut Fork) -> ExecutionResult {
            Ok(())
        }
    }

    #[test]
    fn test_duplicated_transaction() {
        let (p_key, s_key) = gen_keypair();

        let db = Arc::from(Box::new(MemoryDB::new()) as Box<Database>) as Arc<Database>;
        let services = vec![];
        let node_cfg = helpers::generate_testnet_config(1, 16_500)[0].clone();

        let mut node = Node::new(db, services, node_cfg);

        let tx = TxSimple::new(&p_key, "Hello, World!", &s_key);

        // Create original transaction.
        let tx_orig = Box::new(tx.clone());
        let event = ExternalMessage::Transaction(tx_orig);
        node.handler.handle_event(event.into());

        // Initial transaction should be added to the pool.
        let snapshot = node.blockchain().snapshot();
        let schema = Schema::new(&snapshot);
        assert_eq!(schema.transactions_pool_len(), 1);

        // Create duplicated transaction.
        let tx_copy = Box::new(tx.clone());
        let event = ExternalMessage::Transaction(tx_copy);
        node.handler.handle_event(event.into());

        // Duplicated transaction shouldn't be added to the pool.
        let snapshot = node.blockchain().snapshot();
        let schema = Schema::new(&snapshot);
        assert_eq!(schema.transactions_pool_len(), 1);
    }

    #[test]
    fn allow_origin_toml() {
        fn check(text: &str, allow_origin: AllowOrigin) {
            #[derive(Serialize, Deserialize)]
            struct Config {
                allow_origin: AllowOrigin,
            }
            let config_toml = format!("allow_origin = {}\n", text);
            let config: Config = ::toml::from_str(&config_toml).unwrap();
            assert_eq!(config.allow_origin, allow_origin);
            assert_eq!(::toml::to_string(&config).unwrap(), config_toml);
        }

        check(r#""*""#, AllowOrigin::Any);
        check(
            r#""http://example.com""#,
            AllowOrigin::Whitelist(vec!["http://example.com".to_string()]),
        );
        check(
            r#"["http://a.org", "http://b.org"]"#,
            AllowOrigin::Whitelist(vec!["http://a.org".to_string(), "http://b.org".to_string()]),
        );
    }

    #[test]
    fn allow_origin_from_str() {
        fn check(text: &str, expected: AllowOrigin) {
            let from_str = AllowOrigin::from_str(text).unwrap();
            assert_eq!(from_str, expected);
        }

        check(r#"*"#, AllowOrigin::Any);
        check(
            r#"http://example.com"#,
            AllowOrigin::Whitelist(vec!["http://example.com".to_string()]),
        );
        check(
            r#"http://a.org, http://b.org"#,
            AllowOrigin::Whitelist(vec!["http://a.org".to_string(), "http://b.org".to_string()]),
        );
        check(
            r#"http://a.org, http://b.org, "#,
            AllowOrigin::Whitelist(vec!["http://a.org".to_string(), "http://b.org".to_string()]),
        );
        check(
            r#"http://a.org,http://b.org"#,
            AllowOrigin::Whitelist(vec!["http://a.org".to_string(), "http://b.org".to_string()]),
        );
    }
}<|MERGE_RESOLUTION|>--- conflicted
+++ resolved
@@ -860,20 +860,6 @@
     ) -> Self {
         crypto::init();
 
-<<<<<<< HEAD
-        if cfg!(feature = "flame_profile") {
-            ::exonum_profiler::init_handler(
-                ::std::env::var(PROFILE_ENV_VARIABLE_NAME).unwrap_or_else(|_| {
-                    panic!(
-                        "You compiled exonum with profiling support, but {}",
-                        PROFILE_ENV_VARIABLE_NAME
-                    )
-                }),
-            )
-        };
-
-=======
->>>>>>> cf37ef86
         let channel = NodeChannel::new(&node_cfg.mempool.events_pool_capacity);
         let mut blockchain = Blockchain::new(
             db,
