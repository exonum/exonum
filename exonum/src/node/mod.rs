// Copyright 2020 The Exonum Team
//
// Licensed under the Apache License, Version 2.0 (the "License");
// you may not use this file except in compliance with the License.
// You may obtain a copy of the License at
//
//   http://www.apache.org/licenses/LICENSE-2.0
//
// Unless required by applicable law or agreed to in writing, software
// distributed under the License is distributed on an "AS IS" BASIS,
// WITHOUT WARRANTIES OR CONDITIONS OF ANY KIND, either express or implied.
// See the License for the specific language governing permissions and
// limitations under the License.

//! Exonum node that handles consensus algorithm, interaction with other nodes and external clients.
//!
//! # Overview
//!
//! This module contains the following APIs:
//!
//! - [`Node`] encapsulates a full-fledged Exonum node
//! - [`ApiSender`], [`NodeChannel`] and [`ShutdownHandle`] allow to interact with the node
//!   (mind that `NodeChannel` is relatively low-level)
//! - Configuration types, "rooted" in [`NodeConfig`], allow to configure aspects
//!   of the `Node` behavior
//!
//! There are also some types / methods excluded from the docs, but they are hidden for a reason:
//! such APIs are considered an implementation detail and are exempt from semantic versioning.
//! (In other words, these APIs may change or be removed in any release without prior warning.)
//!
//! [`Node`]: struct.Node.html
//! [`ApiSender`]: struct.ApiSender.html
//! [`NodeChannel`]: struct.NodeChannel.html
//! [`ShutdownHandle`]: struct.ShutdownHandle.html
//! [`NodeConfig`]: struct.NodeConfig.html

// spell-checker:ignore cors

pub use self::{
    connect_list::{ConnectInfo, ConnectList, ConnectListConfig},
    state::State,
};

/// Node timeout constants.
///
/// # Stability
///
/// The constants of this module is considered an implementation detail of the Exonum node and are
/// thus exempt from semantic versioning.
#[doc(hidden)]
pub mod constants {
    pub use super::state::{
        BLOCK_REQUEST_TIMEOUT, PREVOTES_REQUEST_TIMEOUT, PROPOSE_REQUEST_TIMEOUT,
        TRANSACTIONS_REQUEST_TIMEOUT,
    };
}

pub(crate) use self::state::SharedConnectList;

use exonum_keys::Keys;
use exonum_merkledb::{Database, ObjectHash};
use failure::{ensure, format_err, Error, Fail};
use futures::{sync::mpsc, Future, Sink};
use log::{info, trace};
use tokio_core::reactor::Core;
use tokio_threadpool::Builder as ThreadPoolBuilder;

use std::{
    collections::HashSet,
    convert::TryFrom,
    fmt,
    net::SocketAddr,
    sync::Arc,
    thread,
    time::{Duration, SystemTime},
};

use self::state::RequestData;
use crate::{
    api::{
        backends::actix::{
            AllowOrigin, ApiRuntimeConfig, App, AppConfig, Cors, SystemRuntimeConfig,
        },
        manager::UpdateEndpoints,
        node::SharedNodeState,
        ApiAccess, ApiAggregator,
    },
    blockchain::{
        config::GenesisConfig, Blockchain, BlockchainBuilder, BlockchainMut, ConsensusConfig,
        Schema,
    },
    crypto::{self, Hash, PublicKey, SecretKey},
    events::{
        error::{into_failure, LogError},
        noise::HandshakeParams,
        EventHandler, HandlerPart, InternalEvent, InternalPart, InternalRequest, NetworkEvent,
        NetworkPart, NetworkRequest, SyncSender, TimeoutRequest,
    },
    helpers::{user_agent, Height, Milliseconds, Round, ValidateInput, ValidatorId},
    messages::{AnyTx, Connect, ExonumMessage, SignedMessage, Verified},
    runtime::RuntimeInstance,
};

mod basic;
mod connect_list;
mod consensus;
mod events;
mod requests;
mod state;

/// External messages sent to the node via `ApiSender`.
///
/// # Stability
///
/// This type and its methods are considered an implementation detail of the Exonum node and are
/// thus exempt from semantic versioning.
#[doc(hidden)]
#[derive(Debug)]
pub enum ExternalMessage {
    /// Add a new connection.
    PeerAdd(ConnectInfo),
    /// Transaction that implements the `Transaction` trait.
    Transaction(Verified<AnyTx>),
    /// Enable or disable the node.
    Enable(bool),
    /// Shutdown the node.
    Shutdown,
}

/// Node timeout types.
#[derive(Debug, PartialEq, Eq, PartialOrd, Ord)]
pub(crate) enum NodeTimeout {
    /// Status timeout with the current height.
    Status(Height),
    /// Round timeout.
    Round(Height, Round),
    /// `RequestData` timeout.
    Request(RequestData, Option<PublicKey>),
    /// Propose timeout.
    Propose(Height, Round),
    /// Update api shared state.
    UpdateApiState,
    /// Exchange peers timeout.
    PeerExchange,
}

/// A helper trait that provides the node with information about the state of the system such
/// as current time or listen address.
#[doc(hidden)]
pub trait SystemStateProvider: fmt::Debug + Send + 'static {
    /// Returns the current address that the node listens on.
    fn listen_address(&self) -> SocketAddr;
    /// Return the current system time.
    fn current_time(&self) -> SystemTime;
}

/// Transactions sender.
#[derive(Clone)]
pub struct ApiSender(mpsc::Sender<ExternalMessage>);

/// Handler responsible for the consensus algorithm.
///
/// # Stability
///
/// This type and its methods are considered an implementation detail of the Exonum node and are
/// thus exempt from semantic versioning.
#[doc(hidden)]
pub struct NodeHandler {
    /// Shared API state.
    pub api_state: SharedNodeState,
    /// Blockchain.
    pub blockchain: BlockchainMut,
    /// State of the `NodeHandler`.
    state: State,
    /// System state.
    system_state: Box<dyn SystemStateProvider>,
    /// Channel for messages and timeouts.
    channel: NodeSender,
    /// Known peer addresses.
    peer_discovery: Vec<String>,
    /// Does this node participate in the consensus?
    is_enabled: bool,
    /// Node role.
    node_role: NodeRole,
    /// Configuration file manager.
    config_manager: Option<Box<dyn ConfigManager>>,
    /// Can we speed up Propose with transaction pressure?
    allow_expedited_propose: bool,
}

/// HTTP API configuration options.
#[derive(Clone, Debug, Serialize, Deserialize, PartialEq)]
pub struct NodeApiConfig {
    /// Timeout to update API state.
    pub state_update_timeout: usize,
    /// Listen address for public API endpoints.
    pub public_api_address: Option<SocketAddr>,
    /// Listen address for private API endpoints.
    pub private_api_address: Option<SocketAddr>,
    /// Cross-origin resource sharing ([CORS][cors]) options for responses returned
    /// by public API handlers.
    ///
    /// [cors]: https://developer.mozilla.org/en-US/docs/Web/HTTP/CORS
    pub public_allow_origin: Option<AllowOrigin>,
    /// Cross-origin resource sharing ([CORS][cors]) options for responses returned
    /// by private API handlers.
    ///
    /// [cors]: https://developer.mozilla.org/en-US/docs/Web/HTTP/CORS
    pub private_allow_origin: Option<AllowOrigin>,
    /// HTTP server restart policy. The server is restarted each time the list of endpoints
    /// is updated (e.g., due to a new service initialization).
    #[serde(default)]
    pub server_restart: ServerRestartPolicy,
}

impl Default for NodeApiConfig {
    fn default() -> Self {
        Self {
            state_update_timeout: 10_000,
            public_api_address: None,
            private_api_address: None,
            public_allow_origin: None,
            private_allow_origin: None,
            server_restart: Default::default(),
        }
    }
}

/// HTTP server restart policy.
#[derive(Serialize, Deserialize, Debug, Clone, Copy, PartialEq)]
pub struct ServerRestartPolicy {
    /// The number of attempts to restart the HTTP server.
    pub max_retries: u16,
    /// The interval in milliseconds between attempts of restarting the HTTP server.
    pub retry_timeout: u64,
}

impl Default for ServerRestartPolicy {
    fn default() -> Self {
        Self {
            max_retries: 20,
            retry_timeout: 500,
        }
    }
}

/// P2P network configuration of an Exonum node.
#[derive(Debug, Clone, Copy, PartialEq, Serialize, Deserialize)]
pub struct NetworkConfiguration {
    /// Maximum number of incoming connections established with peers at any given time.
    pub max_incoming_connections: usize,
    /// Maximum number of outgoing connections established with peers at any given time.
    pub max_outgoing_connections: usize,
    /// Switches on [`TCP_NODELAY`] option.
    ///
    /// [`TCP_NODELAY`]: https://doc.rust-lang.org/std/net/struct.TcpStream.html#method.set_nodelay
    pub tcp_nodelay: bool,
    /// Allows to set interval between keep-alive TCP probes. If set to `None`, keep-alive probes
    /// will be disabled.
    pub tcp_keep_alive: Option<u64>,
    /// Retry timeout if an outgoing connection to a peer fails.
    pub tcp_connect_retry_timeout: Milliseconds,
    /// Maximum number of retries when connecting to a peer.
    pub tcp_connect_max_retries: u64,
}

impl Default for NetworkConfiguration {
    fn default() -> Self {
        Self {
            max_incoming_connections: 128,
            max_outgoing_connections: 128,
            tcp_keep_alive: None,
            tcp_nodelay: true,
            tcp_connect_retry_timeout: 15_000,
            tcp_connect_max_retries: 10,
        }
    }
}

/// Events pool capacities.
#[derive(Clone, Debug, Serialize, Deserialize, PartialEq)]
pub struct EventsPoolCapacity {
    /// Maximum number of queued outgoing network messages.
    network_requests_capacity: usize,
    /// Maximum number of queued incoming network messages.
    network_events_capacity: usize,
    /// Maximum number of queued internal events.
    internal_events_capacity: usize,
    /// Maximum number of queued requests from api.
    api_requests_capacity: usize,
}

impl Default for EventsPoolCapacity {
    fn default() -> Self {
        Self {
            network_requests_capacity: 512,
            network_events_capacity: 512,
            internal_events_capacity: 128,
            api_requests_capacity: 1024,
        }
    }
}

/// Memory pool configuration parameters.
///
/// The internal structure of this type is an implementation detail. For most applications,
/// you should use the value returned by `Default::default()`.
#[derive(Clone, Debug, Default, Serialize, Deserialize, PartialEq)]
pub struct MemoryPoolConfig {
    /// Sets the maximum number of messages that can be buffered on the event loop's
    /// notification channel before a send will fail.
    events_pool_capacity: EventsPoolCapacity,
}

/// Configuration for the `Node`.
#[derive(Clone, Debug, Serialize, Deserialize, PartialEq)]
pub struct NodeConfig {
    /// Initial consensus configuration that will be written in the genesis block.
    pub consensus: ConsensusConfig,
    /// Network listening address.
    pub listen_address: SocketAddr,
    /// Remote Network address used by this node.
    pub external_address: String,
    /// P2P network configuration.
    pub network: NetworkConfiguration,
    /// HTTP API configuration.
    pub api: NodeApiConfig,
    /// Memory pool configuration.
    pub mempool: MemoryPoolConfig,
    /// List of peers the node will connect to on start.
    pub connect_list: ConnectListConfig,
    /// Number of threads allocated for transaction verification.
    pub thread_pool_size: Option<u8>,
    /// Validator keys.
    #[serde(skip)]
    pub keys: Keys,
}

impl NodeConfig {
    /// Returns a service key pair of the node.
    pub fn service_keypair(&self) -> (PublicKey, SecretKey) {
        (self.keys.service_pk(), self.keys.service_sk().clone())
    }
}

impl ValidateInput for NodeConfig {
    type Error = failure::Error;

    fn validate(&self) -> Result<(), Self::Error> {
        let capacity = &self.mempool.events_pool_capacity;
        ensure!(
            capacity.internal_events_capacity > 3,
            "internal_events_capacity({}) must be strictly larger than 2",
            capacity.internal_events_capacity
        );
        ensure!(
            capacity.network_requests_capacity > 0,
            "network_requests_capacity({}) must be strictly larger than 0",
            capacity.network_requests_capacity
        );

        let restart_policy = &self.api.server_restart;
        ensure!(
            restart_policy.max_retries > 0,
            "`server_restart.max_retries` must be strictly larger than 0"
        );
        ensure!(
            restart_policy.retry_timeout > 0,
            "`server_restart.retry_timeout` must be strictly larger than 0"
        );

        // Sanity checks for cases of accidental negative overflows.
        let sanity_max = 2_usize.pow(16);
        ensure!(
            capacity.internal_events_capacity < sanity_max,
            "internal_events_capacity({}) must be smaller than {}",
            capacity.internal_events_capacity,
            sanity_max,
        );
        ensure!(
            capacity.network_requests_capacity < sanity_max,
            "network_requests_capacity({}) must be smaller than {}",
            capacity.network_requests_capacity,
            sanity_max,
        );
        self.consensus.validate()
    }
}

/// Configuration for the `NodeHandler`.
///
/// This type is considered an implementation detail of the node handler; it is exempt from
/// semantic versioning.
#[derive(Debug, Clone)]
#[doc(hidden)]
pub struct Configuration {
    /// Connection list.
    pub connect_list: ConnectList,
    /// Network configuration.
    pub network: NetworkConfiguration,
    /// Known peer addresses.
    pub peer_discovery: Vec<String>,
    /// Memory pool configuration.
    pub mempool: MemoryPoolConfig,
    /// Validator keys.
    pub keys: Keys,
}

/// Channel for messages, timeouts and api requests. Consumed by the `NodeHandler` constructor.
#[derive(Debug)]
#[doc(hidden)]
pub struct NodeSender {
    /// Internal requests sender.
    pub internal_requests: SyncSender<InternalRequest>,
    /// Network requests sender.
    pub network_requests: SyncSender<NetworkRequest>,
    /// Api requests sender.
    pub api_requests: SyncSender<ExternalMessage>,
}

/// Node role.
#[derive(Debug, Clone, Copy)]
pub(crate) enum NodeRole {
    /// Validator node.
    Validator(ValidatorId),
    /// Auditor node.
    Auditor,
}

impl Default for NodeRole {
    fn default() -> Self {
        NodeRole::Auditor
    }
}

impl NodeRole {
    /// Constructs new NodeRole from `validator_id`.
    pub fn new(validator_id: Option<ValidatorId>) -> Self {
        match validator_id {
            Some(validator_id) => NodeRole::Validator(validator_id),
            None => NodeRole::Auditor,
        }
    }

    /// Checks if node is validator.
    pub fn is_validator(self) -> bool {
        match self {
            NodeRole::Validator(_) => true,
            _ => false,
        }
    }
}

impl NodeHandler {
    /// Creates `NodeHandler` using specified `Configuration`.
    pub fn new(
        blockchain: BlockchainMut,
        external_address: &str,
        sender: NodeSender,
        system_state: Box<dyn SystemStateProvider>,
        config: Configuration,
        api_state: SharedNodeState,
        config_manager: Option<Box<dyn ConfigManager>>,
    ) -> Self {
        let (last_hash, last_height) = {
            let block = blockchain.as_ref().last_block();
            (block.object_hash(), block.height.next())
        };

        let snapshot = blockchain.snapshot();
        let consensus_config = Schema::new(&snapshot).consensus_config();
        info!("Creating a node with config: {:#?}", consensus_config);

        let validator_id = consensus_config
            .validator_keys
            .iter()
            .position(|pk| pk.consensus_key == config.keys.consensus_pk())
            .map(|id| ValidatorId(id as u16));
        info!("Validator id = '{:?}'", validator_id);
        let connect = Verified::from_value(
            Connect::new(
                external_address,
                system_state.current_time().into(),
                &user_agent(),
            ),
            config.keys.consensus_pk(),
            &config.keys.consensus_sk(),
        );

        let connect_list = config.connect_list;
        let state = State::new(
            validator_id,
            connect_list,
            consensus_config,
            connect,
            blockchain.as_ref().get_saved_peers(),
            last_hash,
            last_height,
            system_state.current_time(),
            config.keys,
        );

        let node_role = NodeRole::new(validator_id);
        let is_enabled = api_state.is_enabled();
        api_state.set_node_role(node_role);

        Self {
            blockchain,
            api_state,
            system_state,
            state,
            channel: sender,
            peer_discovery: config.peer_discovery,
            is_enabled,
            node_role,
            config_manager,
            allow_expedited_propose: true,
        }
    }

    fn sign_message<T>(&self, message: T) -> Verified<T>
    where
        T: TryFrom<SignedMessage> + Into<ExonumMessage> + TryFrom<ExonumMessage>,
    {
        Verified::from_value(
            message,
            self.state.keys().consensus_pk(),
            self.state.keys().consensus_sk(),
        )
    }

    /// Return internal `SharedNodeState`
    fn api_state(&self) -> &SharedNodeState {
        &self.api_state
    }

    /// Returns value of the `first_round_timeout` field from the current `ConsensusConfig`.
    fn first_round_timeout(&self) -> Milliseconds {
        self.state().consensus_config().first_round_timeout
    }

    /// Returns value of the `round_timeout_increase` field from the current `ConsensusConfig`.
    fn round_timeout_increase(&self) -> Milliseconds {
        (self.state().consensus_config().first_round_timeout
            * ConsensusConfig::TIMEOUT_LINEAR_INCREASE_PERCENT)
            / 100
    }

    /// Returns value of the `status_timeout` field from the current `ConsensusConfig`.
    fn status_timeout(&self) -> Milliseconds {
        self.state().consensus_config().status_timeout
    }

    /// Returns value of the `peers_timeout` field from the current `ConsensusConfig`.
    fn peers_timeout(&self) -> Milliseconds {
        self.state().consensus_config().peers_timeout
    }

    /// Returns value of the `txs_block_limit` field from the current `ConsensusConfig`.
    fn txs_block_limit(&self) -> u32 {
        self.state().consensus_config().txs_block_limit
    }

    /// Returns value of the minimal propose timeout.
    fn min_propose_timeout(&self) -> Milliseconds {
        self.state().consensus_config().min_propose_timeout
    }

    /// Returns value of the maximal propose timeout.
    fn max_propose_timeout(&self) -> Milliseconds {
        self.state().consensus_config().max_propose_timeout
    }

    /// Returns threshold starting from which the minimal propose timeout value is used.
    fn propose_timeout_threshold(&self) -> u32 {
        self.state().consensus_config().propose_timeout_threshold
    }

    /// Returns `State` of the node.
    #[doc(hidden)]
    pub fn state(&self) -> &State {
        &self.state
    }

    /// Returns a mutable reference to the `State` of the node.
    #[doc(hidden)]
    pub fn state_mut(&mut self) -> &mut State {
        &mut self.state
    }

    /// Performs node initialization, so it starts consensus process from the first round.
    pub fn initialize(&mut self) {
        let listen_address = self.system_state.listen_address();
        info!("Start listening address={}", listen_address);

        let peers: HashSet<_> = {
            let it = self.state.peers().values().map(Verified::author);
            let it = it.chain(
                self.state()
                    .connect_list()
                    .peers()
                    .into_iter()
                    .map(|i| i.public_key),
            );
            let it = it.filter(|address| address != &self.state.our_connect_message().author());
            it.collect()
        };

        for key in peers {
            self.connect(key);
            info!("Trying to connect with peer {}", key);
        }

        let snapshot = self.blockchain.snapshot();
        let schema = Schema::new(&snapshot);
        // Recover previous saved round if any.
        let round = schema.consensus_round();
        self.state.jump_round(round);
        info!("Jump to round {}", round);

        self.add_timeouts();

        // Recover cached consensus messages if any. We do this after main initialization and before
        // the start of event processing.
        let messages = schema.consensus_messages_cache();
        for msg in messages.iter() {
            self.handle_message(msg);
        }
    }

    /// Runs the node's basic timers.
    fn add_timeouts(&mut self) {
        self.add_round_timeout();
        self.add_status_timeout();
        self.add_peer_exchange_timeout();
        self.add_update_api_state_timeout();
    }

    /// Sends the given message to a peer by its public key.
    fn send_to_peer<T: Into<SignedMessage>>(&mut self, public_key: PublicKey, message: T) {
        let message = message.into();
        let request = NetworkRequest::SendMessage(public_key, message);
        self.channel.network_requests.send(request).log_error();
    }

    /// Broadcasts given message to all peers.
    fn broadcast<M: Into<SignedMessage>>(&mut self, message: M) {
        let peers: Vec<PublicKey> = self
            .state
            .peers()
            .iter()
            .filter_map(|(pubkey, _)| {
                if self.state.connect_list().is_peer_allowed(pubkey) {
                    Some(*pubkey)
                } else {
                    None
                }
            })
            .collect();
        let message = message.into();
        for address in peers {
            self.send_to_peer(address, message.clone());
        }
    }

    /// Performs connection to the specified network address.
    fn connect(&mut self, key: PublicKey) {
        let connect = self.state.our_connect_message().clone();
        self.send_to_peer(key, connect);
    }

    /// Adds a timeout request.
    fn add_timeout(&mut self, timeout: NodeTimeout, time: SystemTime) {
        let request = TimeoutRequest(time, timeout);
        self.channel
            .internal_requests
            .send(request.into())
            .log_error();
    }

    /// Adds request timeout if it isn't already requested.
    fn request(&mut self, data: RequestData, peer: PublicKey) {
        let is_new = self.state.request(data.clone(), peer);
        if is_new {
            self.add_request_timeout(data, None);
        }
    }

    /// Adds `NodeTimeout::Round` timeout to the channel.
    fn add_round_timeout(&mut self) {
        let time = self.round_start_time(self.state.round().next());
        trace!(
            "ADD ROUND TIMEOUT: time={:?}, height={}, round={}",
            time,
            self.state.height(),
            self.state.round()
        );
        let timeout = NodeTimeout::Round(self.state.height(), self.state.round());
        self.add_timeout(timeout, time);
    }

    /// Adds `NodeTimeout::Propose` timeout to the channel.
    fn add_propose_timeout(&mut self) {
        let timeout = if self.need_faster_propose() {
            self.min_propose_timeout()
        } else {
            self.max_propose_timeout()
        };

        let time = self.round_start_time(self.state.round()) + Duration::from_millis(timeout);

        trace!(
            "ADD PROPOSE TIMEOUT: time={:?}, height={}, round={}",
            time,
            self.state.height(),
            self.state.round()
        );
        let timeout = NodeTimeout::Propose(self.state.height(), self.state.round());
        self.add_timeout(timeout, time);
    }

    fn maybe_add_propose_timeout(&mut self) {
        if self.allow_expedited_propose && self.need_faster_propose() {
            info!("Add expedited propose timeout");
            self.add_propose_timeout();
            self.allow_expedited_propose = false;
        }
    }

    fn need_faster_propose(&self) -> bool {
        let snapshot = self.blockchain.snapshot();
        let pending_tx_count =
            Schema::new(&snapshot).transactions_pool_len() + self.state.tx_cache_len() as u64;
        pending_tx_count >= u64::from(self.propose_timeout_threshold())
    }

    /// Adds `NodeTimeout::Status` timeout to the channel.
    fn add_status_timeout(&mut self) {
        let time = self.system_state.current_time() + Duration::from_millis(self.status_timeout());
        let height = self.state.height();
        self.add_timeout(NodeTimeout::Status(height), time);
    }

    /// Adds `NodeTimeout::Request` timeout with `RequestData` to the channel.
    fn add_request_timeout(&mut self, data: RequestData, peer: Option<PublicKey>) {
        trace!("ADD REQUEST TIMEOUT");
        let time = self.system_state.current_time() + data.timeout();
        self.add_timeout(NodeTimeout::Request(data, peer), time);
    }

    /// Adds `NodeTimeout::PeerExchange` timeout to the channel.
    fn add_peer_exchange_timeout(&mut self) {
        trace!("ADD PEER EXCHANGE TIMEOUT");
        let time = self.system_state.current_time() + Duration::from_millis(self.peers_timeout());
        self.add_timeout(NodeTimeout::PeerExchange, time);
    }

    /// Adds `NodeTimeout::UpdateApiState` timeout to the channel.
    fn add_update_api_state_timeout(&mut self) {
        let time = self.system_state.current_time()
            + Duration::from_millis(self.api_state().state_update_timeout());
        self.add_timeout(NodeTimeout::UpdateApiState, time);
    }

    /// Returns hash of the last block.
    fn last_block_hash(&self) -> Hash {
        self.blockchain.as_ref().last_block().object_hash()
    }

    /// Returns the number of uncommitted transactions.
    fn uncommitted_txs_count(&self) -> u64 {
        self.blockchain.as_ref().pool_size() + self.state.tx_cache_len() as u64
    }

    /// Returns start time of the requested round.
    fn round_start_time(&self, round: Round) -> SystemTime {
        // Round start time = H + (r - 1) * t0 + (r-1)(r-2)/2 * dt
        // Where:
        // H - height start time
        // t0 - Round(1) timeout length, dt - timeout increase value
        // r - round number, r = 1,2,...
        let previous_round: u64 = round.previous().into();
        let ms = previous_round * self.first_round_timeout()
            + (previous_round * previous_round.saturating_sub(1)) / 2
                * self.round_timeout_increase();
        self.state.height_start_time() + Duration::from_millis(ms)
    }
}

impl fmt::Debug for NodeHandler {
    fn fmt(&self, formatter: &mut fmt::Formatter<'_>) -> fmt::Result {
        formatter
            .debug_struct("NodeHandler")
            .field("channel", &self.channel)
            .field("blockchain", &self.blockchain)
            .field("peer_discovery", &self.peer_discovery)
            .finish()
    }
}

impl ApiSender {
    /// Creates new `ApiSender` with given channel.
    #[doc(hidden)]
    pub fn new(inner: mpsc::Sender<ExternalMessage>) -> Self {
        ApiSender(inner)
    }

    /// Creates a dummy sender which is not connected to the node and thus cannot send messages.
    pub fn closed() -> Self {
        ApiSender(mpsc::channel(0).0)
    }

    /// Sends an external message.
    ///
    /// # Return value
    ///
    /// The failure means that the node is being shut down.
    pub(crate) fn send_external_message(
        &self,
        message: ExternalMessage,
    ) -> impl Future<Item = (), Error = SendError> {
        self.0
            .clone()
            .send(message)
            .map(drop)
            .map_err(|_| SendError(()))
    }

    /// Broadcasts transaction to other nodes in the blockchain network. This is an asynchronous
    /// operation that can take some time if the node is overloaded with requests.
    ///
    /// # Return value
    ///
    /// The failure means that the node is being shut down.
    pub fn broadcast_transaction(
        &self,
        tx: Verified<AnyTx>,
    ) -> impl Future<Item = (), Error = SendError> {
        self.send_external_message(ExternalMessage::Transaction(tx))
    }
}

impl fmt::Debug for ApiSender {
    fn fmt(&self, formatter: &mut fmt::Formatter<'_>) -> fmt::Result {
        formatter.debug_tuple("ApiSender").field(&"..").finish()
    }
}

/// Errors that can occur during sending a message to the node via `ApiSender` or `ShutdownHandle`.
#[derive(Debug, Fail)]
#[fail(display = "Failed to send API request to the node: the node is being shut down")]
pub struct SendError(());

/// Handle allowing to shut down the node.
#[derive(Debug, Clone)]
pub struct ShutdownHandle {
    inner: ApiSender,
}

impl ShutdownHandle {
    /// Shuts down the node.
    ///
    /// # Return value
    ///
    /// The failure means that the node is already being shut down.
    pub fn shutdown(self) -> impl Future<Item = (), Error = SendError> {
        self.inner.send_external_message(ExternalMessage::Shutdown)
    }
}

/// Default system state provider implementation which uses `SystemTime::now`
/// to get the current time.
#[derive(Debug)]
struct DefaultSystemState(SocketAddr);

impl SystemStateProvider for DefaultSystemState {
    fn listen_address(&self) -> SocketAddr {
        self.0
    }

    fn current_time(&self) -> SystemTime {
        SystemTime::now()
    }
}

/// Channel between the node and external event producers / consumers.
#[derive(Debug)]
pub struct NodeChannel {
    /// Channel for network requests.
    pub(crate) network_requests: (mpsc::Sender<NetworkRequest>, mpsc::Receiver<NetworkRequest>),

    /// Channel for timeout requests.
    #[doc(hidden)] // public because of the `transactions` benchmark
    pub internal_requests: (
        mpsc::Sender<InternalRequest>,
        mpsc::Receiver<InternalRequest>,
    ),

    /// Channel for transferring API endpoints from producers (e.g., Rust runtime) to the
    /// `ApiManager`.
    endpoints: (
        mpsc::Sender<UpdateEndpoints>,
        mpsc::Receiver<UpdateEndpoints>,
    ),

    /// Channel for API requests.
    #[doc(hidden)] // public because of the `transactions` benchmark
    pub api_requests: (
        mpsc::Sender<ExternalMessage>,
        mpsc::Receiver<ExternalMessage>,
    ),

    /// Channel for network events.
    #[doc(hidden)] // public because of the `transactions` benchmark
    pub network_events: (mpsc::Sender<NetworkEvent>, mpsc::Receiver<NetworkEvent>),

    /// Channel for internal events.
    #[doc(hidden)] // public because of the `transactions` benchmark
    pub internal_events: (mpsc::Sender<InternalEvent>, mpsc::Receiver<InternalEvent>),
}

/// Interface of the configuration manager usable for updating node configuration on
/// the fly.
pub trait ConfigManager: Send {
    /// Update connect list in the node configuration.
    fn store_connect_list(&mut self, connect_list: ConnectListConfig);
}

/// Node capable of processing requests from external clients and participating in the consensus
/// algorithm.
#[derive(Debug)]
pub struct Node {
    api_runtime_config: SystemRuntimeConfig,
    api_options: NodeApiConfig,
    network_config: NetworkConfiguration,
    handler: NodeHandler,
    channel: NodeChannel,
    max_message_len: u32,
    thread_pool_size: Option<u8>,
}

impl Default for NodeChannel {
    fn default() -> Self {
        Self::new(&EventsPoolCapacity::default())
    }
}

impl NodeChannel {
    /// Creates `NodeChannel` with the given pool capacities.
    pub fn new(buffer_sizes: &EventsPoolCapacity) -> Self {
        Self {
            network_requests: mpsc::channel(buffer_sizes.network_requests_capacity),
            internal_requests: mpsc::channel(buffer_sizes.internal_events_capacity),
            endpoints: mpsc::channel(buffer_sizes.internal_events_capacity),
            api_requests: mpsc::channel(buffer_sizes.api_requests_capacity),
            network_events: mpsc::channel(buffer_sizes.network_events_capacity),
            internal_events: mpsc::channel(buffer_sizes.internal_events_capacity),
        }
    }

    /// Returns the sender for API requests.
    pub fn api_sender(&self) -> ApiSender {
        ApiSender(self.api_requests.0.clone())
    }

    /// Returns the sender for HTTP endpoints.
    pub fn endpoints_sender(&self) -> mpsc::Sender<UpdateEndpoints> {
        self.endpoints.0.clone()
    }

    /// Returns the channel for sending timeouts, networks and API requests.
    fn node_sender(&self) -> NodeSender {
        NodeSender {
            internal_requests: self.internal_requests.0.clone().wait(),
            network_requests: self.network_requests.0.clone().wait(),
            api_requests: self.api_requests.0.clone().wait(),
        }
    }
}

impl Node {
    /// Creates node for the given services and node configuration.
    ///
    /// Due to the API is part of Node, it is hard to pass API restart notifier to the runtime
    /// instances. `with_runtimes` closure takes restart notifiers and returns list of runtime
    /// instances.
    ///
    /// TODO [ECR-3949]
    #[doc(hidden)]
    pub fn new(
        database: impl Into<Arc<dyn Database>>,
        with_runtimes: impl FnOnce(mpsc::Sender<UpdateEndpoints>) -> Vec<RuntimeInstance>,
        node_cfg: NodeConfig,
        genesis_config: GenesisConfig,
        config_manager: Option<Box<dyn ConfigManager>>,
    ) -> Self {
        node_cfg
            .validate()
            .expect("Node configuration is inconsistent");
        let channel = NodeChannel::new(&node_cfg.mempool.events_pool_capacity);
<<<<<<< HEAD
        let blockchain =
            Blockchain::new(database, node_cfg.service_keypair(), channel.api_sender());
        let rust_runtime = rust_runtime.build(channel.endpoints.0.clone());
=======
        let blockchain = Blockchain::new(
            database,
            node_cfg.service_keypair(),
            ApiSender::new(channel.api_requests.0.clone()),
        );
>>>>>>> b970896e

        let mut blockchain_builder = BlockchainBuilder::new(blockchain, genesis_config);
        for runtime in with_runtimes(channel.endpoints.0.clone()) {
            blockchain_builder = blockchain_builder.with_runtime(runtime);
        }
        let blockchain = blockchain_builder.build();

        Self::with_blockchain(blockchain, channel, node_cfg, config_manager)
    }

    /// Creates a node for the given blockchain and node configuration.
    pub fn with_blockchain(
        blockchain: BlockchainMut,
        channel: NodeChannel,
        node_cfg: NodeConfig,
        config_manager: Option<Box<dyn ConfigManager>>,
    ) -> Self {
        crypto::init();

        let peers = node_cfg.connect_list.addresses();
        let config = Configuration {
            connect_list: ConnectList::from_config(node_cfg.connect_list),
            mempool: node_cfg.mempool,
            network: node_cfg.network,
            peer_discovery: peers,
            keys: node_cfg.keys,
        };

        let api_state = SharedNodeState::new(node_cfg.api.state_update_timeout as u64);
        let system_state = Box::new(DefaultSystemState(node_cfg.listen_address));
        let network_config = config.network;

        let api_cfg = node_cfg.api.clone();
        let api_runtime_config = SystemRuntimeConfig {
            api_runtimes: {
                fn into_app_config(allow_origin: AllowOrigin) -> AppConfig {
                    let app_config = move |app: App| -> App {
                        let cors = Cors::from(allow_origin.clone());
                        app.middleware(cors)
                    };
                    Arc::new(app_config)
                };

                let public_api_handler = api_cfg
                    .public_api_address
                    .map(|listen_address| ApiRuntimeConfig {
                        listen_address,
                        access: ApiAccess::Public,
                        app_config: api_cfg.public_allow_origin.clone().map(into_app_config),
                    })
                    .into_iter();
                let private_api_handler = api_cfg
                    .private_api_address
                    .map(|listen_address| ApiRuntimeConfig {
                        listen_address,
                        access: ApiAccess::Private,
                        app_config: api_cfg.private_allow_origin.clone().map(into_app_config),
                    })
                    .into_iter();
                // Collects API handlers.
                public_api_handler
                    .chain(private_api_handler)
                    .collect::<Vec<_>>()
            },
            api_aggregator: ApiAggregator::new(blockchain.immutable_view(), api_state.clone()),
            server_restart_retry_timeout: node_cfg.api.server_restart.retry_timeout,
            server_restart_max_retries: node_cfg.api.server_restart.max_retries,
        };

        let handler = NodeHandler::new(
            blockchain,
            &node_cfg.external_address,
            channel.node_sender(),
            system_state,
            config,
            api_state,
            config_manager,
        );

        Self {
            api_options: api_cfg,
            handler,
            channel,
            network_config,
            max_message_len: node_cfg.consensus.max_message_len,
            thread_pool_size: node_cfg.thread_pool_size,
            api_runtime_config,
        }
    }

    /// Launches only consensus messages handler.
    /// This may be used if you want to customize api with the `ApiContext`.
    fn run_handler(mut self, handshake_params: &HandshakeParams) -> Result<(), Error> {
        self.handler.initialize();

        let pool_size = self.thread_pool_size;
        let (handler_part, network_part, internal_part) = self.into_reactor();
        let handshake_params = handshake_params.clone();

        let network_thread = thread::spawn(move || {
            let mut core = Core::new().map_err(into_failure)?;
            let handle = core.handle();

            let mut pool_builder = ThreadPoolBuilder::new();
            if let Some(pool_size) = pool_size {
                pool_builder.pool_size(pool_size as usize);
            }
            let thread_pool = pool_builder.build();
            let executor = thread_pool.sender().clone();

            core.handle().spawn(internal_part.run(handle, executor));

            let network_handler = network_part.run(&core.handle(), &handshake_params);
            core.run(network_handler)
                .map(drop)
                .map_err(|e| format_err!("An error in the `Network` thread occurred: {}", e))
        });

        let mut core = Core::new().map_err(into_failure)?;
        core.run(handler_part.run())
            .map_err(|_| format_err!("An error in the `Handler` thread occurred"))?;

        network_thread.join().unwrap()
    }

    /// Launches a `Node` and optionally creates threads for public and private API handlers,
    /// depending on the provided `NodeConfig`.
    pub fn run(self) -> Result<(), failure::Error> {
        trace!("Running node.");

        // Runs NodeHandler.
        let handshake_params = HandshakeParams::new(
            self.state().keys().consensus_pk(),
            self.state().keys().consensus_sk().to_owned(),
            self.state().connect_list().clone(),
            self.state().our_connect_message().clone(),
            self.max_message_len,
        );
        self.run_handler(&handshake_params)?;
        Ok(())
    }

    fn into_reactor(self) -> (HandlerPart<impl EventHandler>, NetworkPart, InternalPart) {
        let connect_message = self.state().our_connect_message().clone();
        let connect_list = self.state().connect_list().clone();

        self.api_runtime_config
            .start(self.channel.endpoints.1)
            .expect("Failed to start api_runtime.");
        let (network_tx, network_rx) = self.channel.network_events;
        let internal_requests_rx = self.channel.internal_requests.1;
        let network_part = NetworkPart {
            our_connect_message: connect_message,
            listen_address: self.handler.system_state.listen_address(),
            network_requests: self.channel.network_requests,
            network_tx,
            network_config: self.network_config,
            max_message_len: self.max_message_len,
            connect_list,
        };

        let (internal_tx, internal_rx) = self.channel.internal_events;
        let handler_part = HandlerPart {
            handler: self.handler,
            internal_rx,
            network_rx,
            api_rx: self.channel.api_requests.1,
        };

        let internal_part = InternalPart {
            internal_tx,
            internal_requests_rx,
        };
        (handler_part, network_part, internal_part)
    }

    /// Returns `State` of the node.
    fn state(&self) -> &State {
        self.handler.state()
    }

    /// Returns a shutdown handle for the node. It is possible to instantiate multiple handles
    /// using this method; only the first call to shutdown the node is guaranteed to succeed
    /// (but this single call is enough to stop the node).
    pub fn shutdown_handle(&self) -> ShutdownHandle {
        ShutdownHandle {
            inner: ApiSender::new(self.channel.api_requests.0.clone()),
        }
    }
}

#[cfg(test)]
mod tests {
    use exonum_merkledb::TemporaryDB;

    use super::*;
    use crate::{blockchain::config::GenesisConfigBuilder, helpers, runtime::RuntimeInstance};

    fn with_runtimes(_: mpsc::Sender<UpdateEndpoints>) -> Vec<RuntimeInstance> {
        Vec::new()
    }

    #[test]
    fn test_good_internal_events_config() {
        let db = Arc::from(Box::new(TemporaryDB::new()) as Box<dyn Database>) as Arc<dyn Database>;
        let node_cfg = helpers::generate_testnet_config(1, 16_500)[0].clone();
        let genesis_config =
            GenesisConfigBuilder::with_consensus_config(node_cfg.consensus.clone()).build();
        let _ = Node::new(db, with_runtimes, node_cfg, genesis_config, None);
    }

    #[test]
    #[should_panic(expected = "internal_events_capacity(0) must be strictly larger than 2")]
    fn test_bad_internal_events_capacity_too_small() {
        let db = Arc::from(Box::new(TemporaryDB::new()) as Box<dyn Database>) as Arc<dyn Database>;
        let mut node_cfg = helpers::generate_testnet_config(1, 16_500)[0].clone();
        node_cfg
            .mempool
            .events_pool_capacity
            .internal_events_capacity = 0;
        let genesis_config =
            GenesisConfigBuilder::with_consensus_config(node_cfg.consensus.clone()).build();
        let _ = Node::new(db, with_runtimes, node_cfg, genesis_config, None);
    }

    #[test]
    #[should_panic(expected = "network_requests_capacity(0) must be strictly larger than 0")]
    fn test_bad_network_requests_capacity_too_small() {
        let db = Arc::from(Box::new(TemporaryDB::new()) as Box<dyn Database>) as Arc<dyn Database>;
        let mut node_cfg = helpers::generate_testnet_config(1, 16_500)[0].clone();
        node_cfg
            .mempool
            .events_pool_capacity
            .network_requests_capacity = 0;
        let genesis_config =
            GenesisConfigBuilder::with_consensus_config(node_cfg.consensus.clone()).build();
        let _ = Node::new(db, with_runtimes, node_cfg, genesis_config, None);
    }

    #[test]
    #[should_panic(expected = "must be smaller than 65536")]
    fn test_bad_internal_events_capacity_too_large() {
        let accidental_large_value = usize::max_value();
        let db = Arc::from(Box::new(TemporaryDB::new()) as Box<dyn Database>) as Arc<dyn Database>;

        let mut node_cfg = helpers::generate_testnet_config(1, 16_500)[0].clone();
        node_cfg
            .mempool
            .events_pool_capacity
            .internal_events_capacity = accidental_large_value;
        let genesis_config =
            GenesisConfigBuilder::with_consensus_config(node_cfg.consensus.clone()).build();
        let _ = Node::new(db, with_runtimes, node_cfg, genesis_config, None);
    }

    #[test]
    #[should_panic(expected = "must be smaller than 65536")]
    fn test_bad_network_requests_capacity_too_large() {
        let accidental_large_value = usize::max_value();
        let db = Arc::from(Box::new(TemporaryDB::new()) as Box<dyn Database>) as Arc<dyn Database>;

        let mut node_cfg = helpers::generate_testnet_config(1, 16_500)[0].clone();
        node_cfg
            .mempool
            .events_pool_capacity
            .network_requests_capacity = accidental_large_value;
        let genesis_config =
            GenesisConfigBuilder::with_consensus_config(node_cfg.consensus.clone()).build();
        let _ = Node::new(db, with_runtimes, node_cfg, genesis_config, None);
    }
}<|MERGE_RESOLUTION|>--- conflicted
+++ resolved
@@ -998,17 +998,8 @@
             .validate()
             .expect("Node configuration is inconsistent");
         let channel = NodeChannel::new(&node_cfg.mempool.events_pool_capacity);
-<<<<<<< HEAD
         let blockchain =
             Blockchain::new(database, node_cfg.service_keypair(), channel.api_sender());
-        let rust_runtime = rust_runtime.build(channel.endpoints.0.clone());
-=======
-        let blockchain = Blockchain::new(
-            database,
-            node_cfg.service_keypair(),
-            ApiSender::new(channel.api_requests.0.clone()),
-        );
->>>>>>> b970896e
 
         let mut blockchain_builder = BlockchainBuilder::new(blockchain, genesis_config);
         for runtime in with_runtimes(channel.endpoints.0.clone()) {
