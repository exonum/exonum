// Copyright 2018 The Exonum Team
//
// Licensed under the Apache License, Version 2.0 (the "License");
// you may not use this file except in compliance with the License.
// You may obtain a copy of the License at
//
//   http://www.apache.org/licenses/LICENSE-2.0
//
// Unless required by applicable law or agreed to in writing, software
// distributed under the License is distributed on an "AS IS" BASIS,
// WITHOUT WARRANTIES OR CONDITIONS OF ANY KIND, either express or implied.
// See the License for the specific language governing permissions and
// limitations under the License.

//! Mapping between peers public keys and IP-addresses.

use std::collections::BTreeMap;
use std::net::SocketAddr;

use crypto::PublicKey;
use node::{ConnectInfo, ConnectListConfig};

/// `ConnectList` stores mapping between IP-addresses and public keys.
#[derive(Debug, Clone, Serialize, Deserialize, Default)]
pub struct ConnectList {
    /// Peers to which we can connect.
    #[serde(default)]
    pub peers: BTreeMap<PublicKey, SocketAddr>,
}

impl ConnectList {
    /// Creates `ConnectList` from config.
    pub fn from_config(config: ConnectListConfig) -> Self {
        let peers: BTreeMap<PublicKey, SocketAddr> = config
            .peers
            .into_iter()
            .map(|peer| (peer.public_key, peer.address))
            .collect();

        ConnectList { peers }
    }

    /// Returns `true` if a peer with the given public key can connect.
    pub fn is_peer_allowed(&self, peer: &PublicKey) -> bool {
        self.peers.contains_key(peer)
    }

    /// Check if we allow to connect to `address`.
    pub fn is_address_allowed(&self, address: &SocketAddr) -> bool {
        self.peers.values().any(|a| a == address)
    }

    /// Adds peer to the ConnectList.
    pub fn add(&mut self, peer: ConnectInfo) {
        self.peers.insert(peer.public_key, peer.address);
    }

<<<<<<< HEAD
    /// Creates `ConnectList` from validators keys and corresponding IP addresses.
    pub fn from_validator_keys(validators_keys: &[ValidatorKeys], peers: &[SocketAddr]) -> Self {
        let peers: BTreeMap<PublicKey, SocketAddr> = peers
            .iter()
            .zip(validators_keys.iter())
            .map(|(p, v)| (v.consensus_key, *p))
            .collect();

        Self { peers }
    }

    /// Creates `ConnectList` from validators public configs.
    pub fn from_node_config(list: &[NodePublicConfig]) -> Self {
        let peers: BTreeMap<PublicKey, SocketAddr> = list.iter()
            .map(|config| (config.validator_keys.consensus_key, config.addr))
            .collect();

        Self { peers }
    }

=======
>>>>>>> e8caba0b
    /// Get public key corresponding to validator with `address`.
    pub fn find_key_by_address(&self, address: &SocketAddr) -> Option<&PublicKey> {
        self.peers
            .iter()
            .find(|(_, a)| a == &address)
            .map(|(p, _)| p)
    }
}

#[cfg(test)]
mod test {
    use rand::{Rand, SeedableRng, XorShiftRng};

    use std::net::SocketAddr;

    use super::ConnectList;
    use crypto::{gen_keypair, PublicKey};
    use node::ConnectInfo;

    static VALIDATORS: [[u32; 4]; 2] = [[123, 45, 67, 89], [223, 45, 67, 98]];
    static REGULAR_PEERS: [u32; 4] = [5, 6, 7, 9];

    fn make_keys(source: [u32; 4], count: usize) -> Vec<PublicKey> {
        let mut rng = XorShiftRng::from_seed(source);
        (0..count)
            .into_iter()
            .map(|_| PublicKey::from_slice(&<[u8; 32] as Rand>::rand(&mut rng)).unwrap())
            .collect()
    }

    fn check_in_connect_list(
        connect_list: &ConnectList,
        keys: &[PublicKey],
        in_connect_list: &[usize],
        not_in_connect_list: &[usize],
    ) {
        for i in in_connect_list {
            assert_eq!(connect_list.is_peer_allowed(&keys[*i]), true);
        }
        for i in not_in_connect_list {
            assert_eq!(connect_list.is_peer_allowed(&keys[*i]), false);
        }
    }

    #[test]
    fn test_whitelist() {
        let regular = make_keys(REGULAR_PEERS, 4);
        let address: SocketAddr = "127.0.0.1:80".parse().unwrap();

        let mut connect_list = ConnectList::default();
        check_in_connect_list(&connect_list, &regular, &[], &[0, 1, 2, 3]);
        connect_list.add(ConnectInfo {
            public_key: regular[0],
            address: address.clone(),
        });
        check_in_connect_list(&connect_list, &regular, &[0], &[1, 2, 3]);
        connect_list.add(ConnectInfo {
            public_key: regular[2],
            address: address.clone(),
        });
        check_in_connect_list(&connect_list, &regular, &[0, 2], &[1, 3]);

        assert_eq!(connect_list.peers.len(), 2);
    }

    #[test]
    fn test_validators_in_whitelist() {
        let regular = make_keys(REGULAR_PEERS, 4);
        let validators = make_keys(VALIDATORS[0], 2);
        let mut connect_list = ConnectList::default();
        check_in_connect_list(&connect_list, &regular, &[], &[0, 1, 2, 3]);
        check_in_connect_list(&connect_list, &validators, &[], &[0, 1]);
        assert_eq!(connect_list.peers.len(), 0);

        add_to_connect_list(&mut connect_list, &validators);
        assert_eq!(connect_list.peers.len(), 2);
        check_in_connect_list(&connect_list, &regular, &[], &[0, 1, 2, 3]);
        check_in_connect_list(&connect_list, &validators, &[0, 1], &[]);
    }

    fn add_to_connect_list(connect_list: &mut ConnectList, peers: &[PublicKey]) {
        let address: SocketAddr = "127.0.0.1:80".parse().unwrap();
        for peer in peers {
            connect_list.add(ConnectInfo {
                public_key: *peer,
                address: address.clone(),
            })
        }
    }

    #[test]
    fn test_update_validators() {
        let validators0 = make_keys(VALIDATORS[0], 2);
        let validators1 = make_keys(VALIDATORS[1], 2);
        let mut connect_list = ConnectList::default();
        assert_eq!(connect_list.peers.len(), 0);
        add_to_connect_list(&mut connect_list, &validators0);
        assert_eq!(connect_list.peers.len(), 2);
        check_in_connect_list(&connect_list, &validators0, &[0, 1], &[]);
        check_in_connect_list(&connect_list, &validators1, &[], &[0, 1]);
        add_to_connect_list(&mut connect_list, &validators1);
        assert_eq!(connect_list.peers.len(), 4);
        check_in_connect_list(&connect_list, &validators0, &[0, 1], &[]);
        check_in_connect_list(&connect_list, &validators1, &[0, 1], &[]);
    }

    #[test]
    fn test_address_allowed() {
        let (public_key, _) = gen_keypair();
        let address: SocketAddr = "127.0.0.1:80".parse().unwrap();

        let mut connect_list = ConnectList::default();
        assert!(!connect_list.is_address_allowed(&address));

        connect_list.add(ConnectInfo {
            public_key,
            address: address.clone(),
        });
        assert!(connect_list.is_address_allowed(&address));
    }
}<|MERGE_RESOLUTION|>--- conflicted
+++ resolved
@@ -55,29 +55,6 @@
         self.peers.insert(peer.public_key, peer.address);
     }
 
-<<<<<<< HEAD
-    /// Creates `ConnectList` from validators keys and corresponding IP addresses.
-    pub fn from_validator_keys(validators_keys: &[ValidatorKeys], peers: &[SocketAddr]) -> Self {
-        let peers: BTreeMap<PublicKey, SocketAddr> = peers
-            .iter()
-            .zip(validators_keys.iter())
-            .map(|(p, v)| (v.consensus_key, *p))
-            .collect();
-
-        Self { peers }
-    }
-
-    /// Creates `ConnectList` from validators public configs.
-    pub fn from_node_config(list: &[NodePublicConfig]) -> Self {
-        let peers: BTreeMap<PublicKey, SocketAddr> = list.iter()
-            .map(|config| (config.validator_keys.consensus_key, config.addr))
-            .collect();
-
-        Self { peers }
-    }
-
-=======
->>>>>>> e8caba0b
     /// Get public key corresponding to validator with `address`.
     pub fn find_key_by_address(&self, address: &SocketAddr) -> Option<&PublicKey> {
         self.peers
