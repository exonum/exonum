--- conflicted
+++ resolved
@@ -15,16 +15,10 @@
 use super::NodeHandler;
 use blockchain::Schema;
 use crypto::{PUBLIC_KEY_LENGTH, SIGNATURE_LENGTH};
-<<<<<<< HEAD
 use failure;
 use messages::{
     BlockRequest, BlockResponse, Message, PrevotesRequest, ProposeRequest, RequestMessage,
     TransactionsRequest, TransactionsResponse,
-=======
-use messages::{
-    BlockRequest, BlockResponse, Message, PrevotesRequest, ProposeRequest, RequestMessage,
-    TransactionsRequest, TransactionsResponse, HEADER_LENGTH,
->>>>>>> e8caba0b
 };
 
 // TODO: Height should be updated after any message, not only after status (if signature is correct). (ECR-171)
@@ -38,17 +32,10 @@
             bail!("Received message addressed to other peer = {:?}.", msg.to());
         }
 
-<<<<<<< HEAD
-        if !self.state.whitelist().allow(msg.author()) {
-            bail!(
-                "Received request message from peer = {:?} which not in whitelist.",
-                msg.author()
-=======
-        if !self.state.connect_list().is_peer_allowed(msg.from()) {
+        if !self.state.connect_list().is_peer_allowed(msg.author()) {
             error!(
                 "Received request message from peer = {:?} which not in ConnectList.",
                 msg.from()
->>>>>>> e8caba0b
             );
         }
 
@@ -182,7 +169,6 @@
             msg.author(),
             block,
             precommits.iter().collect(),
-<<<<<<< HEAD
             transactions
                 .iter()
                 .map(|tx_hash| schema.transactions().get(&tx_hash).unwrap())
@@ -190,11 +176,5 @@
         ));
         self.send_to_peer(*msg.author(), block_msg);
         */
-=======
-            &transactions.iter().collect::<Vec<_>>(),
-            self.state.consensus_secret_key(),
-        );
-        self.send_to_peer(*msg.from(), block_msg.raw());
->>>>>>> e8caba0b
     }
 }