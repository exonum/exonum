// Copyright 2018 The Exonum Team
//
// Licensed under the Apache License, Version 2.0 (the "License");
// you may not use this file except in compliance with the License.
// You may obtain a copy of the License at
//
//   http://www.apache.org/licenses/LICENSE-2.0
//
// Unless required by applicable law or agreed to in writing, software
// distributed under the License is distributed on an "AS IS" BASIS,
// WITHOUT WARRANTIES OR CONDITIONS OF ANY KIND, either express or implied.
// See the License for the specific language governing permissions and
// limitations under the License.

use router::Router;
use serde_json::Value as JsonValue;
use iron::prelude::*;

<<<<<<< HEAD
use blockchain::Blockchain;
use explorer::{BlockchainExplorer, BlocksRange, TransactionInfo as TxInfo};
use node::state::TxPool;
=======
use std::ops::Range;
use std::cmp;

>>>>>>> 961f7012
use api::{Api, ApiError};
use blockchain::{Transaction, Block, Blockchain, TxLocation, Schema, TransactionErrorType,
                 TransactionResult};
use crypto::Hash;
use helpers::Height;
use messages::Precommit;
use storage::{ListProof, Snapshot};

const MAX_BLOCKS_PER_REQUEST: usize = 1000;

/// Block information.
#[derive(Debug, Serialize, Deserialize, PartialEq)]
pub struct BlockInfo {
    /// Block header from blockchain.
    pub block: Block,
    /// List of precommit for this block.
    pub precommits: Vec<Precommit>,
    /// List of hashes for transactions that was executed into this block.
    pub txs: Vec<Hash>,
}

/// Transaction information.
#[derive(Debug, Serialize, Deserialize, PartialEq)]
pub struct TxInfo {
    /// `JSON` serialized transaction.
    pub content: JsonValue,
    /// Transaction location in block.
    pub location: TxLocation,
    /// Proof that transaction really exist in the database.
    pub location_proof: ListProof<Hash>,
    /// Status of the transaction execution.
    pub status: TxStatus,
}

/// Transaction execution status. Simplified version of `TransactionResult`.
#[derive(Debug, PartialEq, Eq, PartialOrd, Ord, Serialize, Deserialize)]
#[serde(tag = "type", rename_all = "kebab-case")]
pub enum TxStatus {
    /// Successful transaction execution.
    Success,
    /// Panic during transaction execution.
    Panic {
        /// Panic description.
        description: String,
    },
    /// Error during transaction execution.
    Error {
        /// User-defined error code.
        code: u8,
        /// Error description.
        description: String,
    },
}

/// Information on blocks coupled with the corresponding range in the blockchain.
#[derive(Debug, Serialize, Deserialize, PartialEq)]
pub struct BlocksRange {
    /// Exclusive range of blocks.
    pub range: Range<u64>,
    /// Blocks in the range.
    pub blocks: Vec<Block>,
}

/// Information about the transaction.
#[derive(Debug, Serialize, Deserialize, PartialEq)]
#[serde(tag = "type", rename_all = "kebab-case")]
pub enum TransactionInfo {
    /// Transaction with the given id is absent in the blockchain.
    Unknown,
    /// Transaction is in the memory pool, but not yet committed to the blockchain.
    InPool {
        /// Json representation of the given transaction.
        content: JsonValue,
    },
    /// Transaction is already committed to the blockchain.
    Committed(TxInfo),
}

/// Public explorer API.
#[derive(Clone, Debug)]
pub struct ExplorerApi {
<<<<<<< HEAD
    explorer: BlockchainExplorer,
    pool: TxPool,
=======
    blockchain: Blockchain,
>>>>>>> 961f7012
}

impl ExplorerApi {
    /// Creates a new `ExplorerApi` instance.
<<<<<<< HEAD
    pub fn new(pool: TxPool, blockchain: Blockchain) -> Self {
        ExplorerApi {
            pool,
            explorer: BlockchainExplorer::new(blockchain),
        }
=======
    pub fn new(blockchain: Blockchain) -> Self {
        ExplorerApi { blockchain }
>>>>>>> 961f7012
    }

    fn explorer(&self) -> &BlockchainExplorer {
        &self.explorer
    }

    fn blocks(
        &self,
        count: usize,
        from: Option<Height>,
        skip_empty_blocks: bool,
    ) -> Result<BlocksRange, ApiError> {
        if count > MAX_BLOCKS_PER_REQUEST {
            return Err(ApiError::BadRequest(format!(
                "Max block count per request exceeded ({})",
                MAX_BLOCKS_PER_REQUEST
            )));
        }
        Ok(self.explorer().blocks_range(count, from, skip_empty_blocks))
    }

<<<<<<< HEAD
    fn transaction_info(&self, hash: &Hash) -> Result<TransactionInfo, ApiError> {
        if let Some(tx) = self.pool.read().expect("Uanble to read pool").get(hash) {
            Ok(TransactionInfo::InPool {
                content: tx.serialize_field().map_err(ApiError::InternalError)?,
            })
        } else if let Some(tx_info) = self.explorer().transaction(hash) {
=======
    fn block(&self, height: Height) -> Option<BlockInfo> {
        self.explorer().block_info(height)
    }

    fn tx_from_raw(
        &self,
        schema: &Schema<Box<Snapshot>>,
        hash: &Hash,
    ) -> Result<Box<Transaction>, ApiError> {
        let raw_tx = schema.transactions().get(hash).expect(
            "Expected tx in database",
        );

        Ok(self.blockchain.tx_from_raw(raw_tx.clone()).ok_or_else(|| {
            ApiError::InternalError(format!("Service not found for tx: {:?}", raw_tx).into())
        })?)
    }

    fn transaction_info(&self, hash: &Hash) -> Result<TransactionInfo, ApiError> {
        let snapshot = self.blockchain.snapshot();
        let schema = Schema::new(snapshot);
        if schema.transactions_pool().contains(hash) {
            let content = self.tx_from_raw(&schema, hash)?.serialize_field().map_err(
                ApiError::InternalError,
            )?;
            Ok(TransactionInfo::InPool { content })
        } else if let Some(tx_info) = self.explorer().tx_info(hash)? {
>>>>>>> 961f7012
            Ok(TransactionInfo::Committed(tx_info))
        } else {
            Ok(TransactionInfo::Unknown)
        }
    }

    fn set_blocks_response(self, router: &mut Router) {
        let blocks = move |req: &mut Request| -> IronResult<Response> {
            let count: usize = self.required_param(req, "count")?;
            let latest: Option<u64> = self.optional_param(req, "latest")?;
            let skip_empty_blocks: bool = self.optional_param(req, "skip_empty_blocks")?
                .unwrap_or(false);
            let info = self.blocks(count, latest.map(Height), skip_empty_blocks)?;
            self.ok_response(&::serde_json::to_value(info).unwrap())
        };

        router.get("/v1/blocks", blocks, "blocks");
    }

    fn set_block_response(self, router: &mut Router) {
        let block = move |req: &mut Request| -> IronResult<Response> {
            let height: Height = self.url_fragment(req, "height")?;
            let info = self.explorer().block(height);
            self.ok_response(&::serde_json::to_value(info).unwrap())
        };

        router.get("/v1/blocks/:height", block, "height");
    }

    fn set_transaction_info_response(self, router: &mut Router) {
        let transaction = move |req: &mut Request| -> IronResult<Response> {
            let hash: Hash = self.url_fragment(req, "hash")?;
            let info = self.transaction_info(&hash)?;
            let result = match info {
                TransactionInfo::Unknown => Self::not_found_response,
                _ => Self::ok_response,
            };
            result(&self, &::serde_json::to_value(info).unwrap())
        };

        router.get("/v1/transactions/:hash", transaction, "hash");
    }
}

impl Api for ExplorerApi {
    fn wire(&self, router: &mut Router) {
        self.clone().set_blocks_response(router);
        self.clone().set_block_response(router);
        self.clone().set_transaction_info_response(router);
    }
}

/// Blockchain explorer.
#[derive(Debug)]
pub struct BlockchainExplorer<'a> {
    blockchain: &'a Blockchain,
}

impl<'a> BlockchainExplorer<'a> {
    /// Creates a new `BlockchainExplorer` instance.
    pub fn new(blockchain: &'a Blockchain) -> Self {
        BlockchainExplorer { blockchain }
    }

    /// Returns information about the transaction identified by the hash.
    pub fn tx_info(&self, tx_hash: &Hash) -> Result<Option<TxInfo>, ApiError> {
        let schema = Schema::new(self.blockchain.snapshot());
        let raw_tx = match schema.transactions().get(tx_hash) {
            Some(val) => val,
            None => {
                return Ok(None);
            }
        };

        let box_transaction = self.blockchain.tx_from_raw(raw_tx.clone()).ok_or_else(|| {
            ApiError::InternalError(format!("Service not found for tx: {:?}", raw_tx).into())
        })?;

        let content = box_transaction.serialize_field().map_err(
            ApiError::InternalError,
        )?;

        let location = schema.transactions_locations().get(tx_hash).expect(
            &format!(
                "Not found tx_hash location: {:?}",
                tx_hash
            ),
        );

        let location_proof = schema
            .block_transactions(location.block_height())
            .get_proof(location.position_in_block());

        // Unwrap is OK here, because we already know that transaction is committed.
        let status = match schema.transaction_results().get(tx_hash).unwrap() {
            Ok(()) => TxStatus::Success,
            Err(e) => {
                let description = e.description().unwrap_or_default().to_owned();
                match e.error_type() {
                    TransactionErrorType::Panic => TxStatus::Panic { description },
                    TransactionErrorType::Code(code) => TxStatus::Error { code, description },
                }
            }
        };

        Ok(Some(TxInfo {
            content,
            location,
            location_proof,
            status,
        }))
    }

    /// Returns block information for the specified height or `None` if there is no such block.
    pub fn block_info(&self, height: Height) -> Option<BlockInfo> {
        let schema = Schema::new(self.blockchain.snapshot());
        let txs_table = schema.block_transactions(height);
        let block_proof = schema.block_and_precommits(height);
        match block_proof {
            None => None,
            Some(proof) => {
                let bl = BlockInfo {
                    block: proof.block,
                    precommits: proof.precommits,
                    txs: txs_table.iter().collect(),
                };
                Some(bl)
            }
        }
    }

    /// Returns the list of blocks in the given range.
    pub fn blocks_range(
        &self,
        count: u64,
        upper: Option<u64>,
        skip_empty_blocks: bool,
    ) -> BlocksRange {
        let schema = Schema::new(self.blockchain.snapshot());
        let hashes = schema.block_hashes_by_height();
        let blocks = schema.blocks();

        // max_height >=0, as there is at least the genesis block.
        let max_height = hashes.len() - 1;

        let upper = upper.map(|x| cmp::min(x, max_height)).unwrap_or(max_height);

        let mut height = upper + 1;
        let mut genesis = false;

        let mut v = Vec::new();
        let mut collected: u64 = 0;

        // It is safe to do at least one iteration, because height >= 1.
        loop {
            if genesis || (collected == count) {
                break;
            }

            height -= 1;
            genesis = height == 0;

            let block_txs = schema.block_transactions(Height(height));
            if skip_empty_blocks && block_txs.is_empty() {
                continue;
            }

            let block_hash = hashes.get(height).expect(&format!(
                "Block not found, height:{:?}",
                height
            ));

            let block = blocks.get(&block_hash).expect(&format!(
                "Block not found, hash:{:?}",
                block_hash
            ));

            v.push(block);
            collected += 1;
        }

        BlocksRange {
            range: height..upper + 1,
            blocks: v,
        }
    }

    /// Returns transaction result.
    pub fn transaction_result(&self, hash: &Hash) -> Option<TransactionResult> {
        let schema = Schema::new(self.blockchain.snapshot());
        schema.transaction_results().get(hash)
    }
}<|MERGE_RESOLUTION|>--- conflicted
+++ resolved
@@ -13,119 +13,26 @@
 // limitations under the License.
 
 use router::Router;
-use serde_json::Value as JsonValue;
 use iron::prelude::*;
 
-<<<<<<< HEAD
 use blockchain::Blockchain;
-use explorer::{BlockchainExplorer, BlocksRange, TransactionInfo as TxInfo};
-use node::state::TxPool;
-=======
-use std::ops::Range;
-use std::cmp;
-
->>>>>>> 961f7012
+use explorer::{BlockchainExplorer, BlocksRange, TxInfo};
 use api::{Api, ApiError};
-use blockchain::{Transaction, Block, Blockchain, TxLocation, Schema, TransactionErrorType,
-                 TransactionResult};
 use crypto::Hash;
 use helpers::Height;
-use messages::Precommit;
-use storage::{ListProof, Snapshot};
 
 const MAX_BLOCKS_PER_REQUEST: usize = 1000;
-
-/// Block information.
-#[derive(Debug, Serialize, Deserialize, PartialEq)]
-pub struct BlockInfo {
-    /// Block header from blockchain.
-    pub block: Block,
-    /// List of precommit for this block.
-    pub precommits: Vec<Precommit>,
-    /// List of hashes for transactions that was executed into this block.
-    pub txs: Vec<Hash>,
-}
-
-/// Transaction information.
-#[derive(Debug, Serialize, Deserialize, PartialEq)]
-pub struct TxInfo {
-    /// `JSON` serialized transaction.
-    pub content: JsonValue,
-    /// Transaction location in block.
-    pub location: TxLocation,
-    /// Proof that transaction really exist in the database.
-    pub location_proof: ListProof<Hash>,
-    /// Status of the transaction execution.
-    pub status: TxStatus,
-}
-
-/// Transaction execution status. Simplified version of `TransactionResult`.
-#[derive(Debug, PartialEq, Eq, PartialOrd, Ord, Serialize, Deserialize)]
-#[serde(tag = "type", rename_all = "kebab-case")]
-pub enum TxStatus {
-    /// Successful transaction execution.
-    Success,
-    /// Panic during transaction execution.
-    Panic {
-        /// Panic description.
-        description: String,
-    },
-    /// Error during transaction execution.
-    Error {
-        /// User-defined error code.
-        code: u8,
-        /// Error description.
-        description: String,
-    },
-}
-
-/// Information on blocks coupled with the corresponding range in the blockchain.
-#[derive(Debug, Serialize, Deserialize, PartialEq)]
-pub struct BlocksRange {
-    /// Exclusive range of blocks.
-    pub range: Range<u64>,
-    /// Blocks in the range.
-    pub blocks: Vec<Block>,
-}
-
-/// Information about the transaction.
-#[derive(Debug, Serialize, Deserialize, PartialEq)]
-#[serde(tag = "type", rename_all = "kebab-case")]
-pub enum TransactionInfo {
-    /// Transaction with the given id is absent in the blockchain.
-    Unknown,
-    /// Transaction is in the memory pool, but not yet committed to the blockchain.
-    InPool {
-        /// Json representation of the given transaction.
-        content: JsonValue,
-    },
-    /// Transaction is already committed to the blockchain.
-    Committed(TxInfo),
-}
 
 /// Public explorer API.
 #[derive(Clone, Debug)]
 pub struct ExplorerApi {
-<<<<<<< HEAD
     explorer: BlockchainExplorer,
-    pool: TxPool,
-=======
-    blockchain: Blockchain,
->>>>>>> 961f7012
 }
 
 impl ExplorerApi {
     /// Creates a new `ExplorerApi` instance.
-<<<<<<< HEAD
-    pub fn new(pool: TxPool, blockchain: Blockchain) -> Self {
-        ExplorerApi {
-            pool,
-            explorer: BlockchainExplorer::new(blockchain),
-        }
-=======
     pub fn new(blockchain: Blockchain) -> Self {
-        ExplorerApi { blockchain }
->>>>>>> 961f7012
+        ExplorerApi { explorer: BlockchainExplorer::new(blockchain) }
     }
 
     fn explorer(&self) -> &BlockchainExplorer {
@@ -147,46 +54,8 @@
         Ok(self.explorer().blocks_range(count, from, skip_empty_blocks))
     }
 
-<<<<<<< HEAD
-    fn transaction_info(&self, hash: &Hash) -> Result<TransactionInfo, ApiError> {
-        if let Some(tx) = self.pool.read().expect("Uanble to read pool").get(hash) {
-            Ok(TransactionInfo::InPool {
-                content: tx.serialize_field().map_err(ApiError::InternalError)?,
-            })
-        } else if let Some(tx_info) = self.explorer().transaction(hash) {
-=======
-    fn block(&self, height: Height) -> Option<BlockInfo> {
-        self.explorer().block_info(height)
-    }
-
-    fn tx_from_raw(
-        &self,
-        schema: &Schema<Box<Snapshot>>,
-        hash: &Hash,
-    ) -> Result<Box<Transaction>, ApiError> {
-        let raw_tx = schema.transactions().get(hash).expect(
-            "Expected tx in database",
-        );
-
-        Ok(self.blockchain.tx_from_raw(raw_tx.clone()).ok_or_else(|| {
-            ApiError::InternalError(format!("Service not found for tx: {:?}", raw_tx).into())
-        })?)
-    }
-
-    fn transaction_info(&self, hash: &Hash) -> Result<TransactionInfo, ApiError> {
-        let snapshot = self.blockchain.snapshot();
-        let schema = Schema::new(snapshot);
-        if schema.transactions_pool().contains(hash) {
-            let content = self.tx_from_raw(&schema, hash)?.serialize_field().map_err(
-                ApiError::InternalError,
-            )?;
-            Ok(TransactionInfo::InPool { content })
-        } else if let Some(tx_info) = self.explorer().tx_info(hash)? {
->>>>>>> 961f7012
-            Ok(TransactionInfo::Committed(tx_info))
-        } else {
-            Ok(TransactionInfo::Unknown)
-        }
+    fn transaction_info(&self, hash: &Hash) -> Option<TxInfo> {
+        self.explorer().transaction(hash)
     }
 
     fn set_blocks_response(self, router: &mut Router) {
@@ -215,12 +84,11 @@
     fn set_transaction_info_response(self, router: &mut Router) {
         let transaction = move |req: &mut Request| -> IronResult<Response> {
             let hash: Hash = self.url_fragment(req, "hash")?;
-            let info = self.transaction_info(&hash)?;
-            let result = match info {
-                TransactionInfo::Unknown => Self::not_found_response,
-                _ => Self::ok_response,
-            };
-            result(&self, &::serde_json::to_value(info).unwrap())
+
+            match self.transaction_info(&hash) {
+                None => self.not_found_response(&json!({ "type": "unknown" })),
+                Some(info) => self.ok_response(&::serde_json::to_value(info).unwrap()),
+            }
         };
 
         router.get("/v1/transactions/:hash", transaction, "hash");
@@ -233,146 +101,4 @@
         self.clone().set_block_response(router);
         self.clone().set_transaction_info_response(router);
     }
-}
-
-/// Blockchain explorer.
-#[derive(Debug)]
-pub struct BlockchainExplorer<'a> {
-    blockchain: &'a Blockchain,
-}
-
-impl<'a> BlockchainExplorer<'a> {
-    /// Creates a new `BlockchainExplorer` instance.
-    pub fn new(blockchain: &'a Blockchain) -> Self {
-        BlockchainExplorer { blockchain }
-    }
-
-    /// Returns information about the transaction identified by the hash.
-    pub fn tx_info(&self, tx_hash: &Hash) -> Result<Option<TxInfo>, ApiError> {
-        let schema = Schema::new(self.blockchain.snapshot());
-        let raw_tx = match schema.transactions().get(tx_hash) {
-            Some(val) => val,
-            None => {
-                return Ok(None);
-            }
-        };
-
-        let box_transaction = self.blockchain.tx_from_raw(raw_tx.clone()).ok_or_else(|| {
-            ApiError::InternalError(format!("Service not found for tx: {:?}", raw_tx).into())
-        })?;
-
-        let content = box_transaction.serialize_field().map_err(
-            ApiError::InternalError,
-        )?;
-
-        let location = schema.transactions_locations().get(tx_hash).expect(
-            &format!(
-                "Not found tx_hash location: {:?}",
-                tx_hash
-            ),
-        );
-
-        let location_proof = schema
-            .block_transactions(location.block_height())
-            .get_proof(location.position_in_block());
-
-        // Unwrap is OK here, because we already know that transaction is committed.
-        let status = match schema.transaction_results().get(tx_hash).unwrap() {
-            Ok(()) => TxStatus::Success,
-            Err(e) => {
-                let description = e.description().unwrap_or_default().to_owned();
-                match e.error_type() {
-                    TransactionErrorType::Panic => TxStatus::Panic { description },
-                    TransactionErrorType::Code(code) => TxStatus::Error { code, description },
-                }
-            }
-        };
-
-        Ok(Some(TxInfo {
-            content,
-            location,
-            location_proof,
-            status,
-        }))
-    }
-
-    /// Returns block information for the specified height or `None` if there is no such block.
-    pub fn block_info(&self, height: Height) -> Option<BlockInfo> {
-        let schema = Schema::new(self.blockchain.snapshot());
-        let txs_table = schema.block_transactions(height);
-        let block_proof = schema.block_and_precommits(height);
-        match block_proof {
-            None => None,
-            Some(proof) => {
-                let bl = BlockInfo {
-                    block: proof.block,
-                    precommits: proof.precommits,
-                    txs: txs_table.iter().collect(),
-                };
-                Some(bl)
-            }
-        }
-    }
-
-    /// Returns the list of blocks in the given range.
-    pub fn blocks_range(
-        &self,
-        count: u64,
-        upper: Option<u64>,
-        skip_empty_blocks: bool,
-    ) -> BlocksRange {
-        let schema = Schema::new(self.blockchain.snapshot());
-        let hashes = schema.block_hashes_by_height();
-        let blocks = schema.blocks();
-
-        // max_height >=0, as there is at least the genesis block.
-        let max_height = hashes.len() - 1;
-
-        let upper = upper.map(|x| cmp::min(x, max_height)).unwrap_or(max_height);
-
-        let mut height = upper + 1;
-        let mut genesis = false;
-
-        let mut v = Vec::new();
-        let mut collected: u64 = 0;
-
-        // It is safe to do at least one iteration, because height >= 1.
-        loop {
-            if genesis || (collected == count) {
-                break;
-            }
-
-            height -= 1;
-            genesis = height == 0;
-
-            let block_txs = schema.block_transactions(Height(height));
-            if skip_empty_blocks && block_txs.is_empty() {
-                continue;
-            }
-
-            let block_hash = hashes.get(height).expect(&format!(
-                "Block not found, height:{:?}",
-                height
-            ));
-
-            let block = blocks.get(&block_hash).expect(&format!(
-                "Block not found, hash:{:?}",
-                block_hash
-            ));
-
-            v.push(block);
-            collected += 1;
-        }
-
-        BlocksRange {
-            range: height..upper + 1,
-            blocks: v,
-        }
-    }
-
-    /// Returns transaction result.
-    pub fn transaction_result(&self, hash: &Hash) -> Option<TransactionResult> {
-        let schema = Schema::new(self.blockchain.snapshot());
-        schema.transaction_results().get(hash)
-    }
 }