--- conflicted
+++ resolved
@@ -21,7 +21,6 @@
 use log::error;
 use rand::{rngs::ThreadRng, Rng};
 
-<<<<<<< HEAD
 use std::{
     cell::RefCell,
     collections::{BTreeMap, HashMap},
@@ -123,113 +122,6 @@
     }
 }
 
-=======
-use futures::Future;
-
-use log::error;
-
-use std::{
-    cell::RefCell,
-    collections::{BTreeMap, HashMap},
-    sync::Arc,
-};
-
-use crate::api::{
-    node::public::explorer::{TransactionHex, TransactionResponse},
-    ServiceApiState,
-};
-use crate::blockchain::{Block, Schema, TransactionResult, TxLocation};
-use crate::crypto::Hash;
-use crate::events::error::into_failure;
-use crate::explorer::TxStatus;
-use crate::messages::{Message as ExonumMessage, ProtocolMessage, RawTransaction, SignedMessage};
-
-use exonum_merkledb::{IndexAccess, ListProof, Snapshot};
-
-/// Message, coming from websocket connection.
-#[derive(Debug, Serialize, Deserialize, PartialEq, Clone)]
-#[serde(tag = "type", content = "payload", rename_all = "kebab-case")]
-enum IncomingMessage {
-    /// Set subscription for websocket connection.
-    SetSubscriptions(Vec<SubscriptionType>),
-    /// Send transaction to blockchain.
-    Transaction(TransactionHex),
-}
-
-/// Subscription type (new blocks or committed transactions).
-#[derive(Debug, Serialize, Deserialize, PartialEq, Eq, Hash, Clone, PartialOrd, Ord)]
-#[serde(tag = "type", rename_all = "kebab-case")]
-pub enum SubscriptionType {
-    /// Subscription to nothing.
-    None,
-    /// Subscription on new blocks.
-    Blocks,
-    /// Subscription on committed transactions.
-    Transactions {
-        /// Optional filter for subscription.
-        filter: Option<TransactionFilter>,
-    },
-}
-
-/// Describe filter for transactions by ID of service and (optionally)
-/// transaction type in service.
-#[derive(Debug, Serialize, Deserialize, PartialEq, Eq, Hash, Clone, PartialOrd, Ord)]
-pub struct TransactionFilter {
-    /// ID of service.
-    pub service_id: u16,
-    /// Optional ID of transaction in service (if not set, all transaction of service will be sent).
-    pub message_id: Option<u16>,
-}
-
-impl TransactionFilter {
-    /// Create new transaction filter.
-    pub fn new(service_id: u16, message_id: Option<u16>) -> Self {
-        Self {
-            service_id,
-            message_id,
-        }
-    }
-}
-
-/// Summary about a particular transaction in the blockchain (without transaction content).
-#[derive(Debug, Serialize, Deserialize, PartialEq)]
-pub struct CommittedTransactionSummary {
-    tx_hash: Hash,
-    /// ID of service.
-    pub service_id: u16,
-    /// ID of transaction in service.
-    pub message_id: u16,
-    #[serde(with = "TxStatus")]
-    status: TransactionResult,
-    location: TxLocation,
-    proof: ListProof<Hash>,
-}
-
-impl CommittedTransactionSummary {
-    fn new<T>(schema: &Schema<T>, tx_hash: &Hash) -> Option<Self>
-    where
-        T: AsRef<dyn Snapshot> + IndexAccess,
-    {
-        let tx = schema.transactions().get(tx_hash)?;
-        let service_id = tx.payload().service_id();
-        let tx_id = tx.payload().transaction_id();
-        let tx_result = schema.transaction_results().get(tx_hash)?;
-        let location = schema.transactions_locations().get(tx_hash)?;
-        let location_proof = schema
-            .block_transactions(location.block_height())
-            .get_proof(location.position_in_block());
-        Some(Self {
-            tx_hash: *tx_hash,
-            service_id,
-            message_id: tx_id,
-            status: tx_result,
-            location,
-            proof: location_proof,
-        })
-    }
-}
-
->>>>>>> 2fcc95c1
 /// Websocket notification message. This enum describe data, which is sent to
 /// subscriber of websocket.
 #[derive(Debug, Serialize, Deserialize)]
@@ -252,12 +144,9 @@
 
 /// This message will terminate server.
 #[derive(Message)]
-<<<<<<< HEAD
-=======
 pub(crate) struct Terminate;
 
 #[derive(Message)]
->>>>>>> 2fcc95c1
 #[rtype(u64)]
 pub(crate) struct Subscribe {
     pub address: Recipient<Message>,
@@ -320,8 +209,6 @@
                 .insert(id, addr.clone());
         });
     }
-<<<<<<< HEAD
-=======
 
     fn disconnect_all(&mut self) {
         for (_, subscriber) in self.subscribers.iter_mut() {
@@ -334,7 +221,6 @@
         }
         self.subscribers.clear();
     }
->>>>>>> 2fcc95c1
 }
 
 impl Actor for Server {
@@ -456,15 +342,9 @@
         _ctx: &mut Self::Context,
     ) -> Self::Result {
         let buf: Vec<u8> = hex::decode(tx.tx_body).map_err(into_failure)?;
-<<<<<<< HEAD
         let signed = SignedMessage::from_bytes(buf.into()).and_then(SignedMessage::verify)?;
         let tx_hash = signed.object_hash();
         let signed = AnyTx::try_from(ExonumMessage::deserialize(signed)?)
-=======
-        let signed = SignedMessage::from_raw_buffer(buf)?;
-        let tx_hash = signed.hash();
-        let signed = RawTransaction::try_from(ExonumMessage::deserialize(signed)?)
->>>>>>> 2fcc95c1
             .map_err(|_| format_err!("Couldn't deserialize transaction message."))?;
         let _ = self
             .service_api_state
@@ -474,8 +354,6 @@
     }
 }
 
-<<<<<<< HEAD
-=======
 impl Handler<Terminate> for Server {
     type Result = ();
 
@@ -484,7 +362,6 @@
     }
 }
 
->>>>>>> 2fcc95c1
 impl Server {
     fn broadcast_message<T>(&mut self, sub_type: SubscriptionType, data: &T)
     where
@@ -496,11 +373,7 @@
             .or_insert_with(HashMap::new)
             .iter()
             .for_each(|(_, addr)| {
-<<<<<<< HEAD
-                let _ = addr.do_send(Message(serialized.clone()));
-=======
                 let _ = addr.do_send(Message::Data(serialized.clone()));
->>>>>>> 2fcc95c1
             });
     }
 }
@@ -517,7 +390,6 @@
             id: 0,
             server_address,
             subscriptions,
-<<<<<<< HEAD
         }
     }
 
@@ -528,18 +400,6 @@
         }
     }
 
-=======
-        }
-    }
-
-    fn process_incoming_message(&mut self, msg: IncomingMessage) -> WsStatus {
-        match msg {
-            IncomingMessage::SetSubscriptions(subs) => self.set_subscriptions(subs),
-            IncomingMessage::Transaction(tx) => self.send_transaction(tx),
-        }
-    }
-
->>>>>>> 2fcc95c1
     fn set_subscriptions(&mut self, subscriptions: Vec<SubscriptionType>) -> WsStatus {
         self.subscriptions = subscriptions.clone();
         self.server_address
