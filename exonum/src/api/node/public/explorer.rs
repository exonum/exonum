--- conflicted
+++ resolved
@@ -43,7 +43,6 @@
     node::{ApiSender, ExternalMessage},
     runtime::CallInfo,
 };
-use std::collections::HashMap;
 
 /// The maximum number of blocks to return per blocks request, in this way
 /// the parameter limits the maximum execution time for such requests.
@@ -173,14 +172,23 @@
 }
 
 /// Status of a call.
-#[derive(Debug, Serialize, Deserialize)]
+#[derive(Debug, Serialize, Deserialize, Clone)]
 pub struct CallStatusInfo {
     /// Call status
-    #[serde(flatten)]
     pub status: Result<(), ExecutionError>,
-
     /// Call execution proff
     pub call_proof: MapProof<CallInBlock, ExecutionError>,
+}
+
+/// Call status response.
+#[derive(Default, Debug, Serialize, Deserialize)]
+pub struct CallStatusResponse {
+    /// Status of transaction
+    pub transaction: Option<CallStatusInfo>,
+    /// Status of `before_transaction` hook
+    pub before_transactions: Option<CallStatusInfo>,
+    /// Status of `after_transaction` hook
+    pub after_transactions: Option<CallStatusInfo>,
 }
 
 /// The kind of requested call
@@ -308,12 +316,11 @@
             })
     }
 
-<<<<<<< HEAD
     /// Return call status of committed transaction.
     pub fn call_status(
         snapshot: &dyn Snapshot,
         query: CallStatusQuery,
-    ) -> Result<HashMap<CallKind, CallStatusInfo>, ApiError> {
+    ) -> Result<CallStatusResponse, ApiError> {
         let explorer = BlockchainExplorer::new(snapshot);
 
         let tx_info = explorer.transaction(&query.hash).ok_or_else(|| {
@@ -338,48 +345,53 @@
             ))
         })?;
 
-        let mut call_statuses = HashMap::new();
-        let mut fill_call_status = |call_in_block, call_type| {
+        let mut call_status_response = CallStatusResponse::default();
+
+        let call_status = |call_in_block| {
             let status = explorer.call_status(block_height, &call_in_block);
             let call_proof = block_info.error_proof(call_in_block);
 
-            call_statuses.insert(call_type, CallStatusInfo { status, call_proof });
+            CallStatusInfo { status, call_proof }
         };
         if let Some(call_type) = query.call_kind {
-            let call_in_block = match call_type {
-                CallKind::BeforeTransactions => CallInBlock::before_transactions(
-                    tx_info.content().payload().call_info.instance_id,
-                ),
+            match call_type {
+                CallKind::BeforeTransactions => {
+                    let call_in_block = CallInBlock::before_transactions(
+                        tx_info.content().payload().call_info.instance_id,
+                    );
+                    call_status_response.before_transactions = Some(call_status(call_in_block));
+                }
                 CallKind::Transaction => {
-                    CallInBlock::transaction(tx_info.location().position_in_block())
+                    let call_in_block =
+                        CallInBlock::transaction(tx_info.location().position_in_block());
+                    call_status_response.transaction = Some(call_status(call_in_block));
                 }
-                CallKind::AfterTransactions => CallInBlock::after_transactions(
-                    tx_info.content().payload().call_info.instance_id,
-                ),
+                CallKind::AfterTransactions => {
+                    let call_in_block = CallInBlock::after_transactions(
+                        tx_info.content().payload().call_info.instance_id,
+                    );
+                    call_status_response.after_transactions = Some(call_status(call_in_block));
+                }
             };
-            fill_call_status(call_in_block, call_type);
         } else {
             let call_in_block: CallInBlock =
                 CallInBlock::before_transactions(tx_info.content().payload().call_info.instance_id);
-            fill_call_status(call_in_block, CallKind::BeforeTransactions);
+            call_status_response.before_transactions = Some(call_status(call_in_block));
 
             let call_in_block: CallInBlock =
                 CallInBlock::transaction(tx_info.location().position_in_block());
-            fill_call_status(call_in_block, CallKind::Transaction);
+            call_status_response.transaction = Some(call_status(call_in_block));
 
             let call_in_block: CallInBlock =
                 CallInBlock::after_transactions(tx_info.content().payload().call_info.instance_id);
-            fill_call_status(call_in_block, CallKind::AfterTransactions);
+            call_status_response.after_transactions = Some(call_status(call_in_block));
         }
 
-        Ok(call_statuses)
-    }
-
-    /// Add transaction into the pool of unconfirmed transactions, and broadcast transaction to other nodes.
-=======
+        Ok(call_status_response)
+    }
+
     /// Adds transaction into the pool of unconfirmed transactions if it's valid
     /// and returns an error otherwise.
->>>>>>> 1efd5653
     // TODO move this method to the public system API [ECR-3222]
     pub fn add_transaction(
         snapshot: &dyn Snapshot,
