--- conflicted
+++ resolved
@@ -20,12 +20,7 @@
     api::{node::SharedNodeState, ApiScope},
     blockchain::{Blockchain, Schema},
     helpers::user_agent,
-<<<<<<< HEAD
-    proto::schema::{INCLUDES as EXONUM_INCLUDES, PROTO_SOURCES as EXONUM_PROTO_SOURCES},
     runtime::{ArtifactId, DispatcherSchema, InstanceSpec, SnapshotExt},
-=======
-    runtime::{ArtifactId, DispatcherSchema, InstanceSpec},
->>>>>>> 8de015cf
 };
 
 /// Information about the current state of the node memory pool.
