use iron::IronError;
use iron::prelude::*;
use iron::status;
use iron::headers::Cookie;
use hyper::header::{ContentType, SetCookie};
use cookie::Cookie as CookiePair;
use router::Router;
use serde_json;
use serde::{Serialize, Serializer};
use serde::de::{self, Visitor, Deserialize, Deserializer};

use std::ops::Deref;
use std::marker::PhantomData;
use std::io;
use std::collections::BTreeMap;
use std::fmt;

use events::Error as EventsError;
use crypto::{PublicKey, SecretKey, HexValue, FromHexError, Hash};
use serialize::ToHex;
use storage::{Result as StorageResult, Error as StorageError};


#[derive(Debug)]
pub enum ApiError {
    Storage(StorageError),
    Events(EventsError),
    FromHex(FromHexError),
    Io(::std::io::Error),
    FileNotFound(Hash),
    NotFound,
    FileToBig,
    FileExists(Hash),
    IncorrectRequest,
    Unauthorized,
}

impl ::std::fmt::Display for ApiError {
    fn fmt(&self, f: &mut ::std::fmt::Formatter) -> ::std::fmt::Result {
        write!(f, "{:?}", self)
    }
}

impl ::std::error::Error for ApiError {
    fn description(&self) -> &str {
        match *self {
            ApiError::Storage(_) => "Storage",
            ApiError::Events(_) => "Events",
            ApiError::FromHex(_) => "FromHex",
            ApiError::Io(_) => "Io",
            ApiError::FileNotFound(_) => "FileNotFound",
            ApiError::NotFound => "NotFound",
            ApiError::FileToBig => "FileToBig",
            ApiError::FileExists(_) => "FileExists",
            ApiError::IncorrectRequest => "IncorrectRequest",
            ApiError::Unauthorized => "Unauthorized",
        }
    }
}

impl From<io::Error> for ApiError {
    fn from(e: io::Error) -> ApiError {
        ApiError::Io(e)
    }
}

impl From<StorageError> for ApiError {
    fn from(e: StorageError) -> ApiError {
        ApiError::Storage(e)
    }
}

impl From<EventsError> for ApiError {
    fn from(e: EventsError) -> ApiError {
        ApiError::Events(e)
    }
}

impl From<FromHexError> for ApiError {
    fn from(e: FromHexError) -> ApiError {
        ApiError::FromHex(e)
    }
}

impl From<ApiError> for IronError {
    fn from(e: ApiError) -> IronError {
        use std::error::Error;

        let mut body = BTreeMap::new();
        body.insert("type", e.description().into());
        let code = match e {
            ApiError::FileExists(hash) |
            ApiError::FileNotFound(hash) => {
                body.insert("hash", ToHex::to_hex(&hash));
                status::Conflict
            }
            _ => status::Conflict,
        };
        IronError {
            error: Box::new(e),
            response: Response::with((code, ::serde_json::to_string_pretty(&body).unwrap())),
        }
    }
}

#[derive(Clone, Debug)]
pub struct HexField<T: AsRef<[u8]> + Clone>(pub T);

impl<T> Deref for HexField<T>
    where T: AsRef<[u8]> + Clone
{
    type Target = T;

    fn deref(&self) -> &T {
        &self.0
    }
}

impl<T> Serialize for HexField<T>
    where T: AsRef<[u8]> + Clone
{
    fn serialize<S>(&self, ser: S) -> Result<S::Ok, S::Error>
        where S: Serializer
    {
        ser.serialize_str(&self.0.as_ref().to_hex())
    }
}

struct HexVisitor<T>
    where T: AsRef<[u8]> + HexValue
{
    _p: PhantomData<T>,
}

impl<'v, T> Visitor<'v> for HexVisitor<T>
    where T: AsRef<[u8]> + HexValue + Clone
{
    type Value = HexField<T>;

    fn expecting(&self, fmt: &mut fmt::Formatter) -> Result<(), fmt::Error> {
        write!(fmt, "expected hex represented string")
    }

    fn visit_str<E>(self, s: &str) -> Result<HexField<T>, E>
        where E: de::Error
    {
        let v = T::from_hex(s)
            .map_err(|_| de::Error::custom("Invalid hex"))?;
        Ok(HexField(v))
    }
}

impl<'de, T> Deserialize<'de> for HexField<T>
    where T: AsRef<[u8]> + HexValue + Clone
{
    fn deserialize<D>(deserializer: D) -> Result<Self, D::Error>
        where D: Deserializer<'de>
    {
        deserializer.deserialize_str(HexVisitor { _p: PhantomData })
    }
}

pub trait Api {
    fn load_hex_value_from_cookie<'a>(&self,
                                      request: &'a Request,
                                      key: &str)
                                      -> StorageResult<Vec<u8>> {
        if let Some(&Cookie(ref cookies)) = request.headers.get() {
            for cookie in cookies.iter() {
                if let Ok(c) = CookiePair::parse(cookie.as_str()) {
                    if c.name() == key {
                        if let Ok(value) = HexValue::from_hex(c.value()) {
                            return Ok(value);
                        }
                    }
                }
            }
        }
        Err(StorageError::new(format!("Unable to find value with given key {}", key)))
    }

    fn load_keypair_from_cookies(&self,
                                 request: &Request)
                                 -> Result<(PublicKey, SecretKey), ApiError> {
        let public_key = PublicKey::from_slice(self.load_hex_value_from_cookie(request,
                                                                               "public_key")?
                                                   .as_ref());
        let secret_key = SecretKey::from_slice(self.load_hex_value_from_cookie(request,
                                                                               "secret_key")?
                                                   .as_ref());

        let public_key = public_key.ok_or(ApiError::Unauthorized)?;
        let secret_key = secret_key.ok_or(ApiError::Unauthorized)?;
        Ok((public_key, secret_key))
    }

    fn ok_response_with_cookies(&self,
                                json: &serde_json::Value,
                                cookies: Option<Vec<String>>)
                                -> IronResult<Response> {
        let mut resp = Response::with((status::Ok, serde_json::to_string_pretty(json).unwrap()));
        resp.headers.set(ContentType::json());
        if let Some(cookies) = cookies {
            resp.headers.set(SetCookie(cookies));
        }
        Ok(resp)
    }

    fn ok_response(&self, json: &serde_json::Value) -> IronResult<Response> {
        self.ok_response_with_cookies(json, None)
    }

    fn wire<'b>(&self, router: &'b mut Router);
}

#[cfg(test)]
mod tests {
    use router::Router;
    use serde_json;

    use blockchain::{Block, SCHEMA_MAJOR_VERSION};
    use crypto::Hash;

    use super::*;

    #[test]
    fn test_json_response_for_complex_val() {
        let str_val = "sghdkgskgskldghshgsd";
<<<<<<< HEAD
        let complex_val = Block::new(SCHEMA_MAJOR_VERSION,
                                     0,
                                     0,
                                     24,
=======
        let txs = [34, 32];
        let txs_length = txs.len() as u64;
        let complex_val = Block::new(24,
                                     2,
                                     txs_length,
>>>>>>> 137b61c2
                                     &Hash::new([24; 32]),
                                     &Hash::new([34; 32]),
                                     &Hash::new([38; 32]));
        struct SampleAPI;
        impl Api for SampleAPI {
            fn wire<'b>(&self, _: &'b mut Router) {
                return;
            }
        }
        let stub = SampleAPI;
        let result = stub.ok_response(&serde_json::to_value(str_val).unwrap());
        assert!(result.is_ok());
        let result = stub.ok_response(&serde_json::to_value(&complex_val).unwrap());
        assert!(result.is_ok());
        print!("{:?}", result);
    }
}<|MERGE_RESOLUTION|>--- conflicted
+++ resolved
@@ -226,18 +226,13 @@
     #[test]
     fn test_json_response_for_complex_val() {
         let str_val = "sghdkgskgskldghshgsd";
-<<<<<<< HEAD
+        let txs = [34, 32];
+        let tx_count = txs.len() as u64;
         let complex_val = Block::new(SCHEMA_MAJOR_VERSION,
                                      0,
                                      0,
                                      24,
-=======
-        let txs = [34, 32];
-        let txs_length = txs.len() as u64;
-        let complex_val = Block::new(24,
-                                     2,
-                                     txs_length,
->>>>>>> 137b61c2
+                                     tx_count,
                                      &Hash::new([24; 32]),
                                      &Hash::new([34; 32]),
                                      &Hash::new([38; 32]));
