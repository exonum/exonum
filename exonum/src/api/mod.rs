// Copyright 2018 The Exonum Team
//
// Licensed under the Apache License, Version 2.0 (the "License");
// you may not use this file except in compliance with the License.
// You may obtain a copy of the License at
//
//   http://www.apache.org/licenses/LICENSE-2.0
//
// Unless required by applicable law or agreed to in writing, software
// distributed under the License is distributed on an "AS IS" BASIS,
// WITHOUT WARRANTIES OR CONDITIONS OF ANY KIND, either express or implied.
// See the License for the specific language governing permissions and
// limitations under the License.

//! API and corresponding utilities.

pub use self::error::Error;
pub use self::state::ServiceApiState;
pub use self::with::{FutureResult, Immutable, Mutable, NamedWith, Result, With};

<<<<<<< HEAD
use bodyparser;
use cookie::Cookie as CookiePair;
use failure::{self, Fail};
use hyper::header::{ContentType, SetCookie};
use iron::prelude::*;
use iron::{headers::Cookie, status, IronError};
use params;
use router::Router;
use serde::de::{self, Deserialize, Deserializer, Visitor};
use serde::{Serialize, Serializer};
use serde_json;
=======
use serde::{de::DeserializeOwned, Serialize};
>>>>>>> e8caba0b

use std::{collections::BTreeMap, fmt};

use self::backends::actix;
use blockchain::{Blockchain, SharedNodeState};

pub mod backends;
pub mod error;
pub mod node;
mod state;
mod with;

/// Defines object that could be used as an API backend.
pub trait ServiceApiBackend: Sized {
    /// Concrete endpoint handler in the backend.
    type Handler;
    /// Concrete backend API builder.
    type Backend;

<<<<<<< HEAD
    /// Input/output error.
    #[fail(display = "IO error: {}", _0)]
    Io(#[cause] ::std::io::Error),

    /// Bad request.
    #[fail(display = "Bad request: {}", _0)]
    BadRequest(String),

    /// Not found.
    #[fail(display = "Not found: {}", _0)]
    NotFound(String),

    /// Internal error.
    #[fail(display = "Internal server error: {}", _0)]
    InternalError(failure::Error),

    /// Unauthorized error.
    #[fail(display = "Unauthorized")]
    Unauthorized,
}

impl From<io::Error> for ApiError {
    fn from(e: io::Error) -> ApiError {
        ApiError::Io(e)
=======
    /// Adds the given endpoint handler to the backend.
    fn endpoint<N, Q, I, R, F, E>(&mut self, name: N, endpoint: E) -> &mut Self
    where
        N: Into<String>,
        Q: DeserializeOwned + 'static,
        I: Serialize + 'static,
        F: for<'r> Fn(&'r ServiceApiState, Q) -> R + 'static + Clone,
        E: Into<With<Q, I, R, F>>,
        Self::Handler: From<NamedWith<Q, I, R, F, Immutable>>,
    {
        let named_with = NamedWith::new(name, endpoint);
        self.raw_handler(Self::Handler::from(named_with))
>>>>>>> e8caba0b
    }

<<<<<<< HEAD
impl From<failure::Error> for ApiError {
    fn from(e: failure::Error) -> ApiError {
        ApiError::InternalError(e)
    }
}

impl From<storage::Error> for ApiError {
    fn from(e: storage::Error) -> ApiError {
        ApiError::Storage(e)
=======
    /// Adds the given mutable endpoint handler to the backend.
    fn endpoint_mut<N, Q, I, R, F, E>(&mut self, name: N, endpoint: E) -> &mut Self
    where
        N: Into<String>,
        Q: DeserializeOwned + 'static,
        I: Serialize + 'static,
        F: for<'r> Fn(&'r ServiceApiState, Q) -> R + 'static + Clone,
        E: Into<With<Q, I, R, F>>,
        Self::Handler: From<NamedWith<Q, I, R, F, Mutable>>,
    {
        let named_with = NamedWith::new(name, endpoint);
        self.raw_handler(Self::Handler::from(named_with))
>>>>>>> e8caba0b
    }

    /// Adds the raw endpoint handler for the given backend.
    fn raw_handler(&mut self, handler: Self::Handler) -> &mut Self;

    /// Binds API handlers to the given backend.
    fn wire(&self, output: Self::Backend) -> Self::Backend;
}

/// Service API builder for the concrete API scope or in other words
/// access level (public or private).
#[derive(Debug, Clone, Default)]
pub struct ServiceApiScope {
    pub(crate) actix_backend: actix::ApiBuilder,
}

impl ServiceApiScope {
    /// Creates a new instance.
    pub fn new() -> Self {
        ServiceApiScope::default()
    }

    /// Adds the given endpoint handler to the API scope.
    ///
    /// For now there is only web backend and it has the following requirements:
    ///
    /// - Query parameters should be decodable via `serde_urlencoded`, i.e. from the
    ///   "first_param=value1&second_param=value2" form.
    /// - Response items should be encodable via `serde_json` crate.
    pub fn endpoint<Q, I, R, F, E>(&mut self, name: &'static str, endpoint: E) -> &mut Self
    where
        Q: DeserializeOwned + 'static,
        I: Serialize + 'static,
        F: for<'r> Fn(&'r ServiceApiState, Q) -> R + 'static + Clone,
        E: Into<With<Q, I, R, F>>,
        actix::RequestHandler: From<NamedWith<Q, I, R, F, Immutable>>,
    {
        self.actix_backend.endpoint(name, endpoint);
        self
    }

    /// Adds the given mutable endpoint handler to the API scope.
    ///
    /// For now there is only web backend and it has the following requirements:
    ///
    /// - Query parameters should be decodable via `serde_json`.
    /// - Response items also should be encodable via `serde_json` crate.
    pub fn endpoint_mut<Q, I, R, F, E>(&mut self, name: &'static str, endpoint: E) -> &mut Self
    where
        Q: DeserializeOwned + 'static,
        I: Serialize + 'static,
        F: for<'r> Fn(&'r ServiceApiState, Q) -> R + 'static + Clone,
        E: Into<With<Q, I, R, F>>,
        actix::RequestHandler: From<NamedWith<Q, I, R, F, Mutable>>,
    {
        self.actix_backend.endpoint_mut(name, endpoint);
        self
    }

    /// Returns a mutable reference to the underlying web backend.
    pub fn web_backend(&mut self) -> &mut actix::ApiBuilder {
        &mut self.actix_backend
    }
}

/// Service API builder, which is used to add service-specific endpoints to the node API.
///
/// # Examples
///
/// The example below shows a common practice of API implementation.
///
/// ```rust
/// #[macro_use] extern crate exonum;
/// #[macro_use] extern crate serde_derive;
/// extern crate futures;
///
/// use futures::Future;
///
/// use std::net::SocketAddr;
///
/// use exonum::api::{self, ServiceApiBuilder, ServiceApiState};
/// use exonum::blockchain::{Schema};
/// use exonum::crypto::Hash;
///
/// // Declares a type which describes an API specification and implementation.
/// pub struct MyApi;
///
/// // Declares structures for requests and responses.
///
/// // For the web backend `MyQuery` will be deserialized from the `block_height={number}` string.
/// #[derive(Deserialize, Clone, Copy)]
/// pub struct MyQuery {
///     pub block_height: u64
/// }
///
/// // For the web backend `BlockInfo` will be serialized into the JSON string.
/// #[derive(Serialize, Clone, Copy)]
/// pub struct BlockInfo {
///     pub hash: Hash,
/// }
///
/// // Creates API handlers.
/// impl MyApi {
///     // Immutable handler, which returns a hash of the block at the given height.
///     pub fn block_hash(state: &ServiceApiState, query: MyQuery) -> api::Result<Option<BlockInfo>> {
///         let schema = Schema::new(state.snapshot());
///         Ok(schema.block_hashes_by_height()
///             .get(query.block_height)
///             .map(|hash| BlockInfo { hash })
///         )
///     }
///
///     // Mutable handler which removes peer with the given address from the cache.
///     pub fn remove_peer(state: &ServiceApiState, query: SocketAddr) -> api::Result<()> {
///         let mut blockchain = state.blockchain().clone();
///         Ok(blockchain.remove_peer_with_addr(&query))
///     }
///
///     // Simple handler without any params.
///     pub fn ping(_state: &ServiceApiState, _query: ()) -> api::Result<()> {
///         Ok(())
///     }
///
///     // You may also creates an asynchronous handlers for the long requests.
///     pub fn block_hash_async(state: &ServiceApiState, query: MyQuery)
///      -> api::FutureResult<Option<Hash>> {
///         let blockchain = state.blockchain().clone();
///         Box::new(futures::lazy(move || {
///             let schema = Schema::new(blockchain.snapshot());
///             Ok(schema.block_hashes_by_height().get(query.block_height))
///         }))
///     }
/// }
///
/// # let mut builder = ServiceApiBuilder::default();
/// // Adds `MyApi` handlers to the corresponding builder.
/// builder.public_scope()
///     .endpoint("v1/ping", MyApi::ping)
///     .endpoint("v1/block_hash", MyApi::block_hash)
///     .endpoint("v1/block_hash_async", MyApi::block_hash_async);
/// // Adds a mutable endpoint for to the private API.
/// builder.private_scope()
///     .endpoint_mut("v1/remove_peer", MyApi::remove_peer);
/// ```
#[derive(Debug, Clone, Default)]
pub struct ServiceApiBuilder {
    public_scope: ServiceApiScope,
    private_scope: ServiceApiScope,
}

impl ServiceApiBuilder {
    /// Creates a new service API builder.
    pub fn new() -> Self {
        ServiceApiBuilder::default()
    }

    /// Returns a mutable reference to the public API scope builder.
    pub fn public_scope(&mut self) -> &mut ServiceApiScope {
        &mut self.public_scope
    }

    /// Returns a mutable reference to the private API scope builder.
    pub fn private_scope(&mut self) -> &mut ServiceApiScope {
        &mut self.private_scope
    }
}

/// Exonum API access level.
#[derive(Debug, Clone, Copy, PartialEq, Eq)]
pub enum ApiAccess {
    /// Public API for end users.
    Public,
    /// Private API for maintainers.
    Private,
}

impl fmt::Display for ApiAccess {
    fn fmt(&self, f: &mut fmt::Formatter) -> fmt::Result {
        match *self {
            ApiAccess::Public => f.write_str("public"),
            ApiAccess::Private => f.write_str("private"),
        }
    }
}

/// API backend extender.
pub trait ExtendApiBackend {
    /// Extends API backend by the given scopes.
    fn extend<'a, I>(self, items: I) -> Self
    where
        I: IntoIterator<Item = (&'a str, &'a ServiceApiScope)>;
}

/// Exonum node API aggregator. Currently only HTTP v1 backend is available.
#[derive(Debug, Clone)]
pub struct ApiAggregator {
    blockchain: Blockchain,
    node_state: SharedNodeState,
    inner: BTreeMap<String, ServiceApiBuilder>,
}

impl ApiAggregator {
    /// Aggregates API for the given blockchain and node state.
    pub fn new(blockchain: Blockchain, node_state: SharedNodeState) -> Self {
        let mut inner = BTreeMap::new();
        // Adds built-in APIs.
        inner.insert(
            "system".to_owned(),
            Self::system_api(&blockchain, node_state.clone()),
        );
        inner.insert("explorer".to_owned(), Self::explorer_api());
        // Adds services APIs.
        inner.extend(blockchain.service_map().iter().map(|(_, service)| {
            let mut builder = ServiceApiBuilder::new();
            service.wire_api(&mut builder);
            // TODO think about prefixes for non web backends. (ECR-1758)
            let prefix = format!("services/{}", service.service_name());
            (prefix, builder)
        }));

        ApiAggregator {
            inner,
            blockchain,
            node_state,
        }
    }

    /// Returns a reference to the blockchain used by the aggregator.
    pub fn blockchain(&self) -> &Blockchain {
        &self.blockchain
    }

    /// Extends given API backend by the handlers with the given access level.
    pub fn extend_backend<B: ExtendApiBackend>(&self, access: ApiAccess, backend: B) -> B {
        match access {
            ApiAccess::Public => backend.extend(
                self.inner
                    .iter()
                    .map(|(name, builder)| (name.as_ref(), &builder.public_scope)),
            ),
            ApiAccess::Private => backend.extend(
                self.inner
                    .iter()
                    .map(|(name, builder)| (name.as_ref(), &builder.private_scope)),
            ),
        }
    }

    /// Adds API factory with given prefix to the aggregator.
    pub fn insert<S: Into<String>>(&mut self, prefix: S, builder: ServiceApiBuilder) {
        self.inner.insert(prefix.into(), builder);
    }

    fn explorer_api() -> ServiceApiBuilder {
        let mut builder = ServiceApiBuilder::new();
        self::node::public::ExplorerApi::wire(builder.public_scope());
        builder
    }

    fn system_api(blockchain: &Blockchain, shared_api_state: SharedNodeState) -> ServiceApiBuilder {
        let mut builder = ServiceApiBuilder::new();
        let node_info = self::node::private::NodeInfo::new(
            blockchain.service_map().iter().map(|(_, service)| service),
        );
        self::node::private::SystemApi::new(node_info, shared_api_state.clone())
            .wire(builder.private_scope());
        self::node::public::SystemApi::new(shared_api_state).wire(builder.public_scope());
        builder
    }
}<|MERGE_RESOLUTION|>--- conflicted
+++ resolved
@@ -18,21 +18,7 @@
 pub use self::state::ServiceApiState;
 pub use self::with::{FutureResult, Immutable, Mutable, NamedWith, Result, With};
 
-<<<<<<< HEAD
-use bodyparser;
-use cookie::Cookie as CookiePair;
-use failure::{self, Fail};
-use hyper::header::{ContentType, SetCookie};
-use iron::prelude::*;
-use iron::{headers::Cookie, status, IronError};
-use params;
-use router::Router;
-use serde::de::{self, Deserialize, Deserializer, Visitor};
-use serde::{Serialize, Serializer};
-use serde_json;
-=======
 use serde::{de::DeserializeOwned, Serialize};
->>>>>>> e8caba0b
 
 use std::{collections::BTreeMap, fmt};
 
@@ -52,32 +38,6 @@
     /// Concrete backend API builder.
     type Backend;
 
-<<<<<<< HEAD
-    /// Input/output error.
-    #[fail(display = "IO error: {}", _0)]
-    Io(#[cause] ::std::io::Error),
-
-    /// Bad request.
-    #[fail(display = "Bad request: {}", _0)]
-    BadRequest(String),
-
-    /// Not found.
-    #[fail(display = "Not found: {}", _0)]
-    NotFound(String),
-
-    /// Internal error.
-    #[fail(display = "Internal server error: {}", _0)]
-    InternalError(failure::Error),
-
-    /// Unauthorized error.
-    #[fail(display = "Unauthorized")]
-    Unauthorized,
-}
-
-impl From<io::Error> for ApiError {
-    fn from(e: io::Error) -> ApiError {
-        ApiError::Io(e)
-=======
     /// Adds the given endpoint handler to the backend.
     fn endpoint<N, Q, I, R, F, E>(&mut self, name: N, endpoint: E) -> &mut Self
     where
@@ -90,20 +50,8 @@
     {
         let named_with = NamedWith::new(name, endpoint);
         self.raw_handler(Self::Handler::from(named_with))
->>>>>>> e8caba0b
-    }
-
-<<<<<<< HEAD
-impl From<failure::Error> for ApiError {
-    fn from(e: failure::Error) -> ApiError {
-        ApiError::InternalError(e)
-    }
-}
-
-impl From<storage::Error> for ApiError {
-    fn from(e: storage::Error) -> ApiError {
-        ApiError::Storage(e)
-=======
+    }
+
     /// Adds the given mutable endpoint handler to the backend.
     fn endpoint_mut<N, Q, I, R, F, E>(&mut self, name: N, endpoint: E) -> &mut Self
     where
@@ -116,7 +64,6 @@
     {
         let named_with = NamedWith::new(name, endpoint);
         self.raw_handler(Self::Handler::from(named_with))
->>>>>>> e8caba0b
     }
 
     /// Adds the raw endpoint handler for the given backend.
