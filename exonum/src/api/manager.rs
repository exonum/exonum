--- conflicted
+++ resolved
@@ -43,15 +43,8 @@
 }
 
 impl ApiManager {
-<<<<<<< HEAD
-    // TODO: extract into API configuration [ECR-3748]
-    const RETRY_INTERVAL: Duration = Duration::from_millis(500);
-    const RETRY_ATTEMPTS: usize = 10;
-
     /// Creates a new API manager instance with the specified runtime configuration and
     /// the receiver of the `UpdateEndpoints` events.
-=======
->>>>>>> a9b479ff
     pub fn new(
         runtime_config: SystemRuntimeConfig,
         endpoints_rx: mpsc::Receiver<UpdateEndpoints>,
