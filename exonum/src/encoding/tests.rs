// Copyright 2018 The Exonum Team
//
// Licensed under the Apache License, Version 2.0 (the "License");
// you may not use this file except in compliance with the License.
// You may obtain a copy of the License at
//
//   http://www.apache.org/licenses/LICENSE-2.0
//
// Unless required by applicable law or agreed to in writing, software
// distributed under the License is distributed on an "AS IS" BASIS,
// WITHOUT WARRANTIES OR CONDITIONS OF ANY KIND, either express or implied.
// See the License for the specific language governing permissions and
// limitations under the License.

#![allow(unsafe_code)]

use bit_vec::BitVec;
use byteorder::{ByteOrder, LittleEndian};
use chrono::{Duration, Utc};
use rust_decimal::Decimal;
use uuid::Uuid;

<<<<<<< HEAD
use super::{Field, Offset};
=======
use std::{net::SocketAddr, str::FromStr};

use super::{CheckedOffset, Field, Offset};
>>>>>>> e8caba0b
use blockchain::{self, Block, BlockProof};
use crypto::{gen_keypair, hash, CryptoHash};
use helpers::{user_agent, Height, Round, ValidatorId};
<<<<<<< HEAD
use messages::{BlockRequest, BlockResponse, Connect, Precommit, Prevote, Propose, Status};
use std::net::SocketAddr;
use std::str::FromStr;
=======
use messages::{
    BlockRequest, BlockResponse, Connect, Message, Precommit, Prevote, Propose, RawMessage, Status,
};
>>>>>>> e8caba0b

static VALIDATOR: ValidatorId = ValidatorId(65_123);
static HEIGHT: Height = Height(123_123_123);
static ROUND: Round = Round(321_321_312);

#[allow(dead_code)]
// This structures used to test deserialization,
// so we should ignore unused `new` method.
mod ignore_new {
    use crypto::Hash;
    encoding_struct! {
        struct Parent {
            child: Child,
        }
    }

    encoding_struct! {
        struct Child {
            child: &Hash,
        }
    }
}

use self::ignore_new::*;

#[test]
#[should_panic(expected = "Found error in check: UnexpectedlyShortPayload")]
fn test_zero_size_segment() {
    let buf = vec![
        8,
        0,
        0,
        0, // not overlap
        0,
        0,
        0,
        0,
        0,
    ]; // but with zero size

    <Parent as Field>::check(&buf, 0.into(), 8.into(), 8.into()).expect("Found error in check");
}

#[test]
#[should_panic(expected = "Found error in check: UnexpectedlyShortPayload")]
fn test_incorrect_pointer() {
    let buf = vec![
        8,
        0,
        0,
        0, // not overlap
        0,
        0,
        0,
        0,
        0,
    ]; // but with zero size

    <Parent as Field>::check(&buf, 0.into(), 8.into(), 8.into()).expect("Found error in check");
}

#[test]
#[should_panic(expected = "Found error in check: OffsetOverflow")]
fn test_read_overflow_arithmetic() {
    let pos = <u32>::max_value();
    let buf = vec![255; 0];

    <Vec<u8> as Field>::check(&buf, pos.into(), 8.into(), pos.into())
        .expect("Found error in check");
}

#[test]
fn test_bitvec() {
    let mut b = BitVec::from_elem(14, false);
    b.set(11, true);
    b.set(4, true);
    b.push(true);
    b.push(true);

    assert_write_check_read(b, 8);
}

#[test]
fn test_str_segment() {
    let mut buf = vec![0; 8];
    // spell-checker:disable-next
    let s = "test юникодной строчки efw_adqq ss/adfq";
    Field::write(&s, &mut buf, 0, 8);
    <&str as Field>::check(&buf, 0.into(), 8.into(), 8.into()).unwrap();

    let buf2 = buf.clone();
    <&str as Field>::check(&buf2, 0.into(), 8.into(), 8.into()).unwrap();
    let s2: &str = unsafe { Field::read(&buf2, 0, 8) };
    assert_eq!(s2, s);
}

#[test]
fn test_vec_segment() {
    let dat = vec![1u8, 2, 3, 5, 10];
    assert_write_check_read(dat, 8);
}

#[test]
fn test_u16_segment() {
    let dat = vec![1u16, 3, 10, 15, 23, 4, 45];
    assert_write_check_read(dat, 8);
}

#[test]
fn test_i16_segment() {
    let dat = vec![1i16, 3, 10, 15, 23, 4, 45];
    assert_write_check_read(dat, 8);
}

#[test]
fn test_u32_segment() {
    let dat = vec![1u32, 3, 10, 15, 23, 4, 45];
    assert_write_check_read(dat, 8);
}

#[test]
fn test_i32_segment() {
    let dat = vec![1i32, 3, 10, 15, 23, 4, 45];
    assert_write_check_read(dat, 8);
}

#[test]
fn test_u64_segment() {
    let dat = vec![1u64, 3, 10, 15, 23, 4, 45];
    assert_write_check_read(dat, 8);
}

#[test]
fn test_i64_segment() {
    let dat = vec![1i64, 3, 10, 15, 23, 4, 45];
    assert_write_check_read(dat, 8);
}

#[test]
fn test_uuid_segment() {
    let uuid = Uuid::nil();
    assert_write_check_read(uuid, 16);

    let uuid = Uuid::parse_str("936DA01F9ABD4d9d80C702AF85C822A8").unwrap();
    assert_write_check_read(uuid, 16);
}

#[test]
fn test_decimal() {
    let decimal = Decimal::new(202, 2);
    assert_write_check_read(decimal, 16);
    let pi = Decimal::from_str("3.1415926535897932384626433832").unwrap();
    assert_write_check_read(pi, 16);
}

#[test]
fn test_check_invalid_duration_too_big() {
    let secs = i64::max_value();
    let nanos = i32::max_value();

    expect_duration_check_error(secs, nanos);
}

#[test]
fn test_check_invalid_duration_too_low() {
    let secs = i64::min_value();
    let nanos = i32::min_value();

    expect_duration_check_error(secs, nanos);
}

#[test]
fn test_check_invalid_duration_wrong_representation() {
    // Different signs of values are forbidden to avoid multiple representations of same duration.
    let secs = 1;
    let nanos = -1;
    expect_duration_check_error(secs, nanos);

    let secs = -1;
    let nanos = 1;
    expect_duration_check_error(secs, nanos);

    // Amount of nanoseconds greater of equal to one second is forbidden.
    let secs = 0;
    let nanos = 1_000_000_000;
    expect_duration_check_error(secs, nanos);

    let secs = 0;
    let nanos = -1_000_000_000;
    expect_duration_check_error(secs, nanos);
}

#[test]
fn test_check_valid_duration_that_exceeds_max_value() {
    let secs: i64 = Duration::max_value().num_seconds();
    let max_duration_nanos = Duration::max_value() - Duration::seconds(secs);
    let mut nanos: i32 = max_duration_nanos.num_nanoseconds().unwrap() as i32;
    nanos += 1;

    expect_duration_check_error(secs, nanos);
}

fn expect_duration_check_error(secs: i64, nanos: i32) {
    // Size of duration is sizeof(i64) + sizeof(i32).
    let header_size = 12;

    let mut raw_duration: Vec<u8> = vec![0; header_size];

    LittleEndian::write_i64(&mut raw_duration[0 as usize..8 as usize], secs);
    LittleEndian::write_i32(&mut raw_duration[8 as usize..header_size as usize], nanos);

    let start_offset = CheckedOffset::new(0 as Offset);
    let end_offset = CheckedOffset::new(header_size as Offset);
    <Duration as Field>::check(&raw_duration, start_offset, end_offset, end_offset)
        .expect_err("Check should return DurationOverflow error for incorrect buffer");
}

#[test]
fn test_duration_segment() {
    // Size of duration is sizeof(i64) + sizeof(i32).
    let header_size = 12;

    let zero_duration = Duration::zero();
    assert_write_check_read(zero_duration, header_size);

    let max_duration = Duration::max_value();
    assert_write_check_read(max_duration, header_size);

    let min_duration = Duration::min_value();
    assert_write_check_read(min_duration, header_size);

    // Composite durations for all correct combination of values sign.
    let durations = [(10, 0), (0, 10), (10, 10), (0, -10), (-10, 0), (-10, -10)];

    for value in durations.iter() {
        let duration = Duration::seconds(value.0) + Duration::nanoseconds(value.1);
        assert_write_check_read(duration, header_size);
    }
}

#[test]
fn test_byte_array() {
    let mut buf = vec![255; 8];
    let arr = [2u8, 5, 2, 3, 56, 3];

    Field::write(&arr.as_ref(), &mut buf, 0, 8);
    <&[u8] as Field>::check(&buf, 0.into(), 8.into(), 8.into()).unwrap();

    let buf2 = buf.clone();
    <&[u8] as Field>::check(&buf2, 0.into(), 8.into(), 8.into()).unwrap();
    let dat2: &[u8] = unsafe { Field::read(&buf2, 0, 8) };
    assert_eq!(dat2, arr);
    assert_eq!(buf.len(), 8 + arr.len());
}

#[test]
fn test_segments_of_arrays() {
    let mut buf = vec![255; 64];
    let v1 = [1u8, 2, 3];
    let v2 = [1u8, 3];
    let v3 = [2u8, 5, 2, 3, 56, 3];

    let dat = vec![v1.as_ref(), v2.as_ref(), v3.as_ref()];
    Field::write(&dat, &mut buf, 48, 56);
    <Vec<&[u8]> as Field>::check(&buf, 48.into(), 56.into(), 64.into()).unwrap();

    let buf2 = buf.clone();
    <Vec<&[u8]> as Field>::check(&buf2, 48.into(), 56.into(), 64.into()).unwrap();
    let dat2: Vec<&[u8]> = unsafe { Field::read(&buf2, 48, 56) };
    assert_eq!(dat2, dat);
    //48 spaces + 8 segment of vec + 8 spaces = 64 +
    // + v1_segment + v2_segment + v3_segment +
    // + v1_body + v2_body + v3_body
    assert_eq!(buf.len(), 64 + v1.len() + v2.len() + v3.len() + 3 * 8);
}

fn assert_write_check_read<T>(input: T, header_size: Offset)
where
    T: for<'r> Field<'r> + PartialEq + ::std::fmt::Debug,
{
    let mut buffer = vec![0; header_size as usize];
    Field::write(&input, &mut buffer, 0, header_size);
    <T as Field>::check(&buffer, 0.into(), header_size.into(), header_size.into()).unwrap();
    let new_buffer = buffer.clone();
    //clear buffer
    let len = buffer.len();
    buffer.clear();
    //and fill old buffer with zeros
    buffer.resize(len, 0);

    <T as Field>::check(
        &new_buffer,
        0.into(),
        header_size.into(),
        header_size.into(),
    ).unwrap();
    let output = unsafe { Field::read(&new_buffer, 0, header_size) };
    assert_eq!(input, output);
}

#[test]
fn test_segments_of_raw_buffers() {
    let buf = vec![255u8; 1];

    let input = vec![buf.clone(), buf.clone(), buf.clone()];
    assert_write_check_read(input, 8);
}

#[test]
fn test_segments_of_raw_messages() {
    let (pub_key, sec_key) = gen_keypair();

    let m1 = Status::new(&pub_key, Height(2), &hash(&[]), &sec_key);
    let m2 = Status::new(&pub_key, Height(4), &hash(&[1]), &sec_key);
    let m3 = Status::new(&pub_key, Height(5), &hash(&[3]), &sec_key);

    let dat = vec![m1.raw().clone(), m2.raw().clone(), m3.raw().clone()];
    assert_write_check_read(dat, 8);
}

#[test]
fn test_empty_segments() {
    let dat: Vec<RawMessage> = vec![];
    assert_write_check_read(dat, 8);
}

#[test]
fn test_segments_of_status_messages() {
    let (pub_key, sec_key) = gen_keypair();

    let m1 = Status::new(&pub_key, Height(2), &hash(&[]), &sec_key);
    let m2 = Status::new(&pub_key, Height(4), &hash(&[1]), &sec_key);
    let m3 = Status::new(&pub_key, Height(5), &hash(&[3]), &sec_key);

    let dat = vec![m1, m2, m3];
    assert_write_check_read(dat, 8);
}

fn test_connect(addr: &str) {
    use std::str::FromStr;

    let socket_address = SocketAddr::from_str(addr).unwrap();
    let time = Utc::now();
    let (public_key, secret_key) = gen_keypair();

    // write
    let connect = Connect::new(
        &public_key,
        socket_address,
        time,
        &user_agent::get(),
        &secret_key,
    );
    // read
    assert_eq!(connect.pub_key(), &public_key);
    assert_eq!(connect.addr(), socket_address);
    assert_eq!(connect.time(), time);
    assert!(connect.verify_signature(&public_key));
}

#[test]
fn test_connect_ipv4() {
    test_connect("18.34.3.4:7777");
}

#[test]
fn test_connect_ipv6() {
    test_connect("[::1]:7777");
}

#[test]
fn test_propose() {
    let prev_hash = hash(&[1, 2, 3]);
    let txs = vec![hash(&[1]), hash(&[2]), hash(&[2])];
    let (public_key, secret_key) = gen_keypair();

    // write
    let propose = Propose::new(VALIDATOR, HEIGHT, ROUND, &prev_hash, &txs, &secret_key);
    // read
    assert_eq!(propose.validator(), VALIDATOR);
    assert_eq!(propose.height(), HEIGHT);
    assert_eq!(propose.round(), ROUND);
    assert_eq!(propose.prev_hash(), &prev_hash);
    assert_eq!(propose.transactions().len(), 3);
    assert_eq!(propose.transactions()[0], txs[0]);
    assert_eq!(propose.transactions()[1], txs[1]);
    assert_eq!(propose.transactions()[2], txs[2]);
    assert!(propose.verify_signature(&public_key));
}

#[test]
fn test_prevote() {
    let propose_hash = hash(&[1, 2, 3]);
    let locked_round = Round(654_345);
    let (public_key, secret_key) = gen_keypair();

    // write
    let prevote = Prevote::new(
        VALIDATOR,
        HEIGHT,
        ROUND,
        &propose_hash,
        locked_round,
        &secret_key,
    );
    // read
    assert_eq!(prevote.validator(), VALIDATOR);
    assert_eq!(prevote.height(), HEIGHT);
    assert_eq!(prevote.round(), ROUND);
    assert_eq!(prevote.propose_hash(), &propose_hash);
    assert_eq!(prevote.locked_round(), locked_round);
    assert!(prevote.verify_signature(&public_key));
}

#[test]
fn test_precommit() {
    let propose_hash = hash(&[1, 2, 3]);
    let block_hash = hash(&[3, 2, 1]);
    let (public_key, secret_key) = gen_keypair();
    let time = Utc::now();

    // write
    let precommit = Precommit::new(
        VALIDATOR,
        HEIGHT,
        ROUND,
        &propose_hash,
        &block_hash,
        time,
        &secret_key,
    );
    // read
    assert_eq!(precommit.validator(), VALIDATOR);
    assert_eq!(precommit.height(), HEIGHT);
    assert_eq!(precommit.round(), ROUND);
    assert_eq!(precommit.propose_hash(), &propose_hash);
    assert_eq!(precommit.block_hash(), &block_hash);
    assert!(precommit.verify_signature(&public_key));
    assert_eq!(precommit.time(), time);
    let json_str = ::serde_json::to_string(&precommit).unwrap();
    assert!(json_str.len() > 0);
    let precommit1: Precommit = ::serde_json::from_str(&json_str).unwrap();
    assert_eq!(precommit, precommit1);
}

#[test]
fn test_status() {
    let last_hash = hash(&[3, 2, 1]);
    let (public_key, secret_key) = gen_keypair();

    // write
    let commit = Status::new(&public_key, HEIGHT, &last_hash, &secret_key);
    // read
    assert_eq!(commit.from(), &public_key);
    assert_eq!(commit.height(), HEIGHT);
    assert_eq!(commit.last_hash(), &last_hash);
    assert!(commit.verify_signature(&public_key));
}

#[test]
fn test_block() {
    let (pub_key, secret_key) = gen_keypair();
    let ts = Utc::now();
    let txs = [2];
    let tx_count = txs.len() as u32;

    let content = Block::new(
        blockchain::SCHEMA_MAJOR_VERSION,
        ValidatorId::zero(),
        Height(500),
        tx_count,
        &hash(&[1]),
        &hash(&txs),
        &hash(&[3]),
    );

    let precommits = vec![
        Precommit::new(
            ValidatorId(123),
            Height(15),
            Round(25),
            &hash(&[1, 2, 3]),
            &hash(&[3, 2, 1]),
            ts,
            &secret_key,
        ),
        Precommit::new(
            ValidatorId(13),
            Height(25),
            Round(35),
            &hash(&[4, 2, 3]),
            &hash(&[3, 3, 1]),
            ts,
            &secret_key,
        ),
        Precommit::new(
            ValidatorId(323),
            Height(15),
            Round(25),
            &hash(&[1, 1, 3]),
            &hash(&[5, 2, 1]),
            ts,
            &secret_key,
        ),
    ];
    let transactions = vec![
        Status::new(&pub_key, Height(2), &hash(&[]), &secret_key).hash(),
        Status::new(&pub_key, Height(4), &hash(&[2]), &secret_key).hash(),
        Status::new(&pub_key, Height(7), &hash(&[3]), &secret_key).hash(),
    ];
    let block = BlockResponse::new(
        &pub_key,
        &pub_key,
        content.clone(),
        precommits.clone(),
        &transactions,
        &secret_key,
    );

    assert_eq!(block.from(), &pub_key);
    assert_eq!(block.to(), &pub_key);
    assert_eq!(block.block(), content);
    assert_eq!(block.precommits(), precommits);
    assert_eq!(block.transactions().to_vec(), transactions);

    let block2 = BlockResponse::from_raw(block.raw().clone()).unwrap();
    assert_eq!(block2.from(), &pub_key);
    assert_eq!(block2.to(), &pub_key);
    assert_eq!(block2.block(), content);
    assert_eq!(block2.precommits(), precommits);
    assert_eq!(block2.transactions().to_vec(), transactions);
    let block_proof = BlockProof {
        block: content.clone(),
        precommits: precommits.clone(),
    };
    let json_str = ::serde_json::to_string(&block_proof).unwrap();
    let block_proof_1: BlockProof = ::serde_json::from_str(&json_str).unwrap();
    assert_eq!(block_proof, block_proof_1);
}

#[test]
fn test_empty_block() {
    let (pub_key, secret_key) = gen_keypair();

    let content = Block::new(
        blockchain::SCHEMA_MAJOR_VERSION,
        ValidatorId::zero(),
        Height(200),
        1,
        &hash(&[1]),
        &hash(&[2]),
        &hash(&[3]),
    );

    let precommits = Vec::new();
    let transactions = Vec::new();
    let block = BlockResponse::new(
        &pub_key,
        &pub_key,
        content.clone(),
        precommits.clone(),
        &transactions,
        &secret_key,
    );

    assert_eq!(block.from(), &pub_key);
    assert_eq!(block.to(), &pub_key);
    assert_eq!(block.block(), content);
    assert_eq!(block.precommits(), precommits);
    assert_eq!(block.transactions().to_vec(), transactions);

    let block2 = BlockResponse::from_raw(block.raw().clone()).unwrap();
    assert_eq!(block2.from(), &pub_key);
    assert_eq!(block2.to(), &pub_key);
    assert_eq!(block2.block(), content);
    assert_eq!(block2.precommits(), precommits);
    assert_eq!(block2.transactions().to_vec(), transactions);
}

#[test]
fn test_request_block() {
    let (public_key, secret_key) = gen_keypair();

    // write
    let request = BlockRequest::new(&public_key, &public_key, Height(1), &secret_key);
    // read
    assert_eq!(request.from(), &public_key);
    assert_eq!(request.height(), Height(1));
    assert_eq!(request.to(), &public_key);
    assert!(request.verify_signature(&public_key));
}

#[test]
fn test_correct_encoding_struct() {
    encoding_struct! {
        struct NoFields {
        }
    }
    drop(NoFields::new());

    encoding_struct! {
        struct OneField {

            one: u64,
        }
    }
    drop(OneField::new(0));

    encoding_struct! {
        struct TwoFields {

            one: u32,
            two: u32,
        }
    }
    drop(TwoFields::new(0, 0));

    encoding_struct! {
        struct ThreeFields {

            one: u16,
            two: u16,
            three: u32,
        }
    }
    drop(ThreeFields::new(0, 0, 0));
}<|MERGE_RESOLUTION|>--- conflicted
+++ resolved
@@ -20,25 +20,15 @@
 use rust_decimal::Decimal;
 use uuid::Uuid;
 
-<<<<<<< HEAD
-use super::{Field, Offset};
-=======
 use std::{net::SocketAddr, str::FromStr};
 
 use super::{CheckedOffset, Field, Offset};
->>>>>>> e8caba0b
 use blockchain::{self, Block, BlockProof};
 use crypto::{gen_keypair, hash, CryptoHash};
 use helpers::{user_agent, Height, Round, ValidatorId};
-<<<<<<< HEAD
-use messages::{BlockRequest, BlockResponse, Connect, Precommit, Prevote, Propose, Status};
-use std::net::SocketAddr;
-use std::str::FromStr;
-=======
 use messages::{
     BlockRequest, BlockResponse, Connect, Message, Precommit, Prevote, Propose, RawMessage, Status,
 };
->>>>>>> e8caba0b
 
 static VALIDATOR: ValidatorId = ValidatorId(65_123);
 static HEIGHT: Height = Height(123_123_123);
@@ -67,17 +57,8 @@
 #[test]
 #[should_panic(expected = "Found error in check: UnexpectedlyShortPayload")]
 fn test_zero_size_segment() {
-    let buf = vec![
-        8,
-        0,
-        0,
-        0, // not overlap
-        0,
-        0,
-        0,
-        0,
-        0,
-    ]; // but with zero size
+    let buf = vec![8,0,0,0, // not overlap
+                   0,0,0,0,0]; // but with zero size
 
     <Parent as Field>::check(&buf, 0.into(), 8.into(), 8.into()).expect("Found error in check");
 }
@@ -85,17 +66,8 @@
 #[test]
 #[should_panic(expected = "Found error in check: UnexpectedlyShortPayload")]
 fn test_incorrect_pointer() {
-    let buf = vec![
-        8,
-        0,
-        0,
-        0, // not overlap
-        0,
-        0,
-        0,
-        0,
-        0,
-    ]; // but with zero size
+    let buf = vec![8,0,0,0, // not overlap
+                   0,0,0,0,0]; // but with zero size
 
     <Parent as Field>::check(&buf, 0.into(), 8.into(), 8.into()).expect("Found error in check");
 }
