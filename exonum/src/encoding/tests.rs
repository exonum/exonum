// Copyright 2018 The Exonum Team
//
// Licensed under the Apache License, Version 2.0 (the "License");
// you may not use this file except in compliance with the License.
// You may obtain a copy of the License at
//
//   http://www.apache.org/licenses/LICENSE-2.0
//
// Unless required by applicable law or agreed to in writing, software
// distributed under the License is distributed on an "AS IS" BASIS,
// WITHOUT WARRANTIES OR CONDITIONS OF ANY KIND, either express or implied.
// See the License for the specific language governing permissions and
// limitations under the License.

#![allow(unsafe_code)]

use bit_vec::BitVec;
use byteorder::{ByteOrder, LittleEndian};
use chrono::{Duration, Utc};
use rust_decimal::Decimal;
use uuid::Uuid;

<<<<<<< HEAD
use super::{Field, Offset};
use blockchain::{self, Block, BlockProof};
use crypto::{gen_keypair, hash};
use helpers::{user_agent, Height, Round, ValidatorId};
use messages::{BlockRequest, BlockResponse, Connect, Precommit, Prevote, Propose, Status};
use std::net::SocketAddr;
use std::str::FromStr;
=======
use std::net::SocketAddr;
use std::str::FromStr;

use super::{CheckedOffset, Field, Offset};
use blockchain::{self, Block, BlockProof};
use crypto::{gen_keypair, hash};
use helpers::{user_agent, Height, Round, ValidatorId};
use messages::{BlockRequest, BlockResponse, Connect, Message, Precommit, Prevote, Propose,
               RawMessage, Status};
>>>>>>> 0b0eb5c8

static VALIDATOR: ValidatorId = ValidatorId(65_123);
static HEIGHT: Height = Height(123_123_123);
static ROUND: Round = Round(321_321_312);

#[allow(dead_code)]
// This structures used to test deserialization,
// so we should ignore unused `new` method.
mod ignore_new {
    use crypto::Hash;
    encoding_struct! {
        struct Parent {
            child: Child,
        }
    }

    encoding_struct! {
        struct Child {
            child: &Hash,
        }
    }
}

use self::ignore_new::*;

#[test]
#[should_panic(expected = "Found error in check: UnexpectedlyShortPayload")]
fn test_zero_size_segment() {
    let buf = vec![
        8,
        0,
        0,
        0, // not overlap
        0,
        0,
        0,
        0,
        0,
    ]; // but with zero size

    <Parent as Field>::check(&buf, 0.into(), 8.into(), 8.into()).expect("Found error in check");
}

#[test]
#[should_panic(expected = "Found error in check: UnexpectedlyShortPayload")]
fn test_incorrect_pointer() {
    let buf = vec![
        8,
        0,
        0,
        0, // not overlap
        0,
        0,
        0,
        0,
        0,
    ]; // but with zero size

    <Parent as Field>::check(&buf, 0.into(), 8.into(), 8.into()).expect("Found error in check");
}

#[test]
#[should_panic(expected = "Found error in check: OffsetOverflow")]
fn test_read_overflow_arithmetic() {
    let pos = <u32>::max_value();
    let buf = vec![255; 0];

    <Vec<u8> as Field>::check(&buf, pos.into(), 8.into(), pos.into())
        .expect("Found error in check");
}

#[test]
fn test_bitvec() {
    let mut b = BitVec::from_elem(14, false);
    b.set(11, true);
    b.set(4, true);
    b.push(true);
    b.push(true);

    assert_write_check_read(b, 8);
}

#[test]
fn test_str_segment() {
    let mut buf = vec![0; 8];
    // spell-checker:disable-next
    let s = "test юникодной строчки efw_adqq ss/adfq";
    Field::write(&s, &mut buf, 0, 8);
    <&str as Field>::check(&buf, 0.into(), 8.into(), 8.into()).unwrap();

    let buf2 = buf.clone();
    <&str as Field>::check(&buf2, 0.into(), 8.into(), 8.into()).unwrap();
    let s2: &str = unsafe { Field::read(&buf2, 0, 8) };
    assert_eq!(s2, s);
}

#[test]
fn test_vec_segment() {
    let dat = vec![1u8, 2, 3, 5, 10];
    assert_write_check_read(dat, 8);
}

#[test]
fn test_u16_segment() {
    let dat = vec![1u16, 3, 10, 15, 23, 4, 45];
    assert_write_check_read(dat, 8);
}

#[test]
fn test_i16_segment() {
    let dat = vec![1i16, 3, 10, 15, 23, 4, 45];
    assert_write_check_read(dat, 8);
}

#[test]
fn test_u32_segment() {
    let dat = vec![1u32, 3, 10, 15, 23, 4, 45];
    assert_write_check_read(dat, 8);
}

#[test]
fn test_i32_segment() {
    let dat = vec![1i32, 3, 10, 15, 23, 4, 45];
    assert_write_check_read(dat, 8);
}

#[test]
fn test_u64_segment() {
    let dat = vec![1u64, 3, 10, 15, 23, 4, 45];
    assert_write_check_read(dat, 8);
}

#[test]
fn test_i64_segment() {
    let dat = vec![1i64, 3, 10, 15, 23, 4, 45];
    assert_write_check_read(dat, 8);
}

#[test]
fn test_uuid_segment() {
    let uuid = Uuid::nil();
    assert_write_check_read(uuid, 16);

    let uuid = Uuid::parse_str("936DA01F9ABD4d9d80C702AF85C822A8").unwrap();
    assert_write_check_read(uuid, 16);
}

#[test]
fn test_decimal() {
    let decimal = Decimal::new(202, 2);
    assert_write_check_read(decimal, 16);
    let pi = Decimal::from_str("3.1415926535897932384626433832").unwrap();
    assert_write_check_read(pi, 16);
}

#[test]
fn test_check_invalid_duration_too_big() {
    let secs = i64::max_value();
    let nanos = i32::max_value();

    expect_duration_check_error(secs, nanos);
}

#[test]
fn test_check_invalid_duration_too_low() {
    let secs = i64::min_value();
    let nanos = i32::min_value();

    expect_duration_check_error(secs, nanos);
}

#[test]
fn test_check_invalid_duration_wrong_representation() {
    // Different signs of values are forbidden to avoid multiple representations of same duration.
    let secs = 1;
    let nanos = -1;
    expect_duration_check_error(secs, nanos);

    let secs = -1;
    let nanos = 1;
    expect_duration_check_error(secs, nanos);

    // Amount of nanoseconds greater of equal to one second is forbidden.
    let secs = 0;
    let nanos = 1_000_000_000;
    expect_duration_check_error(secs, nanos);

    let secs = 0;
    let nanos = -1_000_000_000;
    expect_duration_check_error(secs, nanos);
}

#[test]
fn test_check_valid_duration_that_exceeds_max_value() {
    let secs: i64 = Duration::max_value().num_seconds();
    let max_duration_nanos = Duration::max_value() - Duration::seconds(secs);
    let mut nanos: i32 = max_duration_nanos.num_nanoseconds().unwrap() as i32;
    nanos += 1;

    expect_duration_check_error(secs, nanos);
}

fn expect_duration_check_error(secs: i64, nanos: i32) {
    // Size of duration is sizeof(i64) + sizeof(i32).
    let header_size = 12;

    let mut raw_duration: Vec<u8> = vec![0; header_size];

    LittleEndian::write_i64(&mut raw_duration[0 as usize..8 as usize], secs);
    LittleEndian::write_i32(&mut raw_duration[8 as usize..header_size as usize], nanos);

    let start_offset = CheckedOffset::new(0 as Offset);
    let end_offset = CheckedOffset::new(header_size as Offset);
    <Duration as Field>::check(&raw_duration, start_offset, end_offset, end_offset)
        .expect_err("Check should return DurationOverflow error for incorrect buffer");
}

#[test]
fn test_duration_segment() {
    // Size of duration is sizeof(i64) + sizeof(i32).
    let header_size = 12;

    let zero_duration = Duration::zero();
    assert_write_check_read(zero_duration, header_size);

    let max_duration = Duration::max_value();
    assert_write_check_read(max_duration, header_size);

    let min_duration = Duration::min_value();
    assert_write_check_read(min_duration, header_size);

    // Composite durations for all correct combination of values sign.
    let durations = [(10, 0), (0, 10), (10, 10), (0, -10), (-10, 0), (-10, -10)];

    for value in durations.iter() {
        let duration = Duration::seconds(value.0) + Duration::nanoseconds(value.1);
        assert_write_check_read(duration, header_size);
    }
}

#[test]
fn test_byte_array() {
    let mut buf = vec![255; 8];
    let arr = [2u8, 5, 2, 3, 56, 3];

    Field::write(&arr.as_ref(), &mut buf, 0, 8);
    <&[u8] as Field>::check(&buf, 0.into(), 8.into(), 8.into()).unwrap();

    let buf2 = buf.clone();
    <&[u8] as Field>::check(&buf2, 0.into(), 8.into(), 8.into()).unwrap();
    let dat2: &[u8] = unsafe { Field::read(&buf2, 0, 8) };
    assert_eq!(dat2, arr);
    assert_eq!(buf.len(), 8 + arr.len());
}

#[test]
fn test_segments_of_arrays() {
    let mut buf = vec![255; 64];
    let v1 = [1u8, 2, 3];
    let v2 = [1u8, 3];
    let v3 = [2u8, 5, 2, 3, 56, 3];

    let dat = vec![v1.as_ref(), v2.as_ref(), v3.as_ref()];
    Field::write(&dat, &mut buf, 48, 56);
    <Vec<&[u8]> as Field>::check(&buf, 48.into(), 56.into(), 64.into()).unwrap();

    let buf2 = buf.clone();
    <Vec<&[u8]> as Field>::check(&buf2, 48.into(), 56.into(), 64.into()).unwrap();
    let dat2: Vec<&[u8]> = unsafe { Field::read(&buf2, 48, 56) };
    assert_eq!(dat2, dat);
    //48 spaces + 8 segment of vec + 8 spaces = 64 +
    // + v1_segment + v2_segment + v3_segment +
    // + v1_body + v2_body + v3_body
    assert_eq!(buf.len(), 64 + v1.len() + v2.len() + v3.len() + 3 * 8);
}

fn assert_write_check_read<T>(input: T, header_size: Offset)
where
    T: for<'r> Field<'r> + PartialEq + ::std::fmt::Debug,
{
    let mut buffer = vec![0; header_size as usize];
    Field::write(&input, &mut buffer, 0, header_size);
    <T as Field>::check(&buffer, 0.into(), header_size.into(), header_size.into()).unwrap();
    let new_buffer = buffer.clone();
    //clear buffer
    let len = buffer.len();
    buffer.clear();
    //and fill old buffer with zeros
    buffer.resize(len, 0);

    <T as Field>::check(
        &new_buffer,
        0.into(),
        header_size.into(),
        header_size.into(),
    ).unwrap();
    let output = unsafe { Field::read(&new_buffer, 0, header_size) };
    assert_eq!(input, output);
}

#[test]
fn test_segments_of_raw_buffers() {
    let buf = vec![255u8; 1];

    let input = vec![buf.clone(), buf.clone(), buf.clone()];
    assert_write_check_read(input, 8);
}

#[test]
fn test_segments_of_raw_messages() {
    let (pub_key, sec_key) = gen_keypair();

    let m1 = Status::new(&pub_key, Height(2), &hash(&[]), &sec_key);
    let m2 = Status::new(&pub_key, Height(4), &hash(&[1]), &sec_key);
    let m3 = Status::new(&pub_key, Height(5), &hash(&[3]), &sec_key);

    let dat = vec![m1.raw().clone(), m2.raw().clone(), m3.raw().clone()];
    assert_write_check_read(dat, 8);
}

#[test]
fn test_empty_segments() {
    let dat: Vec<RawMessage> = vec![];
    assert_write_check_read(dat, 8);
}

#[test]
fn test_segments_of_status_messages() {
    let (pub_key, sec_key) = gen_keypair();

    let m1 = Status::new(&pub_key, Height(2), &hash(&[]), &sec_key);
    let m2 = Status::new(&pub_key, Height(4), &hash(&[1]), &sec_key);
    let m3 = Status::new(&pub_key, Height(5), &hash(&[3]), &sec_key);

    let dat = vec![m1, m2, m3];
    assert_write_check_read(dat, 8);
}

fn test_connect(addr: &str) {
    use std::str::FromStr;

    let socket_address = SocketAddr::from_str(addr).unwrap();
    let time = Utc::now();
    let (public_key, secret_key) = gen_keypair();

    // write
    let connect = Connect::new(
        &public_key,
        socket_address,
        time,
        &user_agent::get(),
        &secret_key,
    );
    // read
    assert_eq!(connect.pub_key(), &public_key);
    assert_eq!(connect.addr(), socket_address);
    assert_eq!(connect.time(), time);
    assert!(connect.verify_signature(&public_key));
}

#[test]
fn test_connect_ipv4() {
    test_connect("18.34.3.4:7777");
}

#[test]
fn test_connect_ipv6() {
    test_connect("[::1]:7777");
}

#[test]
fn test_propose() {
    let prev_hash = hash(&[1, 2, 3]);
    let txs = vec![hash(&[1]), hash(&[2]), hash(&[2])];
    let (public_key, secret_key) = gen_keypair();

    // write
    let propose = Propose::new(VALIDATOR, HEIGHT, ROUND, &prev_hash, &txs, &secret_key);
    // read
    assert_eq!(propose.validator(), VALIDATOR);
    assert_eq!(propose.height(), HEIGHT);
    assert_eq!(propose.round(), ROUND);
    assert_eq!(propose.prev_hash(), &prev_hash);
    assert_eq!(propose.transactions().len(), 3);
    assert_eq!(propose.transactions()[0], txs[0]);
    assert_eq!(propose.transactions()[1], txs[1]);
    assert_eq!(propose.transactions()[2], txs[2]);
    assert!(propose.verify_signature(&public_key));
}

#[test]
fn test_prevote() {
    let propose_hash = hash(&[1, 2, 3]);
    let locked_round = Round(654_345);
    let (public_key, secret_key) = gen_keypair();

    // write
    let prevote = Prevote::new(
        VALIDATOR,
        HEIGHT,
        ROUND,
        &propose_hash,
        locked_round,
        &secret_key,
    );
    // read
    assert_eq!(prevote.validator(), VALIDATOR);
    assert_eq!(prevote.height(), HEIGHT);
    assert_eq!(prevote.round(), ROUND);
    assert_eq!(prevote.propose_hash(), &propose_hash);
    assert_eq!(prevote.locked_round(), locked_round);
    assert!(prevote.verify_signature(&public_key));
}

#[test]
fn test_precommit() {
    let propose_hash = hash(&[1, 2, 3]);
    let block_hash = hash(&[3, 2, 1]);
    let (public_key, secret_key) = gen_keypair();
    let time = Utc::now();

    // write
    let precommit = Precommit::new(
        VALIDATOR,
        HEIGHT,
        ROUND,
        &propose_hash,
        &block_hash,
        time,
        &secret_key,
    );
    // read
    assert_eq!(precommit.validator(), VALIDATOR);
    assert_eq!(precommit.height(), HEIGHT);
    assert_eq!(precommit.round(), ROUND);
    assert_eq!(precommit.propose_hash(), &propose_hash);
    assert_eq!(precommit.block_hash(), &block_hash);
    assert!(precommit.verify_signature(&public_key));
    assert_eq!(precommit.time(), time);
    let json_str = ::serde_json::to_string(&precommit).unwrap();
    assert!(json_str.len() > 0);
    let precommit1: Precommit = ::serde_json::from_str(&json_str).unwrap();
    assert_eq!(precommit, precommit1);
}

#[test]
fn test_status() {
    let last_hash = hash(&[3, 2, 1]);
    let (public_key, secret_key) = gen_keypair();

    // write
    let commit = Status::new(&public_key, HEIGHT, &last_hash, &secret_key);
    // read
    assert_eq!(commit.from(), &public_key);
    assert_eq!(commit.height(), HEIGHT);
    assert_eq!(commit.last_hash(), &last_hash);
    assert!(commit.verify_signature(&public_key));
}

#[test]
fn test_block() {
    let (pub_key, secret_key) = gen_keypair();
    let ts = Utc::now();
    let txs = [2];
    let tx_count = txs.len() as u32;

    let content = Block::new(
        blockchain::SCHEMA_MAJOR_VERSION,
        ValidatorId::zero(),
        Height(500),
        tx_count,
        &hash(&[1]),
        &hash(&txs),
        &hash(&[3]),
    );

    let precommits = vec![
        Precommit::new(
            ValidatorId(123),
            Height(15),
            Round(25),
            &hash(&[1, 2, 3]),
            &hash(&[3, 2, 1]),
            ts,
            &secret_key,
        ),
        Precommit::new(
            ValidatorId(13),
            Height(25),
            Round(35),
            &hash(&[4, 2, 3]),
            &hash(&[3, 3, 1]),
            ts,
            &secret_key,
        ),
        Precommit::new(
            ValidatorId(323),
            Height(15),
            Round(25),
            &hash(&[1, 1, 3]),
            &hash(&[5, 2, 1]),
            ts,
            &secret_key,
        ),
    ];
    let transactions = vec![
        Status::new(&pub_key, Height(2), &hash(&[]), &secret_key)
            .raw()
            .clone(),
        Status::new(&pub_key, Height(4), &hash(&[2]), &secret_key)
            .raw()
            .clone(),
        Status::new(&pub_key, Height(7), &hash(&[3]), &secret_key)
            .raw()
            .clone(),
    ];
    let block = BlockResponse::new(
        &pub_key,
        &pub_key,
        content.clone(),
        precommits.clone(),
        transactions.clone(),
        &secret_key,
    );

    assert_eq!(block.from(), &pub_key);
    assert_eq!(block.to(), &pub_key);
    assert_eq!(block.block(), content);
    assert_eq!(block.precommits(), precommits);
    assert_eq!(block.transactions(), transactions);

    let block2 = BlockResponse::from_raw(block.raw().clone()).unwrap();
    assert_eq!(block2.from(), &pub_key);
    assert_eq!(block2.to(), &pub_key);
    assert_eq!(block2.block(), content);
    assert_eq!(block2.precommits(), precommits);
    assert_eq!(block2.transactions(), transactions);
    let block_proof = BlockProof {
        block: content.clone(),
        precommits: precommits.clone(),
    };
    let json_str = ::serde_json::to_string(&block_proof).unwrap();
    let block_proof_1: BlockProof = ::serde_json::from_str(&json_str).unwrap();
    assert_eq!(block_proof, block_proof_1);
}

#[test]
fn test_empty_block() {
    let (pub_key, secret_key) = gen_keypair();

    let content = Block::new(
        blockchain::SCHEMA_MAJOR_VERSION,
        ValidatorId::zero(),
        Height(200),
        1,
        &hash(&[1]),
        &hash(&[2]),
        &hash(&[3]),
    );

    let precommits = Vec::new();
    let transactions = Vec::new();
    let block = BlockResponse::new(
        &pub_key,
        &pub_key,
        content.clone(),
        precommits.clone(),
        transactions.clone(),
        &secret_key,
    );

    assert_eq!(block.from(), &pub_key);
    assert_eq!(block.to(), &pub_key);
    assert_eq!(block.block(), content);
    assert_eq!(block.precommits(), precommits);
    assert_eq!(block.transactions(), transactions);

    let block2 = BlockResponse::from_raw(block.raw().clone()).unwrap();
    assert_eq!(block2.from(), &pub_key);
    assert_eq!(block2.to(), &pub_key);
    assert_eq!(block2.block(), content);
    assert_eq!(block2.precommits(), precommits);
    assert_eq!(block2.transactions(), transactions);
}

#[test]
fn test_request_block() {
    let (public_key, secret_key) = gen_keypair();

    // write
    let request = BlockRequest::new(&public_key, &public_key, Height(1), &secret_key);
    // read
    assert_eq!(request.from(), &public_key);
    assert_eq!(request.height(), Height(1));
    assert_eq!(request.to(), &public_key);
    assert!(request.verify_signature(&public_key));
}

#[test]
fn test_correct_encoding_struct() {
    encoding_struct! {
        struct NoFields {
        }
    }
    drop(NoFields::new());

    encoding_struct! {
        struct OneField {

            one: u64,
        }
    }
    drop(OneField::new(0));

    encoding_struct! {
        struct TwoFields {

            one: u32,
            two: u32,
        }
    }
    drop(TwoFields::new(0, 0));

    encoding_struct! {
        struct ThreeFields {

            one: u16,
            two: u16,
            three: u32,
        }
    }
    drop(ThreeFields::new(0, 0, 0));
}<|MERGE_RESOLUTION|>--- conflicted
+++ resolved
@@ -20,7 +20,6 @@
 use rust_decimal::Decimal;
 use uuid::Uuid;
 
-<<<<<<< HEAD
 use super::{Field, Offset};
 use blockchain::{self, Block, BlockProof};
 use crypto::{gen_keypair, hash};
@@ -28,17 +27,6 @@
 use messages::{BlockRequest, BlockResponse, Connect, Precommit, Prevote, Propose, Status};
 use std::net::SocketAddr;
 use std::str::FromStr;
-=======
-use std::net::SocketAddr;
-use std::str::FromStr;
-
-use super::{CheckedOffset, Field, Offset};
-use blockchain::{self, Block, BlockProof};
-use crypto::{gen_keypair, hash};
-use helpers::{user_agent, Height, Round, ValidatorId};
-use messages::{BlockRequest, BlockResponse, Connect, Message, Precommit, Prevote, Propose,
-               RawMessage, Status};
->>>>>>> 0b0eb5c8
 
 static VALIDATOR: ValidatorId = ValidatorId(65_123);
 static HEIGHT: Height = Height(123_123_123);
@@ -67,17 +55,8 @@
 #[test]
 #[should_panic(expected = "Found error in check: UnexpectedlyShortPayload")]
 fn test_zero_size_segment() {
-    let buf = vec![
-        8,
-        0,
-        0,
-        0, // not overlap
-        0,
-        0,
-        0,
-        0,
-        0,
-    ]; // but with zero size
+    let buf = vec![8,0,0,0, // not overlap
+                   0,0,0,0,0]; // but with zero size
 
     <Parent as Field>::check(&buf, 0.into(), 8.into(), 8.into()).expect("Found error in check");
 }
@@ -85,17 +64,8 @@
 #[test]
 #[should_panic(expected = "Found error in check: UnexpectedlyShortPayload")]
 fn test_incorrect_pointer() {
-    let buf = vec![
-        8,
-        0,
-        0,
-        0, // not overlap
-        0,
-        0,
-        0,
-        0,
-        0,
-    ]; // but with zero size
+    let buf = vec![8,0,0,0, // not overlap
+                   0,0,0,0,0]; // but with zero size
 
     <Parent as Field>::check(&buf, 0.into(), 8.into(), 8.into()).expect("Found error in check");
 }
