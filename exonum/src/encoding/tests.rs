// Copyright 2018 The Exonum Team
//
// Licensed under the Apache License, Version 2.0 (the "License");
// you may not use this file except in compliance with the License.
// You may obtain a copy of the License at
//
//   http://www.apache.org/licenses/LICENSE-2.0
//
// Unless required by applicable law or agreed to in writing, software
// distributed under the License is distributed on an "AS IS" BASIS,
// WITHOUT WARRANTIES OR CONDITIONS OF ANY KIND, either express or implied.
// See the License for the specific language governing permissions and
// limitations under the License.

#![allow(unsafe_code)]

use bit_vec::BitVec;
use byteorder::{ByteOrder, LittleEndian};
use chrono::{Duration, Utc};
use rust_decimal::Decimal;
use uuid::Uuid;

use std::{net::SocketAddr, str::FromStr};

use super::{CheckedOffset, Field, Offset};
<<<<<<< HEAD
use blockchain::{self, Block};
use crypto::{gen_keypair, hash};
=======
use blockchain::{Block, BlockProof};
use crypto::{gen_keypair, hash, CryptoHash};
>>>>>>> 0c432cb0
use helpers::{user_agent, Height, Round, ValidatorId};
use messages::{
    BlockRequest, BlockResponse, Connect, Message, Precommit, Prevote, Propose, Status,
    UncheckedBuffer,
};

static VALIDATOR: ValidatorId = ValidatorId(65_123);
static HEIGHT: Height = Height(123_123_123);
static ROUND: Round = Round(321_321_312);

#[allow(dead_code)]
// This structures used to test deserialization,
// so we should ignore unused `new` method.
mod ignore_new {
    use crypto::Hash;
    encoding_struct! {
        struct Parent {
            child: Child,
        }
    }

    encoding_struct! {
        struct Child {
            child: &Hash,
        }
    }
}

use self::ignore_new::*;

#[test]
#[should_panic(expected = "Found error in check: UnexpectedlyShortPayload")]
fn test_zero_size_segment() {
    let buf = vec![
        8,
        0,
        0,
        0, // not overlap
        0,
        0,
        0,
        0,
        0,
    ]; // but with zero size

    <Parent as Field>::check(&buf, 0.into(), 8.into(), 8.into()).expect("Found error in check");
}

#[test]
#[should_panic(expected = "Found error in check: UnexpectedlyShortPayload")]
fn test_incorrect_pointer() {
    let buf = vec![
        8,
        0,
        0,
        0, // not overlap
        0,
        0,
        0,
        0,
        0,
    ]; // but with zero size

    <Parent as Field>::check(&buf, 0.into(), 8.into(), 8.into()).expect("Found error in check");
}

#[test]
#[should_panic(expected = "Found error in check: OffsetOverflow")]
fn test_read_overflow_arithmetic() {
    let pos = <u32>::max_value();
    let buf = vec![255; 0];

    <Vec<u8> as Field>::check(&buf, pos.into(), 8.into(), pos.into())
        .expect("Found error in check");
}

#[test]
fn test_bitvec() {
    let mut b = BitVec::from_elem(14, false);
    b.set(11, true);
    b.set(4, true);
    b.push(true);
    b.push(true);

    assert_write_check_read(b, 8);
}

#[test]
fn test_str_segment() {
    let mut buf = vec![0; 8];
    // spell-checker:disable-next
    let s = "test юникодной строчки efw_adqq ss/adfq";
    Field::write(&s, &mut buf, 0, 8);
    <&str as Field>::check(&buf, 0.into(), 8.into(), 8.into()).unwrap();

    let buf2 = buf.clone();
    <&str as Field>::check(&buf2, 0.into(), 8.into(), 8.into()).unwrap();
    let s2: &str = unsafe { Field::read(&buf2, 0, 8) };
    assert_eq!(s2, s);
}

#[test]
fn test_vec_segment() {
    let dat = vec![1u8, 2, 3, 5, 10];
    assert_write_check_read(dat, 8);
}

#[test]
fn test_u16_segment() {
    let dat = vec![1u16, 3, 10, 15, 23, 4, 45];
    assert_write_check_read(dat, 8);
}

#[test]
fn test_i16_segment() {
    let dat = vec![1i16, 3, 10, 15, 23, 4, 45];
    assert_write_check_read(dat, 8);
}

#[test]
fn test_u32_segment() {
    let dat = vec![1u32, 3, 10, 15, 23, 4, 45];
    assert_write_check_read(dat, 8);
}

#[test]
fn test_i32_segment() {
    let dat = vec![1i32, 3, 10, 15, 23, 4, 45];
    assert_write_check_read(dat, 8);
}

#[test]
fn test_u64_segment() {
    let dat = vec![1u64, 3, 10, 15, 23, 4, 45];
    assert_write_check_read(dat, 8);
}

#[test]
fn test_i64_segment() {
    let dat = vec![1i64, 3, 10, 15, 23, 4, 45];
    assert_write_check_read(dat, 8);
}

#[test]
fn test_uuid_segment() {
    let uuid = Uuid::nil();
    assert_write_check_read(uuid, 16);

    let uuid = Uuid::parse_str("936DA01F9ABD4d9d80C702AF85C822A8").unwrap();
    assert_write_check_read(uuid, 16);
}

#[test]
fn test_decimal() {
    let decimal = Decimal::new(202, 2);
    assert_write_check_read(decimal, 16);
    let pi = Decimal::from_str("3.1415926535897932384626433832").unwrap();
    assert_write_check_read(pi, 16);
}

#[test]
fn test_check_invalid_duration_too_big() {
    let secs = i64::max_value();
    let nanos = i32::max_value();

    expect_duration_check_error(secs, nanos);
}

#[test]
fn test_check_invalid_duration_too_low() {
    let secs = i64::min_value();
    let nanos = i32::min_value();

    expect_duration_check_error(secs, nanos);
}

#[test]
fn test_check_invalid_duration_wrong_representation() {
    // Different signs of values are forbidden to avoid multiple representations of same duration.
    let secs = 1;
    let nanos = -1;
    expect_duration_check_error(secs, nanos);

    let secs = -1;
    let nanos = 1;
    expect_duration_check_error(secs, nanos);

    // Amount of nanoseconds greater of equal to one second is forbidden.
    let secs = 0;
    let nanos = 1_000_000_000;
    expect_duration_check_error(secs, nanos);

    let secs = 0;
    let nanos = -1_000_000_000;
    expect_duration_check_error(secs, nanos);
}

#[test]
fn test_check_valid_duration_that_exceeds_max_value() {
    let secs: i64 = Duration::max_value().num_seconds();
    let max_duration_nanos = Duration::max_value() - Duration::seconds(secs);
    let mut nanos: i32 = max_duration_nanos.num_nanoseconds().unwrap() as i32;
    nanos += 1;

    expect_duration_check_error(secs, nanos);
}

fn expect_duration_check_error(secs: i64, nanos: i32) {
    // Size of duration is sizeof(i64) + sizeof(i32).
    let header_size = 12;

    let mut raw_duration: Vec<u8> = vec![0; header_size];

    LittleEndian::write_i64(&mut raw_duration[0 as usize..8 as usize], secs);
    LittleEndian::write_i32(&mut raw_duration[8 as usize..header_size as usize], nanos);

    let start_offset = CheckedOffset::new(0 as Offset);
    let end_offset = CheckedOffset::new(header_size as Offset);
    <Duration as Field>::check(&raw_duration, start_offset, end_offset, end_offset)
        .expect_err("Check should return DurationOverflow error for incorrect buffer");
}

#[test]
fn test_duration_segment() {
    // Size of duration is sizeof(i64) + sizeof(i32).
    let header_size = 12;

    let zero_duration = Duration::zero();
    assert_write_check_read(zero_duration, header_size);

    let max_duration = Duration::max_value();
    assert_write_check_read(max_duration, header_size);

    let min_duration = Duration::min_value();
    assert_write_check_read(min_duration, header_size);

    // Composite durations for all correct combination of values sign.
    let durations = [(10, 0), (0, 10), (10, 10), (0, -10), (-10, 0), (-10, -10)];

    for value in durations.iter() {
        let duration = Duration::seconds(value.0) + Duration::nanoseconds(value.1);
        assert_write_check_read(duration, header_size);
    }
}

#[test]
fn test_byte_array() {
    let mut buf = vec![255; 8];
    let arr = [2u8, 5, 2, 3, 56, 3];

    Field::write(&arr.as_ref(), &mut buf, 0, 8);
    <&[u8] as Field>::check(&buf, 0.into(), 8.into(), 8.into()).unwrap();

    let buf2 = buf.clone();
    <&[u8] as Field>::check(&buf2, 0.into(), 8.into(), 8.into()).unwrap();
    let dat2: &[u8] = unsafe { Field::read(&buf2, 0, 8) };
    assert_eq!(dat2, arr);
    assert_eq!(buf.len(), 8 + arr.len());
}

#[test]
fn test_segments_of_arrays() {
    let mut buf = vec![255; 64];
    let v1 = [1u8, 2, 3];
    let v2 = [1u8, 3];
    let v3 = [2u8, 5, 2, 3, 56, 3];

    let dat = vec![v1.as_ref(), v2.as_ref(), v3.as_ref()];
    Field::write(&dat, &mut buf, 48, 56);
    <Vec<&[u8]> as Field>::check(&buf, 48.into(), 56.into(), 64.into()).unwrap();

    let buf2 = buf.clone();
    <Vec<&[u8]> as Field>::check(&buf2, 48.into(), 56.into(), 64.into()).unwrap();
    let dat2: Vec<&[u8]> = unsafe { Field::read(&buf2, 48, 56) };
    assert_eq!(dat2, dat);
    //48 spaces + 8 segment of vec + 8 spaces = 64 +
    // + v1_segment + v2_segment + v3_segment +
    // + v1_body + v2_body + v3_body
    assert_eq!(buf.len(), 64 + v1.len() + v2.len() + v3.len() + 3 * 8);
}

fn assert_write_check_read<T>(input: T, header_size: Offset)
where
    T: for<'r> Field<'r> + PartialEq + ::std::fmt::Debug,
{
    let mut buffer = vec![0; header_size as usize];
    Field::write(&input, &mut buffer, 0, header_size);
    <T as Field>::check(&buffer, 0.into(), header_size.into(), header_size.into()).unwrap();
    let new_buffer = buffer.clone();
    //clear buffer
    let len = buffer.len();
    buffer.clear();
    //and fill old buffer with zeros
    buffer.resize(len, 0);

    <T as Field>::check(
        &new_buffer,
        0.into(),
        header_size.into(),
        header_size.into(),
    ).unwrap();
    let output = unsafe { Field::read(&new_buffer, 0, header_size) };
    assert_eq!(input, output);
}

#[test]
fn test_segments_of_raw_buffers() {
    let buf = vec![255_u8; 1];

    let input = vec![buf.clone(), buf.clone(), buf.clone()];
    assert_write_check_read(input, 8);
}

#[test]
fn test_empty_segments() {
    let dat: Vec<UncheckedBuffer> = vec![];
    assert_write_check_read(dat, 8);
}

#[test]
fn test_segments_of_status_messages() {
    let m1 = Status::new(Height(2), &hash(&[]));
    let m2 = Status::new(Height(4), &hash(&[1]));
    let m3 = Status::new(Height(5), &hash(&[3]));

    let dat = vec![m1, m2, m3];
    assert_write_check_read(dat, 8);
}

fn test_connect(addr: &str) {
    use std::str::FromStr;

    let socket_address = SocketAddr::from_str(addr).unwrap();
    let time = Utc::now();
    let (public_key, secret_key) = gen_keypair();

    // write
    let connect = Connect::new(socket_address, time, &user_agent::get());
    let connect = Message::new(connect, public_key, &secret_key);
    // read
    assert_eq!(connect.author(), &public_key);
    assert_eq!(connect.addr(), socket_address);
    assert_eq!(connect.time(), time);
}

#[test]
fn test_connect_ipv4() {
    test_connect("18.34.3.4:7777");
}

#[test]
fn test_connect_ipv6() {
    test_connect("[::1]:7777");
}

#[test]
fn test_propose() {
    let prev_hash = hash(&[1, 2, 3]);
    let txs = vec![hash(&[1]), hash(&[2]), hash(&[2])];
    let (public_key, secret_key) = gen_keypair();

    // write
    let propose = Propose::new(VALIDATOR, HEIGHT, ROUND, &prev_hash, &txs);
    // read
    assert_eq!(propose.validator(), VALIDATOR);
    assert_eq!(propose.height(), HEIGHT);
    assert_eq!(propose.round(), ROUND);
    assert_eq!(propose.prev_hash(), &prev_hash);
    assert_eq!(propose.transactions().len(), 3);
    assert_eq!(propose.transactions()[0], txs[0]);
    assert_eq!(propose.transactions()[1], txs[1]);
    assert_eq!(propose.transactions()[2], txs[2]);
}

#[test]
fn test_prevote() {
    let propose_hash = hash(&[1, 2, 3]);
    let locked_round = Round(654_345);
    let (public_key, secret_key) = gen_keypair();

    // write
    let prevote = Prevote::new(VALIDATOR, HEIGHT, ROUND, &propose_hash, locked_round);
    // read
    assert_eq!(prevote.validator(), VALIDATOR);
    assert_eq!(prevote.height(), HEIGHT);
    assert_eq!(prevote.round(), ROUND);
    assert_eq!(prevote.propose_hash(), &propose_hash);
    assert_eq!(prevote.locked_round(), locked_round);
}

#[test]
fn test_precommit() {
    let propose_hash = hash(&[1, 2, 3]);
    let block_hash = hash(&[3, 2, 1]);
    let (public_key, secret_key) = gen_keypair();
    let time = Utc::now();

    // write
    let precommit = Precommit::new(VALIDATOR, HEIGHT, ROUND, &propose_hash, &block_hash, time);
    // read
    assert_eq!(precommit.validator(), VALIDATOR);
    assert_eq!(precommit.height(), HEIGHT);
    assert_eq!(precommit.round(), ROUND);
    assert_eq!(precommit.propose_hash(), &propose_hash);
    assert_eq!(precommit.block_hash(), &block_hash);
    assert_eq!(precommit.time(), time);
    let json_str = ::serde_json::to_string(&precommit).unwrap();
    assert!(json_str.len() > 0);
    let precommit1: Precommit = ::serde_json::from_str(&json_str).unwrap();
    assert_eq!(precommit, precommit1);
}

#[test]
fn test_status() {
    let last_hash = hash(&[3, 2, 1]);
    let (public_key, secret_key) = gen_keypair();

    // write
    let commit = Status::new(HEIGHT, &last_hash);
    // read
    assert_eq!(commit.height(), HEIGHT);
    assert_eq!(commit.last_hash(), &last_hash);
<<<<<<< HEAD
=======
    assert!(commit.verify_signature(&public_key));
}

#[test]
fn test_block() {
    let (pub_key, secret_key) = gen_keypair();
    let ts = Utc::now();
    let txs = [2];
    let tx_count = txs.len() as u32;

    let content = Block::new(
        ValidatorId::zero(),
        Height(500),
        tx_count,
        &hash(&[1]),
        &hash(&txs),
        &hash(&[3]),
    );

    let precommits = vec![
        Precommit::new(
            ValidatorId(123),
            Height(15),
            Round(25),
            &hash(&[1, 2, 3]),
            &hash(&[3, 2, 1]),
            ts,
            &secret_key,
        ),
        Precommit::new(
            ValidatorId(13),
            Height(25),
            Round(35),
            &hash(&[4, 2, 3]),
            &hash(&[3, 3, 1]),
            ts,
            &secret_key,
        ),
        Precommit::new(
            ValidatorId(323),
            Height(15),
            Round(25),
            &hash(&[1, 1, 3]),
            &hash(&[5, 2, 1]),
            ts,
            &secret_key,
        ),
    ];
    let transactions = vec![
        Status::new(&pub_key, Height(2), &hash(&[]), &secret_key).hash(),
        Status::new(&pub_key, Height(4), &hash(&[2]), &secret_key).hash(),
        Status::new(&pub_key, Height(7), &hash(&[3]), &secret_key).hash(),
    ];
    let block = BlockResponse::new(
        &pub_key,
        &pub_key,
        content.clone(),
        precommits.clone(),
        &transactions,
        &secret_key,
    );

    assert_eq!(block.from(), &pub_key);
    assert_eq!(block.to(), &pub_key);
    assert_eq!(block.block(), content);
    assert_eq!(block.precommits(), precommits);
    assert_eq!(block.transactions().to_vec(), transactions);

    let block2 = BlockResponse::from_raw(block.raw().clone()).unwrap();
    assert_eq!(block2.from(), &pub_key);
    assert_eq!(block2.to(), &pub_key);
    assert_eq!(block2.block(), content);
    assert_eq!(block2.precommits(), precommits);
    assert_eq!(block2.transactions().to_vec(), transactions);
    let block_proof = BlockProof {
        block: content.clone(),
        precommits: precommits.clone(),
    };
    let json_str = ::serde_json::to_string(&block_proof).unwrap();
    let block_proof_1: BlockProof = ::serde_json::from_str(&json_str).unwrap();
    assert_eq!(block_proof, block_proof_1);
>>>>>>> 0c432cb0
}

#[test]
fn test_empty_block() {
    let (pub_key, secret_key) = gen_keypair();

    let content = Block::new(
        ValidatorId::zero(),
        Height(200),
        1,
        &hash(&[1]),
        &hash(&[2]),
        &hash(&[3]),
    );

    let precommits = Vec::new();
    let transactions = Vec::new();
    let block = BlockResponse::new(&pub_key, content.clone(), precommits.clone(), &transactions);

    assert_eq!(block.to(), &pub_key);
    assert_eq!(block.block(), content);
    assert_eq!(block.precommits(), precommits);
    assert_eq!(block.transactions().to_vec(), transactions);
}

#[test]
fn test_request_block() {
    let (public_key, secret_key) = gen_keypair();

    // write
    let request = BlockRequest::new(&public_key, Height(1));
    // read
    assert_eq!(request.height(), Height(1));
    assert_eq!(request.to(), &public_key);
}

#[test]
fn test_correct_encoding_struct() {
    encoding_struct! {
        struct NoFields {
        }
    }
    drop(NoFields::new());

    encoding_struct! {
        struct OneField {

            one: u64,
        }
    }
    drop(OneField::new(0));

    encoding_struct! {
        struct TwoFields {

            one: u32,
            two: u32,
        }
    }
    drop(TwoFields::new(0, 0));

    encoding_struct! {
        struct ThreeFields {

            one: u16,
            two: u16,
            three: u32,
        }
    }
    drop(ThreeFields::new(0, 0, 0));
}<|MERGE_RESOLUTION|>--- conflicted
+++ resolved
@@ -23,13 +23,8 @@
 use std::{net::SocketAddr, str::FromStr};
 
 use super::{CheckedOffset, Field, Offset};
-<<<<<<< HEAD
 use blockchain::{self, Block};
 use crypto::{gen_keypair, hash};
-=======
-use blockchain::{Block, BlockProof};
-use crypto::{gen_keypair, hash, CryptoHash};
->>>>>>> 0c432cb0
 use helpers::{user_agent, Height, Round, ValidatorId};
 use messages::{
     BlockRequest, BlockResponse, Connect, Message, Precommit, Prevote, Propose, Status,
@@ -452,90 +447,6 @@
     // read
     assert_eq!(commit.height(), HEIGHT);
     assert_eq!(commit.last_hash(), &last_hash);
-<<<<<<< HEAD
-=======
-    assert!(commit.verify_signature(&public_key));
-}
-
-#[test]
-fn test_block() {
-    let (pub_key, secret_key) = gen_keypair();
-    let ts = Utc::now();
-    let txs = [2];
-    let tx_count = txs.len() as u32;
-
-    let content = Block::new(
-        ValidatorId::zero(),
-        Height(500),
-        tx_count,
-        &hash(&[1]),
-        &hash(&txs),
-        &hash(&[3]),
-    );
-
-    let precommits = vec![
-        Precommit::new(
-            ValidatorId(123),
-            Height(15),
-            Round(25),
-            &hash(&[1, 2, 3]),
-            &hash(&[3, 2, 1]),
-            ts,
-            &secret_key,
-        ),
-        Precommit::new(
-            ValidatorId(13),
-            Height(25),
-            Round(35),
-            &hash(&[4, 2, 3]),
-            &hash(&[3, 3, 1]),
-            ts,
-            &secret_key,
-        ),
-        Precommit::new(
-            ValidatorId(323),
-            Height(15),
-            Round(25),
-            &hash(&[1, 1, 3]),
-            &hash(&[5, 2, 1]),
-            ts,
-            &secret_key,
-        ),
-    ];
-    let transactions = vec![
-        Status::new(&pub_key, Height(2), &hash(&[]), &secret_key).hash(),
-        Status::new(&pub_key, Height(4), &hash(&[2]), &secret_key).hash(),
-        Status::new(&pub_key, Height(7), &hash(&[3]), &secret_key).hash(),
-    ];
-    let block = BlockResponse::new(
-        &pub_key,
-        &pub_key,
-        content.clone(),
-        precommits.clone(),
-        &transactions,
-        &secret_key,
-    );
-
-    assert_eq!(block.from(), &pub_key);
-    assert_eq!(block.to(), &pub_key);
-    assert_eq!(block.block(), content);
-    assert_eq!(block.precommits(), precommits);
-    assert_eq!(block.transactions().to_vec(), transactions);
-
-    let block2 = BlockResponse::from_raw(block.raw().clone()).unwrap();
-    assert_eq!(block2.from(), &pub_key);
-    assert_eq!(block2.to(), &pub_key);
-    assert_eq!(block2.block(), content);
-    assert_eq!(block2.precommits(), precommits);
-    assert_eq!(block2.transactions().to_vec(), transactions);
-    let block_proof = BlockProof {
-        block: content.clone(),
-        precommits: precommits.clone(),
-    };
-    let json_str = ::serde_json::to_string(&block_proof).unwrap();
-    let block_proof_1: BlockProof = ::serde_json::from_str(&json_str).unwrap();
-    assert_eq!(block_proof, block_proof_1);
->>>>>>> 0c432cb0
 }
 
 #[test]
