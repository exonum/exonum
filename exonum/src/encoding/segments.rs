--- conflicted
+++ resolved
@@ -149,7 +149,6 @@
     }
 }
 
-<<<<<<< HEAD
 impl<'a> SegmentField<'a> for RawMessage {
     fn item_size() -> Offset {
         1
@@ -239,8 +238,6 @@
     }
 }
 
-=======
->>>>>>> 2c611205
 impl<'a, T> SegmentField<'a> for Vec<T>
 where
     T: Field<'a>,
