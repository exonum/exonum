// Copyright 2018 The Exonum Team
//
// Licensed under the Apache License, Version 2.0 (the "License");
// you may not use this file except in compliance with the License.
// You may obtain a copy of the License at
//
//   http://www.apache.org/licenses/LICENSE-2.0
//
// Unless required by applicable law or agreed to in writing, software
// distributed under the License is distributed on an "AS IS" BASIS,
// WITHOUT WARRANTIES OR CONDITIONS OF ANY KIND, either express or implied.
// See the License for the specific language governing permissions and
// limitations under the License.

#![allow(unsafe_code)]

use bit_vec::BitVec;
use byteorder::{ByteOrder, LittleEndian};
<<<<<<< HEAD

use messages::SignedMessage;

use super::{CheckedOffset, Error, Field, Offset, Result};
use crypto::Hash;
=======

use super::{CheckedOffset, Error, Field, Offset, Result};
use crypto::Hash;
use messages::{MessageBuffer, RawMessage, HEADER_LENGTH};
>>>>>>> 0b0eb5c8

/// Trait for fields, that has unknown `compile-time` size.
/// Usually important for arrays,
/// or other types that in rust is always at `HEAP`
pub trait SegmentField<'a>: Sized {
    /// size of item fixed part that this `Field` collect.
    fn item_size() -> Offset;
    /// count of items in collection
    fn count(&self) -> Offset;
    /// create collection from buffer
    unsafe fn from_buffer(buffer: &'a [u8], from: Offset, count: Offset) -> Self;
    /// extend buffer with this collection
    fn extend_buffer(&self, buffer: &mut Vec<u8>);

    #[allow(unused_variables)]
    /// check collection data
    fn check_data(
        buffer: &'a [u8],
        from: CheckedOffset,
        count: CheckedOffset,
        latest_segment: CheckedOffset,
    ) -> Result;
}

impl<'a, T> Field<'a> for T
where
    T: SegmentField<'a>,
{
    fn field_size() -> Offset {
        8
    }

    unsafe fn read(buffer: &'a [u8], from: Offset, to: Offset) -> T {
        let pos = LittleEndian::read_u32(&buffer[from as usize..from as usize + 4]);
        let count = LittleEndian::read_u32(&buffer[from as usize + 4..to as usize]);
        Self::from_buffer(buffer, pos, count)
    }

    fn write(&self, buffer: &mut Vec<u8>, from: Offset, to: Offset) {
        let pos = buffer.len() as u32;
        LittleEndian::write_u32(&mut buffer[from as usize..from as usize + 4], pos);
        LittleEndian::write_u32(
            &mut buffer[from as usize + 4..to as usize],
            self.count() as u32,
        );
        self.extend_buffer(buffer);
    }

    fn check(
        buffer: &'a [u8],
        pointer_from: CheckedOffset,
        pointer_to: CheckedOffset,
        latest_segment: CheckedOffset,
    ) -> Result {
        debug_assert_eq!(
            (pointer_to - pointer_from)?.unchecked_offset(),
            Self::field_size()
        );
        let pointer_count_start: Offset = (pointer_from + 4)?.unchecked_offset();
        let segment_start: CheckedOffset = LittleEndian::read_u32(
            &buffer[pointer_from.unchecked_offset() as usize..pointer_count_start as usize],
        ).into();
        let count: CheckedOffset = LittleEndian::read_u32(
            &buffer[pointer_count_start as usize..pointer_to.unchecked_offset() as usize],
        ).into();

        if segment_start < latest_segment {
            return Err(Error::OverlappingSegment {
                last_end: latest_segment.unchecked_offset(),
                start: segment_start.unchecked_offset(),
            });
        } else if segment_start > latest_segment {
            return Err(Error::SpaceBetweenSegments {
                last_end: latest_segment.unchecked_offset(),
                start: segment_start.unchecked_offset(),
            });
        }

        let segment_end = (segment_start + (count * Self::item_size())?)?;
        if segment_end.unchecked_offset() > buffer.len() as u32 {
            return Err(Error::IncorrectSegmentSize {
                position: pointer_count_start,
                value: count.unchecked_offset(),
            });
        }

        let latest_segment = segment_end;

        Self::check_data(buffer, segment_start, count, latest_segment)
    }
}

impl<'a> SegmentField<'a> for &'a str {
    fn item_size() -> Offset {
        1
    }

    fn count(&self) -> Offset {
        self.as_bytes().len() as Offset
    }

    unsafe fn from_buffer(buffer: &'a [u8], from: Offset, count: Offset) -> Self {
        let to = from + count * Self::item_size();
        let slice = &buffer[from as usize..to as usize];
        ::std::str::from_utf8_unchecked(slice)
    }

    fn extend_buffer(&self, buffer: &mut Vec<u8>) {
        buffer.extend_from_slice(self.as_bytes())
    }

    fn check_data(
        buffer: &'a [u8],
        from: CheckedOffset,
        count: CheckedOffset,
        latest_segment: CheckedOffset,
    ) -> Result {
        let size: CheckedOffset = (count * Self::item_size())?;
        let to: CheckedOffset = (from + size)?;
        let slice = &buffer[from.unchecked_offset() as usize..to.unchecked_offset() as usize];
        if let Err(e) = ::std::str::from_utf8(slice) {
            return Err(Error::Utf8 {
                position: from.unchecked_offset(),
                error: e,
            });
        }
        Ok(latest_segment)
    }
}

impl<'a> SegmentField<'a> for SignedMessage {
    fn item_size() -> Offset {
        1
    }

    fn count(&self) -> Offset {
        unimplemented!()
    }

    unsafe fn from_buffer(buffer: &'a [u8], from: Offset, to: Offset) -> Self {
        unimplemented!()
    }

    fn extend_buffer(&self, buffer: &mut Vec<u8>) {
        unimplemented!()
    }

    fn check_data(
        buffer: &'a [u8],
        from: CheckedOffset,
        count: CheckedOffset,
        latest_segment: CheckedOffset,
    ) -> Result {
        unimplemented!()
    }
}

impl<'a, T> SegmentField<'a> for Vec<T>
where
    T: Field<'a>,
{
    fn item_size() -> Offset {
        T::field_size()
    }

    fn count(&self) -> Offset {
        self.len() as Offset
    }

    // TODO: implement different
    // for Vec<T> where T: Field,
    // for Vec<T> where T = u8
    // but this is possible only after specialization land (ECR-156)
    unsafe fn from_buffer(buffer: &'a [u8], from: Offset, count: Offset) -> Self {
        // read vector len
        let mut vec = Vec::with_capacity(count as usize);
        let mut start = from;
        for _ in 0..count {
            vec.push(T::read(buffer, start, start + Self::item_size()));
            start += Self::item_size();
        }
        vec
    }

    fn extend_buffer(&self, mut buffer: &mut Vec<u8>) {
        let mut start = buffer.len() as Offset;
        buffer.resize((start + self.count() * Self::item_size()) as usize, 0);
        // write rest of fields
        for i in self.iter() {
            i.write(&mut buffer, start, start + Self::item_size());
            start += Self::item_size();
        }
    }

    fn check_data(
        buffer: &'a [u8],
        from: CheckedOffset,
        count: CheckedOffset,
        latest_segment: CheckedOffset,
    ) -> Result {
        let mut start = from;
        let mut latest_segment = latest_segment;

        for _ in 0..count.unchecked_offset() {
            latest_segment = T::check(buffer, start, (start + Self::item_size())?, latest_segment)?;
            start = (start + Self::item_size())?;
        }
        Ok(latest_segment)
    }
}

impl<'a> SegmentField<'a> for BitVec {
    fn item_size() -> Offset {
        1
    }

    // TODO: reduce memory allocation (ECR-156)
    fn count(&self) -> Offset {
        self.to_bytes().len() as Offset
    }

    unsafe fn from_buffer(buffer: &'a [u8], from: Offset, count: Offset) -> Self {
        let to = from + count * Self::item_size();
        let slice = &buffer[from as usize..to as usize];
        BitVec::from_bytes(slice)
    }

    fn extend_buffer(&self, buffer: &mut Vec<u8>) {
        // TODO: avoid reallocation here using normal implementation of bitvec (ECR-156)
        let slice = &self.to_bytes();
        buffer.extend_from_slice(slice);
    }

    fn check_data(
        _: &'a [u8],
        _: CheckedOffset,
        _: CheckedOffset,
        latest_segment: CheckedOffset,
    ) -> Result {
        Ok(latest_segment)
    }
}

impl<'a> SegmentField<'a> for &'a [u8] {
    fn item_size() -> Offset {
        1
    }

    fn count(&self) -> Offset {
        self.len() as Offset
    }

    unsafe fn from_buffer(buffer: &'a [u8], from: Offset, count: Offset) -> Self {
        let to = from + count * Self::item_size();
        &buffer[from as usize..to as usize]
    }

    fn extend_buffer(&self, buffer: &mut Vec<u8>) {
        buffer.extend_from_slice(self)
    }

    fn check_data(
        _: &'a [u8],
        _: CheckedOffset,
        _: CheckedOffset,
        latest_segment: CheckedOffset,
    ) -> Result {
        Ok(latest_segment)
    }
}

/// Implements a field helper for an array of POD type. The macro allows using
/// fields with type `&[T]`, where `T` is the argument of the macro, in Exonum
/// persistence mechanisms, i.e. `transactions!` and `encoding_struct!` macros.
/// `T` needs to be a POD (plain old data) type for the conversion to work.
///
/// Additionally, this macro implements the
/// [`ExonumJson`] and [`Field`] traits for data of POD type, so that they can
/// be used within persistent data structures in Exonum.
///
/// For additional information, refer to the [`encoding`] module documentation.
///
/// **Note.** Beware of platform specific data representation.
///
/// [`encoding`]: ./encoding/index.html
/// [`ExonumJson`]: ./encoding/serialize/json/trait.ExonumJson.html
/// [`Field`]: ./encoding/trait.Field.html
#[macro_export]
macro_rules! implement_pod_array_field {
    ($name:ident) => {
        impl<'a> SegmentField<'a> for &'a [$name] {
            fn item_size() -> Offset {
                ::std::mem::size_of::<$name>() as Offset
            }

            fn count(&self) -> Offset {
                self.len() as Offset
            }

            unsafe fn from_buffer(buffer: &'a [u8], from: Offset, count: Offset) -> Self {
                let to = from + count * Self::item_size();
                let slice = &buffer[(from as usize)..(to as usize)];
                ::std::slice::from_raw_parts(
                    slice.as_ptr() as *const Hash,
                    slice.len() / Self::item_size() as usize,
                )
            }

            fn extend_buffer(&self, buffer: &mut Vec<u8>) {
                let slice = unsafe {
                    ::std::slice::from_raw_parts(
                        self.as_ptr() as *const u8,
                        self.len() * Self::item_size() as usize,
                    )
                };
                buffer.extend_from_slice(slice)
            }

            fn check_data(
                _: &'a [u8],
                _: CheckedOffset,
                _: CheckedOffset,
                latest_segment: CheckedOffset,
            ) -> Result {
                Ok(latest_segment)
            }
        }
    };
}

implement_pod_array_field!{Hash}<|MERGE_RESOLUTION|>--- conflicted
+++ resolved
@@ -16,18 +16,11 @@
 
 use bit_vec::BitVec;
 use byteorder::{ByteOrder, LittleEndian};
-<<<<<<< HEAD
 
 use messages::SignedMessage;
 
 use super::{CheckedOffset, Error, Field, Offset, Result};
 use crypto::Hash;
-=======
-
-use super::{CheckedOffset, Error, Field, Offset, Result};
-use crypto::Hash;
-use messages::{MessageBuffer, RawMessage, HEADER_LENGTH};
->>>>>>> 0b0eb5c8
 
 /// Trait for fields, that has unknown `compile-time` size.
 /// Usually important for arrays,
