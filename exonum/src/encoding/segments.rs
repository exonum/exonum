--- conflicted
+++ resolved
@@ -161,13 +161,7 @@
     }
 
     unsafe fn from_buffer(buffer: &'a [u8], from: Offset, to: Offset) -> Self {
-<<<<<<< HEAD
-        UncheckedBuffer::new(<Vec<u8> as SegmentField>::from_buffer(buffer, from, to))
-=======
-        let to = from + to * Self::item_size();
-        let slice = &buffer[from as usize..to as usize];
-        Self::new(MessageBuffer::from_vec(Vec::from(slice)))
->>>>>>> 0c432cb0
+        Self::new(<Vec<u8> as SegmentField>::from_buffer(buffer, from, to))
     }
 
     fn extend_buffer(&self, buffer: &mut Vec<u8>) {
