// Copyright 2018 The Exonum Team
//
// Licensed under the Apache License, Version 2.0 (the "License");
// you may not use this file except in compliance with the License.
// You may obtain a copy of the License at
//
//   http://www.apache.org/licenses/LICENSE-2.0
//
// Unless required by applicable law or agreed to in writing, software
// distributed under the License is distributed on an "AS IS" BASIS,
// WITHOUT WARRANTIES OR CONDITIONS OF ANY KIND, either express or implied.
// See the License for the specific language governing permissions and
// limitations under the License.

#![allow(unsafe_code)]

use bit_vec::BitVec;
use byteorder::{ByteOrder, LittleEndian};

use super::{CheckedOffset, Error, Field, Offset, Result};
use crypto::Hash;

/// Trait for fields, that has unknown `compile-time` size.
/// Usually important for arrays,
/// or other types that in rust is always at `HEAP`
pub trait SegmentField<'a>: Sized {
    /// size of item fixed part that this `Field` collect.
    fn item_size() -> Offset;
    /// count of items in collection
    fn count(&self) -> Offset;
    /// create collection from buffer
    unsafe fn from_buffer(buffer: &'a [u8], from: Offset, count: Offset) -> Self;
    /// extend buffer with this collection
    fn extend_buffer(&self, buffer: &mut Vec<u8>);

    #[allow(unused_variables)]
    /// check collection data
    fn check_data(
        buffer: &'a [u8],
        from: CheckedOffset,
        count: CheckedOffset,
        latest_segment: CheckedOffset,
    ) -> Result;
}

impl<'a, T> Field<'a> for T
where
    T: SegmentField<'a>,
{
    fn field_size() -> Offset {
        8
    }

    unsafe fn read(buffer: &'a [u8], from: Offset, to: Offset) -> Self {
        let pos = LittleEndian::read_u32(&buffer[from as usize..from as usize + 4]);
        let count = LittleEndian::read_u32(&buffer[from as usize + 4..to as usize]);
        Self::from_buffer(buffer, pos, count)
    }

    fn write(&self, buffer: &mut Vec<u8>, from: Offset, to: Offset) {
        let pos = buffer.len() as u32;
        LittleEndian::write_u32(&mut buffer[from as usize..from as usize + 4], pos);
        LittleEndian::write_u32(
            &mut buffer[from as usize + 4..to as usize],
            self.count() as u32,
        );
        self.extend_buffer(buffer);
    }

    fn check(
        buffer: &'a [u8],
        pointer_from: CheckedOffset,
        pointer_to: CheckedOffset,
        latest_segment: CheckedOffset,
    ) -> Result {
        debug_assert_eq!(
            (pointer_to - pointer_from)?.unchecked_offset(),
            Self::field_size()
        );
        let pointer_count_start: Offset = (pointer_from + 4)?.unchecked_offset();
        let segment_start: CheckedOffset = LittleEndian::read_u32(
            &buffer[pointer_from.unchecked_offset() as usize..pointer_count_start as usize],
        ).into();
        let count: CheckedOffset = LittleEndian::read_u32(
            &buffer[pointer_count_start as usize..pointer_to.unchecked_offset() as usize],
        ).into();

        if segment_start < latest_segment {
            return Err(Error::OverlappingSegment {
                last_end: latest_segment.unchecked_offset(),
                start: segment_start.unchecked_offset(),
            });
        } else if segment_start > latest_segment {
            return Err(Error::SpaceBetweenSegments {
                last_end: latest_segment.unchecked_offset(),
                start: segment_start.unchecked_offset(),
            });
        }

        let segment_end = (segment_start + (count * Self::item_size())?)?;
        if segment_end.unchecked_offset() > buffer.len() as u32 {
            return Err(Error::IncorrectSegmentSize {
                position: pointer_count_start,
                value: count.unchecked_offset(),
            });
        }

        let latest_segment = segment_end;

        Self::check_data(buffer, segment_start, count, latest_segment)
    }
}

impl<'a> SegmentField<'a> for &'a str {
    fn item_size() -> Offset {
        1
    }

    fn count(&self) -> Offset {
        self.as_bytes().len() as Offset
    }

    unsafe fn from_buffer(buffer: &'a [u8], from: Offset, count: Offset) -> Self {
        let to = from + count * Self::item_size();
        let slice = &buffer[from as usize..to as usize];
        ::std::str::from_utf8_unchecked(slice)
    }

    fn extend_buffer(&self, buffer: &mut Vec<u8>) {
        buffer.extend_from_slice(self.as_bytes())
    }

    fn check_data(
        buffer: &'a [u8],
        from: CheckedOffset,
        count: CheckedOffset,
        latest_segment: CheckedOffset,
    ) -> Result {
        let size: CheckedOffset = (count * Self::item_size())?;
        let to: CheckedOffset = (from + size)?;
        let slice = &buffer[from.unchecked_offset() as usize..to.unchecked_offset() as usize];
        if let Err(e) = ::std::str::from_utf8(slice) {
            return Err(Error::Utf8 {
                position: from.unchecked_offset(),
                error: e,
            });
        }
        Ok(latest_segment)
    }
}

<<<<<<< HEAD
impl<'a> SegmentField<'a> for RawMessage {
    fn item_size() -> Offset {
        1
    }

    fn count(&self) -> Offset {
        self.as_ref().len() as Offset
    }

    unsafe fn from_buffer(buffer: &'a [u8], from: Offset, to: Offset) -> Self {
        let to = from + to * Self::item_size();
        let slice = &buffer[from as usize..to as usize];
        Self::new(MessageBuffer::from_vec(Vec::from(slice)))
    }

    fn extend_buffer(&self, buffer: &mut Vec<u8>) {
        buffer.extend_from_slice(self.as_ref())
    }

    fn check_data(
        buffer: &'a [u8],
        from: CheckedOffset,
        count: CheckedOffset,
        latest_segment: CheckedOffset,
    ) -> Result {
        let size: CheckedOffset = (count * Self::item_size())?;
        let to: CheckedOffset = (from + size)?;
        let slice = &buffer[from.unchecked_offset() as usize..to.unchecked_offset() as usize];
        if slice.len() < HEADER_LENGTH {
            return Err(Error::UnexpectedlyShortRawMessage {
                position: from.unchecked_offset(),
                size: slice.len() as Offset,
            });
        }
        let actual_size = slice.len() as Offset;
        let declared_size: Offset = LittleEndian::read_u32(&slice[6..10]);
        if actual_size != declared_size {
            return Err(Error::IncorrectSizeOfRawMessage {
                position: from.unchecked_offset(),
                actual_size: slice.len() as Offset,
                declared_size,
            });
        }
        Ok(latest_segment)
    }
}

impl<'a, T> SegmentField<'a> for Option<T>
where
    T: Field<'a>,
{
    fn item_size() -> Offset {
        T::field_size()
    }

    fn count(&self) -> Offset {
        self.is_some() as usize as Offset
    }

    unsafe fn from_buffer(buffer: &'a [u8], from: Offset, count: Offset) -> Self {
        if count > 0 {
            Some(T::read(buffer, from, from + Self::item_size()))
        } else {
            None
        }
    }

    fn extend_buffer(&self, mut buffer: &mut Vec<u8>) {
        let start = buffer.len() as Offset;
        if let Some(ref v) = self {
            buffer.resize((start + Self::item_size()) as usize, 0);
            v.write(&mut buffer, start, start + Self::item_size());
        }
    }

    fn check_data(
        buffer: &'a [u8],
        from: CheckedOffset,
        count: CheckedOffset,
        latest_segment: CheckedOffset,
    ) -> Result {
        if count.unchecked_offset() == 1 {
            T::check(buffer, from, (from + Self::item_size())?, latest_segment)
        } else {
            Ok(latest_segment)
        }
    }
}

=======
>>>>>>> 140edeb7
impl<'a, T> SegmentField<'a> for Vec<T>
where
    T: Field<'a>,
{
    fn item_size() -> Offset {
        T::field_size()
    }

    fn count(&self) -> Offset {
        self.len() as Offset
    }

    // TODO: Implement different
    // for Vec<T> where T: Field,
    // for Vec<T> where T = u8
    // but this is possible only after specialization land. (ECR-156)
    unsafe fn from_buffer(buffer: &'a [u8], from: Offset, count: Offset) -> Self {
        // read vector len
        let mut vec = Vec::with_capacity(count as usize);
        let mut start = from;
        for _ in 0..count {
            vec.push(T::read(buffer, start, start + Self::item_size()));
            start += Self::item_size();
        }
        vec
    }

    fn extend_buffer(&self, mut buffer: &mut Vec<u8>) {
        let mut start = buffer.len() as Offset;
        buffer.resize((start + self.count() * Self::item_size()) as usize, 0);
        // write rest of fields
        for i in self.iter() {
            i.write(&mut buffer, start, start + Self::item_size());
            start += Self::item_size();
        }
    }

    fn check_data(
        buffer: &'a [u8],
        from: CheckedOffset,
        count: CheckedOffset,
        latest_segment: CheckedOffset,
    ) -> Result {
        let mut start = from;
        let mut latest_segment = latest_segment;

        for _ in 0..count.unchecked_offset() {
            latest_segment = T::check(buffer, start, (start + Self::item_size())?, latest_segment)?;
            start = (start + Self::item_size())?;
        }
        Ok(latest_segment)
    }
}

impl<'a> SegmentField<'a> for BitVec {
    fn item_size() -> Offset {
        1
    }

    // TODO: Reduce memory allocation. (ECR-156)
    fn count(&self) -> Offset {
        self.to_bytes().len() as Offset
    }

    unsafe fn from_buffer(buffer: &'a [u8], from: Offset, count: Offset) -> Self {
        let to = from + count * Self::item_size();
        let slice = &buffer[from as usize..to as usize];
        Self::from_bytes(slice)
    }

    fn extend_buffer(&self, buffer: &mut Vec<u8>) {
        // TODO: Avoid reallocation here using normal implementation of bitvec. (ECR-156)
        let slice = &self.to_bytes();
        buffer.extend_from_slice(slice);
    }

    fn check_data(
        _: &'a [u8],
        _: CheckedOffset,
        _: CheckedOffset,
        latest_segment: CheckedOffset,
    ) -> Result {
        Ok(latest_segment)
    }
}

impl<'a> SegmentField<'a> for &'a [u8] {
    fn item_size() -> Offset {
        1
    }

    fn count(&self) -> Offset {
        self.len() as Offset
    }

    unsafe fn from_buffer(buffer: &'a [u8], from: Offset, count: Offset) -> Self {
        let to = from + count * Self::item_size();
        &buffer[from as usize..to as usize]
    }

    fn extend_buffer(&self, buffer: &mut Vec<u8>) {
        buffer.extend_from_slice(self)
    }

    fn check_data(
        _: &'a [u8],
        _: CheckedOffset,
        _: CheckedOffset,
        latest_segment: CheckedOffset,
    ) -> Result {
        Ok(latest_segment)
    }
}

/// Implements a field helper for an array of POD type. The macro allows using
/// fields with type `&[T]`, where `T` is the argument of the macro, in Exonum
/// persistence mechanisms, i.e. `transactions!` and `encoding_struct!` macros.
/// `T` needs to be a POD (plain old data) type for the conversion to work.
///
/// Additionally, this macro implements the
/// [`ExonumJson`] and [`Field`] traits for data of POD type, so that they can
/// be used within persistent data structures in Exonum.
///
/// For additional information, refer to the [`encoding`] module documentation.
///
/// **Note.** Beware of platform specific data representation.
///
/// [`encoding`]: ./encoding/index.html
/// [`ExonumJson`]: ./encoding/serialize/json/trait.ExonumJson.html
/// [`Field`]: ./encoding/trait.Field.html
#[macro_export]
macro_rules! implement_pod_array_field {
    ($name:ident) => {
        impl<'a> SegmentField<'a> for &'a [$name] {
            fn item_size() -> Offset {
                ::std::mem::size_of::<$name>() as Offset
            }

            fn count(&self) -> Offset {
                self.len() as Offset
            }

            unsafe fn from_buffer(buffer: &'a [u8], from: Offset, count: Offset) -> Self {
                let to = from + count * Self::item_size();
                let slice = &buffer[(from as usize)..(to as usize)];
                ::std::slice::from_raw_parts(
                    slice.as_ptr() as *const Hash,
                    slice.len() / Self::item_size() as usize,
                )
            }

            fn extend_buffer(&self, buffer: &mut Vec<u8>) {
                let slice = unsafe {
                    ::std::slice::from_raw_parts(
                        self.as_ptr() as *const u8,
                        self.len() * Self::item_size() as usize,
                    )
                };
                buffer.extend_from_slice(slice)
            }

            fn check_data(
                _: &'a [u8],
                _: CheckedOffset,
                _: CheckedOffset,
                latest_segment: CheckedOffset,
            ) -> Result {
                Ok(latest_segment)
            }
        }
    };
}

implement_pod_array_field!{Hash}<|MERGE_RESOLUTION|>--- conflicted
+++ resolved
@@ -149,54 +149,6 @@
     }
 }
 
-<<<<<<< HEAD
-impl<'a> SegmentField<'a> for RawMessage {
-    fn item_size() -> Offset {
-        1
-    }
-
-    fn count(&self) -> Offset {
-        self.as_ref().len() as Offset
-    }
-
-    unsafe fn from_buffer(buffer: &'a [u8], from: Offset, to: Offset) -> Self {
-        let to = from + to * Self::item_size();
-        let slice = &buffer[from as usize..to as usize];
-        Self::new(MessageBuffer::from_vec(Vec::from(slice)))
-    }
-
-    fn extend_buffer(&self, buffer: &mut Vec<u8>) {
-        buffer.extend_from_slice(self.as_ref())
-    }
-
-    fn check_data(
-        buffer: &'a [u8],
-        from: CheckedOffset,
-        count: CheckedOffset,
-        latest_segment: CheckedOffset,
-    ) -> Result {
-        let size: CheckedOffset = (count * Self::item_size())?;
-        let to: CheckedOffset = (from + size)?;
-        let slice = &buffer[from.unchecked_offset() as usize..to.unchecked_offset() as usize];
-        if slice.len() < HEADER_LENGTH {
-            return Err(Error::UnexpectedlyShortRawMessage {
-                position: from.unchecked_offset(),
-                size: slice.len() as Offset,
-            });
-        }
-        let actual_size = slice.len() as Offset;
-        let declared_size: Offset = LittleEndian::read_u32(&slice[6..10]);
-        if actual_size != declared_size {
-            return Err(Error::IncorrectSizeOfRawMessage {
-                position: from.unchecked_offset(),
-                actual_size: slice.len() as Offset,
-                declared_size,
-            });
-        }
-        Ok(latest_segment)
-    }
-}
-
 impl<'a, T> SegmentField<'a> for Option<T>
 where
     T: Field<'a>,
@@ -239,8 +191,6 @@
     }
 }
 
-=======
->>>>>>> 140edeb7
 impl<'a, T> SegmentField<'a> for Vec<T>
 where
     T: Field<'a>,
