--- conflicted
+++ resolved
@@ -263,13 +263,8 @@
         buffer: &mut B,
         from: Offset,
         to: Offset,
-<<<<<<< HEAD
-    ) -> Result<(), Box<Error>> {
+    ) -> Result<(), Box<dyn Error>> {
         let addr: Self = serde_json::from_value(value.clone())?;
-=======
-    ) -> Result<(), Box<dyn Error>> {
-        let addr: SocketAddr = serde_json::from_value(value.clone())?;
->>>>>>> ed0339b6
         buffer.write(from, to, addr);
         Ok(())
     }
