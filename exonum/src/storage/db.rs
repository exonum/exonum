// Copyright 2018 The Exonum Team
//
// Licensed under the Apache License, Version 2.0 (the "License");
// you may not use this file except in compliance with the License.
// You may obtain a copy of the License at
//
//   http://www.apache.org/licenses/LICENSE-2.0
//
// Unless required by applicable law or agreed to in writing, software
// distributed under the License is distributed on an "AS IS" BASIS,
// WITHOUT WARRANTIES OR CONDITIONS OF ANY KIND, either express or implied.
// See the License for the specific language governing permissions and
// limitations under the License.

use std::{
    cmp::Ordering::{Equal, Greater, Less},
    collections::{
        btree_map::{BTreeMap, IntoIter as BtmIntoIter, Iter as BtmIter, Range},
        hash_map::{Entry as HmEntry, IntoIter as HmIntoIter, Iter as HmIter},
        Bound::{Included, Unbounded}, HashMap,
    },
    iter::{Iterator as StdIterator, Peekable},
};

use self::NextIterValue::*;
use super::Result;

/// Map containing changes with corresponding key.
#[derive(Debug, Clone)]
pub struct Changes {
    data: BTreeMap<Vec<u8>, Change>,
}

impl Changes {
    /// Creates a new empty `Changes` instance.
    fn new() -> Self {
        Self {
            data: BTreeMap::new(),
        }
    }

    /// Returns iterator over changes.
    pub fn iter(&self) -> BtmIter<Vec<u8>, Change> {
        self.data.iter()
    }
}

/// Iterator over the `Changes` data.
#[derive(Debug)]
pub struct ChangesIterator {
    inner: BtmIntoIter<Vec<u8>, Change>,
}

impl StdIterator for ChangesIterator {
    type Item = (Vec<u8>, Change);

    fn next(&mut self) -> Option<Self::Item> {
        self.inner.next()
    }
}

impl IntoIterator for Changes {
    type Item = (Vec<u8>, Change);
    type IntoIter = ChangesIterator;

    fn into_iter(self) -> Self::IntoIter {
        Self::IntoIter {
            inner: self.data.into_iter(),
        }
    }
}

/// A set of serial changes that should be applied to a storage atomically.
#[derive(Debug, Clone)]
pub struct Patch {
    changes: HashMap<String, Changes>,
}

impl Patch {
    /// Creates a new empty `Patch` instance.
    fn new() -> Self {
        Self {
            changes: HashMap::new(),
        }
    }

    /// Returns changes for the given name.
    fn changes(&self, name: &str) -> Option<&Changes> {
        self.changes.get(name)
    }

    /// Returns a mutable reference to the changes corresponding to the `name`.
    fn changes_mut(&mut self, name: &str) -> Option<&mut Changes> {
        self.changes.get_mut(name)
    }

    /// Gets the corresponding entry in the map by the given name for in-place manipulation.
    fn changes_entry(&mut self, name: String) -> HmEntry<String, Changes> {
        self.changes.entry(name)
    }

    /// Inserts changes with the given name.
    fn insert_changes(&mut self, name: String, changes: Changes) {
        self.changes.insert(name, changes);
    }

    /// Returns iterator over changes.
    pub fn iter(&self) -> HmIter<String, Changes> {
        self.changes.iter()
    }

    /// Returns the number of changes.
    pub fn len(&self) -> usize {
        self.changes
            .iter()
            .fold(0, |acc, (_, changes)| acc + changes.data.len())
    }

    /// Returns `true` if this patch contains no changes and `false` otherwise.
    pub fn is_empty(&self) -> bool {
        self.len() == 0
    }
}

/// Iterator over the `Patch` data.
#[derive(Debug)]
pub struct PatchIterator {
    inner: HmIntoIter<String, Changes>,
}

impl StdIterator for PatchIterator {
    type Item = (String, Changes);

    fn next(&mut self) -> Option<Self::Item> {
        self.inner.next()
    }
}

impl IntoIterator for Patch {
    type Item = (String, Changes);
    type IntoIter = PatchIterator;

    fn into_iter(self) -> Self::IntoIter {
        Self::IntoIter {
            inner: self.changes.into_iter(),
        }
    }
}

/// A generalized iterator over the storage views.
pub type Iter<'a> = Box<dyn Iterator + 'a>;

/// An enum that represents a kind of change to some key in the storage.
#[derive(Debug, Clone, PartialEq)]
pub enum Change {
    /// Put the specified value into the storage for the corresponding key.
    Put(Vec<u8>),
    /// Delete a value from the storage for the corresponding key.
    Delete,
}

/// A combination of a database snapshot and a sequence of changes on top of it.
///
/// A `Fork` provides both immutable and mutable operations over the database. Like [`Snapshot`],
/// `Fork` provides read isolation. When mutable operations ([`put`], [`remove`] and
/// [`remove_by_prefix`]) are performed to a fork, the subsequent reads act as if the changes
/// are applied to the database; in reality, these changes are accumulated in memory.
///
/// To apply changes to the database, you need to convert a `Fork` into a [`Patch`] using
/// [`into_patch`] and then atomically [`merge`] it into the database. If two
/// conflicting forks are merged into a database, this can lead to an inconsistent state. If you
/// need to consistently apply several sets of changes for the same data, the next fork should be
/// created after the previous fork has been merged.
///
/// `Fork` also supports checkpoints ([`checkpoint`], [`commit`] and
/// [`rollback`] methods), which allows to rollback some of the latest changes (e.g., after
/// a runtime error).
///
/// `Fork` implements the [`Snapshot`] trait and provides methods for both reading and
/// writing data. Thus, `&mut Fork` is used as a storage view for creating
/// read-write indices representation.
///
/// **Note.** Unless stated otherwise, "key" in the method descriptions below refers
/// to a full key (a string column family name + key as an array of bytes within the family).
///
/// [`Snapshot`]: trait.Snapshot.html
/// [`put`]: #method.put
/// [`remove`]: #method.remove
/// [`remove_by_prefix`]: #method.remove_by_prefix
/// [`Patch`]: struct.Patch.html
/// [`into_patch`]: #method.into_patch
/// [`merge`]: trait.Database.html#tymethod.merge
/// [`checkpoint`]: #method.checkpoint
/// [`commit`]: #method.commit
/// [`rollback`]: #method.rollback

// FIXME: make &mut Fork "unwind safe". (ECR-176)
pub struct Fork {
    snapshot: Box<dyn Snapshot>,
    patch: Patch,
    changelog: Vec<(String, Vec<u8>, Option<Change>)>,
    logged: bool,
}

struct ForkIter<'a> {
    snapshot: Iter<'a>,
    changes: Option<Peekable<Range<'a, Vec<u8>, Change>>>,
}

#[derive(Debug, PartialEq, Eq)]
enum NextIterValue {
    Stored,
    Replaced,
    Inserted,
    Deleted,
    MissDeleted,
    Finished,
}

/// Low-level storage backend implementing a collection of named key-value stores
/// (aka column families).
///
/// A `Database` instance is shared across different threads, so it must be `Sync` and `Send`.
///
/// There is no way to directly interact with data in the database; use [`snapshot`], [`fork`]
/// and [`merge`] methods for indirect interaction. See [the module documentation](index.html)
/// for more details.
///
/// Note that `Database` effectively has [interior mutability][interior-mut];
/// `merge` and `merge_sync` methods take a shared reference to the database (`&self`)
/// rather than an exclusive one (`&mut self`). This means that the following code compiles:
///
/// ```
/// use exonum::storage::{Database, MemoryDB};
///
/// // not declared as `mut db`!
/// let db: Box<Database> = Box::new(MemoryDB::new());
/// let mut fork = db.fork();
/// fork.put("index_name", vec![1, 2, 3], vec![123]);
/// db.merge(fork.into_patch()).unwrap();
/// ```
///
/// [`snapshot`]: #tymethod.snapshot
/// [`fork`]: #method.fork
/// [`merge`]: #tymethod.merge
/// [interior-mut]: https://doc.rust-lang.org/book/second-edition/ch15-05-interior-mutability.html
pub trait Database: Send + Sync + 'static {
    /// Creates a new snapshot of the database from its current state.
    fn snapshot(&self) -> Box<dyn Snapshot>;

    /// Creates a new fork of the database from its current state.
    fn fork(&self) -> Fork {
        Fork {
            snapshot: self.snapshot(),
            patch: Patch::new(),
            changelog: Vec::new(),
            logged: false,
        }
    }

    /// Atomically applies a sequence of patch changes to the database.
    ///
    /// Note that this method may be called concurrently from different threads, the
    /// onus to guarantee atomicity is on the implementor of the trait.
    ///
    /// # Errors
    ///
    /// If this method encounters any form of I/O or other error during merging, an error variant
    /// will be returned. In case of an error the method guarantees no changes were applied to
    /// the database.
    fn merge(&self, patch: Patch) -> Result<()>;

    /// Atomically applies a sequence of patch changes to the database with fsync.
    ///
    /// Note that this method may be called concurrently from different threads, the
    /// onus to guarantee atomicity is on the implementor of the trait.
    ///
    /// # Errors
    ///
    /// If this method encounters any form of I/O or other error during merging, an error variant
    /// will be returned. In case of an error the method guarantees no changes were applied to
    /// the database.
    fn merge_sync(&self, patch: Patch) -> Result<()>;
}

/// A read-only snapshot of a storage backend.
///
/// A `Snapshot` instance is an immutable representation of a certain storage state.
/// It provides read isolation, so consistency is guaranteed even if the data in
/// the database changes between reads.
///
/// **Note.** Unless stated otherwise, "key" in the method descriptions below refers
/// to a full key (a string column family name + key as an array of bytes within the family).
pub trait Snapshot: 'static {
    /// Returns a value corresponding to the specified key as a raw vector of bytes,
    /// or `None` if it does not exist.
    fn get(&self, name: &str, key: &[u8]) -> Option<Vec<u8>>;

    /// Returns `true` if the snapshot contains a value for the specified key.
    ///
    /// Default implementation checks existence of the value using [`get`](#tymethod.get).
    fn contains(&self, name: &str, key: &[u8]) -> bool {
        self.get(name, key).is_some()
    }

    /// Returns an iterator over the entries of the snapshot in ascending order starting from
    /// the specified key. The iterator element type is `(&[u8], &[u8])`.
    fn iter<'a>(&'a self, name: &str, from: &[u8]) -> Iter<'a>;
}

/// A trait that defines streaming iterator over storage view entries.
pub trait Iterator {
    /// Advances the iterator and returns the next key and value.
    fn next(&mut self) -> Option<(&[u8], &[u8])>;

    /// Returns references to the current key and value of the iterator.
    fn peek(&mut self) -> Option<(&[u8], &[u8])>;
}

impl Snapshot for Fork {
    fn get(&self, name: &str, key: &[u8]) -> Option<Vec<u8>> {
        if let Some(changes) = self.patch.changes(name) {
            if let Some(change) = changes.data.get(key) {
                match *change {
                    Change::Put(ref v) => return Some(v.clone()),
                    Change::Delete => return None,
                }
            }
        }
        self.snapshot.get(name, key)
    }

    fn contains(&self, name: &str, key: &[u8]) -> bool {
        if let Some(changes) = self.patch.changes(name) {
            if let Some(change) = changes.data.get(key) {
                match *change {
                    Change::Put(..) => return true,
                    Change::Delete => return false,
                }
            }
        }
        self.snapshot.contains(name, key)
    }

    fn iter<'a>(&'a self, name: &str, from: &[u8]) -> Iter<'a> {
        let range = (Included(from), Unbounded);
        let changes = match self.patch.changes(name) {
            Some(changes) => Some(changes.data.range::<[u8], _>(range).peekable()),
            None => None,
        };

        Box::new(ForkIter {
            snapshot: self.snapshot.iter(name, from),
            changes,
        })
    }
}

impl Fork {
    /// Creates a new checkpoint.
    ///
    /// # Panics
    ///
    /// Panics if another checkpoint was created before and has not been committed or rolled back.
    pub fn checkpoint(&mut self) {
        if self.logged {
            panic!("call checkpoint before rollback or commit");
        }
        self.logged = true;
    }

    /// Finalizes all changes after the latest checkpoint.
    ///
    /// # Panics
    ///
    /// Panics if there is no active checkpoint, or the latest checkpoint
    /// is already committed or rolled back.
    pub fn commit(&mut self) {
        if !self.logged {
            panic!("call commit before checkpoint");
        }
        self.changelog.clear();
        self.logged = false;
    }

    /// Rolls back all changes after the latest checkpoint.
    ///
    /// # Panics
    ///
    /// Panics if there is no active checkpoint, or the latest checkpoint
    /// is already committed or rolled back.
    pub fn rollback(&mut self) {
        if !self.logged {
            panic!("call rollback before checkpoint");
        }
        for (name, k, c) in self.changelog.drain(..).rev() {
            if let Some(changes) = self.patch.changes_mut(&name) {
                match c {
                    Some(change) => changes.data.insert(k, change),
                    None => changes.data.remove(&k),
                };
            }
        }
        self.logged = false;
    }

    /// Inserts a key-value pair into the fork.
    pub fn put(&mut self, name: &str, key: Vec<u8>, value: Vec<u8>) {
        let changes = self.patch
            .changes_entry(name.to_string())
            .or_insert_with(Changes::new);
        if self.logged {
            self.changelog.push((
                name.to_string(),
                key.clone(),
                changes.data.insert(key, Change::Put(value)),
            ));
        } else {
            changes.data.insert(key, Change::Put(value));
        }
    }

    /// Removes the key from the fork.
    pub fn remove(&mut self, name: &str, key: Vec<u8>) {
        let changes = self.patch
            .changes_entry(name.to_string())
            .or_insert_with(Changes::new);
        if self.logged {
            self.changelog.push((
                name.to_string(),
                key.clone(),
                changes.data.insert(key, Change::Delete),
            ));
        } else {
            changes.data.insert(key, Change::Delete);
        }
    }

    /// Removes all keys starting with the specified prefix from the column family
    /// with the given `name`.
    pub fn remove_by_prefix(&mut self, name: &str, prefix: Option<&Vec<u8>>) {
        let changes = self.patch
            .changes_entry(name.to_string())
            .or_insert_with(Changes::new);
        // Remove changes
        if let Some(prefix) = prefix {
            let keys = changes
                .data
                .range::<Vec<u8>, _>((Included(prefix), Unbounded))
                .map(|(k, _)| k.to_vec())
                .take_while(|k| k.starts_with(prefix))
                .collect::<Vec<_>>();
            for k in keys {
                changes.data.remove(&k);
            }
        } else {
            changes.data.clear();
        }
        // Remove from storage
        let mut iter = self.snapshot
            .iter(name, prefix.map_or(&[], |k| k.as_slice()));
        while let Some((k, ..)) = iter.next() {
            let change = changes.data.insert(k.to_vec(), Change::Delete);
            if self.logged {
                self.changelog.push((name.to_string(), k.to_vec(), change));
            }
        }
    }

    /// Converts the fork into `Patch`.
    pub fn into_patch(self) -> Patch {
        self.patch
    }

    /// Returns reference to the inner `Patch`.
    pub fn patch(&self) -> &Patch {
        &self.patch
    }

    /// Merges patch from another fork to this fork.
    ///
    /// If both forks have changed the same data, this can lead to an inconsistent state. Hence,
    /// this method is useful only if you are sure that forks interacted with different indices.
    ///
    /// # Panics
    ///
    /// Panics if checkpoint was created before and it was not committed or rolled back yet.
    pub fn merge(&mut self, patch: Patch) {
        if self.logged {
            panic!("call merge before commit or rollback");
        }

        for (name, changes) in patch {
            if let Some(in_changes) = self.patch.changes_mut(&name) {
                in_changes.data.extend(changes.into_iter());
                continue;
            }
            {
                self.patch.insert_changes(name.to_owned(), changes);
            }
        }
    }
}

impl AsRef<dyn Snapshot> for dyn Snapshot + 'static {
    fn as_ref(&self) -> &dyn Snapshot {
        self
    }
}

impl AsRef<dyn Snapshot> for Fork {
    fn as_ref(&self) -> &dyn Snapshot {
        self
    }
}

impl ::std::fmt::Debug for Fork {
    fn fmt(&self, f: &mut ::std::fmt::Formatter) -> ::std::fmt::Result {
        write!(f, "Fork(..)")
    }
}

impl<'a> ForkIter<'a> {
    fn step(&mut self) -> NextIterValue {
        if let Some(ref mut changes) = self.changes {
            match changes.peek() {
                Some(&(k, change)) => match self.snapshot.peek() {
                    Some((key, ..)) => match *change {
                        Change::Put(..) => match k[..].cmp(key) {
                            Equal => Replaced,
                            Less => Inserted,
                            Greater => Stored,
                        },
                        Change::Delete => match k[..].cmp(key) {
                            Equal => Deleted,
                            Less => MissDeleted,
                            Greater => Stored,
                        },
                    },
                    None => match *change {
                        Change::Put(..) => Inserted,
                        Change::Delete => MissDeleted,
                    },
                },
                None => match self.snapshot.peek() {
                    Some(..) => Stored,
                    None => Finished,
                },
            }
        } else {
            match self.snapshot.peek() {
                Some(..) => Stored,
                None => Finished,
            }
        }
    }
}

impl<'a> Iterator for ForkIter<'a> {
    fn next(&mut self) -> Option<(&[u8], &[u8])> {
        loop {
            match self.step() {
                Stored => return self.snapshot.next(),
                Replaced => {
                    self.snapshot.next();
                    return self.changes.as_mut().unwrap().next().map(|(key, change)| {
                        (
                            key.as_slice(),
                            match *change {
                                Change::Put(ref value) => value.as_slice(),
                                Change::Delete => unreachable!(),
                            },
                        )
                    });
                }
                Inserted => {
                    return self.changes.as_mut().unwrap().next().map(|(key, change)| {
                        (
                            key.as_slice(),
                            match *change {
                                Change::Put(ref value) => value.as_slice(),
                                Change::Delete => unreachable!(),
                            },
                        )
                    })
                }
                Deleted => {
                    self.changes.as_mut().unwrap().next();
                    self.snapshot.next();
                }
                MissDeleted => {
                    self.changes.as_mut().unwrap().next();
                }
                Finished => return None,
            }
        }
    }

    fn peek(&mut self) -> Option<(&[u8], &[u8])> {
        loop {
            match self.step() {
                Stored => return self.snapshot.peek(),
                Replaced | Inserted => {
                    return self.changes.as_mut().unwrap().peek().map(|&(key, change)| {
                        (
                            key.as_slice(),
                            match *change {
                                Change::Put(ref value) => value.as_slice(),
                                Change::Delete => unreachable!(),
                            },
                        )
                    })
                }
                Deleted => {
                    self.changes.as_mut().unwrap().next();
                    self.snapshot.next();
                }
                MissDeleted => {
                    self.changes.as_mut().unwrap().next();
                }
                Finished => return None,
            }
        }
    }
}

<<<<<<< HEAD
#[cfg_attr(feature = "cargo-clippy", allow(use_self))]
impl<T: Database> From<T> for Box<Database> {
    fn from(db: T) -> Self {
        Box::new(db) as Self
=======
impl<T: Database> From<T> for Box<dyn Database> {
    fn from(db: T) -> Self {
        Box::new(db) as Box<dyn Database>
>>>>>>> ed0339b6
    }
}<|MERGE_RESOLUTION|>--- conflicted
+++ resolved
@@ -624,15 +624,9 @@
     }
 }
 
-<<<<<<< HEAD
 #[cfg_attr(feature = "cargo-clippy", allow(use_self))]
-impl<T: Database> From<T> for Box<Database> {
+impl<T: Database> From<T> for Box<dyn Database> {
     fn from(db: T) -> Self {
         Box::new(db) as Self
-=======
-impl<T: Database> From<T> for Box<dyn Database> {
-    fn from(db: T) -> Self {
-        Box::new(db) as Box<dyn Database>
->>>>>>> ed0339b6
     }
 }