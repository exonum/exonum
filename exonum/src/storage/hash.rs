--- conflicted
+++ resolved
@@ -14,19 +14,6 @@
 use byteorder::ByteOrder;
 use bytes::LittleEndian;
 
-<<<<<<< HEAD
-use crypto::{hash, CryptoHash, Hash, HASH_SIZE};
-use storage::StorageValue;
-
-/// Hash prefix of the leaf node of a merkle tree.
-pub const LEAF_TAG: u8 = 0x0;
-/// Hash prefix of the branch node of a merkle tree.
-pub const NODE_TAG: u8 = 0x1;
-/// Hash prefix of the list object.
-pub const LIST_TAG: u8 = 0x2; // Subject of change in the future.
-/// Length of the hash prefix.
-pub const PREFIX_SIZE: usize = 1;
-=======
 use crypto::{CryptoHash, Hash, HashStream};
 use storage::StorageValue;
 
@@ -86,7 +73,6 @@
             .hash()
     }
 }
->>>>>>> 9371768b
 
 /// A common trait for the ability to compute a unique hash.
 ///
@@ -104,49 +90,4 @@
     fn hash(&self) -> Hash {
         CryptoHash::hash(self)
     }
-}
-
-/// Convenient method to obtain prefixed value of `StorageValue`.
-pub fn hash_leaf<V: StorageValue>(value: V) -> Hash {
-    let value_bytes = value.into_bytes();
-    hash_with_prefix(LEAF_TAG, &value_bytes)
-}
-
-/// Convenient method to obtain prefixed value of `Hash`.
-pub fn hash_one(h: &Hash) -> Hash {
-    hash_with_prefix(NODE_TAG, h.as_ref())
-}
-
-/// Convenient method to obtain prefixed value of concatenation of two hashes.
-pub fn hash_pair(h1: &Hash, h2: &Hash) -> Hash {
-    let mut hash_bytes = [0u8; HASH_SIZE * 2 + PREFIX_SIZE];
-    hash_bytes[0] = NODE_TAG;
-    hash_bytes[PREFIX_SIZE..HASH_SIZE + PREFIX_SIZE].copy_from_slice(h1.as_ref());
-    hash_bytes[HASH_SIZE + PREFIX_SIZE..HASH_SIZE * 2 + PREFIX_SIZE].copy_from_slice(h2.as_ref());
-    hash(&hash_bytes)
-}
-
-/// Calculate hash value with specified prefix.
-///
-/// Different hashes for leaf and branch nodes are used to secure merkle tree from pre-image attack.
-/// More information here: https://tools.ietf.org/html/rfc6962#section-2.1
-pub fn hash_with_prefix(prefix: u8, value: &[u8]) -> Hash {
-    let value_length = value.len() + PREFIX_SIZE;
-    let mut hash_bytes = vec![0u8; value_length];
-    hash_bytes[0] = prefix;
-    hash_bytes[PREFIX_SIZE..value_length].copy_from_slice(value);
-    hash(&hash_bytes)
-}
-
-/// Hash of the list object.
-///
-/// h = sha-256( LIST_TAG || len as u64 || merkle_root )
-pub fn list_hash(len: u64, root: Hash) -> Hash {
-    let mut hash_bytes = [0u8; HASH_SIZE + PREFIX_SIZE + 8];
-
-    hash_bytes[0] = LIST_TAG;
-    LittleEndian::write_u64(&mut hash_bytes[PREFIX_SIZE..PREFIX_SIZE + 8], len);
-    hash_bytes[PREFIX_SIZE + 8..HASH_SIZE + PREFIX_SIZE + 8].copy_from_slice(root.as_ref());
-
-    hash(&hash_bytes)
 }