// Copyright 2018 The Exonum Team
//
// Licensed under the Apache License, Version 2.0 (the "License");
// you may not use this file except in compliance with the License.
// You may obtain a copy of the License at
//
//   http://www.apache.org/licenses/LICENSE-2.0
//
// Unless required by applicable law or agreed to in writing, software
// distributed under the License is distributed on an "AS IS" BASIS,
// WITHOUT WARRANTIES OR CONDITIONS OF ANY KIND, either express or implied.
// See the License for the specific language governing permissions and
// limitations under the License.

#![allow(unsafe_code)]

//! An implementation of `RocksDB` database.

pub use rocksdb::{BlockBasedOptions as RocksBlockOptions, WriteOptions as RocksDBWriteOptions};

use rocksdb::{self, utils::get_cf_names, DBIterator, Options as RocksDbOptions, WriteBatch};

use std::{error::Error, fmt, iter::Peekable, mem, path::Path, sync::Arc};

use storage::{self, db::Change, Database, DbOptions, Iter, Iterator, Patch, Snapshot};

impl From<rocksdb::Error> for storage::Error {
    fn from(err: rocksdb::Error) -> Self {
        Self::new(err.description())
    }
}

/// Database implementation on the top of `RocksDB` backend.
pub struct RocksDB {
    db: Arc<rocksdb::DB>,
}

impl DbOptions {
    fn to_rocksdb(&self) -> RocksDbOptions {
        let mut defaults = RocksDbOptions::default();
        defaults.create_if_missing(self.create_if_missing);
        defaults.set_max_open_files(self.max_open_files.unwrap_or(-1));
        defaults
    }
}

/// A snapshot of a `RocksDB`.
pub struct RocksDBSnapshot {
    snapshot: rocksdb::Snapshot<'static>,
    _db: Arc<rocksdb::DB>,
}

/// An iterator over the entries of a `RocksDB`.
struct RocksDBIterator {
    iter: Peekable<DBIterator>,
    key: Option<Box<[u8]>>,
    value: Option<Box<[u8]>>,
}

impl RocksDB {
    /// Open a database stored in the specified path with the specified options.
    pub fn open<P: AsRef<Path>>(path: P, options: &DbOptions) -> storage::Result<Self> {
        let db = {
            if let Ok(names) = get_cf_names(&path) {
                let cf_names = names.iter().map(|name| name.as_str()).collect::<Vec<_>>();
                rocksdb::DB::open_cf(&options.to_rocksdb(), path, cf_names.as_ref())?
            } else {
                rocksdb::DB::open(&options.to_rocksdb(), path)?
            }
        };
        Ok(Self { db: Arc::new(db) })
    }

    fn do_merge(&self, patch: Patch, w_opts: &RocksDBWriteOptions) -> storage::Result<()> {
        let mut batch = WriteBatch::default();
        for (cf_name, changes) in patch {
            let cf = match self.db.cf_handle(&cf_name) {
                Some(cf) => cf,
                None => self.db
                    .create_cf(&cf_name, &DbOptions::default().to_rocksdb())
                    .unwrap(),
            };
            for (key, change) in changes {
                match change {
                    Change::Put(ref value) => batch.put_cf(cf, key.as_ref(), value)?,
                    Change::Delete => batch.delete_cf(cf, &key)?,
                }
            }
        }
        self.db.write_opt(batch, w_opts).map_err(Into::into)
    }
}

impl Database for RocksDB {
    fn snapshot(&self) -> Box<dyn Snapshot> {
        Box::new(RocksDBSnapshot {
            snapshot: unsafe { mem::transmute(self.db.snapshot()) },
            _db: Arc::clone(&self.db),
        })
    }

    fn merge(&self, patch: Patch) -> storage::Result<()> {
        let w_opts = RocksDBWriteOptions::default();
        self.do_merge(patch, &w_opts)
    }

    fn merge_sync(&self, patch: Patch) -> storage::Result<()> {
        let mut w_opts = RocksDBWriteOptions::default();
        w_opts.set_sync(true);
        self.do_merge(patch, &w_opts)
    }
}

impl Snapshot for RocksDBSnapshot {
    fn get(&self, name: &str, key: &[u8]) -> Option<Vec<u8>> {
        if let Some(cf) = self._db.cf_handle(name) {
            match self.snapshot.get_cf(cf, key) {
                Ok(value) => value.map(|v| v.to_vec()),
                Err(e) => panic!(e),
            }
        } else {
            None
        }
    }

    fn iter<'a>(&'a self, name: &str, from: &[u8]) -> Iter<'a> {
        use rocksdb::{Direction, IteratorMode};
        let iter = match self._db.cf_handle(name) {
            Some(cf) => self.snapshot
                .iterator_cf(cf, IteratorMode::From(from, Direction::Forward))
                .unwrap(),
            None => self.snapshot.iterator(IteratorMode::Start),
        };
        Box::new(RocksDBIterator {
            iter: iter.peekable(),
            key: None,
            value: None,
        })
    }
}

impl Iterator for RocksDBIterator {
    fn next(&mut self) -> Option<(&[u8], &[u8])> {
        if let Some((key, value)) = self.iter.next() {
            self.key = Some(key);
            self.value = Some(value);
            Some((self.key.as_ref().unwrap(), self.value.as_ref().unwrap()))
        } else {
            None
        }
    }

    fn peek(&mut self) -> Option<(&[u8], &[u8])> {
        if let Some(&(ref key, ref value)) = self.iter.peek() {
            Some((key, value))
        } else {
            None
        }
    }
}

<<<<<<< HEAD
impl From<RocksDB> for Arc<Database> {
    fn from(db: RocksDB) -> Self{
        Self::from(Box::new(db) as Box<Database>)
=======
impl From<RocksDB> for Arc<dyn Database> {
    fn from(db: RocksDB) -> Arc<dyn Database> {
        Arc::from(Box::new(db) as Box<dyn Database>)
>>>>>>> ed0339b6
    }
}

impl fmt::Debug for RocksDB {
    fn fmt(&self, f: &mut fmt::Formatter) -> fmt::Result {
        write!(f, "RocksDB(..)")
    }
}

impl fmt::Debug for RocksDBSnapshot {
    fn fmt(&self, f: &mut fmt::Formatter) -> fmt::Result {
        write!(f, "RocksDBSnapshot(..)")
    }
}<|MERGE_RESOLUTION|>--- conflicted
+++ resolved
@@ -159,15 +159,9 @@
     }
 }
 
-<<<<<<< HEAD
-impl From<RocksDB> for Arc<Database> {
-    fn from(db: RocksDB) -> Self{
-        Self::from(Box::new(db) as Box<Database>)
-=======
 impl From<RocksDB> for Arc<dyn Database> {
-    fn from(db: RocksDB) -> Arc<dyn Database> {
-        Arc::from(Box::new(db) as Box<dyn Database>)
->>>>>>> ed0339b6
+    fn from(db: RocksDB) -> Self {
+        Self::from(Box::new(db) as Box<dyn Database>)
     }
 }
 
