--- conflicted
+++ resolved
@@ -63,17 +63,12 @@
 }
 
 impl RocksDB {
-<<<<<<< HEAD
-    /// Open a database stored in the specified path with the specified options.
-    pub fn open<P: AsRef<Path>>(path: P, options: &DbOptions) -> storage::Result<Self> {
-=======
     /// Opens a database stored at the specified path with the specified options.
     ///
     /// If the database does not exist at the indicated path and the option
     /// `create_if_missing` is switched on in `DbOptions`, a new database will
     /// be created at the indicated path.
-    pub fn open<P: AsRef<Path>>(path: P, options: &DbOptions) -> storage::Result<RocksDB> {
->>>>>>> 048f5f9b
+    pub fn open<P: AsRef<Path>>(path: P, options: &DbOptions) -> storage::Result<Self> {
         let db = {
             if let Ok(names) = get_cf_names(&path) {
                 let cf_names = names.iter().map(|name| name.as_str()).collect::<Vec<_>>();
