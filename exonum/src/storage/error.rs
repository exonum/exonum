--- conflicted
+++ resolved
@@ -24,22 +24,8 @@
 }
 
 impl Error {
-<<<<<<< HEAD
-    /// Creates a new storage error with an information message about the
-    /// reason of the error.
-    ///
-    /// # Examples
-    ///
-    /// ```
-    /// use exonum::storage::Error;
-    ///
-    /// let error = Error::new("Oh no!");
-    /// ```
-    pub fn new<T: Into<String>>(message: T) -> Error {
-=======
     /// Creates a new storage error with an information message about the reason.
     pub(crate) fn new<T: Into<String>>(message: T) -> Error {
->>>>>>> 360eba22
         Error {
             message: message.into(),
         }
