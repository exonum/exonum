// Copyright 2018 The Exonum Team
//
// Licensed under the Apache License, Version 2.0 (the "License");
// you may not use this file except in compliance with the License.
// You may obtain a copy of the License at
//
//   http://www.apache.org/licenses/LICENSE-2.0
//
// Unless required by applicable law or agreed to in writing, software
// distributed under the License is distributed on an "AS IS" BASIS,
// WITHOUT WARRANTIES OR CONDITIONS OF ANY KIND, either express or implied.
// See the License for the specific language governing permissions and
// limitations under the License.

//! A definition of `StorageValue` trait and implementations for common types.

use byteorder::{ByteOrder, LittleEndian};
use chrono::{DateTime, Duration, NaiveDateTime, Utc};
use rust_decimal::Decimal;
use uuid::Uuid;

use std::borrow::Cow;
use std::mem;

use super::UniqueHash;
use crypto::{Hash, PublicKey};
use encoding::{Field, Offset};
use helpers::Round;
<<<<<<< HEAD
use messages::SignedMessage;
=======
use messages::{MessageBuffer, RawMessage};
>>>>>>> 0b0eb5c8

/// A type that can be (de)serialized as a value in the blockchain storage.
///
/// `StorageValue` is automatically implemented by the [`encoding_struct!`] and [`transactions!`]
/// macros. In case you need to implement it manually, use little-endian encoding
/// for integer types for compatibility with modern architectures.
///
/// # Examples
///
/// Implementing `StorageValue` for the type:
///
/// ```
/// # extern crate exonum;
/// # extern crate byteorder;
/// use std::borrow::Cow;
/// use exonum::storage::StorageValue;
/// use exonum::crypto::{self, CryptoHash, Hash};
/// use byteorder::{LittleEndian, ByteOrder};
///
/// struct Data {
///     a: i16,
///     b: u32,
/// }
///
/// impl CryptoHash for Data {
///     fn hash(&self) -> Hash {
///         let mut buffer = [0; 6];
///         LittleEndian::write_i16(&mut buffer[0..2], self.a);
///         LittleEndian::write_u32(&mut buffer[2..6], self.b);
///         crypto::hash(&buffer)
///     }
/// }
///
/// impl StorageValue for Data {
///     fn into_bytes(self) -> Vec<u8> {
///         let mut buffer = vec![0; 6];
///         LittleEndian::write_i16(&mut buffer[0..2], self.a);
///         LittleEndian::write_u32(&mut buffer[2..6], self.b);
///         buffer
///     }
///
///     fn from_bytes(value: Cow<[u8]>) -> Self {
///         let a = LittleEndian::read_i16(&value[0..2]);
///         let b = LittleEndian::read_u32(&value[2..6]);
///         Data { a, b }
///     }
/// }
/// # fn main() {}
/// ```
///
/// [`encoding_struct!`]: ../macro.encoding_struct.html
/// [`transactions!`]: ../macro.transactions.html
pub trait StorageValue: UniqueHash + Sized {
    /// Serialize a value into a vector of bytes.
    fn into_bytes(self) -> Vec<u8>;

    /// Deserialize a value from bytes.
    fn from_bytes(value: Cow<[u8]>) -> Self;
}

/// No-op implementation.
impl StorageValue for () {
    fn into_bytes(self) -> Vec<u8> {
        Vec::new()
    }

    fn from_bytes(_value: Cow<[u8]>) -> Self {
        ()
    }
}

impl StorageValue for bool {
    fn into_bytes(self) -> Vec<u8> {
        vec![self as u8]
    }

    fn from_bytes(value: Cow<[u8]>) -> Self {
        assert_eq!(value.len(), 1);

        match value[0] {
            0 => false,
            1 => true,
            value => panic!("Invalid value for bool: {}", value),
        }
    }
}

impl StorageValue for u8 {
    fn into_bytes(self) -> Vec<u8> {
        vec![self]
    }

    fn from_bytes(value: Cow<[u8]>) -> Self {
        assert_eq!(value.len(), 1);
        value[0]
    }
}

/// Uses little-endian encoding.
impl StorageValue for u16 {
    fn into_bytes(self) -> Vec<u8> {
        let mut v = vec![0; 2];
        LittleEndian::write_u16(&mut v, self);
        v
    }

    fn from_bytes(value: Cow<[u8]>) -> Self {
        LittleEndian::read_u16(value.as_ref())
    }
}

/// Uses little-endian encoding.
impl StorageValue for u32 {
    fn into_bytes(self) -> Vec<u8> {
        let mut v = vec![0; 4];
        LittleEndian::write_u32(&mut v, self);
        v
    }

    fn from_bytes(value: Cow<[u8]>) -> Self {
        LittleEndian::read_u32(value.as_ref())
    }
}

/// Uses little-endian encoding.
impl StorageValue for u64 {
    fn into_bytes(self) -> Vec<u8> {
        let mut v = vec![0; mem::size_of::<u64>()];
        LittleEndian::write_u64(&mut v, self);
        v
    }

    fn from_bytes(value: Cow<[u8]>) -> Self {
        LittleEndian::read_u64(value.as_ref())
    }
}

impl StorageValue for i8 {
    fn into_bytes(self) -> Vec<u8> {
        vec![self as u8]
    }

    fn from_bytes(value: Cow<[u8]>) -> Self {
        assert_eq!(value.len(), 1);
        value[0] as i8
    }
}

/// Uses little-endian encoding.
impl StorageValue for i16 {
    fn into_bytes(self) -> Vec<u8> {
        let mut v = vec![0; 2];
        LittleEndian::write_i16(&mut v, self);
        v
    }

    fn from_bytes(value: Cow<[u8]>) -> Self {
        LittleEndian::read_i16(value.as_ref())
    }
}

/// Uses little-endian encoding.
impl StorageValue for i32 {
    fn into_bytes(self) -> Vec<u8> {
        let mut v = vec![0; 4];
        LittleEndian::write_i32(&mut v, self);
        v
    }

    fn from_bytes(value: Cow<[u8]>) -> Self {
        LittleEndian::read_i32(value.as_ref())
    }
}

/// Uses little-endian encoding.
impl StorageValue for i64 {
    fn into_bytes(self) -> Vec<u8> {
        let mut v = vec![0; 8];
        LittleEndian::write_i64(&mut v, self);
        v
    }

    fn from_bytes(value: Cow<[u8]>) -> Self {
        LittleEndian::read_i64(value.as_ref())
    }
}

impl StorageValue for Hash {
    fn into_bytes(self) -> Vec<u8> {
        self.as_ref().to_vec()
    }

    fn from_bytes(value: Cow<[u8]>) -> Self {
        Self::from_slice(value.as_ref()).unwrap()
    }
}

impl StorageValue for PublicKey {
    fn into_bytes(self) -> Vec<u8> {
        self.as_ref().to_vec()
    }

    fn from_bytes(value: Cow<[u8]>) -> Self {
        PublicKey::from_slice(value.as_ref()).unwrap()
    }
}

impl StorageValue for Vec<u8> {
    fn into_bytes(self) -> Vec<u8> {
        self
    }

    fn from_bytes(value: Cow<[u8]>) -> Self {
        value.into_owned()
    }
}

/// Uses UTF-8 string serialization.
impl StorageValue for String {
    fn into_bytes(self) -> Vec<u8> {
        String::into_bytes(self)
    }

    fn from_bytes(value: Cow<[u8]>) -> Self {
        String::from_utf8(value.into_owned()).unwrap()
    }
}

/// Uses little-endian encoding.
impl StorageValue for DateTime<Utc> {
    fn into_bytes(self) -> Vec<u8> {
        let secs = self.timestamp();
        let nanos = self.timestamp_subsec_nanos();

        let mut buffer = vec![0; 12];
        LittleEndian::write_i64(&mut buffer[0..8], secs);
        LittleEndian::write_u32(&mut buffer[8..12], nanos);
        buffer
    }

    fn from_bytes(value: Cow<[u8]>) -> Self {
        let secs = LittleEndian::read_i64(&value[0..8]);
        let nanos = LittleEndian::read_u32(&value[8..12]);
        DateTime::from_utc(NaiveDateTime::from_timestamp(secs, nanos), Utc)
    }
}

/// Uses little-endian encoding.
impl StorageValue for Duration {
    fn into_bytes(self) -> Vec<u8> {
        let mut buffer = vec![0; Duration::field_size() as usize];
        let from: Offset = 0;
        let to: Offset = Duration::field_size();
        self.write(&mut buffer, from, to);
        buffer
    }

    fn from_bytes(value: Cow<[u8]>) -> Self {
        #![allow(unsafe_code)]
        let from: Offset = 0;
        let to: Offset = Duration::field_size();
        unsafe { Duration::read(&value, from, to) }
    }
}

impl StorageValue for Round {
    fn into_bytes(self) -> Vec<u8> {
        self.0.into_bytes()
    }

    fn from_bytes(value: Cow<[u8]>) -> Self {
        Round(<u32 as StorageValue>::from_bytes(value))
    }
}

impl StorageValue for Uuid {
    fn into_bytes(self) -> Vec<u8> {
        self.as_bytes().to_vec()
    }

    fn from_bytes(value: Cow<[u8]>) -> Self {
        Uuid::from_bytes(&value).unwrap()
    }
}

impl StorageValue for Decimal {
    fn into_bytes(self) -> Vec<u8> {
        self.serialize().to_vec()
    }

    fn from_bytes(value: Cow<[u8]>) -> Self {
        let mut buf: [u8; 16] = [0; 16];
        buf.copy_from_slice(&value);
        Self::deserialize(buf)
    }
}

#[cfg(test)]
mod tests {
    use super::*;
    use std::fmt::Debug;
    use std::str::FromStr;

    #[test]
    fn u8_round_trip() {
        let values = [u8::min_value(), 1, u8::max_value()];

        assert_round_trip_eq(&values);
    }

    #[test]
    fn i8_round_trip() {
        let values = [i8::min_value(), -1, 0, 1, i8::max_value()];

        assert_round_trip_eq(&values);
    }

    #[test]
    fn u16_round_trip() {
        let values = [u16::min_value(), 1, u16::max_value()];

        assert_round_trip_eq(&values);
    }

    #[test]
    fn i16_round_trip() {
        let values = [i16::min_value(), -1, 0, 1, i16::max_value()];

        assert_round_trip_eq(&values);
    }

    #[test]
    fn u32_round_trip() {
        let values = [u32::min_value(), 1, u32::max_value()];

        assert_round_trip_eq(&values);
    }

    #[test]
    fn i32_round_trip() {
        let values = [i32::min_value(), -1, 0, 1, i32::max_value()];

        assert_round_trip_eq(&values);
    }

    #[test]
    fn u64_round_trip() {
        let values = [u64::min_value(), 1, u64::max_value()];

        assert_round_trip_eq(&values);
    }

    #[test]
    fn i64_round_trip() {
        let values = [i64::min_value(), -1, 0, 1, i64::max_value()];

        assert_round_trip_eq(&values);
    }

    #[test]
    fn bool_round_trip() {
        let values = [false, true];

        assert_round_trip_eq(&values);
    }

    #[test]
    fn vec_round_trip() {
        let values = [vec![], vec![1], vec![1, 2, 3], vec![255; 100]];

        assert_round_trip_eq(&values);
    }

    #[test]
    fn string_round_trip() {
        let values: Vec<_> = ["", "e", "2", "hello"]
            .iter()
            .map(|v| v.to_string())
            .collect();

        assert_round_trip_eq(&values);
    }

    #[test]
    fn storage_value_for_system_time_round_trip() {
        use chrono::TimeZone;

        let times = [
            Utc.timestamp(0, 0),
            Utc.timestamp(13, 23),
            Utc::now(),
            Utc::now() + Duration::seconds(17) + Duration::nanoseconds(15),
            Utc.timestamp(0, 999_999_999),
            Utc.timestamp(0, 1_500_000_000), // leap second
        ];

        assert_round_trip_eq(&times);
    }

    #[test]
    fn storage_value_for_duration_round_trip() {
        let durations = [
            Duration::zero(),
            Duration::max_value(),
            Duration::min_value(),
            Duration::nanoseconds(999_999_999),
            Duration::nanoseconds(-999_999_999),
            Duration::seconds(42) + Duration::nanoseconds(15),
            Duration::seconds(-42) + Duration::nanoseconds(-15),
        ];

        assert_round_trip_eq(&durations);
    }

    #[test]
    fn round_round_trip() {
        let values = [
            Round::zero(),
            Round::first(),
            Round(100),
            Round(u32::max_value()),
        ];

        assert_round_trip_eq(&values);
    }

    #[test]
    fn uuid_round_trip() {
        let values = [
            Uuid::nil(),
            Uuid::parse_str("936DA01F9ABD4d9d80C702AF85C822A8").unwrap(),
            Uuid::parse_str("0000002a-000c-0005-0c03-0938362b0809").unwrap(),
        ];

        assert_round_trip_eq(&values);
    }

    #[test]
    fn decimal_round_trip() {
        let values = [
            Decimal::from_str("3.14").unwrap(),
            Decimal::from_parts(1102470952, 185874565, 1703060790, false, 28),
            Decimal::new(9497628354687268, 12),
            Decimal::from_str("0").unwrap(),
            Decimal::from_str("-0.000000000000000000019").unwrap(),
        ];

        assert_round_trip_eq(&values);
    }

    fn assert_round_trip_eq<T: StorageValue + Clone + PartialEq + Debug>(values: &[T]) {
        for value in values.into_iter() {
            let bytes = value.clone().into_bytes();
            assert_eq!(
                *value,
                <T as StorageValue>::from_bytes(Cow::Borrowed(&bytes))
            );
        }
    }
}<|MERGE_RESOLUTION|>--- conflicted
+++ resolved
@@ -26,11 +26,7 @@
 use crypto::{Hash, PublicKey};
 use encoding::{Field, Offset};
 use helpers::Round;
-<<<<<<< HEAD
 use messages::SignedMessage;
-=======
-use messages::{MessageBuffer, RawMessage};
->>>>>>> 0b0eb5c8
 
 /// A type that can be (de)serialized as a value in the blockchain storage.
 ///
