--- conflicted
+++ resolved
@@ -591,12 +591,7 @@
                 range_st: 0,
                 range_end: (proof_ind + 1) as usize,
             };
-<<<<<<< HEAD
-            println!("{}", serde_json::to_string(&proof_info).unwrap());
-=======
             info!("{}", serde_json::to_string(&proof_info).unwrap());
-            // println!("{:?}", deser_proof);
->>>>>>> 6f75f249
             let range_proof = table.construct_path_for_range(0, 1).unwrap();
             assert_eq!(range_proof.compute_proof_root(), exp_root);
             assert_eq!(proof_indices_values(&range_proof).len(), 1);
