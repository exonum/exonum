--- conflicted
+++ resolved
@@ -12,36 +12,24 @@
 // See the License for the specific language governing permissions and
 // limitations under the License.
 
-<<<<<<< HEAD
-extern crate rand;
-extern crate serde_json;
-
 use std::collections::{HashSet, BTreeMap};
-use rand::{thread_rng, Rng, sample};
-use crypto::{hash, Hash, HashStream};
+
+use serde_json;
+use rand::{self, Rng};
+use rand::seq::sample_iter;
+
+use crypto::{hash, CryptoHash, Hash, HashStream};
 use storage::{Database, Fork, StorageValue};
 use encoding::serialize::reexport::Serialize;
-
-use super::{DBKey, ProofMapIndex, ProofMapKey};
-=======
-use std::collections::HashSet;
-
-use rand::{self, thread_rng, Rng};
-use crypto::{hash, Hash, HashStream};
-use storage::db::Database;
-use encoding::serialize::json::reexport::to_string;
-use encoding::serialize::reexport::{Serialize, Serializer};
-use super::{ProofMapIndex, ProofPath};
->>>>>>> fd59ef75
-use super::proof::MapProof;
-use super::key::{ChildKind, HashedKey, KEY_SIZE, LEAF_KEY_PREFIX};
+use super::{ProofPath, ProofMapIndex, ProofMapKey, HashedKey, MapProof};
+use super::key::{ChildKind, BitsRange, KEY_SIZE, LEAF_KEY_PREFIX};
 use super::node::BranchNode;
 
 const IDX_NAME: &'static str = "idx_name";
 
 // Makes large data set with unique keys
 fn generate_random_data(len: usize) -> Vec<([u8; KEY_SIZE], Vec<u8>)> {
-    let mut rng = thread_rng();
+    let mut rng = rand::thread_rng();
     let mut exists_keys = HashSet::new();
     let mut base = [0; KEY_SIZE];
     rng.fill_bytes(&mut base);
@@ -68,7 +56,7 @@
 
 // Makes large data set with unique keys
 fn generate_fully_random_data_keys(len: usize) -> Vec<([u8; KEY_SIZE], Vec<u8>)> {
-    let mut rng = thread_rng();
+    let mut rng = rand::thread_rng();
 
     let mut exists_keys = HashSet::new();
 
@@ -89,7 +77,7 @@
 }
 
 fn gen_tempdir_name() -> String {
-    thread_rng().gen_ascii_chars().take(10).collect()
+    rand::thread_rng().gen_ascii_chars().take(10).collect()
 }
 
 fn insert_trivial(db1: Box<Database>, db2: Box<Database>) {
@@ -368,7 +356,7 @@
         (0..batch_size).collect()
     } else {
         let mut rng = rand::thread_rng();
-        sample(&mut rng, 0..batch_size, MAX_CHECKED_ELEMENTS)
+        sample_iter(&mut rng, 0..batch_size, MAX_CHECKED_ELEMENTS).unwrap()
     };
 
     for i in indexes {
@@ -402,13 +390,13 @@
     // Test for batches of 1, 11, ..., 101 keys
     for proof_size in (0..11).map(|x| x * 10 + 1) {
         // Check the multiproof only for existing keys
-        let keys = sample(&mut rng, data.iter().map(|&(k, _)| k), proof_size);
+        let keys = sample_iter(&mut rng, data.iter().map(|&(k, _)| k), proof_size).unwrap();
         let proof = table.get_multiproof(keys.clone());
         check_map_multiproof(proof, keys, &table);
 
         // Check the multiproof for the equal number of existing and non-existing keys
-        let mut keys = sample(&mut rng, data.iter().map(|&(k, _)| k), proof_size);
-        let non_keys = sample(&mut rng, &nonexisting_keys, proof_size);
+        let mut keys = sample_iter(&mut rng, data.iter().map(|&(k, _)| k), proof_size).unwrap();
+        let non_keys = sample_iter(&mut rng, &nonexisting_keys, proof_size).unwrap();
         keys.extend(non_keys);
         let proof = table.get_multiproof(keys.clone());
         check_map_multiproof(proof, keys, &table);
@@ -422,7 +410,7 @@
     let h = hash(&vec![1]);
 
     let proof: MapProof<[u8; 32], Vec<u8>> = MapProof::builder()
-        .add_proof_entry(DBKey::leaf(&[1; 32]).truncate(240), h)
+        .add_proof_entry(ProofPath::new(&[1; 32]).prefix(240), h)
         .create();
     assert_eq!(
         proof.try_into::<Vec<_>>().unwrap_err().description(),
@@ -443,8 +431,8 @@
     );
 
     let proof: MapProof<[u8; 32], Vec<u8>> = MapProof::builder()
-        .add_proof_entry(DBKey::leaf(&[1; 32]).truncate(3), h)
-        .add_proof_entry(DBKey::leaf(&[1; 32]).truncate(77), h)
+        .add_proof_entry(ProofPath::new(&[1; 32]).prefix(3), h)
+        .add_proof_entry(ProofPath::new(&[1; 32]).prefix(77), h)
         .create();
     assert_eq!(
         proof.try_into::<Vec<_>>().unwrap_err().description(),
@@ -452,7 +440,7 @@
     );
 
     let proof: MapProof<[u8; 32], Vec<u8>> = MapProof::builder()
-        .add_proof_entry(DBKey::leaf(&[1; 32]).truncate(3), h)
+        .add_proof_entry(ProofPath::new(&[1; 32]).prefix(3), h)
         .add_entry([1; 32], vec![1, 2, 3])
         .create();
     assert_eq!(
@@ -461,7 +449,7 @@
     );
 
     let proof: MapProof<[u8; 32], Vec<u8>> = MapProof::builder()
-        .add_proof_entry(DBKey::leaf(&[1; 32]).truncate(3), h)
+        .add_proof_entry(ProofPath::new(&[1; 32]).prefix(3), h)
         .add_entry([1; 32], vec![1, 2, 3])
         .create();
     assert_eq!(
@@ -470,8 +458,8 @@
     );
 
     let proof: MapProof<[u8; 32], Vec<u8>> = MapProof::builder()
-        .add_proof_entry(DBKey::leaf(&[0; 32]).truncate(10), h)
-        .add_proof_entry(DBKey::leaf(&[1; 32]), h)
+        .add_proof_entry(ProofPath::new(&[0; 32]).prefix(10), h)
+        .add_proof_entry(ProofPath::new(&[1; 32]), h)
         .add_entry([1; 32], vec![1, 2, 3])
         .create();
     assert_eq!(
@@ -507,7 +495,6 @@
     check_map_multiproof(proof, keys, &table);
 }
 
-<<<<<<< HEAD
 fn build_proof_in_single_node_tree(db: Box<Database>) {
     let mut storage = db.fork();
     let mut table = ProofMapIndex::new(IDX_NAME, &mut storage);
@@ -520,32 +507,9 @@
     let proof = table.get_proof([128; 32]);
     assert_eq!(
         proof.proof(),
-        vec![(DBKey::leaf(&[230; 32]), hash(&vec![1]))]
+        vec![(ProofPath::new(&[230; 32]), hash(&vec![1]))]
     );
     check_map_proof(proof, None, &table);
-=======
-    match proof_path {
-        MapProof::LeafRootExclusive(key, hash_val) => {
-            assert_eq!(key, ProofPath::new(&root_key));
-            assert_eq!(hash_val, hash(&root_val));
-        }
-        _ => assert!(false),
-    }
-
-    let proof_path = table.get_proof(&root_key);
-    assert_eq!(table_root, proof_path.root_hash());
-    {
-        let check_res = proof_path.validate(&root_key, table_root).unwrap();
-        assert_eq!(check_res.unwrap(), &root_val);
-    }
-    match proof_path {
-        MapProof::LeafRootInclusive(key, val) => {
-            assert_eq!(key, ProofPath::new(&root_key));
-            assert_eq!(val, root_val);
-        }
-        _ => assert!(false),
-    }
->>>>>>> fd59ef75
 }
 
 fn build_multiproof_in_single_node_tree(db: Box<Database>) {
@@ -563,7 +527,7 @@
     let proof = table.get_multiproof(keys.clone());
     assert_eq!(
         proof.proof(),
-        vec![(DBKey::leaf(&[230; 32]), hash(&vec![1]))]
+        vec![(ProofPath::new(&[230; 32]), hash(&vec![1]))]
     );
     check_map_multiproof(proof, keys, &table);
 }
@@ -572,27 +536,27 @@
     let mut storage = db.fork();
     let mut table = ProofMapIndex::new(IDX_NAME, &mut storage);
 
-    table.put(&[1; 32], vec![1]);
-    table.put(&[4; 32], vec![2]);
-    let proof = table.get_proof([1; 32]);
-    assert_eq!(proof.proof(), vec![(DBKey::leaf(&[4; 32]), hash(&vec![2]))]);
-    check_map_proof(proof, Some([1; 32]), &table);
-
-    let proof = table.get_proof([4; 32]);
-    assert_eq!(proof.proof(), vec![(DBKey::leaf(&[1; 32]), hash(&vec![1]))]);
-    check_map_proof(proof, Some([4; 32]), &table);
+    table.put(&[128; 32], vec![1]); // 128 = 0b1000_0000 ~ ProofPath(00000001...)
+    table.put(&[32; 32], vec![2]); //   32 = 0b0010_0000 ~ ProofPath(00000100...)
+    let proof = table.get_proof([128; 32]);
+    assert_eq!(proof.proof(), vec![(ProofPath::new(&[32; 32]), hash(&vec![2]))]);
+    check_map_proof(proof, Some([128; 32]), &table);
+
+    let proof = table.get_proof([32; 32]);
+    assert_eq!(proof.proof(), vec![(ProofPath::new(&[128; 32]), hash(&vec![1]))]);
+    check_map_proof(proof, Some([32; 32]), &table);
 
     // Key left of all keys in the tree
     let proof = table.get_proof([0; 32]);
     let exp_proof = vec![
-        (DBKey::leaf(&[1; 32]), hash(&vec![1])),
-        (DBKey::leaf(&[4; 32]), hash(&vec![2])),
+        (ProofPath::new(&[128; 32]), hash(&vec![1])),
+        (ProofPath::new(&[32; 32]), hash(&vec![2])),
     ];
     assert_eq!(proof.proof(), exp_proof);
     check_map_proof(proof, None, &table);
 
     // Key between the keys in the tree
-    let proof = table.get_proof([2; 32]);
+    let proof = table.get_proof([64; 32]); // 64 ~ ProofPath(00000010...)
     assert_eq!(proof.proof(), exp_proof);
     check_map_proof(proof, None, &table);
 
@@ -602,110 +566,120 @@
     check_map_proof(proof, None, &table);
 
     // Insert key that splits 15-bit segment off the left key in the tree.
-    // The key itself is to the left of the `[1; 32]` key.
+    // The key itself is to the left of the `[128; 32]` key.
     let left_key = {
         let mut key = [0; 32];
-        key[0] = 1;
+        key[0] = 128;
         table.put(&key, vec![3]);
         key
     };
 
     let left_hash = {
         let mut node = BranchNode::empty();
-        node.set_child(ChildKind::Left, &DBKey::leaf(&left_key), &hash(&vec![3]));
-        node.set_child(ChildKind::Right, &DBKey::leaf(&[1; 32]), &hash(&vec![1]));
+        node.set_child(ChildKind::Left, &ProofPath::new(&left_key), &hash(&vec![3]));
+        node.set_child(
+            ChildKind::Right,
+            &ProofPath::new(&[128; 32]),
+            &hash(&vec![1]),
+        );
         node.hash()
     };
 
+    let proof = table.get_proof([128; 32]);
+    assert_eq!(
+        proof.proof(),
+        vec![
+            (ProofPath::new(&left_key), hash(&vec![3])),
+            (ProofPath::new(&[32; 32]), hash(&vec![2])),
+        ]
+    );
+    check_map_proof(proof, Some([128; 32]), &table);
+
+    let proof = table.get_proof([64; 32]);
+    assert_eq!(
+        proof.proof(),
+        vec![
+            (ProofPath::new(&left_key).prefix(15), left_hash),
+            (ProofPath::new(&[32; 32]), hash(&vec![2])),
+        ]
+    );
+    check_map_proof(proof, None, &table);
+
+    let proof = table.get_proof([32; 32]);
+    assert_eq!(
+        proof.proof(),
+        vec![(ProofPath::new(&left_key).prefix(15), left_hash)]
+    );
+    check_map_proof(proof, Some([32; 32]), &table);
+
     let proof = table.get_proof([1; 32]);
     assert_eq!(
         proof.proof(),
-        vec![(DBKey::leaf(&left_key), hash(&vec![3])), (DBKey::leaf(&[4; 32]), hash(&vec![2]))]
-    );
-    check_map_proof(proof, Some([1; 32]), &table);
-
-    let proof = table.get_proof([2; 32]);
-    assert_eq!(
-        proof.proof(),
-        vec![
-            (DBKey::leaf(&left_key).truncate(15), left_hash),
-            (DBKey::leaf(&[4; 32]), hash(&vec![2])),
+        vec![
+            (ProofPath::new(&left_key).prefix(15), left_hash),
+            (ProofPath::new(&[32; 32]), hash(&vec![2])),
         ]
     );
     check_map_proof(proof, None, &table);
 
-    let proof = table.get_proof([4; 32]);
-    assert_eq!(
-        proof.proof(),
-        vec![(DBKey::leaf(&left_key).truncate(15), left_hash)]
-    );
-    check_map_proof(proof, Some([4; 32]), &table);
-
-    let proof = table.get_proof([128; 32]);
-    assert_eq!(
-        proof.proof(),
-        vec![
-            (DBKey::leaf(&left_key).truncate(15), left_hash),
-            (DBKey::leaf(&[4; 32]), hash(&vec![2])),
-        ]
-    );
-    check_map_proof(proof, None, &table);
-
-    // Insert key that splits 12-bit segment off the [4; 32] key in the tree.
-    // The key is to the right of the [4; 32] key.
+    // Insert key that splits 12-bit segment off the [32; 32] key in the tree.
+    // The key is to the right of the [32; 32] key.
     let right_key = {
         let mut key = [0; 32];
-        key[0] = 4;
-        key[1] = 9;
+        key[0] = 32;
+        key[1] = 0b1001_0000; // represented as `..00001001..` in `ProofPath`
         table.put(&key, vec![4]);
         key
     };
 
     let right_hash = {
         let mut node = BranchNode::empty();
-        node.set_child(ChildKind::Left, &DBKey::leaf(&[4; 32]), &hash(&vec![2]));
-        node.set_child(ChildKind::Right, &DBKey::leaf(&right_key), &hash(&vec![4]));
+        node.set_child(ChildKind::Left, &ProofPath::new(&[32; 32]), &hash(&vec![2]));
+        node.set_child(
+            ChildKind::Right,
+            &ProofPath::new(&right_key),
+            &hash(&vec![4]),
+        );
         node.hash()
     };
 
-    let proof = table.get_proof([1; 32]);
-    assert_eq!(
-        proof.proof(),
-        vec![
-            (DBKey::leaf(&left_key), hash(&vec![3])),
-            (DBKey::leaf(&right_key).truncate(12), right_hash),
-        ]
-    );
-    check_map_proof(proof, Some([1; 32]), &table);
+    let proof = table.get_proof([128; 32]);
+    assert_eq!(
+        proof.proof(),
+        vec![
+            (ProofPath::new(&left_key), hash(&vec![3])),
+            (ProofPath::new(&right_key).prefix(12), right_hash),
+        ]
+    );
+    check_map_proof(proof, Some([128; 32]), &table);
 
     // Non-existing key between two children at the root node
-    let proof = table.get_proof([2; 32]);
-    assert_eq!(
-        proof.proof(),
-        vec![
-            (DBKey::leaf(&left_key).truncate(15), left_hash),
-            (DBKey::leaf(&right_key).truncate(12), right_hash),
+    let proof = table.get_proof([64; 32]);
+    assert_eq!(
+        proof.proof(),
+        vec![
+            (ProofPath::new(&left_key).prefix(15), left_hash),
+            (ProofPath::new(&right_key).prefix(12), right_hash),
         ]
     );
     check_map_proof(proof, None, &table);
 
-    // Non-existing key between the first added node `[1; 32]` and the `left_key`.
+    // Non-existing key between the first added node `[128; 32]` and the `left_key`.
     let nonexisting_key = {
         let mut key = [0; 32];
-        key[0] = 1;
-        key[1] = 1;
+        key[0] = 128;
+        key[1] = 128;
         key[29] = 29;
         key
     };
 
-<<<<<<< HEAD
     let proof = table.get_proof(nonexisting_key);
     assert_eq!(
         proof.proof(),
         vec![
-            (DBKey::leaf(&left_key), hash(&vec![3])),
-            (DBKey::leaf(&[1; 32]), hash(&vec![1])),
-            (DBKey::leaf(&right_key).truncate(12), right_hash),
+            (ProofPath::new(&left_key), hash(&vec![3])),
+            (ProofPath::new(&[128; 32]), hash(&vec![1])),
+            (ProofPath::new(&right_key).prefix(12), right_hash),
         ]
     );
     check_map_proof(proof, None, &table);
@@ -725,74 +699,73 @@
     let proof = table.get_proof([129; 32]);
     assert_eq!(
         proof.proof(),
-        vec![(DBKey::leaf(&[0; 32]).truncate(5), subtree_hash)]
+        vec![(ProofPath::new(&[0; 32]).prefix(5), subtree_hash)]
     );
     check_map_proof(proof, Some([129; 32]), &table);
 
-    let proof = table.get_proof([128; 32]);
-    assert_eq!(
-        proof.proof(),
-        vec![
-            (DBKey::leaf(&[0; 32]).truncate(5), subtree_hash),
-            (DBKey::leaf(&[129; 32]), hash(&vec![5])),
+    let proof = table.get_proof([1; 32]);
+    assert_eq!(
+        proof.proof(),
+        vec![
+            (ProofPath::new(&[0; 32]).prefix(5), subtree_hash),
+            (ProofPath::new(&[129; 32]), hash(&vec![5])),
         ]
     );
     check_map_proof(proof, None, &table);
 
-    let proof = table.get_proof([4; 32]);
-    assert_eq!(
-        proof.proof(),
-        vec![
-            (DBKey::leaf(&left_key).truncate(15), left_hash),
-            (DBKey::leaf(&right_key), hash(&vec![4])),
-            (DBKey::leaf(&[129; 32]), hash(&vec![5])),
-        ]
-    );
-    check_map_proof(proof, Some([4; 32]), &table);
-=======
-    let json_representation = to_string(&proof_info).unwrap();
-    assert!(json_representation.len() > 0);
-    let check_res = proof_path_to_key.validate(&item.0, table_root_hash);
-    let proved_value: Option<&Hash> = check_res.unwrap();
-    assert_eq!(proved_value.unwrap(), &item.1);
->>>>>>> fd59ef75
+    let proof = table.get_proof([32; 32]);
+    assert_eq!(
+        proof.proof(),
+        vec![
+            (ProofPath::new(&left_key).prefix(15), left_hash),
+            (ProofPath::new(&right_key), hash(&vec![4])),
+            (ProofPath::new(&[129; 32]), hash(&vec![5])),
+        ]
+    );
+    check_map_proof(proof, Some([32; 32]), &table);
 }
 
 fn build_multiproof_simple(db: Box<Database>) {
     let mut storage = db.fork();
     let mut table = ProofMapIndex::new(IDX_NAME, &mut storage);
 
-    table.put(&[1; 32], vec![1]);
-    table.put(&[4; 32], vec![2]);
-
-    let keys = vec![[0; 32], [1; 32]];
-    let proof = table.get_multiproof(keys.clone());
-    assert_eq!(proof.proof(), vec![(DBKey::leaf(&[4; 32]), hash(&vec![2]))]);
-    check_map_multiproof(proof, keys, &table);
-
-    let keys = vec![[2; 32], [0; 32], [1; 32], [129; 32]];
-    let proof = table.get_multiproof(keys.clone());
-    assert_eq!(proof.proof(), vec![(DBKey::leaf(&[4; 32]), hash(&vec![2]))]);
-    check_map_multiproof(proof, keys, &table);
-
-    let keys = vec![[2; 32], [0; 32], [1; 32], [129; 32], [4; 32]];
+    table.put(&[128; 32], vec![1]);
+    table.put(&[32; 32], vec![2]);
+
+    let keys = vec![[0; 32], [128; 32]];
+    let proof = table.get_multiproof(keys.clone());
+    assert_eq!(proof.proof(), vec![(ProofPath::new(&[32; 32]), hash(&vec![2]))]);
+    check_map_multiproof(proof, keys, &table);
+
+    let keys = vec![[64; 32], [0; 32], [128; 32], [129; 32]];
+    let proof = table.get_multiproof(keys.clone());
+    assert_eq!(proof.proof(), vec![(ProofPath::new(&[32; 32]), hash(&vec![2]))]);
+    check_map_multiproof(proof, keys, &table);
+
+    let keys = vec![[64; 32], [0; 32], [128; 32], [129; 32], [32; 32]];
     let proof = table.get_multiproof(keys.clone());
     assert_eq!(proof.proof(), vec![]);
     check_map_multiproof(proof, keys, &table);
 
-    let keys = vec![[2; 32], [0; 32], [129; 32]];
-    let proof = table.get_multiproof(keys.clone());
-    assert_eq!(
-        proof.proof(),
-        vec![(DBKey::leaf(&[1; 32]), hash(&vec![1])), (DBKey::leaf(&[4; 32]), hash(&vec![2]))]
-    );
-    check_map_multiproof(proof, keys, &table);
-
-    let keys = vec![[2; 32], [129; 32]];
-    let proof = table.get_multiproof(keys.clone());
-    assert_eq!(
-        proof.proof(),
-        vec![(DBKey::leaf(&[1; 32]), hash(&vec![1])), (DBKey::leaf(&[4; 32]), hash(&vec![2]))]
+    let keys = vec![[64; 32], [0; 32], [129; 32]];
+    let proof = table.get_multiproof(keys.clone());
+    assert_eq!(
+        proof.proof(),
+        vec![
+            (ProofPath::new(&[128; 32]), hash(&vec![1])),
+            (ProofPath::new(&[32; 32]), hash(&vec![2])),
+        ]
+    );
+    check_map_multiproof(proof, keys, &table);
+
+    let keys = vec![[64; 32], [129; 32]];
+    let proof = table.get_multiproof(keys.clone());
+    assert_eq!(
+        proof.proof(),
+        vec![
+            (ProofPath::new(&[128; 32]), hash(&vec![1])),
+            (ProofPath::new(&[32; 32]), hash(&vec![2])),
+        ]
     );
     check_map_multiproof(proof, keys, &table);
 
@@ -800,7 +773,10 @@
     let proof = table.get_multiproof(keys.clone());
     assert_eq!(
         proof.proof(),
-        vec![(DBKey::leaf(&[1; 32]), hash(&vec![1])), (DBKey::leaf(&[4; 32]), hash(&vec![2]))]
+        vec![
+            (ProofPath::new(&[128; 32]), hash(&vec![1])),
+            (ProofPath::new(&[32; 32]), hash(&vec![2])),
+        ]
     );
     check_map_multiproof(proof, keys, &table);
 
@@ -808,15 +784,19 @@
     // The key itself is to the left of the `[1; 32]` key.
     let left_key = {
         let mut key = [0; 32];
-        key[0] = 1;
+        key[0] = 128;
         table.put(&key, vec![3]);
         key
     };
 
     let left_hash = {
         let mut node = BranchNode::empty();
-        node.set_child(ChildKind::Left, &DBKey::leaf(&left_key), &hash(&vec![3]));
-        node.set_child(ChildKind::Right, &DBKey::leaf(&[1; 32]), &hash(&vec![1]));
+        node.set_child(ChildKind::Left, &ProofPath::new(&left_key), &hash(&vec![3]));
+        node.set_child(
+            ChildKind::Right,
+            &ProofPath::new(&[128; 32]),
+            &hash(&vec![1]),
+        );
         node.hash()
     };
 
@@ -824,64 +804,70 @@
     assert_eq!(
         proof.proof(),
         vec![
-            (DBKey::leaf(&[1; 32]).truncate(15), left_hash),
-            (DBKey::leaf(&[4; 32]), hash(&vec![2])),
+            (ProofPath::new(&[128; 32]).prefix(15), left_hash),
+            (ProofPath::new(&[32; 32]), hash(&vec![2])),
         ]
     );
     check_map_multiproof(proof, vec![[0; 32]], &table);
 
     let keys = {
-        // `key > [1; 32]`, which is visible from the `left_key` / `[1; 32]` junction
-        let mut key = [1; 32];
-        key[1] = 16;
-        vec![[0; 32], key, [2; 32]]
-    };
-    let proof = table.get_multiproof(keys.clone());
-    assert_eq!(
-        proof.proof(),
-        vec![
-            (DBKey::leaf(&[1; 32]).truncate(15), left_hash),
-            (DBKey::leaf(&[4; 32]), hash(&vec![2])),
-        ]
-    );
-    check_map_multiproof(proof, keys, &table);
-
-    let keys = vec![[0; 32], [1; 32], [2; 32]];
-    let proof = table.get_multiproof(keys.clone());
-    assert_eq!(
-        proof.proof(),
-        vec![(DBKey::leaf(&left_key), hash(&vec![3])), (DBKey::leaf(&[4; 32]), hash(&vec![2]))]
-    );
-    check_map_multiproof(proof, keys, &table);
-
-    let keys = vec![[0; 32], [1; 32], [4; 32], [2; 32], [129; 32]];
-    let proof = table.get_multiproof(keys.clone());
-    assert_eq!(
-        proof.proof(),
-        vec![(DBKey::leaf(&left_key), hash(&vec![3]))]
-    );
-    check_map_multiproof(proof, keys, &table);
-
-    let keys = vec![[0; 32], [4; 32], [255; 32]];
-    let proof = table.get_multiproof(keys.clone());
-    assert_eq!(
-        proof.proof(),
-        vec![(DBKey::leaf(&[1; 32]).truncate(15), left_hash)]
+        // `key > [128; 32]`, which is visible from the `left_key` / `[128; 32]` junction
+        let mut key = [128; 32];
+        key[1] = 8;
+        vec![[0; 32], key, [64; 32]]
+    };
+    let proof = table.get_multiproof(keys.clone());
+    assert_eq!(
+        proof.proof(),
+        vec![
+            (ProofPath::new(&[128; 32]).prefix(15), left_hash),
+            (ProofPath::new(&[32; 32]), hash(&vec![2])),
+        ]
+    );
+    check_map_multiproof(proof, keys, &table);
+
+    let keys = vec![[0; 32], [128; 32], [64; 32]];
+    let proof = table.get_multiproof(keys.clone());
+    assert_eq!(
+        proof.proof(),
+        vec![
+            (ProofPath::new(&left_key), hash(&vec![3])),
+            (ProofPath::new(&[32; 32]), hash(&vec![2])),
+        ]
+    );
+    check_map_multiproof(proof, keys, &table);
+
+    let keys = vec![[0; 32], [128; 32], [32; 32], [64; 32], [129; 32]];
+    let proof = table.get_multiproof(keys.clone());
+    assert_eq!(
+        proof.proof(),
+        vec![(ProofPath::new(&left_key), hash(&vec![3]))]
+    );
+    check_map_multiproof(proof, keys, &table);
+
+    let keys = vec![[0; 32], [32; 32], [255; 32]];
+    let proof = table.get_multiproof(keys.clone());
+    assert_eq!(
+        proof.proof(),
+        vec![(ProofPath::new(&[128; 32]).prefix(15), left_hash)]
     );
     check_map_multiproof(proof, keys, &table);
 
     let keys = {
-        // `key` is between `left_key` and `[1; 32]`, so they both should be returned in the proof
-        // to prove non-existence of `key`
+        // `key` is between `left_key` and `[128; 32]`, so they both should be returned
+        // in the proof to prove non-existence of `key`
         let mut key = [0; 32];
-        key[0] = 1;
-        key[1] = 1;
-        vec![[0; 32], [4; 32], key]
-    };
-    let proof = table.get_multiproof(keys.clone());
-    assert_eq!(
-        proof.proof(),
-        vec![(DBKey::leaf(&left_key), hash(&vec![3])), (DBKey::leaf(&[1; 32]), hash(&vec![1]))]
+        key[0] = 128;
+        key[1] = 128;
+        vec![[0; 32], [32; 32], key]
+    };
+    let proof = table.get_multiproof(keys.clone());
+    assert_eq!(
+        proof.proof(),
+        vec![
+            (ProofPath::new(&left_key), hash(&vec![3])),
+            (ProofPath::new(&[128; 32]), hash(&vec![1])),
+        ]
     );
     check_map_multiproof(proof, keys, &table);
 }
@@ -927,12 +913,7 @@
             .map(|(key, _)| key)
             .collect();
 
-<<<<<<< HEAD
         check_multiproofs_for_data(&db, data, nonexisting_keys);
-=======
-        let json_representation = to_string(&proof_info).unwrap();
-        assert!(json_representation.len() > 0);
->>>>>>> fd59ef75
     }
 }
 
@@ -946,7 +927,8 @@
 
     let (keys_to_remove, keys_to_remove_seq) = {
         let mut rng = rand::thread_rng();
-        let mut keys = sample(&mut rng, data.iter().map(|item| item.0.clone()), 2_000);
+        let mut keys = sample_iter(&mut rng, data.iter().map(|item| item.0.clone()), 2_000)
+            .unwrap();
         rng.shuffle(&mut keys);
         let seq_keys = keys.split_off(1_000);
         (keys, seq_keys)
@@ -1132,22 +1114,19 @@
     );
 }
 
-<<<<<<< HEAD
 fn tree_with_hashed_key(db: Box<Database>) {
     use std::iter::FromIterator;
 
     encoding_struct! {
         struct Point {
-            const SIZE = 4;
-
-            field x: u16 [0 => 2]
-            field y: u16 [2 => 4]
+            x: u16,
+            y: u16,
         }
     }
 
     impl HashedKey for Point {}
 
-    fn hash_isolated_node(key: &DBKey, h: &Hash) -> Hash {
+    fn hash_isolated_node(key: &ProofPath, h: &Hash) -> Hash {
         HashStream::new()
             .update(&key.as_bytes())
             .update(h.as_ref())
@@ -1181,7 +1160,7 @@
     let proof = table.get_proof(Point::new(1, 2));
     assert_eq!(
         proof.proof(),
-        vec![(DBKey::leaf(&Point::new(3, 4)), hash(&vec![2, 3, 4]))]
+        vec![(ProofPath::new(&Point::new(3, 4)), hash(&vec![2, 3, 4]))]
     );
 
     assert_eq!(proof.try_into().unwrap(), (
@@ -1216,17 +1195,8 @@
     assert_eq!(table.get(&other_key), Some(vec![1, 2, 3]));
     assert_eq!(
         table.root_hash(),
-        hash_isolated_node(&DBKey::leaf(&other_key.hash()), &hash(&vec![1, 2, 3]))
-    );
-=======
-fn bytes_to_hex<T: AsRef<[u8]> + ?Sized>(bytes: &T) -> String {
-    let strings: Vec<String> = bytes
-        .as_ref()
-        .iter()
-        .map(|b| format!("{:02x}", b))
-        .collect();
-    strings.join("")
->>>>>>> fd59ef75
+        hash_isolated_node(&ProofPath::new(&other_key.hash()), &hash(&vec![1, 2, 3]))
+    );
 }
 
 // // // // Macros // // // //
