// Copyright 2018 The Exonum Team
//
// Licensed under the Apache License, Version 2.0 (the "License");
// you may not use this file except in compliance with the License.
// You may obtain a copy of the License at
//
//   http://www.apache.org/licenses/LICENSE-2.0
//
// Unless required by applicable law or agreed to in writing, software
// distributed under the License is distributed on an "AS IS" BASIS,
// WITHOUT WARRANTIES OR CONDITIONS OF ANY KIND, either express or implied.
// See the License for the specific language governing permissions and
// limitations under the License.

// spell-checker:ignore bpath, deser, precheck, repr

use serde::{Serialize, Serializer, Deserialize, Deserializer};

use crypto::{CryptoHash, Hash, HashStream};
use storage::StorageValue;
use super::key::{BitsRange, ChildKind, ProofMapKey, ProofPath, KEY_SIZE};
use super::node::BranchNode;

impl Serialize for ProofPath {
    fn serialize<S>(&self, ser: S) -> Result<S::Ok, S::Error>
    where
        S: Serializer,
    {
        let mut repr = String::with_capacity(KEY_SIZE * 8);
        let bpath = self;
        for ind in 0..self.len() {
            match bpath.bit(ind) {
                ChildKind::Left => {
                    repr.push('0');
                }
                ChildKind::Right => {
                    repr.push('1');
                }
            }
        }
        ser.serialize_str(&repr)
    }
}

impl<'de> Deserialize<'de> for ProofPath {
    fn deserialize<D>(deser: D) -> Result<Self, D::Error>
    where
        D: Deserializer<'de>,
    {
        use std::fmt;
        use serde::de::{self, Visitor, Unexpected};

        struct ProofPathVisitor;

        impl<'de> Visitor<'de> for ProofPathVisitor {
            type Value = ProofPath;

            fn expecting(&self, formatter: &mut fmt::Formatter) -> fmt::Result {
                write!(
                    formatter,
                    "binary string with length between 1 and {}",
                    KEY_SIZE * 8
                )
            }

            fn visit_str<E>(self, value: &str) -> Result<ProofPath, E>
            where
                E: de::Error,
            {
                let len = value.len();
                if len == 0 || len > 8 * KEY_SIZE {
                    return Err(de::Error::invalid_value(Unexpected::Str(value), &self));
                }

                let mut bytes = [0u8; KEY_SIZE];
                for (i, ch) in value.chars().enumerate() {
                    match ch {
                        '0' => {}
                        '1' => bytes[i / 8] += 1 << (i % 8),
                        _ => return Err(de::Error::invalid_value(Unexpected::Str(value), &self)),
                    }
                }

                Ok(ProofPath::new(&bytes).prefix(len as u16))
            }
        }

        deser.deserialize_str(ProofPathVisitor)
    }
}

/// An error returned when a map proof is invalid.
#[derive(Debug, Fail)]
pub enum MapProofError {
    /// Non-terminal node for a map consisting of a single node.
    #[fail(display = "non-terminal node as a single key in proof")]
    NonTerminalNode(ProofPath),

    /// One path in the proof is a prefix of another path.
    #[fail(display = "embedded paths in proof")]
    EmbeddedPaths {
        /// Prefix key
        prefix: ProofPath,
        /// Key containing the prefix
        path: ProofPath,
    },

    /// One path is mentioned several times in the proof.
    #[fail(display = "duplicate path in proof")]
    DuplicatePath(ProofPath),

    /// Entries in the proof are not ordered by increasing path.
    #[fail(display = "invalid path ordering")]
    InvalidOrdering(ProofPath, ProofPath),
}

// Used instead of `(ProofPath, Hash)` only for the purpose of clearer (de)serialization.
#[derive(Debug, Clone, Copy, PartialEq, Serialize, Deserialize)]
struct MapProofEntry {
    path: ProofPath,
    hash: Hash,
}

<<<<<<< HEAD
// Used instead of `(K, Option<V>)` only for the purpose of clearer (de)serialization.
#[derive(Debug, Clone, Serialize, Deserialize)]
#[serde(untagged)]
enum OptionalEntry<K, V> {
    Missing { missing: K },
    KV { key: K, value: V },
}

impl<K, V> OptionalEntry<K, V> {
    fn missing(key: K) -> Self {
        OptionalEntry::Missing { missing: key }
    }

    fn value(key: K, value: V) -> Self {
        OptionalEntry::KV { key, value }
    }

    fn key(&self) -> &K {
        match *self {
            OptionalEntry::Missing { ref missing } => missing,
            OptionalEntry::KV { ref key, .. } => key,
        }
    }

    fn as_missing(&self) -> Option<&K> {
        match *self {
            OptionalEntry::Missing { ref missing } => Some(missing),
            _ => None,
=======
impl<V: StorageValue> MapProof<V> {
    /// Returns Merkle root hash of the map proof.
    pub fn merkle_root(&self) -> Hash {
        use self::MapProof::*;
        match *self {
            Empty => Hash::zero(),
            LeafRootInclusive(ref root_key, ref root_val) => {
                HashStream::new()
                    .update(root_key.as_bytes())
                    .update(root_val.hash().as_ref())
                    .hash()
            }
            LeafRootExclusive(ref root_key, ref root_val_hash) => {
                HashStream::new()
                    .update(root_key.as_bytes())
                    .update(root_val_hash.as_ref())
                    .hash()
            }
            Branch(ref branch) => branch.merkle_root(),
        }
    }
}
impl<V: StorageValue> ProofNode<V> {
    fn merkle_root(&self) -> Hash {
        use self::ProofNode::*;
        match *self {
            Leaf(ref val) => val.hash(),
            Branch(ref branch) => branch.merkle_root(),
>>>>>>> 06f8f88a
        }
    }

<<<<<<< HEAD
    fn as_kv(&self) -> Option<(&K, &V)> {
        match *self {
            OptionalEntry::KV { ref key, ref value } => Some((key, value)),
            _ => None,
=======
impl<V: StorageValue> BranchProofNode<V> {
    fn merkle_root(&self) -> Hash {
        use self::BranchProofNode::*;
        match *self {
            BranchKeyNotFound {
                ref left_hash,
                ref right_hash,
                ref left_key,
                ref right_key,
            } => {
                HashStream::new()
                    .update(left_hash.as_ref())
                    .update(right_hash.as_ref())
                    .update(left_key.as_bytes())
                    .update(right_key.as_bytes())
                    .hash()
            }
            LeftBranch {
                ref left_node,
                ref right_hash,
                ref left_key,
                ref right_key,
            } => {
                HashStream::new()
                    .update(left_node.merkle_root().as_ref())
                    .update(right_hash.as_ref())
                    .update(left_key.as_bytes())
                    .update(right_key.as_bytes())
                    .hash()
            }
            RightBranch {
                ref left_hash,
                ref right_node,
                ref left_key,
                ref right_key,
            } => {
                HashStream::new()
                    .update(left_hash.as_ref())
                    .update(right_node.merkle_root().as_ref())
                    .update(left_key.as_bytes())
                    .update(right_key.as_bytes())
                    .hash()
            }
>>>>>>> 06f8f88a
        }
    }
}

impl<K, V> From<(K, Option<V>)> for OptionalEntry<K, V> {
    fn from(value: (K, Option<V>)) -> Self {
        match value {
            (missing, None) => OptionalEntry::Missing { missing },
            (key, Some(value)) => OptionalEntry::KV { key, value },
        }
    }
}

impl<K, V> Into<(K, Option<V>)> for OptionalEntry<K, V> {
    fn into(self) -> (K, Option<V>) {
        match self {
            OptionalEntry::Missing { missing } => (missing, None),
            OptionalEntry::KV { key, value } => (key, Some(value)),
        }
    }
}

/// View of a [`ProofMapIndex`], i.e., a subset of its elements coupled with a *proof*,
/// which jointly allow to restore the [`root_hash()`] of the index. Besides existing elements,
/// `MapProof` can assert absence of certain keys from the underlying index.
///
/// # Workflow
///
/// You can create `MapProof`s with [`get_proof()`] and [`get_multiproof()`] methods of
/// `ProofMapIndex`. Proofs can be verified on the server side with the help of
/// [`check()`]. Prior to the `check` conversion, you may use `*unchecked` methods
/// to obtain information about the proof.
///
/// ```
/// # use exonum::storage::{Database, MemoryDB, StorageValue, MapProof, ProofMapIndex};
/// # use exonum::crypto::hash;
/// let mut fork = { let db = MemoryDB::new(); db.fork() };
/// let mut map = ProofMapIndex::new("index", &mut fork);
/// let (h1, h2, h3) = (hash(&[1]), hash(&[2]), hash(&[3]));
/// map.put(&h1, 100u32);
/// map.put(&h2, 200u32);
/// // Get the proof from the index
/// let proof = map.get_multiproof(vec![h1, h3]);
/// // Check the proof consistency
/// let checked_proof = proof.check().unwrap();
/// assert_eq!(checked_proof.entries(), vec![(&h1, &100u32)]);
/// assert_eq!(checked_proof.missing_keys(), vec![&h3]);
/// assert_eq!(checked_proof.hash(), map.root_hash());
/// ```
///
/// # JSON serialization
///
/// `MapProof` is serialized to JSON as an object with 2 array fields:
///
/// - `proof` is an array of `{ "path": ProofPath, "hash": Hash }` objects. The entries are sorted
///   by increasing [`ProofPath`], but client implementors should not rely on this if security
///   is a concern.
/// - `entries` is an array with 2 kinds of objects: `{ "missing": K }` for keys missing from
///   the underlying index, and `{ "key": K, "value": V }` for key-value pairs, existence of
///   which is asserted by the proof
///
/// ```
/// # extern crate exonum;
/// # #[macro_use] extern crate serde_json;
/// # use exonum::storage::{Database, MemoryDB, StorageValue, MapProof, ProofMapIndex};
/// # use exonum::storage::proof_map_index::ProofPath;
/// # use exonum::crypto::{hash, CryptoHash};
/// # fn main() {
/// let mut fork = { let db = MemoryDB::new(); db.fork() };
/// let mut map = ProofMapIndex::new("index", &mut fork);
/// let (h1, h2) = (hash(&[1]), hash(&[2]));
/// map.put(&h1, 100u32);
/// map.put(&h2, 200u32);
///
/// let proof = map.get_proof(h2);
/// assert_eq!(
///     serde_json::to_value(&proof).unwrap(),
///     json!({
///         "proof": [ { "path": ProofPath::new(&h1), "hash": 100u32.hash() } ],
///         "entries": [ { "key": h2, "value": 200 } ]
///     })
/// );
/// # }
/// ```
///
/// [`ProofMapIndex`]: struct.ProofMapIndex.html
/// [`root_hash()`]: struct.ProofMapIndex.html#method.root_hash
/// [`get_proof()`]: struct.ProofMapIndex.html#method.get_proof
/// [`get_multiproof()`]: struct.ProofMapIndex.html#method.get_multiproof
/// [`check()`]: #method.check
/// [`ProofPath`]: struct.ProofPath.html
#[derive(Clone, Debug, Serialize, Deserialize)]
pub struct MapProof<K, V> {
    entries: Vec<OptionalEntry<K, V>>,
    proof: Vec<MapProofEntry>,
}

/// Version of `MapProof` obtained after verification.
///
/// See [`MapProof`] for an example of usage.
///
/// [`MapProof`]: struct.MapProof.html#workflow
#[derive(Debug)]
pub struct CheckedMapProof<K, V> {
    entries: Vec<(K, Option<V>)>,
    hash: Hash,
}

/// Computes the root hash of the Merkle Patricia tree backing the specified entries
/// in the map view.
///
/// The tree is not restored in full; instead, we add the paths to
/// the tree in their lexicographic order (i.e., according to the `PartialOrd` implementation
/// of `ProofPath`) and keep track of the rightmost nodes (the right contour) of the tree.
/// It is easy to see that adding paths in the lexicographic order means that only
/// the nodes in the right contour may be updated on each step. Further, on each step
/// zero or more nodes are evicted from the contour, and a single new node is
/// added to it.
///
/// `entries` are assumed to be sorted by the path in increasing order.
fn collect(entries: &[MapProofEntry]) -> Result<Hash, MapProofError> {
    fn common_prefix(x: &ProofPath, y: &ProofPath) -> ProofPath {
        x.prefix(x.common_prefix_len(y))
    }

    /// Calculates hash for an isolated node in the Merkle Patricia tree.
    fn hash_isolated_node(path: &ProofPath, h: &Hash) -> Hash {
        HashStream::new()
            .update(path.as_bytes())
            .update(h.as_ref())
            .hash()
    }

    fn hash_branch(left_child: &MapProofEntry, right_child: &MapProofEntry) -> Hash {
        let mut branch = BranchNode::empty();
        branch.set_child(ChildKind::Left, &left_child.path, &left_child.hash);
        branch.set_child(ChildKind::Right, &right_child.path, &right_child.hash);
        branch.hash()
    }

    /// Folds two last entries in a contour and replaces them with the folded entry.
    ///
    /// Returns an updated common prefix between two last entries in the contour.
    fn fold(contour: &mut Vec<MapProofEntry>, last_prefix: ProofPath) -> Option<ProofPath> {
        let last_entry = contour.pop().unwrap();
        let penultimate_entry = contour.pop().unwrap();

        contour.push(MapProofEntry {
            path: last_prefix,
            hash: hash_branch(&penultimate_entry, &last_entry),
        });

        if contour.len() > 1 {
            let penultimate_entry = contour[contour.len() - 2];
            Some(common_prefix(&penultimate_entry.path, &last_prefix))
        } else {
            None
        }
    }

    match entries.len() {
        0 => Ok(Hash::default()),

        1 => {
            if !entries[0].path.is_leaf() {
                Err(MapProofError::NonTerminalNode(entries[0].path))
            } else {
                Ok(hash_isolated_node(&entries[0].path, &entries[0].hash))
            }
        }

        _ => {
            let mut contour: Vec<MapProofEntry> = Vec::with_capacity(8);
            // invariant: equal to the common prefix of the 2 last nodes in the contour
            let mut last_prefix;

            {
                let (first_entry, second_entry) = (&entries[0], &entries[1]);
                last_prefix = common_prefix(&first_entry.path, &second_entry.path);
                contour.push(*first_entry);
                contour.push(*second_entry);
            }

            for entry in entries.iter().skip(2) {
                let new_prefix = common_prefix(&contour.last().unwrap().path, &entry.path);
                let new_prefix_len = new_prefix.len();

                while contour.len() > 1 && new_prefix_len < last_prefix.len() {
                    fold(&mut contour, last_prefix).map(|prefix| { last_prefix = prefix; });
                }

                contour.push(*entry);
                last_prefix = new_prefix;
            }

            while contour.len() > 1 {
                fold(&mut contour, last_prefix).map(|prefix| { last_prefix = prefix; });
            }

            Ok(contour[0].hash)
        }
    }
}

/// Builder for [`MapProof`]s.
///
/// This struct is rarely needs to be used explicitly (except for testing purposes). Instead,
/// `MapProof`s can be created using [`get_proof()`] and [`get_multiproof()`] methods, or
/// deserialized using `serde`.
///
/// [`MapProof`]: struct.MapProof.html
/// [`get_proof()`]: struct.ProofMapIndex.html#method.get_proof
/// [`get_multiproof()`]: struct.ProofMapIndex.html#method.get_multiproof
#[derive(Debug)]
pub(super) struct MapProofBuilder<K, V> {
    entries: Vec<OptionalEntry<K, V>>,
    proof: Vec<MapProofEntry>,
}

impl<K, V> MapProofBuilder<K, V> {
    /// Creates a new builder.
    pub fn new() -> Self {
        MapProofBuilder {
            entries: vec![],
            proof: vec![],
        }
    }

    /// Adds an existing entry into the builder.
    pub fn add_entry(mut self, key: K, value: V) -> Self {
        self.entries.push(OptionalEntry::value(key, value));
        self
    }

    /// Adds a missing key into the builder.
    pub fn add_missing(mut self, key: K) -> Self {
        self.entries.push(OptionalEntry::missing(key));
        self
    }

    /// Adds a proof entry into the builder. The `path` must be greater than keys of
    /// all proof entries previously added to the proof.
    pub fn add_proof_entry(mut self, path: ProofPath, hash: Hash) -> Self {
        debug_assert!(self.proof.last().map_or(true, |last| last.path < path));

        self.proof.push(MapProofEntry { path, hash });
        self
    }

    /// Adds several proof entries into the builder. The `paths` must be greater than keys of
    /// all proof entries previously added to the proof and sorted in increasing order.
    pub fn add_proof_entries<I>(mut self, paths: I) -> Self
    where
        I: IntoIterator<Item = (ProofPath, Hash)>,
    {
        self.proof.extend(paths.into_iter().map(
            |(path, hash)| MapProofEntry { path, hash },
        ));
        debug_assert!(self.proof.windows(2).all(|w| w[0].path < w[1].path));
        self
    }

    /// Creates a [`MapProof`] from the builder.
    ///
    /// [`MapProof`]: struct.MapProof.html
    pub fn create(self) -> MapProof<K, V> {
        MapProof {
            entries: self.entries,
            proof: self.proof,
        }
    }
}

impl<K, V> MapProof<K, V> {
    /// Maps this proof to another type of keys and/or values.
    pub fn map<F, L, U>(self, map_fn: F) -> MapProof<L, U>
    where
        F: FnMut((K, Option<V>)) -> (L, Option<U>),
    {
        MapProof {
            entries: self.entries
                .into_iter()
                .map(OptionalEntry::into)
                .map(map_fn)
                .map(OptionalEntry::from)
                .collect(),
            proof: self.proof,
        }
    }

<<<<<<< HEAD
    /// Provides access to the proof part of the view. Useful mainly for debug purposes.
    pub fn proof_unchecked(&self) -> Vec<(ProofPath, Hash)> {
        self.proof
            .iter()
            .cloned()
            .map(|e| (e.path, e.hash))
            .collect()
=======
impl<V: fmt::Debug + StorageValue> MapProof<V> {
    /// Verifies the correctness of the proof by the trusted root hash and the requested key.
    ///
    /// If the proof is valid and the requested key exists, `Ok(Some(&V))` is returned.
    /// If the proof is valid and the requested key does not exists, `Ok(None)` is returned.
    /// If the proof is invalid, `Err` is returned.
    pub fn validate<K: ProofMapKey>(
        &self,
        key: &K,
        merkle_root: Hash,
    ) -> Result<Option<&V>, Error> {
        let searched_key = ProofPath::new(key);
        use self::MapProof::*;

        // if we inspect the topmost level of a proof
        let res: Option<&V> = match *self {
            Empty => None,
            LeafRootInclusive(ref root_path, ref val) => {
                let root_key = root_path;
                if root_key != &searched_key {
                    return Err(Error::new(format!(
                        "Proof is inconsistent with searched key: \
                         {:?}. Proof: {:?}. ",
                        searched_key,
                        self
                    )));
                }
                Some(val)
            }
            LeafRootExclusive(ref root_path, _) => {
                let root_key = root_path;
                if root_key == &searched_key {
                    return Err(Error::new(format!(
                        "Proof is inconsistent with searched key: \
                         {:?}. Proof: {:?} ",
                        searched_key,
                        self
                    )));
                }
                None
            }
            Branch(ref branch) => branch.validate(&searched_key)?,
        };
        let proof_hash = self.merkle_root();
        if proof_hash != merkle_root {
            return Err(Error::new(format!(
                "The proof doesn't match the expected hash! \
                 Expected: {:?} , from proof: {:?}",
                merkle_root,
                proof_hash
            )));
        }
        Ok(res)
>>>>>>> 06f8f88a
    }

    /// Retrieves references to keys that the proof shows as missing from the map.
    /// This method does not perform any integrity checks of the proof.
    pub fn missing_keys_unchecked(&self) -> Vec<&K> {
        self.entries.iter().filter_map(|e| e.as_missing()).collect()
    }
}

impl<K, V> MapProof<K, V>
where
    K: ProofMapKey,
    V: StorageValue,
{
    fn precheck(&self) -> Result<(), MapProofError> {
        use std::cmp::Ordering;
        use self::MapProofError::*;

        // Check that entries in proof are in increasing order
        for w in self.proof.windows(2) {
            let (prev_path, path) = (&w[0].path, &w[1].path);
            match prev_path.partial_cmp(path) {
                Some(Ordering::Less) => {
                    if path.starts_with(prev_path) {
                        return Err(EmbeddedPaths {
                            prefix: *prev_path,
                            path: *path,
                        });
                    }
                }
                Some(Ordering::Equal) => {
                    return Err(DuplicatePath(*path));
                }
                Some(Ordering::Greater) => {
                    return Err(InvalidOrdering(*prev_path, *path));
                }
                None => unreachable!("Incomparable keys in proof"),
            }
        }

        // Check that no entry has a prefix among the paths in the proof entries.
        // In order to do this, it suffices to locate the closest smaller path in the proof entries
        // and check only it.
        for e in &self.entries {
            let path = ProofPath::new(e.key());

            match self.proof.binary_search_by(|pe| {
                pe.path.partial_cmp(&path).expect(
                    "Incomparable paths in proof",
                )
            }) {
                Ok(_) => {
                    return Err(DuplicatePath(path));
                }

                Err(index) if index > 0 => {
                    let prev_path = &self.proof[index - 1].path;
                    if path.starts_with(prev_path) {
                        return Err(EmbeddedPaths {
                            prefix: *prev_path,
                            path,
                        });
                    }
                }

                _ => {}
            }
        }

        Ok(())
    }

    /// Consumes this proof producing a `CheckedMapProof` structure.
    ///
    /// Fails if the proof is malformed.
    ///
    /// # Examples
    ///
    /// ```
    /// # use exonum::storage::{Database, MemoryDB, ProofMapIndex};
    /// # use exonum::crypto::hash;
    /// let mut fork = { let db = MemoryDB::new(); db.fork() };
    /// let mut map = ProofMapIndex::new("index", &mut fork);
    /// let (h1, h2) = (hash(&[1]), hash(&[2]));
    /// map.put(&h1, 100u32);
    /// map.put(&h2, 200u32);
    ///
    /// let proof = map.get_proof(h2);
    /// let checked_proof = proof.check().unwrap();
    /// assert_eq!(checked_proof.entries(), vec![(&h2, &200u32)]);
    /// assert_eq!(checked_proof.hash(), map.root_hash());
    /// ```
    ///
    /// [`ProofMapIndex`]: struct.ProofMapIndex.html
    pub fn check(self) -> Result<CheckedMapProof<K, V>, MapProofError> {
        self.precheck()?;
        let (mut proof, entries) = (self.proof, self.entries);

        proof.extend(entries.iter().filter_map(|e| {
            e.as_kv().map(|(k, v)| {
                MapProofEntry {
                    path: ProofPath::new(k),
                    hash: v.hash(),
                }
            })
        }));
        // Rust docs state that in the case `self.proof` and `self.entries` are sorted
        // (which is the case for `MapProof`s returned by `ProofMapIndex.get_proof()`),
        // the sort is performed very quickly.
        proof.sort_unstable_by(|x, y| {
            x.path.partial_cmp(&y.path).expect(
                "Incorrectly formed paths supplied to MapProof; \
                 paths should have `start` field set to 0",
            )
        });

        collect(&proof).map(|h| {
            CheckedMapProof {
                entries: entries.into_iter().map(OptionalEntry::into).collect(),
                hash: h,
            }
        })
    }
}

impl<K, V> CheckedMapProof<K, V> {
    /// Retrieves references to keys that the proof shows as missing from the map.
    pub fn missing_keys(&self) -> Vec<&K> {
        self.entries
            .iter()
            .filter_map(|kv| match *kv {
                (ref key, None) => Some(key),
                _ => None,
            })
            .collect()
    }

    /// Retrieves references to key-value pairs that the proof shows as present in the map.
    pub fn entries(&self) -> Vec<(&K, &V)> {
        self.entries
            .iter()
            .filter_map(|kv| match *kv {
                (ref key, Some(ref value)) => Some((key, value)),
                _ => None,
            })
            .collect()
    }

    /// Retrieves references to existing and non-existing entries in the proof.
    /// Existing entries have `Some` value, non-existing have `None`.
    pub fn all_entries(&self) -> Vec<(&K, Option<&V>)> {
        self.entries
            .iter()
            .map(|&(ref k, ref v)| (k, v.as_ref()))
            .collect()
    }

    /// Returns a hash of the map that this proof is constructed for.
    pub fn hash(&self) -> Hash {
        self.hash
    }
}<|MERGE_RESOLUTION|>--- conflicted
+++ resolved
@@ -121,7 +121,6 @@
     hash: Hash,
 }
 
-<<<<<<< HEAD
 // Used instead of `(K, Option<V>)` only for the purpose of clearer (de)serialization.
 #[derive(Debug, Clone, Serialize, Deserialize)]
 #[serde(untagged)]
@@ -150,89 +149,13 @@
         match *self {
             OptionalEntry::Missing { ref missing } => Some(missing),
             _ => None,
-=======
-impl<V: StorageValue> MapProof<V> {
-    /// Returns Merkle root hash of the map proof.
-    pub fn merkle_root(&self) -> Hash {
-        use self::MapProof::*;
-        match *self {
-            Empty => Hash::zero(),
-            LeafRootInclusive(ref root_key, ref root_val) => {
-                HashStream::new()
-                    .update(root_key.as_bytes())
-                    .update(root_val.hash().as_ref())
-                    .hash()
-            }
-            LeafRootExclusive(ref root_key, ref root_val_hash) => {
-                HashStream::new()
-                    .update(root_key.as_bytes())
-                    .update(root_val_hash.as_ref())
-                    .hash()
-            }
-            Branch(ref branch) => branch.merkle_root(),
-        }
-    }
-}
-impl<V: StorageValue> ProofNode<V> {
-    fn merkle_root(&self) -> Hash {
-        use self::ProofNode::*;
-        match *self {
-            Leaf(ref val) => val.hash(),
-            Branch(ref branch) => branch.merkle_root(),
->>>>>>> 06f8f88a
-        }
-    }
-
-<<<<<<< HEAD
+        }
+    }
+
     fn as_kv(&self) -> Option<(&K, &V)> {
         match *self {
             OptionalEntry::KV { ref key, ref value } => Some((key, value)),
             _ => None,
-=======
-impl<V: StorageValue> BranchProofNode<V> {
-    fn merkle_root(&self) -> Hash {
-        use self::BranchProofNode::*;
-        match *self {
-            BranchKeyNotFound {
-                ref left_hash,
-                ref right_hash,
-                ref left_key,
-                ref right_key,
-            } => {
-                HashStream::new()
-                    .update(left_hash.as_ref())
-                    .update(right_hash.as_ref())
-                    .update(left_key.as_bytes())
-                    .update(right_key.as_bytes())
-                    .hash()
-            }
-            LeftBranch {
-                ref left_node,
-                ref right_hash,
-                ref left_key,
-                ref right_key,
-            } => {
-                HashStream::new()
-                    .update(left_node.merkle_root().as_ref())
-                    .update(right_hash.as_ref())
-                    .update(left_key.as_bytes())
-                    .update(right_key.as_bytes())
-                    .hash()
-            }
-            RightBranch {
-                ref left_hash,
-                ref right_node,
-                ref left_key,
-                ref right_key,
-            } => {
-                HashStream::new()
-                    .update(left_hash.as_ref())
-                    .update(right_node.merkle_root().as_ref())
-                    .update(left_key.as_bytes())
-                    .update(right_key.as_bytes())
-                    .hash()
-            }
->>>>>>> 06f8f88a
         }
     }
 }
@@ -280,7 +203,7 @@
 /// let checked_proof = proof.check().unwrap();
 /// assert_eq!(checked_proof.entries(), vec![(&h1, &100u32)]);
 /// assert_eq!(checked_proof.missing_keys(), vec![&h3]);
-/// assert_eq!(checked_proof.hash(), map.root_hash());
+/// assert_eq!(checked_proof.merkle_root(), map.merkle_root());
 /// ```
 ///
 /// # JSON serialization
@@ -523,7 +446,6 @@
         }
     }
 
-<<<<<<< HEAD
     /// Provides access to the proof part of the view. Useful mainly for debug purposes.
     pub fn proof_unchecked(&self) -> Vec<(ProofPath, Hash)> {
         self.proof
@@ -531,61 +453,6 @@
             .cloned()
             .map(|e| (e.path, e.hash))
             .collect()
-=======
-impl<V: fmt::Debug + StorageValue> MapProof<V> {
-    /// Verifies the correctness of the proof by the trusted root hash and the requested key.
-    ///
-    /// If the proof is valid and the requested key exists, `Ok(Some(&V))` is returned.
-    /// If the proof is valid and the requested key does not exists, `Ok(None)` is returned.
-    /// If the proof is invalid, `Err` is returned.
-    pub fn validate<K: ProofMapKey>(
-        &self,
-        key: &K,
-        merkle_root: Hash,
-    ) -> Result<Option<&V>, Error> {
-        let searched_key = ProofPath::new(key);
-        use self::MapProof::*;
-
-        // if we inspect the topmost level of a proof
-        let res: Option<&V> = match *self {
-            Empty => None,
-            LeafRootInclusive(ref root_path, ref val) => {
-                let root_key = root_path;
-                if root_key != &searched_key {
-                    return Err(Error::new(format!(
-                        "Proof is inconsistent with searched key: \
-                         {:?}. Proof: {:?}. ",
-                        searched_key,
-                        self
-                    )));
-                }
-                Some(val)
-            }
-            LeafRootExclusive(ref root_path, _) => {
-                let root_key = root_path;
-                if root_key == &searched_key {
-                    return Err(Error::new(format!(
-                        "Proof is inconsistent with searched key: \
-                         {:?}. Proof: {:?} ",
-                        searched_key,
-                        self
-                    )));
-                }
-                None
-            }
-            Branch(ref branch) => branch.validate(&searched_key)?,
-        };
-        let proof_hash = self.merkle_root();
-        if proof_hash != merkle_root {
-            return Err(Error::new(format!(
-                "The proof doesn't match the expected hash! \
-                 Expected: {:?} , from proof: {:?}",
-                merkle_root,
-                proof_hash
-            )));
-        }
-        Ok(res)
->>>>>>> 06f8f88a
     }
 
     /// Retrieves references to keys that the proof shows as missing from the map.
@@ -676,7 +543,7 @@
     /// let proof = map.get_proof(h2);
     /// let checked_proof = proof.check().unwrap();
     /// assert_eq!(checked_proof.entries(), vec![(&h2, &200u32)]);
-    /// assert_eq!(checked_proof.hash(), map.root_hash());
+    /// assert_eq!(checked_proof.merkle_root(), map.merkle_root());
     /// ```
     ///
     /// [`ProofMapIndex`]: struct.ProofMapIndex.html
@@ -744,7 +611,7 @@
     }
 
     /// Returns a hash of the map that this proof is constructed for.
-    pub fn hash(&self) -> Hash {
+    pub fn merkle_root(&self) -> Hash {
         self.hash
     }
 }