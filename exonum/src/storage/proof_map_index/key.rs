--- conflicted
+++ resolved
@@ -196,7 +196,7 @@
     pub fn new<K: ProofMapKey>(key: &K) -> Self {
         let mut data = [0; PROOF_PATH_SIZE];
         data[0] = LEAF_KEY_PREFIX;
-        key.write_key(&mut data[1..=KEY_SIZE]);
+        key.write_key(&mut data[PROOF_PATH_KEY_POS..PROOF_PATH_KEY_POS+KEY_SIZE]);
         data[PROOF_PATH_LEN_POS] = 0;
         Self::from_raw(data)
     }
@@ -367,7 +367,7 @@
     }
 
     fn raw_key(&self) -> &[u8] {
-        &self.bytes[1..=KEY_SIZE]
+        &self.bytes[PROOF_PATH_KEY_POS..PROOF_PATH_KEY_POS+KEY_SIZE]
     }
 }
 
@@ -499,18 +499,11 @@
             bytes_written + writer.write(&key).unwrap()
         };
         assert_eq!(self.compressed_len(), bytes_written);
-<<<<<<< HEAD
-        // Cuts of the bits that lie to the right of the end.
+        // Cut the bits that lie to the right of the end.
         let has_bits_in_last_byte = (bits_len % 8) != 0;
         if whole_bytes_len > 0 && has_bits_in_last_byte {
             let zero_bits_mask = !(255u8 << (self.end() % 8));
             buffer[bytes_written - 1] &= zero_bits_mask;
-=======
-        // Cut the bits that lie to the right of the end.
-        let last_bits_len = bits_len % 8;
-        if bytes_len > 0 && last_bits_len != 0 {
-            *buffer.as_mut().last_mut().unwrap() &= !(255u8 << (self.end() % 8));
->>>>>>> 2355abb5
         }
     }
 }
@@ -538,7 +531,7 @@
 
             let mut raw = [0u8; PROOF_PATH_SIZE];
             reader
-                .read(&mut raw[PROOF_PATH_KEY_POS..=KEY_SIZE])
+                .read(&mut raw[PROOF_PATH_KEY_POS..PROOF_PATH_KEY_POS+KEY_SIZE])
                 .unwrap();
             if bits_len == KEY_SIZE * 8 {
                 raw[PROOF_PATH_KIND_POS] = LEAF_KEY_PREFIX;
