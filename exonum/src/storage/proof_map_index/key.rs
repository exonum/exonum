// Copyright 2017 The Exonum Team
//
// Licensed under the Apache License, Version 2.0 (the "License");
// you may not use this file except in compliance with the License.
// You may obtain a copy of the License at
//
//   http://www.apache.org/licenses/LICENSE-2.0
//
// Unless required by applicable law or agreed to in writing, software
// distributed under the License is distributed on an "AS IS" BASIS,
// WITHOUT WARRANTIES OR CONDITIONS OF ANY KIND, either express or implied.
// See the License for the specific language governing permissions and
// limitations under the License.

use std::cmp::{min, Ordering};

<<<<<<< HEAD
use crypto::{Hash, HashStream, PublicKey, HASH_SIZE};

use super::super::{StorageKey, StorageValue};
=======
use crypto::{Hash, PublicKey, HASH_SIZE};
use super::super::StorageKey;
>>>>>>> fd59ef75

pub const BRANCH_KEY_PREFIX: u8 = 0;
pub const LEAF_KEY_PREFIX: u8 = 1;

/// Size in bytes of the `ProofMapKey`.
pub const KEY_SIZE: usize = HASH_SIZE;
/// Size in bytes of the `ProofPath`.
pub const PROOF_PATH_SIZE: usize = KEY_SIZE + 2;
/// Position of the byte with kind of the `ProofPath`.
pub const PROOF_PATH_KIND_POS: usize = 0;
/// Position of the byte with total length of the branch.
pub const PROOF_PATH_LEN_POS: usize = KEY_SIZE + 1;

/// A trait that defines a subset of storage key types which are suitable for use with
/// [`ProofMapIndex`].
///
/// The size of the keys must be exactly [`PROOF_MAP_KEY_SIZE`] bytes and the keys must have
/// a uniform distribution.
///
/// [`ProofMapIndex`]: struct.ProofMapIndex.html
/// [`PROOF_MAP_KEY_SIZE`]: constant.PROOF_MAP_KEY_SIZE.html
pub trait ProofMapKey
where
    Self::Output: ProofMapKey,
{
    /// The type of keys as read from the database. `Output` is not necessarily
    /// equal to `Self`, which provides flexibility for [`HashedKey`]s and similar cases
    /// where the key cannot be uniquely restored from the database.
    ///
    /// [`HashedKey`]: trait.HashedKey.html
    type Output;

    /// Writes this key into a byte buffer. The buffer is guaranteed to have size
    /// [`PROOF_MAP_KEY_SIZE`].
    ///
    /// [`PROOF_MAP_KEY_SIZE`]: constant.PROOF_MAP_KEY_SIZE.html
    fn write_key(&self, &mut [u8]);

    /// Reads this key from the buffer.
    fn read_key(&[u8]) -> Self::Output;
}

/// A trait denoting that a certain storage value is suitable for use as a key for
/// [`ProofMapIndex`] after hashing.
///
/// **Warning:** The implementation of the [`ProofMapKey.write_key()`] method provided
/// by this trait is not efficient; it calculates the hash anew on each call.
///
/// # Example
///
/// ```
/// # #[macro_use] extern crate exonum;
/// # use exonum::storage::{MemoryDB, Database, ProofMapIndex, HashedKey};
/// encoding_struct!{
///     struct Point {
///         const SIZE = 8;
///         field x: i32 [0 => 4]
///         field y: i32 [4 => 8]
///     }
/// }
///
/// impl HashedKey for Point {}
///
/// # fn main() {
/// let mut fork = { let db = MemoryDB::new(); db.fork() };
/// let mut map = ProofMapIndex::new("index", &mut fork);
/// map.put(&Point::new(3, -4), 5u32);
/// assert_eq!(map.get(&Point::new(3, -4)), Some(5));
/// assert_eq!(map.get(&Point::new(3, 4)), None);
/// # }
/// ```
///
/// [`ProofMapIndex`]: struct.ProofMapIndex.html
/// [`ProofMapKey.write_key()`]: trait.ProofMapKey.html#tymethod.write_key
pub trait HashedKey: StorageValue {}

impl<T: HashedKey> ProofMapKey for T {
    type Output = Hash;

    fn write_key(&self, buffer: &mut [u8]) {
        self.hash().write(buffer);
    }

    fn read_key(buffer: &[u8]) -> Hash {
        <Hash as StorageKey>::read(buffer)
    }
}

// TODO: consider removing.
impl ProofMapKey for PublicKey {
    type Output = PublicKey;

    fn write_key(&self, buffer: &mut [u8]) {
        StorageKey::write(self, buffer);
    }

    fn read_key(raw: &[u8]) -> PublicKey {
        <PublicKey as StorageKey>::read(raw)
    }
}

impl ProofMapKey for Hash {
    type Output = Hash;

    fn write_key(&self, buffer: &mut [u8]) {
        StorageKey::write(self, buffer);
    }

    fn read_key(raw: &[u8]) -> Hash {
        <Hash as StorageKey>::read(raw)
    }
}

// TODO: should probably be removed; `[u8; 32]` values are not guaranteed
// to be uniformly distributed.
impl ProofMapKey for [u8; 32] {
    type Output = [u8; 32];

    fn write_key(&self, buffer: &mut [u8]) {
        buffer.copy_from_slice(self);
    }

    fn read_key(raw: &[u8]) -> [u8; 32] {
        let mut value = [0; KEY_SIZE];
        value.copy_from_slice(raw);
        value
    }
}

#[derive(Debug, Clone, Copy, PartialEq)]
pub enum ChildKind {
    Left,
    Right,
}

<<<<<<< HEAD
/// Bit slice type used internally to serialize [`ProofMapKey`]s. A single slice can contain
/// from 1 to [`PROOF_MAP_KEY_SIZE`]`* 8` bits.
///
/// # JSON serialization
///
/// Serialized as a string of `'0'` and `'1'` chars, corresponding exactly to bits in the slice.
///
/// ```
/// # extern crate exonum;
/// extern crate serde_json;
/// use exonum::crypto::Hash;
/// # use exonum::storage::proof_map_index::ProofMapDBKey;
///
/// # fn main() {
/// let key = ProofMapDBKey::leaf(&Hash::default()).truncate(3);
/// assert_eq!(serde_json::to_string(&key).unwrap(), "\"000\"");
/// assert_eq!(
///     serde_json::from_str::<ProofMapDBKey>("\"101010\"").unwrap(),
///     ProofMapDBKey::leaf(&[0b10101000; 32]).truncate(6)
/// );
/// # }
/// ```
///
/// [`ProofMapKey`]: trait.ProofMapKey.html
/// [`PROOF_MAP_KEY_SIZE`]: constant.PROOF_MAP_KEY_SIZE.html
#[derive(Clone)]
pub struct DBKey {
    data: [u8; KEY_SIZE],
    from: u16,
    to: u16,
}

=======
>>>>>>> fd59ef75
impl ::std::ops::Not for ChildKind {
    type Output = ChildKind;

    fn not(self) -> ChildKind {
        match self {
            ChildKind::Left => ChildKind::Right,
            ChildKind::Right => ChildKind::Left,
        }
    }
}

<<<<<<< HEAD
impl DBKey {
    /// Create a new bit slice from the given binary data.
    pub fn leaf<K: ProofMapKey>(key: &K) -> DBKey {
        let mut data = [0; KEY_SIZE];
        key.write_key(&mut data);
        DBKey {
            data: data,
            from: 0,
            to: (KEY_SIZE * 8) as u16,
        }
=======
/// A structure that represents paths to `ProofMapIndex` nodes.
///
/// # Binary representation
///
/// | Position in bytes     | Description                   	                    |
/// |-------------------    |----------------------------------------------         |
/// | 0               	    | `ProofPath` kind: (0 is branch, 1 is leaf)            |
/// | 1..33                 | `ProofMapKey` bytes.    	                            |
/// | 33                    | Total length in bits of `ProofMapKey` for branches.   |
///
#[derive(Copy, Clone)]
pub struct ProofPath {
    bytes: [u8; PROOF_PATH_SIZE],
    start: u16,
}

impl ProofPath {
    /// Create a path from the given key.
    pub fn new<K: ProofMapKey>(key: &K) -> ProofPath {
        debug_assert_eq!(key.size(), KEY_SIZE);

        let mut data = [0; PROOF_PATH_SIZE];
        data[0] = LEAF_KEY_PREFIX;
        key.write(&mut data[1..KEY_SIZE + 1]);
        data[PROOF_PATH_LEN_POS] = 0;
        ProofPath::from_raw(data)
>>>>>>> fd59ef75
    }

    /// Checks if this is a path to a leaf `ProofMapIndex` node.
    pub fn is_leaf(&self) -> bool {
        self.bytes[0] == LEAF_KEY_PREFIX
    }

    /// Returns the byte representation of contained `ProofMapKey`.
    pub fn as_bytes(&self) -> &[u8] {
        &self.bytes
    }

    /// Constructs the `ProofPath` from raw bytes.
    fn from_raw(raw: [u8; PROOF_PATH_SIZE]) -> ProofPath {
        debug_assert!(
            (raw[PROOF_PATH_KIND_POS] != LEAF_KEY_PREFIX) || (raw[PROOF_PATH_LEN_POS] == 0),
            "ProofPath is inconsistent"
        );

        ProofPath {
            bytes: raw,
            start: 0,
        }
    }

    /// Sets the right border of the bit range.
    fn set_end(&mut self, end: Option<u8>) {
        // Update ProofPath kind and right bound.
        if let Some(pos) = end {
            self.bytes[0] = BRANCH_KEY_PREFIX;
            self.bytes[PROOF_PATH_LEN_POS] = pos as u8;
        } else {
            self.bytes[0] = LEAF_KEY_PREFIX;
            self.bytes[PROOF_PATH_LEN_POS] = 0;
        };
    }
}

/// The bits representation of the `ProofPath`.
pub(crate) trait BitsRange {
    /// Returns the left border of the range.
    fn start(&self) -> u16;

    /// Returns the right border of the range.
    fn end(&self) -> u16;

    /// Returns length in bits of the range.
    fn len(&self) -> u16 {
        self.end() - self.start()
    }

    /// Returns true if the range has zero length.
    fn is_empty(&self) -> bool {
        self.end() == self.start()
    }

    /// Get bit at index `idx`.
    fn bit(&self, idx: u16) -> ChildKind {
        debug_assert!(self.start() + idx < self.end());

        let pos = self.start() + idx;
        let chunk = self.raw_key()[(pos / 8) as usize];
        let bit = pos % 8;
        let value = (1 << bit) & chunk;
        if value != 0 {
            ChildKind::Right
        } else {
            ChildKind::Left
        }
    }

    /// Returns the copy of this bit range with the given left border.
    fn start_from(&self, pos: u16) -> Self;

    /// Returns a copy of this bit range shortened to the specified length.
    fn prefix(&self, len: u16) -> Self;

    /// Returns the copy of this bit range where the start is shifted by the `len`
    /// bits to the right.
    fn suffix(&self, len: u16) -> Self;

    /// Checks if this bit range contains the other bit range as a prefix,
    /// provided that the start positions of both ranges are the same.
    fn starts_with(&self, other: &Self) -> bool {
        self.common_prefix_len(other) == other.len()
    }

<<<<<<< HEAD
    /// Returns the number of matching bits with `other` starting from position `from`.
    fn match_len(&self, other: &Self, from: u16) -> u16 {
        let from = from / 8;
        let to = min((self.to + 7) / 8, (other.to + 7) / 8);
        let max_len = min(self.len(), other.len());

        for i in from..to {
            let x = self.data[i as usize] ^ other.data[i as usize];
            if x != 0 {
                let tail = x.leading_zeros() as u16;
                return min(i * 8 + tail - self.from, max_len);
            }
        }
        max_len
    }

    /// Returns how many bits at the beginning matches with `other`
    pub fn common_prefix(&self, other: &Self) -> u16 {
        // We assume that all slices created from byte arrays with the same length
        if self.from != other.from {
            0
        } else {
            self.match_len(other, self.from)
=======
    /// Returns the raw bytes of the key.
    fn raw_key(&self) -> &[u8];

    /// Returns the length of the common prefix between this and the other range,
    /// provided that they start from the same position.
    /// If start positions differ, returns 0.
    fn common_prefix_len(&self, other: &Self) -> u16 {
        if self.start() != other.start() {
            0
        } else {
            let from = self.start() / 8;
            let to = min((self.end() + 7) / 8, (other.end() + 7) / 8);
            let max_len = min(self.len(), other.len());

            for i in from..to {
                let x = self.raw_key()[i as usize] ^ other.raw_key()[i as usize];
                if x != 0 {
                    let tail = x.trailing_zeros() as u16;
                    return min(i * 8 + tail - self.start(), max_len);
                }
            }

            max_len
>>>>>>> fd59ef75
        }
    }
}

impl BitsRange for ProofPath {
    fn start(&self) -> u16 {
        self.start
    }

<<<<<<< HEAD
    #[doc(hidden)]
    pub fn matches_from(&self, other: &Self, from: u16) -> bool {
        debug_assert!(from >= self.from);
        self.match_len(other, from) == other.len()
    }

    /// Returns true if self.to not changed
    pub fn is_leaf(&self) -> bool {
        self.to == (KEY_SIZE * 8) as u16
=======
    fn end(&self) -> u16 {
        if self.is_leaf() {
            KEY_SIZE as u16 * 8
        } else {
            u16::from(self.bytes[PROOF_PATH_LEN_POS])
        }
    }

    fn start_from(&self, pos: u16) -> Self {
        debug_assert!(pos <= self.end());

        let mut key = ProofPath::from_raw(self.bytes);
        key.start = pos;
        key
    }

    fn prefix(&self, len: u16) -> Self {
        let end = self.start + len;
        let key_len = self.raw_key().len() as u16 * 8;
        debug_assert!(end < key_len);

        let mut key = ProofPath::from_raw(self.bytes);
        key.start = self.start;
        key.set_end(Some(end as u8));
        key
    }

    fn suffix(&self, len: u16) -> Self {
        self.start_from(self.start() + len)
    }

    fn raw_key(&self) -> &[u8] {
        &self.bytes[1..KEY_SIZE + 1]
>>>>>>> fd59ef75
    }
}

impl PartialEq for ProofPath {
    fn eq(&self, other: &Self) -> bool {
        self.len() == other.len() && self.starts_with(other)
    }

    #[doc(hidden)]
    pub fn hashable_prefix(&self, prefix_len: u16) -> DBKeyPrefix {
        debug_assert_eq!(self.from, 0);
        debug_assert!(
            prefix_len <= self.len(),
            "Attempted to extract prefix with length {} from key with length {}",
            prefix_len,
            self.len()
        );
        DBKeyPrefix {
            parent: self,
            prefix_len: prefix_len,
        }
    }
}

#[doc(hidden)]
#[derive(Debug)]
pub struct DBKeyPrefix<'a> {
    parent: &'a DBKey,
    prefix_len: u16,
}

#[doc(hidden)]
impl<'a> DBKeyPrefix<'a> {
    pub fn hash_to(&self, stream: HashStream) -> HashStream {
        let mut buffer = [0u8; DB_KEY_SIZE];

        if self.prefix_len == (KEY_SIZE * 8) as u16 {
            buffer[0] = LEAF_KEY_PREFIX;
            buffer[1..KEY_SIZE + 1].copy_from_slice(&self.parent.data);
            buffer[KEY_SIZE + 1] = 0;
        } else {
            buffer[0] = BRANCH_KEY_PREFIX;
            let right = (self.prefix_len as usize + 7) / 8;
            buffer[1..right + 1].copy_from_slice(&self.parent.data[0..right]);
            if self.prefix_len % 8 != 0 {
                buffer[right] &= !(255u8 >> (self.prefix_len % 8));
            }
            buffer[KEY_SIZE + 1] = self.prefix_len as u8;
        }

        stream.update(&buffer)
    }
}

#[cfg(test)]
mod dbkeyprefix_tests {
    extern crate rand;

    use crypto::hash;
    use rand::Rng;
    use super::*;

    #[test]
    fn test_leaf_key() {
        let key = DBKey::leaf(&[1; 32]);
        let prefix = key.hashable_prefix(256);
        assert_eq!(
            hash(key.as_bytes().as_ref()),
            prefix.hash_to(HashStream::new()).hash()
        );
    }

    #[test]
    fn test_nonleaf_prefixes() {
        let key = DBKey::leaf(&[42; 32]);
        for i in 0..256 {
            let prefix = key.hashable_prefix(i);
            assert_eq!(
                hash(key.truncate(i).as_bytes().as_ref()),
                prefix.hash_to(HashStream::new()).hash()
            );
        }
    }

    #[test]
    fn test_fuzz_prefixes() {
        let mut rng = rand::thread_rng();
        for _ in 0..32 {
            let mut bytes = [0u8; 32];
            rng.fill_bytes(&mut bytes);

            let key = DBKey::leaf(&bytes);
            for i in 0..256 {
                let prefix = key.hashable_prefix(i);
                assert_eq!(
                    hash(key.truncate(i).as_bytes().as_ref()),
                    prefix.hash_to(HashStream::new()).hash()
                );
            }
        }
    }
}

impl ::std::fmt::Debug for ProofPath {
    fn fmt(&self, f: &mut ::std::fmt::Formatter) -> ::std::fmt::Result {
        // 8 bits + '|' symbol per byte.
        let mut bits = String::with_capacity(KEY_SIZE * 9);
        for byte in 0..self.raw_key().len() {
            let chunk = self.raw_key()[byte];
            for bit in (0..8).rev() {
                let i = (byte * 8 + bit) as u16;
                if i < self.start() || i >= self.end() {
                    bits.push('_');
                } else {
                    bits.push(if (1 << bit) & chunk == 0 { '0' } else { '1' });
                }
            }
            bits.push('|');
        }

        f.debug_struct("ProofPath")
            .field("start", &self.start())
            .field("end", &self.end())
            .field("bits", &bits)
            .finish()
    }
}

impl StorageKey for ProofPath {
    fn size(&self) -> usize {
        PROOF_PATH_SIZE
    }

    fn write(&self, buffer: &mut [u8]) {
        buffer.copy_from_slice(&self.bytes);
        // Cut of the bits that lie to the right of the end.
        if !self.is_leaf() {
            let right = (self.end() as usize + 7) / 8;
            if self.end() % 8 != 0 {
                buffer[right] &= !(255u8 << (self.end() % 8));
            }
            for i in buffer.iter_mut().take(KEY_SIZE + 1).skip(right + 1) {
                *i = 0
            }
        }
    }

    fn read(buffer: &[u8]) -> Self {
        debug_assert_eq!(buffer.len(), PROOF_PATH_SIZE);
        let mut data = [0; PROOF_PATH_SIZE];
        data.copy_from_slice(buffer);
        ProofPath::from_raw(data)
    }
}

#[test]
fn test_proof_path_storage_key_leaf() {
    let key = ProofPath::new(&[250; 32]);
    let mut buf = vec![0; PROOF_PATH_SIZE];
    key.write(&mut buf);
    let key2 = ProofPath::read(&buf);

    assert_eq!(buf[0], LEAF_KEY_PREFIX);
    assert_eq!(buf[33], 0);
    assert_eq!(&buf[1..33], &[250; 32]);
    assert_eq!(key2, key);
}

<<<<<<< HEAD
impl PartialOrd for DBKey {
    fn partial_cmp(&self, other: &Self) -> Option<Ordering> {
        if self.from != other.from {
            None
        } else {
            let from = self.from / 8;
            let to = min(self.to / 8, other.to / 8);

            for i in from..to {
                let ord = self.data[i as usize].cmp(&other.data[i as usize]);
                if ord != Ordering::Equal {
                    return Some(ord);
                }
            }

            let bits = min(self.to - to * 8, other.to - to * 8);
            let mask: u8 = match bits {
                0 => return Some(self.to.cmp(&other.to)),
                i if i < 8 => !(255u8 >> i),
                _ => unreachable!("Unexpected number of trailing bits in DBKey comparison"),
            };

            // Here, `to < 32`. Indeed, `to == 32` is possible only if `self.to == other.to == 256`,
            // in which case `bits == 0`, which is handled in the match above.
            let ord = (self.data[to as usize] & mask).cmp(&(other.data[to as usize] & mask));
            if ord != Ordering::Equal {
                return Some(ord);
            }

            Some(self.to.cmp(&other.to))
        }
    }
}

impl ::std::fmt::Debug for DBKey {
    fn fmt(&self, f: &mut ::std::fmt::Formatter) -> ::std::fmt::Result {
        write!(f, "DBKey(")?;
        for i in 0..self.len() {
            write!(
                f,
                "{}",
                match self.get(i) {
                    ChildKind::Left => '0',
                    ChildKind::Right => '1',
                }
            )?;
        }
        write!(f, ")")
    }
=======
#[test]
fn test_proof_path_storage_key_branch() {
    let mut key = ProofPath::new(&[255u8; 32]);
    key = key.prefix(11);
    key = key.suffix(5);

    let mut buf = vec![0; PROOF_PATH_SIZE];
    key.write(&mut buf);
    let mut key2 = ProofPath::read(&buf);
    key2.start = 5;

    assert_eq!(buf[0], BRANCH_KEY_PREFIX);
    assert_eq!(buf[33], 11);
    assert_eq!(&buf[1..3], &[255, 7]);
    assert_eq!(&buf[3..33], &[0; 30]);
    assert_eq!(key2, key);
}

#[test]
fn test_proof_path_suffix() {
    let b = ProofPath::from_raw(*b"\x00\x01\x02\xFF\x0C0000000000000000000000000000\x20");

    assert_eq!(b.len(), 32);
    assert_eq!(b.bit(0), ChildKind::Right);
    assert_eq!(b.bit(7), ChildKind::Left);
    assert_eq!(b.bit(8), ChildKind::Left);
    assert_eq!(b.bit(9), ChildKind::Right);
    assert_eq!(b.bit(15), ChildKind::Left);
    assert_eq!(b.bit(16), ChildKind::Right);
    assert_eq!(b.bit(20), ChildKind::Right);
    assert_eq!(b.bit(23), ChildKind::Right);
    assert_eq!(b.bit(26), ChildKind::Right);
    assert_eq!(b.bit(27), ChildKind::Right);
    assert_eq!(b.bit(31), ChildKind::Left);
    let b2 = b.suffix(8);
    assert_eq!(b2.len(), 24);
    assert_eq!(b2.bit(0), ChildKind::Left);
    assert_eq!(b2.bit(1), ChildKind::Right);
    assert_eq!(b2.bit(7), ChildKind::Left);
    assert_eq!(b2.bit(12), ChildKind::Right);
    assert_eq!(b2.bit(15), ChildKind::Right);
    let b3 = b2.suffix(24);
    assert_eq!(b3.len(), 0);
    let b4 = b.suffix(1);
    assert_eq!(b4.bit(6), ChildKind::Left);
    assert_eq!(b4.bit(7), ChildKind::Left);
    assert_eq!(b4.bit(8), ChildKind::Right);
}

#[test]
fn test_proof_path_prefix() {
    // spell-checker:disable
    let b = ProofPath::from_raw(*b"\x00\x83wertyuiopasdfghjklzxcvbnm123456\x08");
    assert_eq!(b.len(), 8);
    assert_eq!(b.prefix(1).bit(0), ChildKind::Right);
    assert_eq!(b.prefix(1).len(), 1);
}

#[test]
fn test_proof_path_len() {
    let b = ProofPath::from_raw(*b"\x01qwertyuiopasdfghjklzxcvbnm123456\x00");
    assert_eq!(b.len(), 256);
}

#[test]
#[should_panic(expected = "self.start() + idx < self.end()")]
fn test_proof_path_at_overflow() {
    let b = ProofPath::from_raw(*b"\x00qwertyuiopasdfghjklzxcvbnm123456\x0F");
    b.bit(32);
}

#[test]
#[should_panic(expected = "pos <= self.end()")]
fn test_proof_path_suffix_overflow() {
    let b = ProofPath::from_raw(*b"\x00qwertyuiopasdfghjklzxcvbnm123456\xFF");
    assert_eq!(b"\x01qwertyuiopasdfghjklzxcvbnm123456\x00".len(), 34);
    b.suffix(255).suffix(2);
}

#[test]
#[should_panic(expected = "self.start() + idx < self.end()")]
fn test_proof_path_suffix_bit_overflow() {
    let b = ProofPath::from_raw(*b"\x00qwertyuiopasdfghjklzxcvbnm123456\xFF");
    b.suffix(1).bit(255);
}

#[test]
fn test_proof_path_common_prefix_len() {
    let b1 = ProofPath::from_raw(*b"\x01abcd0000000000000000000000000000\x00");
    let b2 = ProofPath::from_raw(*b"\x01abef0000000000000000000000000000\x00");
    assert_eq!(b1.common_prefix_len(&b1), 256);
    let c = b1.common_prefix_len(&b2);
    assert_eq!(c, 17);
    let c = b2.common_prefix_len(&b1);
    assert_eq!(c, 17);
    let b1 = b1.suffix(9);
    let b2 = b2.suffix(9);
    let c = b1.common_prefix_len(&b2);
    assert_eq!(c, 8);
    let b3 = ProofPath::from_raw(*b"\x01\xFF0000000000000000000000000000000\x00");
    let b4 = ProofPath::from_raw(*b"\x01\xF70000000000000000000000000000000\x00");
    assert_eq!(b3.common_prefix_len(&b4), 3);
    assert_eq!(b4.common_prefix_len(&b3), 3);
    assert_eq!(b3.common_prefix_len(&b3), 256);
    let b3 = b3.suffix(30);
    assert_eq!(b3.common_prefix_len(&b3), 226);
    let b3 = b3.prefix(200);
    assert_eq!(b3.common_prefix_len(&b3), 200);
    let b5 = ProofPath::from_raw(*b"\x01\xF00000000000000000000000000000000\x00");
    assert_eq!(b5.prefix(0).common_prefix_len(&b3), 0);
}

#[test]
fn test_proof_path_is_leaf() {
    let b = ProofPath::from_raw(*b"\x01qwertyuiopasdfghjklzxcvbnm123456\x00");
    assert_eq!(b.len(), 256);
    assert_eq!(b.suffix(4).is_leaf(), true);
    assert_eq!(b.suffix(8).is_leaf(), true);
    assert_eq!(b.suffix(250).is_leaf(), true);
    assert_eq!(b.prefix(16).is_leaf(), false);
}

#[test]
fn test_proof_path_is_branch() {
    let b = ProofPath::from_raw(*b"\x00qwertyuiopasdfghjklzxcvbnm123456\xFF");
    assert_eq!(b.len(), 255);
    assert_eq!(b.is_leaf(), false);
}

#[test]
fn test_proof_path_debug_leaf() {
    use std::fmt::Write;
    let b = ProofPath::from_raw(*b"\x01qwertyuiopasdfghjklzxcvbnm123456\x00");
    let mut buf = String::new();
    write!(&mut buf, "{:?}", b).unwrap();
    assert_eq!(
        buf,
        "ProofPath { start: 0, end: 256, bits: \"01110001|01110111|01100101|01110010|01110100|0111\
         1001|01110101|01101001|01101111|01110000|01100001|01110011|01100100|01100110|01100111|0110\
         1000|01101010|01101011|01101100|01111010|01111000|01100011|01110110|01100010|01101110|0110\
         1101|00110001|00110010|00110011|00110100|00110101|00110110|\" }"
    );
}

#[test]
fn test_proof_path_debug_branch() {
    use std::fmt::Write;
    let b = ProofPath::from_raw(*b"\x00qwertyuiopasdfghjklzxcvbnm123456\xF0").suffix(12);
    let mut buf = String::new();
    write!(&mut buf, "{:?}", b).unwrap();
    assert_eq!(
        buf,
        "ProofPath { start: 12, end: 240, bits: \"________|0111____|01100101|01110010|01110100|011\
         11001|01110101|01101001|01101111|01110000|01100001|01110011|01100100|01100110|01100111|011\
         01000|01101010|01101011|01101100|01111010|01111000|01100011|01110110|01100010|01101110|011\
         01101|00110001|00110010|00110011|00110100|________|________|\" }"
    );
>>>>>>> fd59ef75
}<|MERGE_RESOLUTION|>--- conflicted
+++ resolved
@@ -14,14 +14,8 @@
 
 use std::cmp::{min, Ordering};
 
-<<<<<<< HEAD
-use crypto::{Hash, HashStream, PublicKey, HASH_SIZE};
-
-use super::super::{StorageKey, StorageValue};
-=======
-use crypto::{Hash, PublicKey, HASH_SIZE};
-use super::super::StorageKey;
->>>>>>> fd59ef75
+use crypto::{CryptoHash, Hash, HashStream, PublicKey, HASH_SIZE};
+use storage::StorageKey;
 
 pub const BRANCH_KEY_PREFIX: u8 = 0;
 pub const LEAF_KEY_PREFIX: u8 = 1;
@@ -77,9 +71,8 @@
 /// # use exonum::storage::{MemoryDB, Database, ProofMapIndex, HashedKey};
 /// encoding_struct!{
 ///     struct Point {
-///         const SIZE = 8;
-///         field x: i32 [0 => 4]
-///         field y: i32 [4 => 8]
+///         x: i32,
+///         y: i32,
 ///     }
 /// }
 ///
@@ -96,7 +89,7 @@
 ///
 /// [`ProofMapIndex`]: struct.ProofMapIndex.html
 /// [`ProofMapKey.write_key()`]: trait.ProofMapKey.html#tymethod.write_key
-pub trait HashedKey: StorageValue {}
+pub trait HashedKey: CryptoHash {}
 
 impl<T: HashedKey> ProofMapKey for T {
     type Output = Hash;
@@ -151,47 +144,12 @@
     }
 }
 
-#[derive(Debug, Clone, Copy, PartialEq)]
+#[derive(Debug, Clone, Copy, PartialEq, Eq, PartialOrd, Ord)]
 pub enum ChildKind {
     Left,
     Right,
 }
 
-<<<<<<< HEAD
-/// Bit slice type used internally to serialize [`ProofMapKey`]s. A single slice can contain
-/// from 1 to [`PROOF_MAP_KEY_SIZE`]`* 8` bits.
-///
-/// # JSON serialization
-///
-/// Serialized as a string of `'0'` and `'1'` chars, corresponding exactly to bits in the slice.
-///
-/// ```
-/// # extern crate exonum;
-/// extern crate serde_json;
-/// use exonum::crypto::Hash;
-/// # use exonum::storage::proof_map_index::ProofMapDBKey;
-///
-/// # fn main() {
-/// let key = ProofMapDBKey::leaf(&Hash::default()).truncate(3);
-/// assert_eq!(serde_json::to_string(&key).unwrap(), "\"000\"");
-/// assert_eq!(
-///     serde_json::from_str::<ProofMapDBKey>("\"101010\"").unwrap(),
-///     ProofMapDBKey::leaf(&[0b10101000; 32]).truncate(6)
-/// );
-/// # }
-/// ```
-///
-/// [`ProofMapKey`]: trait.ProofMapKey.html
-/// [`PROOF_MAP_KEY_SIZE`]: constant.PROOF_MAP_KEY_SIZE.html
-#[derive(Clone)]
-pub struct DBKey {
-    data: [u8; KEY_SIZE],
-    from: u16,
-    to: u16,
-}
-
-=======
->>>>>>> fd59ef75
 impl ::std::ops::Not for ChildKind {
     type Output = ChildKind;
 
@@ -203,19 +161,8 @@
     }
 }
 
-<<<<<<< HEAD
-impl DBKey {
-    /// Create a new bit slice from the given binary data.
-    pub fn leaf<K: ProofMapKey>(key: &K) -> DBKey {
-        let mut data = [0; KEY_SIZE];
-        key.write_key(&mut data);
-        DBKey {
-            data: data,
-            from: 0,
-            to: (KEY_SIZE * 8) as u16,
-        }
-=======
-/// A structure that represents paths to `ProofMapIndex` nodes.
+/// Bit slice type used internally to serialize [`ProofMapKey`]s. A single slice can contain
+/// from 1 to [`PROOF_MAP_KEY_SIZE`]`* 8` bits.
 ///
 /// # Binary representation
 ///
@@ -225,6 +172,12 @@
 /// | 1..33                 | `ProofMapKey` bytes.    	                            |
 /// | 33                    | Total length in bits of `ProofMapKey` for branches.   |
 ///
+/// # JSON serialization
+///
+/// Serialized as a string of `'0'` and `'1'` chars, corresponding exactly to bits in the slice.
+///
+/// [`ProofMapKey`]: trait.ProofMapKey.html
+/// [`PROOF_MAP_KEY_SIZE`]: constant.PROOF_MAP_KEY_SIZE.html
 #[derive(Copy, Clone)]
 pub struct ProofPath {
     bytes: [u8; PROOF_PATH_SIZE],
@@ -234,14 +187,11 @@
 impl ProofPath {
     /// Create a path from the given key.
     pub fn new<K: ProofMapKey>(key: &K) -> ProofPath {
-        debug_assert_eq!(key.size(), KEY_SIZE);
-
         let mut data = [0; PROOF_PATH_SIZE];
         data[0] = LEAF_KEY_PREFIX;
-        key.write(&mut data[1..KEY_SIZE + 1]);
+        key.write_key(&mut data[1..KEY_SIZE + 1]);
         data[PROOF_PATH_LEN_POS] = 0;
         ProofPath::from_raw(data)
->>>>>>> fd59ef75
     }
 
     /// Checks if this is a path to a leaf `ProofMapIndex` node.
@@ -278,6 +228,20 @@
             self.bytes[PROOF_PATH_LEN_POS] = 0;
         };
     }
+
+    pub(crate) fn hashable_prefix(&self, prefix_len: u16) -> ProofPathPrefix {
+        debug_assert_eq!(self.start(), 0);
+        debug_assert!(
+            prefix_len <= self.len(),
+            "Attempted to extract prefix with length {} from key with length {}",
+            prefix_len,
+            self.len()
+        );
+        ProofPathPrefix {
+            parent: self,
+            prefix_len: prefix_len,
+        }
+    }
 }
 
 /// The bits representation of the `ProofPath`.
@@ -329,33 +293,31 @@
         self.common_prefix_len(other) == other.len()
     }
 
-<<<<<<< HEAD
+    /// Returns the raw bytes of the key.
+    fn raw_key(&self) -> &[u8];
+
     /// Returns the number of matching bits with `other` starting from position `from`.
     fn match_len(&self, other: &Self, from: u16) -> u16 {
         let from = from / 8;
-        let to = min((self.to + 7) / 8, (other.to + 7) / 8);
+        let to = min((self.end() + 7) / 8, (other.end() + 7) / 8);
         let max_len = min(self.len(), other.len());
 
         for i in from..to {
-            let x = self.data[i as usize] ^ other.data[i as usize];
+            let x = self.raw_key()[i as usize] ^ other.raw_key()[i as usize];
             if x != 0 {
-                let tail = x.leading_zeros() as u16;
-                return min(i * 8 + tail - self.from, max_len);
+                let tail = x.trailing_zeros() as u16;
+                return min(i * 8 + tail - self.start(), max_len);
             }
         }
+
         max_len
     }
 
-    /// Returns how many bits at the beginning matches with `other`
-    pub fn common_prefix(&self, other: &Self) -> u16 {
-        // We assume that all slices created from byte arrays with the same length
-        if self.from != other.from {
-            0
-        } else {
-            self.match_len(other, self.from)
-=======
-    /// Returns the raw bytes of the key.
-    fn raw_key(&self) -> &[u8];
+    #[doc(hidden)]
+    fn matches_from(&self, other: &Self, from: u16) -> bool {
+        debug_assert!(from >= self.start());
+        self.match_len(other, from) == other.len()
+    }
 
     /// Returns the length of the common prefix between this and the other range,
     /// provided that they start from the same position.
@@ -364,20 +326,7 @@
         if self.start() != other.start() {
             0
         } else {
-            let from = self.start() / 8;
-            let to = min((self.end() + 7) / 8, (other.end() + 7) / 8);
-            let max_len = min(self.len(), other.len());
-
-            for i in from..to {
-                let x = self.raw_key()[i as usize] ^ other.raw_key()[i as usize];
-                if x != 0 {
-                    let tail = x.trailing_zeros() as u16;
-                    return min(i * 8 + tail - self.start(), max_len);
-                }
-            }
-
-            max_len
->>>>>>> fd59ef75
+            self.match_len(other, self.start())
         }
     }
 }
@@ -387,17 +336,6 @@
         self.start
     }
 
-<<<<<<< HEAD
-    #[doc(hidden)]
-    pub fn matches_from(&self, other: &Self, from: u16) -> bool {
-        debug_assert!(from >= self.from);
-        self.match_len(other, from) == other.len()
-    }
-
-    /// Returns true if self.to not changed
-    pub fn is_leaf(&self) -> bool {
-        self.to == (KEY_SIZE * 8) as u16
-=======
     fn end(&self) -> u16 {
         if self.is_leaf() {
             KEY_SIZE as u16 * 8
@@ -431,7 +369,6 @@
 
     fn raw_key(&self) -> &[u8] {
         &self.bytes[1..KEY_SIZE + 1]
->>>>>>> fd59ef75
     }
 }
 
@@ -439,45 +376,30 @@
     fn eq(&self, other: &Self) -> bool {
         self.len() == other.len() && self.starts_with(other)
     }
-
-    #[doc(hidden)]
-    pub fn hashable_prefix(&self, prefix_len: u16) -> DBKeyPrefix {
-        debug_assert_eq!(self.from, 0);
-        debug_assert!(
-            prefix_len <= self.len(),
-            "Attempted to extract prefix with length {} from key with length {}",
-            prefix_len,
-            self.len()
-        );
-        DBKeyPrefix {
-            parent: self,
-            prefix_len: prefix_len,
-        }
-    }
 }
 
 #[doc(hidden)]
 #[derive(Debug)]
-pub struct DBKeyPrefix<'a> {
-    parent: &'a DBKey,
+pub(crate) struct ProofPathPrefix<'a> {
+    parent: &'a ProofPath,
     prefix_len: u16,
 }
 
 #[doc(hidden)]
-impl<'a> DBKeyPrefix<'a> {
+impl<'a> ProofPathPrefix<'a> {
     pub fn hash_to(&self, stream: HashStream) -> HashStream {
-        let mut buffer = [0u8; DB_KEY_SIZE];
+        let mut buffer = [0u8; PROOF_PATH_SIZE];
 
         if self.prefix_len == (KEY_SIZE * 8) as u16 {
             buffer[0] = LEAF_KEY_PREFIX;
-            buffer[1..KEY_SIZE + 1].copy_from_slice(&self.parent.data);
+            buffer[1..KEY_SIZE + 1].copy_from_slice(self.parent.raw_key());
             buffer[KEY_SIZE + 1] = 0;
         } else {
             buffer[0] = BRANCH_KEY_PREFIX;
             let right = (self.prefix_len as usize + 7) / 8;
-            buffer[1..right + 1].copy_from_slice(&self.parent.data[0..right]);
+            buffer[1..right + 1].copy_from_slice(&self.parent.raw_key()[0..right]);
             if self.prefix_len % 8 != 0 {
-                buffer[right] &= !(255u8 >> (self.prefix_len % 8));
+                buffer[right] &= !(255u8 << (self.prefix_len % 8));
             }
             buffer[KEY_SIZE + 1] = self.prefix_len as u8;
         }
@@ -487,47 +409,57 @@
 }
 
 #[cfg(test)]
-mod dbkeyprefix_tests {
-    extern crate rand;
-
+mod tests {
     use crypto::hash;
-    use rand::Rng;
+    use rand::{self, Rng};
     use super::*;
 
     #[test]
-    fn test_leaf_key() {
-        let key = DBKey::leaf(&[1; 32]);
-        let prefix = key.hashable_prefix(256);
+    fn test_proofpath_prefix_leaf() {
+        let path = ProofPath::new(&[1; 32]);
+        let prefix = path.hashable_prefix(256);
         assert_eq!(
-            hash(key.as_bytes().as_ref()),
+            hash(&{
+                let mut buf = [0; PROOF_PATH_SIZE];
+                path.write(&mut buf);
+                buf
+            }),
             prefix.hash_to(HashStream::new()).hash()
         );
     }
 
     #[test]
-    fn test_nonleaf_prefixes() {
-        let key = DBKey::leaf(&[42; 32]);
+    fn test_proofpath_prefix_nonleaf() {
+        let path = ProofPath::new(&[42; 32]);
         for i in 0..256 {
-            let prefix = key.hashable_prefix(i);
+            let prefix = path.hashable_prefix(i);
             assert_eq!(
-                hash(key.truncate(i).as_bytes().as_ref()),
+                hash(&{
+                    let mut buf = [0; PROOF_PATH_SIZE];
+                    path.prefix(i).write(&mut buf);
+                    buf
+                }),
                 prefix.hash_to(HashStream::new()).hash()
             );
         }
     }
 
     #[test]
-    fn test_fuzz_prefixes() {
+    fn test_fuzz_proofpath_prefix() {
         let mut rng = rand::thread_rng();
         for _ in 0..32 {
             let mut bytes = [0u8; 32];
             rng.fill_bytes(&mut bytes);
 
-            let key = DBKey::leaf(&bytes);
+            let path = ProofPath::new(&bytes);
             for i in 0..256 {
-                let prefix = key.hashable_prefix(i);
+                let prefix = path.hashable_prefix(i);
                 assert_eq!(
-                    hash(key.truncate(i).as_bytes().as_ref()),
+                    hash(&{
+                        let mut buf = [0; PROOF_PATH_SIZE];
+                        path.prefix(i).write(&mut buf);
+                        buf
+                    }),
                     prefix.hash_to(HashStream::new()).hash()
                 );
             }
@@ -587,6 +519,23 @@
     }
 }
 
+impl PartialOrd for ProofPath {
+    fn partial_cmp(&self, other: &Self) -> Option<Ordering> {
+        if self.start() != other.start() {
+            None
+        } else {
+            for i in self.start()..min(self.end(), other.end()) {
+                let cmp = self.bit(i).cmp(&other.bit(i));
+                if cmp != Ordering::Equal {
+                    return Some(cmp);
+                }
+            }
+
+            Some(self.end().cmp(&other.end()))
+        }
+    }
+}
+
 #[test]
 fn test_proof_path_storage_key_leaf() {
     let key = ProofPath::new(&[250; 32]);
@@ -600,57 +549,6 @@
     assert_eq!(key2, key);
 }
 
-<<<<<<< HEAD
-impl PartialOrd for DBKey {
-    fn partial_cmp(&self, other: &Self) -> Option<Ordering> {
-        if self.from != other.from {
-            None
-        } else {
-            let from = self.from / 8;
-            let to = min(self.to / 8, other.to / 8);
-
-            for i in from..to {
-                let ord = self.data[i as usize].cmp(&other.data[i as usize]);
-                if ord != Ordering::Equal {
-                    return Some(ord);
-                }
-            }
-
-            let bits = min(self.to - to * 8, other.to - to * 8);
-            let mask: u8 = match bits {
-                0 => return Some(self.to.cmp(&other.to)),
-                i if i < 8 => !(255u8 >> i),
-                _ => unreachable!("Unexpected number of trailing bits in DBKey comparison"),
-            };
-
-            // Here, `to < 32`. Indeed, `to == 32` is possible only if `self.to == other.to == 256`,
-            // in which case `bits == 0`, which is handled in the match above.
-            let ord = (self.data[to as usize] & mask).cmp(&(other.data[to as usize] & mask));
-            if ord != Ordering::Equal {
-                return Some(ord);
-            }
-
-            Some(self.to.cmp(&other.to))
-        }
-    }
-}
-
-impl ::std::fmt::Debug for DBKey {
-    fn fmt(&self, f: &mut ::std::fmt::Formatter) -> ::std::fmt::Result {
-        write!(f, "DBKey(")?;
-        for i in 0..self.len() {
-            write!(
-                f,
-                "{}",
-                match self.get(i) {
-                    ChildKind::Left => '0',
-                    ChildKind::Right => '1',
-                }
-            )?;
-        }
-        write!(f, ")")
-    }
-=======
 #[test]
 fn test_proof_path_storage_key_branch() {
     let mut key = ProofPath::new(&[255u8; 32]);
@@ -808,5 +706,4 @@
          01000|01101010|01101011|01101100|01111010|01111000|01100011|01110110|01100010|01101110|011\
          01101|00110001|00110010|00110011|00110100|________|________|\" }"
     );
->>>>>>> fd59ef75
 }