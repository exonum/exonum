// Copyright 2018 The Exonum Team
//
// Licensed under the Apache License, Version 2.0 (the "License");
// you may not use this file except in compliance with the License.
// You may obtain a copy of the License at
//
//   http://www.apache.org/licenses/LICENSE-2.0
//
// Unless required by applicable law or agreed to in writing, software
// distributed under the License is distributed on an "AS IS" BASIS,
// WITHOUT WARRANTIES OR CONDITIONS OF ANY KIND, either express or implied.
// See the License for the specific language governing permissions and
// limitations under the License.

//! An implementation of a Merkelized version of a map (Merkle Patricia tree).

<<<<<<< HEAD
pub use self::key::{HashedKey, ProofMapKey, ProofPath, KEY_SIZE as PROOF_MAP_KEY_SIZE};
pub use self::proof::{CheckedMapProof, MapProof, MapProofError};

use std::fmt;
use std::marker::PhantomData;

use self::key::{BitsRange, ChildKind, LEAF_KEY_PREFIX};
use self::node::{BranchNode, Node};
use self::proof::{create_multiproof, create_proof};
use super::indexes_metadata::IndexType;
use super::{BaseIndex, BaseIndexIter, Fork, Snapshot, StorageKey, StorageValue};
=======
pub use self::{
    key::{HashedKey, ProofMapKey, ProofPath, KEY_SIZE as PROOF_MAP_KEY_SIZE},
    proof::{CheckedMapProof, MapProof, MapProofError},
};

use std::{fmt, marker::PhantomData};

use self::{
    key::{BitsRange, ChildKind, LEAF_KEY_PREFIX}, node::{BranchNode, Node},
    proof::{create_multiproof, create_proof},
};
use super::{
    base_index::{BaseIndex, BaseIndexIter}, indexes_metadata::IndexType, Fork, Snapshot,
    StorageKey, StorageValue,
};
>>>>>>> e8caba0b
use crypto::{CryptoHash, Hash, HashStream};

mod key;
mod node;
mod proof;
#[cfg(test)]
mod tests;

/// A Merkelized version of a map that provides proofs of existence or non-existence for the map
/// keys.
///
/// `ProofMapIndex` implements a Merkle Patricia tree, storing values as leaves.
/// `ProofMapIndex` requires that keys implement the [`ProofMapKey`] trait and
/// values implement the [`StorageValue`] trait.
///
/// **The size of the proof map keys must be exactly 32 bytes and the keys must have a uniform
/// distribution.** Usually, [`Hash`] and [`PublicKey`] are used as types of proof map keys.
///
/// [`ProofMapKey`]: trait.ProofMapKey.html
/// [`StorageValue`]: ../trait.StorageValue.html
/// [`Hash`]: ../../crypto/struct.Hash.html
/// [`PublicKey`]: ../../crypto/struct.PublicKey.html
pub struct ProofMapIndex<T, K, V> {
    base: BaseIndex<T>,
    _k: PhantomData<K>,
    _v: PhantomData<V>,
}

/// An iterator over the entries of a `ProofMapIndex`.
///
/// This struct is created by the [`iter`] or
/// [`iter_from`] method on [`ProofMapIndex`]. See its documentation for details.
///
/// [`iter`]: struct.ProofMapIndex.html#method.iter
/// [`iter_from`]: struct.ProofMapIndex.html#method.iter_from
/// [`ProofMapIndex`]: struct.ProofMapIndex.html
#[derive(Debug)]
pub struct ProofMapIndexIter<'a, K, V> {
    base_iter: BaseIndexIter<'a, ProofPath, V>,
    _k: PhantomData<K>,
}

/// An iterator over the keys of a `ProofMapIndex`.
///
/// This struct is created by the [`keys`] or
/// [`keys_from`] method on [`ProofMapIndex`]. See its documentation for details.
///
/// [`keys`]: struct.ProofMapIndex.html#method.keys
/// [`keys_from`]: struct.ProofMapIndex.html#method.keys_from
/// [`ProofMapIndex`]: struct.ProofMapIndex.html
#[derive(Debug)]
pub struct ProofMapIndexKeys<'a, K> {
    base_iter: BaseIndexIter<'a, ProofPath, ()>,
    _k: PhantomData<K>,
}

/// An iterator over the values of a `ProofMapIndex`.
///
/// This struct is created by the [`values`] or
/// [`values_from`] method on [`ProofMapIndex`]. See its documentation for details.
///
/// [`values`]: struct.ProofMapIndex.html#method.values
/// [`values_from`]: struct.ProofMapIndex.html#method.values_from
/// [`ProofMapIndex`]: struct.ProofMapIndex.html
#[derive(Debug)]
pub struct ProofMapIndexValues<'a, V> {
    base_iter: BaseIndexIter<'a, ProofPath, V>,
}

enum RemoveResult {
    KeyNotFound,
    Leaf,
    Branch((ProofPath, Hash)),
    UpdateHash(Hash),
}

impl<T, K, V> ProofMapIndex<T, K, V>
where
    T: AsRef<dyn Snapshot>,
    K: ProofMapKey,
    V: StorageValue,
{
    /// Creates a new index representation based on the name and storage view.
    ///
    /// Storage view can be specified as [`&Snapshot`] or [`&mut Fork`]. In the first case, only
    /// immutable methods are available. In the second case, both immutable and mutable methods are
    /// available.
    ///
    /// [`&Snapshot`]: ../trait.Snapshot.html
    /// [`&mut Fork`]: ../struct.Fork.html
    ///
    /// # Examples
    ///
    /// ```
    /// use exonum::storage::{MemoryDB, Database, ProofMapIndex};
    /// use exonum::crypto::Hash;
    ///
    /// let db = MemoryDB::new();
    /// let name = "name";
    /// let snapshot = db.snapshot();
    /// let index: ProofMapIndex<_, Hash, u8> = ProofMapIndex::new(name, &snapshot);
    ///
    /// let mut fork = db.fork();
    /// let mut mut_index: ProofMapIndex<_, Hash, u8> = ProofMapIndex::new(name, &mut fork);
    /// ```
    pub fn new<S: AsRef<str>>(index_name: S, view: T) -> Self {
        ProofMapIndex {
            base: BaseIndex::new(index_name, IndexType::ProofMap, view),
            _k: PhantomData,
            _v: PhantomData,
        }
    }

    /// Creates a new index representation based on the name, common prefix of its keys
    /// and storage view.
    ///
    /// Storage view can be specified as [`&Snapshot`] or [`&mut Fork`]. In the first case, only
    /// immutable methods are available. In the second case, both immutable and mutable methods are
    /// available.
    ///
    /// [`&Snapshot`]: ../trait.Snapshot.html
    /// [`&mut Fork`]: ../struct.Fork.html
    ///
    /// # Examples
    ///
    /// ```
    /// use exonum::storage::{MemoryDB, Database, ProofMapIndex};
    /// use exonum::crypto::Hash;
    ///
    /// let db = MemoryDB::new();
    /// let name = "name";
    /// let index_id = vec![01];
    ///
    /// let snapshot = db.snapshot();
    /// let index: ProofMapIndex<_, Hash, u8> = ProofMapIndex::new_in_family(
    ///     name,
    ///     &index_id,
    ///     &snapshot,
    ///  );
    ///
    /// let mut fork = db.fork();
    /// let mut mut_index: ProofMapIndex<_, Hash, u8> = ProofMapIndex::new_in_family(
    ///     name,
    ///     &index_id,
    ///     &mut fork,
    ///  );
    /// ```
    pub fn new_in_family<S: AsRef<str>, I: StorageKey>(
        family_name: S,
        index_id: &I,
        view: T,
    ) -> Self {
        ProofMapIndex {
            base: BaseIndex::new_in_family(family_name, index_id, IndexType::ProofMap, view),
            _k: PhantomData,
            _v: PhantomData,
        }
    }

    fn get_root_path(&self) -> Option<ProofPath> {
        self.base
            .iter::<_, ProofPath, _>(&())
            .next()
            .map(|(k, _): (ProofPath, ())| k)
    }

    fn get_root_node(&self) -> Option<(ProofPath, Node<V>)> {
        self.get_root_path().map(|key| {
            let node = self.get_node_unchecked(&key);
            (key, node)
        })
    }

    fn get_node_unchecked(&self, key: &ProofPath) -> Node<V> {
        // TODO: Unwraps? (ECR-84)
        if key.is_leaf() {
            Node::Leaf(self.base.get(key).unwrap())
        } else {
            Node::Branch(self.base.get(key).unwrap())
        }
    }

    /// Returns the root hash of the proof map or default hash value if it is empty.
    /// The default hash consists solely of zeroes.
    ///
    /// # Examples
    ///
    /// ```
    /// use exonum::storage::{MemoryDB, Database, ProofMapIndex};
    /// use exonum::crypto::Hash;
    ///
    /// let db = MemoryDB::new();
    /// let name = "name";
    /// let mut fork = db.fork();
    /// let mut index = ProofMapIndex::new(name, &mut fork);
    ///
    /// let default_hash = index.merkle_root();
    /// assert_eq!(Hash::default(), default_hash);
    ///
    /// index.put(&default_hash, 100);
    /// let hash = index.merkle_root();
    /// assert_ne!(hash, default_hash);
    /// ```
    pub fn merkle_root(&self) -> Hash {
        match self.get_root_node() {
            Some((k, Node::Leaf(v))) => HashStream::new()
                .update(k.as_bytes())
                .update(v.hash().as_ref())
                .hash(),
            Some((_, Node::Branch(branch))) => branch.hash(),
            None => Hash::zero(),
        }
    }

    /// Returns a value corresponding to the key.
    ///
    /// # Examples
    ///
    /// ```
    /// use exonum::storage::{MemoryDB, Database, ProofMapIndex};
    /// use exonum::crypto::Hash;
    ///
    /// let db = MemoryDB::new();
    /// let name = "name";
    /// let mut fork = db.fork();
    /// let mut index = ProofMapIndex::new(name, &mut fork);
    ///
    /// let hash = Hash::default();
    /// assert_eq!(None, index.get(&hash));
    ///
    /// index.put(&hash, 2);
    /// assert_eq!(Some(2), index.get(&hash));
    /// ```
    pub fn get(&self, key: &K) -> Option<V> {
        self.base.get(&ProofPath::new(key))
    }

    /// Returns `true` if the map contains a value for the specified key.
    ///
    /// # Examples
    ///
    /// ```
    /// use exonum::storage::{MemoryDB, Database, ProofMapIndex};
    /// use exonum::crypto::Hash;
    ///
    /// let db = MemoryDB::new();
    /// let name = "name";
    /// let mut fork = db.fork();
    /// let mut index = ProofMapIndex::new(name, &mut fork);
    ///
    /// let hash = Hash::default();
    /// assert!(!index.contains(&hash));
    ///
    /// index.put(&hash, 2);
    /// assert!(index.contains(&hash));
    /// ```
    pub fn contains(&self, key: &K) -> bool {
        self.base.contains(&ProofPath::new(key))
    }

    /// Returns the proof of existence or non-existence for the specified key.
    ///
    /// # Examples
    ///
    /// ```
    /// use exonum::storage::{MemoryDB, Database, ProofMapIndex};
    /// use exonum::crypto::Hash;
    ///
    /// let db = MemoryDB::new();
    /// let snapshot = db.snapshot();
    /// let index: ProofMapIndex<_, Hash, u8> = ProofMapIndex::new("index", &snapshot);
    ///
    /// let proof = index.get_proof(Hash::default());
    /// ```
    pub fn get_proof(&self, key: K) -> MapProof<K, V> {
        create_proof(key, self.get_root_node(), |path| {
            self.get_node_unchecked(path)
        })
    }

    /// Returns the combined proof of existence or non-existence for the multiple specified keys.
    ///
    /// # Examples
    ///
    /// ```
    /// use exonum::storage::{MemoryDB, Database, ProofMapIndex};
    ///
    /// let db = MemoryDB::new();
    /// let snapshot = db.snapshot();
    /// let index: ProofMapIndex<_, [u8; 32], u8> = ProofMapIndex::new("index", &snapshot);
    ///
    /// let proof = index.get_multiproof(vec![[0; 32], [1; 32]]);
    /// ```
    pub fn get_multiproof<KI>(&self, keys: KI) -> MapProof<K, V>
    where
        KI: IntoIterator<Item = K>,
    {
        create_multiproof(keys, self.get_root_node(), |path| {
            self.get_node_unchecked(path)
        })
    }

    /// Returns an iterator over the entries of the map in ascending order. The iterator element
    /// type is `(K::Output, V)`.
    ///
    /// # Examples
    ///
    /// ```
    /// use exonum::storage::{MemoryDB, Database, ProofMapIndex};
    /// use exonum::crypto::Hash;
    ///
    /// let db = MemoryDB::new();
    /// let name = "name";
    /// let snapshot = db.snapshot();
    /// let index: ProofMapIndex<_, Hash, u8> = ProofMapIndex::new(name, &snapshot);
    ///
    /// for val in index.iter() {
    ///     println!("{:?}", val);
    /// }
    /// ```
    pub fn iter(&self) -> ProofMapIndexIter<K, V> {
        ProofMapIndexIter {
            base_iter: self.base.iter(&LEAF_KEY_PREFIX),
            _k: PhantomData,
        }
    }

    /// Returns an iterator over the keys of the map in ascending order. The iterator element
    /// type is `K::Output`.
    ///
    /// # Examples
    ///
    /// ```
    /// use exonum::storage::{MemoryDB, Database, ProofMapIndex};
    /// use exonum::crypto::Hash;
    ///
    /// let db = MemoryDB::new();
    /// let name = "name";
    /// let snapshot = db.snapshot();
    /// let index: ProofMapIndex<_, Hash, u8> = ProofMapIndex::new(name, &snapshot);
    ///
    /// for key in index.keys() {
    ///     println!("{:?}", key);
    /// }
    /// ```
    pub fn keys(&self) -> ProofMapIndexKeys<K> {
        ProofMapIndexKeys {
            base_iter: self.base.iter(&LEAF_KEY_PREFIX),
            _k: PhantomData,
        }
    }

    /// Returns an iterator over the values of the map in ascending order of keys. The iterator
    /// element type is `V`.
    ///
    /// # Examples
    ///
    /// ```
    /// use exonum::storage::{MemoryDB, Database, ProofMapIndex};
    /// use exonum::crypto::Hash;
    ///
    /// let db = MemoryDB::new();
    /// let name = "name";
    /// let snapshot = db.snapshot();
    /// let index: ProofMapIndex<_, Hash, u8> = ProofMapIndex::new(name, &snapshot);
    ///
    /// for val in index.values() {
    ///     println!("{}", val);
    /// }
    /// ```
    pub fn values(&self) -> ProofMapIndexValues<V> {
        ProofMapIndexValues {
            base_iter: self.base.iter(&LEAF_KEY_PREFIX),
        }
    }

    /// Returns an iterator over the entries of the map in ascending order starting from the
    /// specified key. The iterator element type is `(K::Output, V)`.
    ///
    /// # Examples
    ///
    /// ```
    /// use exonum::storage::{MemoryDB, Database, ProofMapIndex};
    /// use exonum::crypto::Hash;
    ///
    /// let db = MemoryDB::new();
    /// let name = "name";
    /// let snapshot = db.snapshot();
    /// let index: ProofMapIndex<_, Hash, u8> = ProofMapIndex::new(name, &snapshot);
    ///
    /// let hash = Hash::default();
    /// for val in index.iter_from(&hash) {
    ///     println!("{:?}", val);
    /// }
    /// ```
    pub fn iter_from(&self, from: &K) -> ProofMapIndexIter<K, V> {
        ProofMapIndexIter {
            base_iter: self.base.iter_from(&LEAF_KEY_PREFIX, &ProofPath::new(from)),
            _k: PhantomData,
        }
    }

    /// Returns an iterator over the keys of the map in ascending order starting from the
    /// specified key. The iterator element type is `K::Output`.
    ///
    /// # Examples
    ///
    /// ```
    /// use exonum::storage::{MemoryDB, Database, ProofMapIndex};
    /// use exonum::crypto::Hash;
    ///
    /// let db = MemoryDB::new();
    /// let name = "name";
    /// let snapshot = db.snapshot();
    /// let index: ProofMapIndex<_, Hash, u8> = ProofMapIndex::new(name, &snapshot);
    ///
    /// let hash = Hash::default();
    /// for key in index.keys_from(&hash) {
    ///     println!("{:?}", key);
    /// }
    /// ```
    pub fn keys_from(&self, from: &K) -> ProofMapIndexKeys<K> {
        ProofMapIndexKeys {
            base_iter: self.base.iter_from(&LEAF_KEY_PREFIX, &ProofPath::new(from)),
            _k: PhantomData,
        }
    }

    /// Returns an iterator over the values of the map in ascending order of keys starting from the
    /// specified key. The iterator element type is `V`.
    ///
    /// # Examples
    ///
    /// ```
    /// use exonum::storage::{MemoryDB, Database, ProofMapIndex};
    /// use exonum::crypto::Hash;
    ///
    /// let db = MemoryDB::new();
    /// let name = "name";
    /// let snapshot = db.snapshot();
    /// let index: ProofMapIndex<_, Hash, u8> = ProofMapIndex::new(name, &snapshot);
    ///
    /// let hash = Hash::default();
    /// for val in index.values_from(&hash) {
    ///     println!("{}", val);
    /// }
    /// ```
    pub fn values_from(&self, from: &K) -> ProofMapIndexValues<V> {
        ProofMapIndexValues {
            base_iter: self.base.iter_from(&LEAF_KEY_PREFIX, &ProofPath::new(from)),
        }
    }
}

impl<'a, K, V> ProofMapIndex<&'a mut Fork, K, V>
where
    K: ProofMapKey,
    V: StorageValue,
{
    fn insert_leaf(&mut self, key: &ProofPath, value: V) -> Hash {
        debug_assert!(key.is_leaf());
        let hash = value.hash();
        self.base.put(key, value);
        hash
    }

    // Inserts a new node of the current branch and returns the updated hash
    // or, if a new node has a shorter key, returns a new key length.
    fn insert_branch(
        &mut self,
        parent: &BranchNode,
        proof_path: &ProofPath,
        value: V,
    ) -> (Option<u16>, Hash) {
        let child_path = parent
            .child_path(proof_path.bit(0))
            .start_from(proof_path.start());
        // If the path is fully fit in key then there is a two cases
        let i = child_path.common_prefix_len(proof_path);
        if child_path.len() == i {
            // check that child is leaf to avoid unnecessary read
            if child_path.is_leaf() {
                // there is a leaf in branch and we needs to update its value
                let hash = self.insert_leaf(proof_path, value);
                (None, hash)
            } else {
                match self.get_node_unchecked(&child_path) {
                    Node::Leaf(_) => {
                        unreachable!("Something went wrong!");
                    }
                    // There is a child in branch and we needs to lookup it recursively
                    Node::Branch(mut branch) => {
                        let (j, h) = self.insert_branch(&branch, &proof_path.suffix(i), value);
                        match j {
                            Some(j) => {
                                branch.set_child(
                                    proof_path.bit(i),
                                    &proof_path.suffix(i).prefix(j),
                                    &h,
                                );
                            }
                            None => branch.set_child_hash(proof_path.bit(i), &h),
                        };
                        let hash = branch.hash();
                        self.base.put(&child_path, branch);
                        (None, hash)
                    }
                }
            }
        } else {
            // A simple case of inserting a new branch
            let suffix_path = proof_path.suffix(i);
            let mut new_branch = BranchNode::empty();
            // Add a new leaf
            let hash = self.insert_leaf(&suffix_path, value);
            new_branch.set_child(suffix_path.bit(0), &suffix_path, &hash);
            // Move current branch
            new_branch.set_child(
                child_path.bit(i),
                &child_path.suffix(i),
                parent.child_hash(proof_path.bit(0)),
            );

            let hash = new_branch.hash();
            self.base.put(&proof_path.prefix(i), new_branch);
            (Some(i), hash)
        }
    }

    /// Inserts the key-value pair into the proof map.
    ///
    /// # Examples
    ///
    /// ```
    /// use exonum::storage::{MemoryDB, Database, ProofMapIndex};
    /// use exonum::crypto::Hash;
    ///
    /// let db = MemoryDB::new();
    /// let name = "name";
    /// let mut fork = db.fork();
    /// let mut index = ProofMapIndex::new(name, &mut fork);
    ///
    /// let hash = Hash::default();
    /// index.put(&hash, 2);
    /// assert!(index.contains(&hash));
    /// ```
    pub fn put(&mut self, key: &K, value: V) {
        let proof_path = ProofPath::new(key);
        match self.get_root_node() {
            Some((prefix, Node::Leaf(prefix_data))) => {
                let prefix_path = prefix;
                let i = prefix_path.common_prefix_len(&proof_path);

                let leaf_hash = self.insert_leaf(&proof_path, value);
                if i < proof_path.len() {
                    let mut branch = BranchNode::empty();
                    branch.set_child(proof_path.bit(i), &proof_path.suffix(i), &leaf_hash);
                    branch.set_child(
                        prefix_path.bit(i),
                        &prefix_path.suffix(i),
                        &prefix_data.hash(),
                    );
                    let new_prefix = proof_path.prefix(i);
                    self.base.put(&new_prefix, branch);
                }
            }
            Some((prefix, Node::Branch(mut branch))) => {
                let prefix_path = prefix;
                let i = prefix_path.common_prefix_len(&proof_path);

                if i == prefix_path.len() {
                    let suffix_path = proof_path.suffix(i);
                    // Just cut the prefix and recursively descent on.
                    let (j, h) = self.insert_branch(&branch, &suffix_path, value);
                    match j {
                        Some(j) => branch.set_child(suffix_path.bit(0), &suffix_path.prefix(j), &h),
                        None => branch.set_child_hash(suffix_path.bit(0), &h),
                    };
                    self.base.put(&prefix_path, branch);
                } else {
                    // Inserts a new branch and adds current branch as its child
                    let hash = self.insert_leaf(&proof_path, value);
                    let mut new_branch = BranchNode::empty();
                    new_branch.set_child(
                        prefix_path.bit(i),
                        &prefix_path.suffix(i),
                        &branch.hash(),
                    );
                    new_branch.set_child(proof_path.bit(i), &proof_path.suffix(i), &hash);
                    // Saves a new branch
                    let new_prefix = prefix_path.prefix(i);
                    self.base.put(&new_prefix, new_branch);
                }
            }
            None => {
                self.insert_leaf(&proof_path, value);
            }
        }
    }

    fn remove_node(&mut self, parent: &BranchNode, proof_path: &ProofPath) -> RemoveResult {
        let child_path = parent
            .child_path(proof_path.bit(0))
            .start_from(proof_path.start());
        let i = child_path.common_prefix_len(proof_path);

        if i == child_path.len() {
            match self.get_node_unchecked(&child_path) {
                Node::Leaf(_) => {
                    self.base.remove(proof_path);
                    return RemoveResult::Leaf;
                }
                Node::Branch(mut branch) => {
                    let suffix_path = proof_path.suffix(i);
                    match self.remove_node(&branch, &suffix_path) {
                        RemoveResult::Leaf => {
                            let child = !suffix_path.bit(0);
                            let key = branch.child_path(child);
                            let hash = branch.child_hash(child);

                            self.base.remove(&child_path);

                            return RemoveResult::Branch((key, *hash));
                        }
                        RemoveResult::Branch((key, hash)) => {
                            let new_child_path = key.start_from(suffix_path.start());

                            branch.set_child(suffix_path.bit(0), &new_child_path, &hash);
                            let h = branch.hash();
                            self.base.put(&child_path, branch);
                            return RemoveResult::UpdateHash(h);
                        }
                        RemoveResult::UpdateHash(hash) => {
                            branch.set_child_hash(suffix_path.bit(0), &hash);
                            let h = branch.hash();
                            self.base.put(&child_path, branch);
                            return RemoveResult::UpdateHash(h);
                        }
                        RemoveResult::KeyNotFound => return RemoveResult::KeyNotFound,
                    }
                }
            }
        }
        RemoveResult::KeyNotFound
    }

    /// Removes a key from the proof map.
    ///
    /// # Examples
    ///
    /// ```
    /// use exonum::storage::{MemoryDB, Database, ProofMapIndex};
    /// use exonum::crypto::Hash;
    ///
    /// let db = MemoryDB::new();
    /// let name = "name";
    /// let mut fork = db.fork();
    /// let mut index = ProofMapIndex::new(name, &mut fork);
    ///
    /// let hash = Hash::default();
    /// index.put(&hash, 2);
    /// assert!(index.contains(&hash));
    ///
    /// index.remove(&hash);
    /// assert!(!index.contains(&hash));
    /// ```
    pub fn remove(&mut self, key: &K) {
        let proof_path = ProofPath::new(key);
        match self.get_root_node() {
            // If we have only on leaf, then we just need to remove it (if any)
            Some((prefix, Node::Leaf(_))) => {
                let key = proof_path;
                if key == prefix {
                    self.base.remove(&key);
                }
            }
            Some((prefix, Node::Branch(mut branch))) => {
                // Truncate prefix
                let i = prefix.common_prefix_len(&proof_path);
                if i == prefix.len() {
                    let suffix_path = proof_path.suffix(i);
                    match self.remove_node(&branch, &suffix_path) {
                        RemoveResult::Leaf => self.base.remove(&prefix),
                        RemoveResult::Branch((key, hash)) => {
                            let new_child_path = key.start_from(suffix_path.start());
                            branch.set_child(suffix_path.bit(0), &new_child_path, &hash);
                            self.base.put(&prefix, branch);
                        }
                        RemoveResult::UpdateHash(hash) => {
                            branch.set_child_hash(suffix_path.bit(0), &hash);
                            self.base.put(&prefix, branch);
                        }
                        RemoveResult::KeyNotFound => return,
                    }
                }
            }
            None => (),
        }
    }

    /// Clears the proof map, removing all entries.
    ///
    /// # Notes
    ///
    /// Currently, this method is not optimized to delete a large set of data. During the execution of
    /// this method, the amount of allocated memory is linearly dependent on the number of elements
    /// in the index.
    ///
    /// # Examples
    ///
    /// ```
    /// use exonum::storage::{MemoryDB, Database, ProofMapIndex};
    /// use exonum::crypto::Hash;
    ///
    /// let db = MemoryDB::new();
    /// let name = "name";
    /// let mut fork = db.fork();
    /// let mut index = ProofMapIndex::new(name, &mut fork);
    ///
    /// let hash = Hash::default();
    /// index.put(&hash, 2);
    /// assert!(index.contains(&hash));
    ///
    /// index.clear();
    /// assert!(!index.contains(&hash));
    /// ```
    pub fn clear(&mut self) {
        self.base.clear()
    }
}

impl<'a, T, K, V> ::std::iter::IntoIterator for &'a ProofMapIndex<T, K, V>
where
    T: AsRef<dyn Snapshot>,
    K: ProofMapKey,
    V: StorageValue,
{
    type Item = (K::Output, V);
    type IntoIter = ProofMapIndexIter<'a, K, V>;

    fn into_iter(self) -> Self::IntoIter {
        self.iter()
    }
}

impl<'a, K, V> Iterator for ProofMapIndexIter<'a, K, V>
where
    K: ProofMapKey,
    V: StorageValue,
{
    type Item = (K::Output, V);

    fn next(&mut self) -> Option<Self::Item> {
        self.base_iter
            .next()
            .map(|(k, v)| (K::read_key(k.raw_key()), v))
    }
}

impl<'a, K> Iterator for ProofMapIndexKeys<'a, K>
where
    K: ProofMapKey,
{
    type Item = K::Output;

    fn next(&mut self) -> Option<Self::Item> {
        self.base_iter.next().map(|(k, _)| K::read_key(k.raw_key()))
    }
}

impl<'a, V> Iterator for ProofMapIndexValues<'a, V>
where
    V: StorageValue,
{
    type Item = V;

    fn next(&mut self) -> Option<Self::Item> {
        self.base_iter.next().map(|(_, v)| v)
    }
}

impl<T, K, V> fmt::Debug for ProofMapIndex<T, K, V>
where
    T: AsRef<dyn Snapshot>,
    K: ProofMapKey,
    V: StorageValue + fmt::Debug,
{
    fn fmt(&self, f: &mut fmt::Formatter) -> fmt::Result {
        struct Entry<'a, T: 'a, K: 'a, V: 'a + StorageValue> {
            index: &'a ProofMapIndex<T, K, V>,
            path: ProofPath,
            hash: Hash,
            node: Node<V>,
        }

        impl<'a, T, K, V> Entry<'a, T, K, V>
        where
            T: AsRef<dyn Snapshot>,
            K: ProofMapKey,
            V: StorageValue,
        {
            fn new(index: &'a ProofMapIndex<T, K, V>, hash: Hash, path: ProofPath) -> Self {
                Entry {
                    index,
                    path,
                    hash,
                    node: index.get_node_unchecked(&path),
                }
            }

            fn child(&self, self_branch: &BranchNode, kind: ChildKind) -> Self {
                Self::new(
                    self.index,
                    *self_branch.child_hash(kind),
                    self_branch.child_path(kind),
                )
            }
        }

        impl<'a, T, K, V> fmt::Debug for Entry<'a, T, K, V>
        where
            T: AsRef<dyn Snapshot>,
            K: ProofMapKey,
            V: StorageValue + fmt::Debug,
        {
            fn fmt(&self, f: &mut fmt::Formatter) -> fmt::Result {
                match self.node {
                    Node::Leaf(ref value) => f.debug_struct("Leaf")
                        .field("key", &self.path)
                        .field("hash", &self.hash)
                        .field("value", value)
                        .finish(),
                    Node::Branch(ref branch) => f.debug_struct("Branch")
                        .field("path", &self.path)
                        .field("hash", &self.hash)
                        .field("left", &self.child(branch, ChildKind::Left))
                        .field("right", &self.child(branch, ChildKind::Right))
                        .finish(),
                }
            }
        }

        if let Some(prefix) = self.get_root_path() {
            let root_entry = Entry::new(self, self.merkle_root(), prefix);
            f.debug_struct("ProofMapIndex")
                .field("entries", &root_entry)
                .finish()
        } else {
            f.debug_struct("ProofMapIndex").finish()
        }
    }
}<|MERGE_RESOLUTION|>--- conflicted
+++ resolved
@@ -14,19 +14,6 @@
 
 //! An implementation of a Merkelized version of a map (Merkle Patricia tree).
 
-<<<<<<< HEAD
-pub use self::key::{HashedKey, ProofMapKey, ProofPath, KEY_SIZE as PROOF_MAP_KEY_SIZE};
-pub use self::proof::{CheckedMapProof, MapProof, MapProofError};
-
-use std::fmt;
-use std::marker::PhantomData;
-
-use self::key::{BitsRange, ChildKind, LEAF_KEY_PREFIX};
-use self::node::{BranchNode, Node};
-use self::proof::{create_multiproof, create_proof};
-use super::indexes_metadata::IndexType;
-use super::{BaseIndex, BaseIndexIter, Fork, Snapshot, StorageKey, StorageValue};
-=======
 pub use self::{
     key::{HashedKey, ProofMapKey, ProofPath, KEY_SIZE as PROOF_MAP_KEY_SIZE},
     proof::{CheckedMapProof, MapProof, MapProofError},
@@ -42,7 +29,6 @@
     base_index::{BaseIndex, BaseIndexIter}, indexes_metadata::IndexType, Fork, Snapshot,
     StorageKey, StorageValue,
 };
->>>>>>> e8caba0b
 use crypto::{CryptoHash, Hash, HashStream};
 
 mod key;
