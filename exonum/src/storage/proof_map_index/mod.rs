// Copyright 2018 The Exonum Team
//
// Licensed under the Apache License, Version 2.0 (the "License");
// you may not use this file except in compliance with the License.
// You may obtain a copy of the License at
//
//   http://www.apache.org/licenses/LICENSE-2.0
//
// Unless required by applicable law or agreed to in writing, software
// distributed under the License is distributed on an "AS IS" BASIS,
// WITHOUT WARRANTIES OR CONDITIONS OF ANY KIND, either express or implied.
// See the License for the specific language governing permissions and
// limitations under the License.

//! An implementation of a Merkelized version of a map (Merkle Patricia tree).

use std::marker::PhantomData;
use std::fmt;

use crypto::{Hash, CryptoHash, HashStream};
use super::{BaseIndex, BaseIndexIter, Fork, Snapshot, StorageValue, StorageKey};
use super::indexes_metadata::IndexType;
use self::key::{BitsRange, ChildKind, LEAF_KEY_PREFIX};
use self::node::{BranchNode, Node};
use self::proof::MapProofBuilder;

pub use self::key::{KEY_SIZE as PROOF_MAP_KEY_SIZE, ProofMapKey, HashedKey, ProofPath};
pub use self::proof::{CheckedMapProof, MapProof, MapProofError};

#[cfg(test)]
mod tests;
mod key;
mod node;
mod proof;

/// A Merkelized version of a map that provides proofs of existence or non-existence for the map
/// keys.
///
/// `ProofMapIndex` implements a Merkle Patricia tree, storing the values as leaves.
/// `ProofMapIndex` requires that the keys implement [`ProofMapKey`] and values implement the
/// [`StorageValue`] trait.
///
/// **The size of the proof map keys must be exactly 32 bytes and the keys must have a uniform
/// distribution.** Usually [`Hash`] and [`PublicKey`] are used as types of proof map keys.
///
/// [`ProofMapKey`]: trait.ProofMapKey.html
/// [`StorageValue`]: ../trait.StorageValue.html
/// [`Hash`]: ../../crypto/struct.Hash.html
/// [`PublicKey`]: ../../crypto/struct.PublicKey.html
pub struct ProofMapIndex<T, K, V> {
    base: BaseIndex<T>,
    _k: PhantomData<K>,
    _v: PhantomData<V>,
}

/// An iterator over the entries of a `ProofMapIndex`.
///
/// This struct is created by the [`iter`] or
/// [`iter_from`] methods on [`ProofMapIndex`]. See its documentation for more.
///
/// [`iter`]: struct.ProofMapIndex.html#method.iter
/// [`iter_from`]: struct.ProofMapIndex.html#method.iter_from
/// [`ProofMapIndex`]: struct.ProofMapIndex.html
#[derive(Debug)]
pub struct ProofMapIndexIter<'a, K, V> {
    base_iter: BaseIndexIter<'a, ProofPath, V>,
    _k: PhantomData<K>,
}

/// An iterator over the keys of a `ProofMapIndex`.
///
/// This struct is created by the [`keys`] or
/// [`keys_from`] methods on [`ProofMapIndex`]. See its documentation for more.
///
/// [`keys`]: struct.ProofMapIndex.html#method.keys
/// [`keys_from`]: struct.ProofMapIndex.html#method.keys_from
/// [`ProofMapIndex`]: struct.ProofMapIndex.html
#[derive(Debug)]
pub struct ProofMapIndexKeys<'a, K> {
    base_iter: BaseIndexIter<'a, ProofPath, ()>,
    _k: PhantomData<K>,
}

/// An iterator over the values of a `ProofMapIndex`.
///
/// This struct is created by the [`values`] or
/// [`values_from`] methods on [`ProofMapIndex`]. See its documentation for more.
///
/// [`values`]: struct.ProofMapIndex.html#method.values
/// [`values_from`]: struct.ProofMapIndex.html#method.values_from
/// [`ProofMapIndex`]: struct.ProofMapIndex.html
#[derive(Debug)]
pub struct ProofMapIndexValues<'a, V> {
    base_iter: BaseIndexIter<'a, ProofPath, V>,
}

enum RemoveResult {
    KeyNotFound,
    Leaf,
    Branch((ProofPath, Hash)),
    UpdateHash(Hash),
}

impl<T, K, V> ProofMapIndex<T, K, V>
where
    T: AsRef<Snapshot>,
    K: ProofMapKey,
    V: StorageValue,
{
    /// Creates a new index representation based on the name and storage view.
    ///
    /// Storage view can be specified as [`&Snapshot`] or [`&mut Fork`]. In the first case only
    /// immutable methods are available. In the second case both immutable and mutable methods are
    /// available.
    ///
    /// [`&Snapshot`]: ../trait.Snapshot.html
    /// [`&mut Fork`]: ../struct.Fork.html
    ///
    /// # Examples
    ///
    /// ```
    /// use exonum::storage::{MemoryDB, Database, ProofMapIndex};
    /// use exonum::crypto::Hash;
    ///
    /// let db = MemoryDB::new();
    /// let name = "name";
    /// let snapshot = db.snapshot();
    /// let index: ProofMapIndex<_, Hash, u8> = ProofMapIndex::new(name, &snapshot);
    ///
    /// let mut fork = db.fork();
    /// let mut mut_index: ProofMapIndex<_, Hash, u8> = ProofMapIndex::new(name, &mut fork);
    /// # drop(index);
    /// # drop(mut_index);
    /// ```
    pub fn new<S: AsRef<str>>(index_name: S, view: T) -> Self {
        ProofMapIndex {
            base: BaseIndex::new(index_name, IndexType::ProofMap, view),
            _k: PhantomData,
            _v: PhantomData,
        }
    }

    /// Creates a new index representation based on the name, common prefix of its keys
    /// and storage view.
    ///
    /// Storage view can be specified as [`&Snapshot`] or [`&mut Fork`]. In the first case only
    /// immutable methods are available. In the second case both immutable and mutable methods are
    /// available.
    ///
    /// [`&Snapshot`]: ../trait.Snapshot.html
    /// [`&mut Fork`]: ../struct.Fork.html
    ///
    /// # Examples
    ///
    /// ```
    /// use exonum::storage::{MemoryDB, Database, ProofMapIndex};
    /// use exonum::crypto::Hash;
    ///
    /// let db = MemoryDB::new();
    /// let name = "name";
    /// let index_id = vec![01];
    ///
    /// let snapshot = db.snapshot();
    /// let index: ProofMapIndex<_, Hash, u8> =
    ///                             ProofMapIndex::new_in_family(name, &index_id, &snapshot);
    ///
    /// let mut fork = db.fork();
    /// let mut mut_index : ProofMapIndex<_, Hash, u8> =
    ///                                ProofMapIndex::new_in_family(name, &index_id, &mut fork);
    /// # drop(index);
    /// # drop(mut_index);
    /// ```
    pub fn new_in_family<S: AsRef<str>, I: StorageKey>(
        family_name: S,
        index_id: &I,
        view: T,
    ) -> Self {
        ProofMapIndex {
            base: BaseIndex::new_in_family(family_name, index_id, IndexType::ProofMap, view),
            _k: PhantomData,
            _v: PhantomData,
        }
    }

<<<<<<< HEAD
impl<T, K, V> ProofMapIndex<T, K, V>
where
    T: AsRef<Snapshot>,
    K: ProofMapKey,
    V: StorageValue,
{
    fn get_root_path(&self) -> Option<ProofPath> {
=======
    fn get_root_key(&self) -> Option<ProofPath> {
>>>>>>> 06f8f88a
        self.base.iter::<_, ProofPath, _>(&()).next().map(
            |(k, _): (ProofPath, ())| k,
        )
    }

    fn get_root_node(&self) -> Option<(ProofPath, Node<V>)> {
        self.get_root_path().map(|key| {
            let node = self.get_node_unchecked(&key);
            (key, node)
        })
    }

    fn get_node_unchecked(&self, key: &ProofPath) -> Node<V> {
        // TODO: unwraps (ECR-84)?
        if key.is_leaf() {
            Node::Leaf(self.base.get(key).unwrap())
        } else {
            Node::Branch(self.base.get(key).unwrap())
        }
    }

<<<<<<< HEAD
    /// Returns the root hash of the proof map or default hash value if it is empty.
=======
    fn construct_proof(
        &self,
        current_branch: &BranchNode,
        searched_path: &ProofPath,
    ) -> Option<ProofNode<V>> {
        let child_path = current_branch.child_path(searched_path.bit(0)).start_from(
            searched_path
                .start(),
        );
        let c_pr_l = child_path.common_prefix_len(searched_path);
        debug_assert!(c_pr_l > 0);
        if c_pr_l < child_path.len() {
            return None;
        }

        let res: ProofNode<V> = match self.get_node_unchecked(&child_path) {
            Node::Leaf(child_value) => ProofNode::Leaf(child_value),
            Node::Branch(child_branch) => {
                let l_s = child_branch.child_path(ChildKind::Left);
                let r_s = child_branch.child_path(ChildKind::Right);
                let suf_searched_path = searched_path.suffix(c_pr_l);
                let proof_from_level_below: Option<ProofNode<V>> =
                    self.construct_proof(&child_branch, &suf_searched_path);

                if let Some(child_proof) = proof_from_level_below {
                    let child_proof_pos = suf_searched_path.bit(0);
                    let neighbor_child_hash = *child_branch.child_hash(!child_proof_pos);
                    match child_proof_pos {
                        ChildKind::Left => ProofNode::Branch(BranchProofNode::LeftBranch {
                            left_node: Box::new(child_proof),
                            right_hash: neighbor_child_hash,
                            left_key: l_s.suffix(searched_path.start() + c_pr_l),
                            right_key: r_s.suffix(searched_path.start() + c_pr_l),
                        }),
                        ChildKind::Right => ProofNode::Branch(BranchProofNode::RightBranch {
                            left_hash: neighbor_child_hash,
                            right_node: Box::new(child_proof),
                            left_key: l_s.suffix(searched_path.start() + c_pr_l),
                            right_key: r_s.suffix(searched_path.start() + c_pr_l),
                        }),
                    }
                } else {
                    let l_h = *child_branch.child_hash(ChildKind::Left); //copy
                    let r_h = *child_branch.child_hash(ChildKind::Right); //copy
                    ProofNode::Branch(BranchProofNode::BranchKeyNotFound {
                        left_hash: l_h,
                        right_hash: r_h,
                        left_key: l_s.suffix(searched_path.start() + c_pr_l),
                        right_key: r_s.suffix(searched_path.start() + c_pr_l),
                    })
                    // proof of exclusion of a key, because none of child paths is a
                    // prefix(searched_path)
                }
            }
        };
        Some(res)
    }

    /// Returns the Merkle root hash of the proof map or default hash value if it is empty.
>>>>>>> 06f8f88a
    ///
    /// # Examples
    ///
    /// ```
    /// use exonum::storage::{MemoryDB, Database, ProofMapIndex};
    /// use exonum::crypto::Hash;
    ///
    /// let db = MemoryDB::new();
    /// let name = "name";
    /// let mut fork = db.fork();
    /// let mut index = ProofMapIndex::new(name, &mut fork);
    ///
    /// let default_hash = index.merkle_root();
    /// assert_eq!(Hash::default(), default_hash);
    ///
    /// index.put(&default_hash, 100);
    /// let hash = index.merkle_root();
    /// assert_ne!(hash, default_hash);
    /// ```
    pub fn merkle_root(&self) -> Hash {
        match self.get_root_node() {
            Some((k, Node::Leaf(v))) => {
                HashStream::new()
                    .update(k.as_bytes())
                    .update(v.hash().as_ref())
                    .hash()
            }
            Some((_, Node::Branch(branch))) => branch.hash(),
            None => Hash::zero(),
        }
    }

    /// Returns a value corresponding to the key.
    ///
    /// # Examples
    ///
    /// ```
    /// use exonum::storage::{MemoryDB, Database, ProofMapIndex};
    /// use exonum::crypto::Hash;
    ///
    /// let db = MemoryDB::new();
    /// let name = "name";
    /// let mut fork = db.fork();
    /// let mut index = ProofMapIndex::new(name, &mut fork);
    ///
    /// let hash = Hash::default();
    /// assert_eq!(None, index.get(&hash));
    ///
    /// index.put(&hash, 2);
    /// assert_eq!(Some(2), index.get(&hash));
    /// ```
    pub fn get(&self, key: &K) -> Option<V> {
        self.base.get(&ProofPath::new(key))
    }

    /// Returns `true` if the map contains a value for the specified key.
    ///
    /// # Examples
    ///
    /// ```
    /// use exonum::storage::{MemoryDB, Database, ProofMapIndex};
    /// use exonum::crypto::Hash;
    ///
    /// let db = MemoryDB::new();
    /// let name = "name";
    /// let mut fork = db.fork();
    /// let mut index = ProofMapIndex::new(name, &mut fork);
    ///
    /// let hash = Hash::default();
    /// assert!(!index.contains(&hash));
    ///
    /// index.put(&hash, 2);
    /// assert!(index.contains(&hash));
    /// ```
    pub fn contains(&self, key: &K) -> bool {
        self.base.contains(&ProofPath::new(key))
    }

    /// Returns the proof of existence or non-existence for the specified key.
    ///
    /// # Examples
    ///
    /// ```
    /// use exonum::storage::{MemoryDB, Database, ProofMapIndex};
    /// use exonum::crypto::Hash;
    ///
    /// let db = MemoryDB::new();
    /// let snapshot = db.snapshot();
    /// let index: ProofMapIndex<_, Hash, u8> = ProofMapIndex::new("index", &snapshot);
    ///
    /// let proof = index.get_proof(Hash::default());
    /// # drop(proof);
    /// ```
    pub fn get_proof(&self, key: K) -> MapProof<K, V> {
        // How many key-hash pairs are expected to be on each side relative to the searched key
        const DEFAULT_CAPACITY: usize = 8;

        fn combine(
            mut left_hashes: Vec<(ProofPath, Hash)>,
            right_hashes: Vec<(ProofPath, Hash)>,
        ) -> Vec<(ProofPath, Hash)> {
            left_hashes.extend(right_hashes.into_iter().rev());
            left_hashes
        }

        let searched_path = ProofPath::new(&key);

        match self.get_root_node() {
            Some((root_path, Node::Branch(root_branch))) => {
                let mut left_hashes: Vec<(ProofPath, Hash)> = Vec::with_capacity(DEFAULT_CAPACITY);
                let mut right_hashes: Vec<(ProofPath, Hash)> = Vec::with_capacity(DEFAULT_CAPACITY);

                // Currently visited branch and its key, respectively
                let (mut branch, mut node_path) = (root_branch, root_path);

                // Do at least one loop, even if the supplied key does not match the root key.
                // This is necessary to put both children of the root node into the proof
                // in this case.
                loop {
                    // <256 by induction; `branch` is always a branch node, and `node_path`
                    // is its key
                    let next_height = node_path.len();
                    let next_bit = searched_path.bit(next_height);
                    node_path = branch.child_path(next_bit);

                    let other_path_and_hash =
                        (branch.child_path(!next_bit), *branch.child_hash(!next_bit));
                    match !next_bit {
                        ChildKind::Left => left_hashes.push(other_path_and_hash),
                        ChildKind::Right => right_hashes.push(other_path_and_hash),
                    }

                    if !searched_path.matches_from(&node_path, next_height) {
                        // Both children of `branch` do not fit

                        let next_hash = *branch.child_hash(next_bit);
                        match next_bit {
                            ChildKind::Left => left_hashes.push((node_path, next_hash)),
                            ChildKind::Right => right_hashes.push((node_path, next_hash)),
                        }

                        return MapProofBuilder::new()
                            .add_missing(key)
                            .add_proof_entries(combine(left_hashes, right_hashes))
                            .create();
                    } else {
                        let node = self.get_node_unchecked(&node_path);
                        match node {
                            Node::Branch(branch_) => branch = branch_,
                            Node::Leaf(value) => {
                                // We have reached the leaf node and haven't diverged!
                                // The key is there, we've just gotten the value, so we just
                                // need to return it.
                                return MapProofBuilder::new()
                                    .add_entry(key, value)
                                    .add_proof_entries(combine(left_hashes, right_hashes))
                                    .create();
                            }
                        }
                    }
                }
            }

            Some((root_path, Node::Leaf(root_value))) => {
                if root_path == searched_path {
                    MapProofBuilder::new().add_entry(key, root_value).create()
                } else {
                    MapProofBuilder::new()
                        .add_missing(key)
                        .add_proof_entry(root_path, root_value.hash())
                        .create()
                }
            }

            None => MapProofBuilder::new().add_missing(key).create(),
        }
    }

    /// Returns the combined proof of existence or non-existence for the multiple specified keys.
    ///
    /// # Examples
    ///
    /// ```
    /// use exonum::storage::{MemoryDB, Database, ProofMapIndex};
    ///
    /// let db = MemoryDB::new();
    /// let snapshot = db.snapshot();
    /// let index: ProofMapIndex<_, [u8; 32], u8> = ProofMapIndex::new("index", &snapshot);
    ///
    /// let proof = index.get_multiproof(vec![[0; 32], [1; 32]]);
    /// # drop(proof);
    /// ```
    pub fn get_multiproof<KI>(&self, keys: KI) -> MapProof<K, V>
    where
        KI: IntoIterator<Item = K>,
    {
        const CONTOUR_CAPACITY: usize = 8;

        #[derive(Debug)]
        struct ContourNode {
            key: ProofPath,
            branch: BranchNode,
            visited_left: bool,
            visited_right: bool,
        }

        impl ContourNode {
            fn new(key: ProofPath, branch: BranchNode) -> Self {
                ContourNode {
                    key,
                    branch,
                    visited_left: false,
                    visited_right: false,
                }
            }

            // Adds this contour node into a proof builder.
            fn add_to_proof<K, V>(
                self,
                mut builder: MapProofBuilder<K, V>,
            ) -> MapProofBuilder<K, V> {
                if !self.visited_right {
                    // This works due to the following observation: If neither of the child nodes
                    // were visited when the node is being ejected from the contour,
                    // this means that it is safe to add the left and right hashes (in this order)
                    // to the proof. The observation is provable by induction.
                    if !self.visited_left {
                        builder = builder.add_proof_entry(
                            self.branch.child_path(ChildKind::Left),
                            *self.branch.child_hash(ChildKind::Left),
                        );
                    }

                    builder = builder.add_proof_entry(
                        self.branch.child_path(ChildKind::Right),
                        *self.branch.child_hash(ChildKind::Right),
                    );
                }

                builder
            }
        }

        // // // // Processing for a single key in a map with multiple entries // // // //

        fn process_key<K, V, F>(
            contour: &mut Vec<ContourNode>,
            mut builder: MapProofBuilder<K, V>,
            proof_path: &ProofPath,
            key: K,
            lookup: F,
        ) -> MapProofBuilder<K, V>
        where
            V: StorageValue,
            F: Fn(&ProofPath) -> Node<V>,
        {
            // `unwrap()` is safe: there is at least 1 element in the contour by design
            let common_prefix = proof_path.common_prefix_len(&contour.last().unwrap().key);

            // Eject nodes from the contour while they will they can be "finalized"
            while let Some(node) = contour.pop() {
                if contour.is_empty() || node.key.len() <= common_prefix {
                    contour.push(node);
                    break;
                } else {
                    builder = node.add_to_proof(builder);
                }
            }

            // Push new items to the contour
            'traverse: loop {
                let node_path = {
                    let contour_tip = contour.last_mut().unwrap();

                    let next_height = contour_tip.key.len();
                    let next_bit = proof_path.bit(next_height);
                    let node_path = contour_tip.branch.child_path(next_bit);

                    if !proof_path.matches_from(&node_path, next_height) {
                        // Both children of `branch` do not fit; stop here
                        builder = builder.add_missing(key);
                        break 'traverse;
                    } else {
                        match next_bit {
                            ChildKind::Left => contour_tip.visited_left = true,
                            ChildKind::Right => {
                                if !contour_tip.visited_left {
                                    builder =
                                        builder.add_proof_entry(
                                            contour_tip.branch.child_path(ChildKind::Left),
                                            *contour_tip.branch.child_hash(ChildKind::Left),
                                        );
                                }
                                contour_tip.visited_right = true;
                            }
                        }

                        node_path
                    }
                };

                let node = lookup(&node_path);
                match node {
                    Node::Branch(branch) => {
                        contour.push(ContourNode::new(node_path, branch));
                    }

                    Node::Leaf(value) => {
                        // We have reached the leaf node and haven't diverged!
                        builder = builder.add_entry(key, value);
                        break 'traverse;
                    }
                }
            }

            builder
        }

        // // // // `get_multiproof()` main section // // // //

        match self.get_root_node() {
            Some((root_path, Node::Branch(root_branch))) => {
                let mut builder = MapProofBuilder::new();

                let searched_paths: Vec<_> = {
                    let mut keys: Vec<_> =
                        keys.into_iter().map(|k| (ProofPath::new(&k), k)).collect();

                    keys.sort_by(|x, y| {
                        // `unwrap` is safe here because all keys start from the same position `0`
                        x.0.partial_cmp(&y.0).unwrap()
                    });
                    keys
                };

                let mut contour = Vec::with_capacity(CONTOUR_CAPACITY);
                contour.push(ContourNode::new(root_path, root_branch));

                for (proof_path, key) in searched_paths {
                    builder = process_key(&mut contour, builder, &proof_path, key, |key| {
                        self.get_node_unchecked(key)
                    });
                }

                // Eject remaining entries from the contour
                while let Some(node) = contour.pop() {
                    builder = node.add_to_proof(builder);
                }

                builder.create()
            }

            Some((root_path, Node::Leaf(root_value))) => {
                let mut builder = MapProofBuilder::new();
                // (One of) keys corresponding to the existing table entry.
                let mut found_key: Option<K> = None;

                for key in keys {
                    let searched_path = ProofPath::new(&key);
                    if root_path == searched_path {
                        found_key = Some(key);
                    } else {
                        builder = builder.add_missing(key);
                    }
                }

                builder = if let Some(key) = found_key {
                    builder.add_entry(key, root_value)
                } else {
                    builder.add_proof_entry(root_path, root_value.hash())
                };

                builder.create()
            }

            None => {
                keys.into_iter()
                    .fold(MapProofBuilder::new(), |builder, key| {
                        builder.add_missing(key)
                    })
                    .create()
            }
        }
    }

    /// Returns an iterator over the entries of the map in ascending order. The iterator element
    /// type is `(K::Output, V)`.
    ///
    /// # Examples
    ///
    /// ```
    /// use exonum::storage::{MemoryDB, Database, ProofMapIndex};
    /// use exonum::crypto::Hash;
    ///
    /// let db = MemoryDB::new();
    /// let name = "name";
    /// let snapshot = db.snapshot();
    /// let index: ProofMapIndex<_, Hash, u8> = ProofMapIndex::new(name, &snapshot);
    ///
    /// for val in index.iter() {
    ///     println!("{:?}", val);
    /// }
    /// ```
    pub fn iter(&self) -> ProofMapIndexIter<K, V> {
        ProofMapIndexIter {
            base_iter: self.base.iter(&LEAF_KEY_PREFIX),
            _k: PhantomData,
        }
    }

    /// Returns an iterator over the keys of the map in ascending order. The iterator element
    /// type is `K::Output`.
    ///
    /// # Examples
    ///
    /// ```
    /// use exonum::storage::{MemoryDB, Database, ProofMapIndex};
    /// use exonum::crypto::Hash;
    ///
    /// let db = MemoryDB::new();
    /// let name = "name";
    /// let snapshot = db.snapshot();
    /// let index: ProofMapIndex<_, Hash, u8> = ProofMapIndex::new(name, &snapshot);
    ///
    /// for key in index.keys() {
    ///     println!("{:?}", key);
    /// }
    /// ```
    pub fn keys(&self) -> ProofMapIndexKeys<K> {
        ProofMapIndexKeys {
            base_iter: self.base.iter(&LEAF_KEY_PREFIX),
            _k: PhantomData,
        }
    }

    /// Returns an iterator over the values of the map in ascending order of keys. The iterator
    /// element type is `V`.
    ///
    /// # Examples
    ///
    /// ```
    /// use exonum::storage::{MemoryDB, Database, ProofMapIndex};
    /// use exonum::crypto::Hash;
    ///
    /// let db = MemoryDB::new();
    /// let name = "name";
    /// let snapshot = db.snapshot();
    /// let index: ProofMapIndex<_, Hash, u8> = ProofMapIndex::new(name, &snapshot);
    ///
    /// for val in index.values() {
    ///     println!("{}", val);
    /// }
    /// ```
    pub fn values(&self) -> ProofMapIndexValues<V> {
        ProofMapIndexValues { base_iter: self.base.iter(&LEAF_KEY_PREFIX) }
    }

    /// Returns an iterator over the entries of the map in ascending order starting from the
    /// specified key. The iterator element type is `(K::Output, V)`.
    ///
    /// # Examples
    ///
    /// ```
    /// use exonum::storage::{MemoryDB, Database, ProofMapIndex};
    /// use exonum::crypto::Hash;
    ///
    /// let db = MemoryDB::new();
    /// let name = "name";
    /// let snapshot = db.snapshot();
    /// let index: ProofMapIndex<_, Hash, u8> = ProofMapIndex::new(name, &snapshot);
    ///
    /// let hash = Hash::default();
    /// for val in index.iter_from(&hash) {
    ///     println!("{:?}", val);
    /// }
    /// ```
    pub fn iter_from(&self, from: &K) -> ProofMapIndexIter<K, V> {
        ProofMapIndexIter {
            base_iter: self.base.iter_from(&LEAF_KEY_PREFIX, &ProofPath::new(from)),
            _k: PhantomData,
        }
    }

    /// Returns an iterator over the keys of the map in ascending order starting from the
    /// specified key. The iterator element type is `K::Output`.
    ///
    /// # Examples
    ///
    /// ```
    /// use exonum::storage::{MemoryDB, Database, ProofMapIndex};
    /// use exonum::crypto::Hash;
    ///
    /// let db = MemoryDB::new();
    /// let name = "name";
    /// let snapshot = db.snapshot();
    /// let index: ProofMapIndex<_, Hash, u8> = ProofMapIndex::new(name, &snapshot);
    ///
    /// let hash = Hash::default();
    /// for key in index.keys_from(&hash) {
    ///     println!("{:?}", key);
    /// }
    /// ```
    pub fn keys_from(&self, from: &K) -> ProofMapIndexKeys<K> {
        ProofMapIndexKeys {
            base_iter: self.base.iter_from(&LEAF_KEY_PREFIX, &ProofPath::new(from)),
            _k: PhantomData,
        }
    }

    /// Returns an iterator over the values of the map in ascending order of keys starting from the
    /// specified key. The iterator element type is `V`.
    ///
    /// # Examples
    ///
    /// ```
    /// use exonum::storage::{MemoryDB, Database, ProofMapIndex};
    /// use exonum::crypto::Hash;
    ///
    /// let db = MemoryDB::new();
    /// let name = "name";
    /// let snapshot = db.snapshot();
    /// let index: ProofMapIndex<_, Hash, u8> = ProofMapIndex::new(name, &snapshot);
    ///
    /// let hash = Hash::default();
    /// for val in index.values_from(&hash) {
    ///     println!("{}", val);
    /// }
    /// ```
    pub fn values_from(&self, from: &K) -> ProofMapIndexValues<V> {
        ProofMapIndexValues {
            base_iter: self.base.iter_from(&LEAF_KEY_PREFIX, &ProofPath::new(from)),
        }
    }
}

impl<'a, K, V> ProofMapIndex<&'a mut Fork, K, V>
where
    K: ProofMapKey,
    V: StorageValue,
{
    fn insert_leaf(&mut self, key: &ProofPath, value: V) -> Hash {
        debug_assert!(key.is_leaf());
        let hash = value.hash();
        self.base.put(key, value);
        hash
    }

    // Inserts a new node as child of current branch and returns updated hash
    // or if a new node has more short key returns a new key length
    fn insert_branch(
        &mut self,
        parent: &BranchNode,
        proof_path: &ProofPath,
        value: V,
    ) -> (Option<u16>, Hash) {
        let child_path = parent.child_path(proof_path.bit(0)).start_from(
            proof_path.start(),
        );
        // If the path is fully fit in key then there is a two cases
        let i = child_path.common_prefix_len(proof_path);
        if child_path.len() == i {
            // check that child is leaf to avoid unnecessary read
            if child_path.is_leaf() {
                // there is a leaf in branch and we needs to update its value
                let hash = self.insert_leaf(proof_path, value);
                (None, hash)
            } else {
                match self.get_node_unchecked(&child_path) {
                    Node::Leaf(_) => {
                        unreachable!("Something went wrong!");
                    }
                    // There is a child in branch and we needs to lookup it recursively
                    Node::Branch(mut branch) => {
                        let (j, h) = self.insert_branch(&branch, &proof_path.suffix(i), value);
                        match j {
                            Some(j) => {
                                branch.set_child(
                                    proof_path.bit(i),
                                    &proof_path.suffix(i).prefix(j),
                                    &h,
                                );
                            }
                            None => branch.set_child_hash(proof_path.bit(i), &h),
                        };
                        let hash = branch.hash();
                        self.base.put(&child_path, branch);
                        (None, hash)
                    }
                }
            }
        } else {
            // A simple case of inserting a new branch
            let suffix_path = proof_path.suffix(i);
            let mut new_branch = BranchNode::empty();
            // Add a new leaf
            let hash = self.insert_leaf(&suffix_path, value);
            new_branch.set_child(suffix_path.bit(0), &suffix_path, &hash);
            // Move current branch
            new_branch.set_child(
                child_path.bit(i),
                &child_path.suffix(i),
                parent.child_hash(proof_path.bit(0)),
            );

            let hash = new_branch.hash();
            self.base.put(&proof_path.prefix(i), new_branch);
            (Some(i), hash)
        }
    }

    /// Inserts the key-value pair into the proof map.
    ///
    /// # Examples
    ///
    /// ```
    /// use exonum::storage::{MemoryDB, Database, ProofMapIndex};
    /// use exonum::crypto::Hash;
    ///
    /// let db = MemoryDB::new();
    /// let name = "name";
    /// let mut fork = db.fork();
    /// let mut index = ProofMapIndex::new(name, &mut fork);
    ///
    /// let hash = Hash::default();
    /// index.put(&hash, 2);
    /// assert!(index.contains(&hash));
    /// ```
    pub fn put(&mut self, key: &K, value: V) {
        let proof_path = ProofPath::new(key);
        match self.get_root_node() {
            Some((prefix, Node::Leaf(prefix_data))) => {
                let prefix_path = prefix;
                let i = prefix_path.common_prefix_len(&proof_path);

                let leaf_hash = self.insert_leaf(&proof_path, value);
                if i < proof_path.len() {
                    let mut branch = BranchNode::empty();
                    branch.set_child(proof_path.bit(i), &proof_path.suffix(i), &leaf_hash);
                    branch.set_child(
                        prefix_path.bit(i),
                        &prefix_path.suffix(i),
                        &prefix_data.hash(),
                    );
                    let new_prefix = proof_path.prefix(i);
                    self.base.put(&new_prefix, branch);
                }
            }
            Some((prefix, Node::Branch(mut branch))) => {
                let prefix_path = prefix;
                let i = prefix_path.common_prefix_len(&proof_path);

                if i == prefix_path.len() {
                    let suffix_path = proof_path.suffix(i);
                    // Just cut the prefix and recursively descent on.
                    let (j, h) = self.insert_branch(&branch, &suffix_path, value);
                    match j {
                        Some(j) => branch.set_child(suffix_path.bit(0), &suffix_path.prefix(j), &h),
                        None => branch.set_child_hash(suffix_path.bit(0), &h),
                    };
                    self.base.put(&prefix_path, branch);
                } else {
                    // Inserts a new branch and adds current branch as its child
                    let hash = self.insert_leaf(&proof_path, value);
                    let mut new_branch = BranchNode::empty();
                    new_branch.set_child(
                        prefix_path.bit(i),
                        &prefix_path.suffix(i),
                        &branch.hash(),
                    );
                    new_branch.set_child(proof_path.bit(i), &proof_path.suffix(i), &hash);
                    // Saves a new branch
                    let new_prefix = prefix_path.prefix(i);
                    self.base.put(&new_prefix, new_branch);
                }
            }
            None => {
                self.insert_leaf(&proof_path, value);
            }
        }
    }

    fn remove_node(&mut self, parent: &BranchNode, proof_path: &ProofPath) -> RemoveResult {
        let child_path = parent.child_path(proof_path.bit(0)).start_from(
            proof_path.start(),
        );
        let i = child_path.common_prefix_len(proof_path);

        if i == child_path.len() {
            match self.get_node_unchecked(&child_path) {
                Node::Leaf(_) => {
                    self.base.remove(proof_path);
                    return RemoveResult::Leaf;
                }
                Node::Branch(mut branch) => {
                    let suffix_path = proof_path.suffix(i);
                    match self.remove_node(&branch, &suffix_path) {
                        RemoveResult::Leaf => {
                            let child = !suffix_path.bit(0);
                            let key = branch.child_path(child);
                            let hash = branch.child_hash(child);

                            self.base.remove(&child_path);

                            return RemoveResult::Branch((key, *hash));
                        }
                        RemoveResult::Branch((key, hash)) => {
                            let new_child_path = key.start_from(suffix_path.start());

                            branch.set_child(suffix_path.bit(0), &new_child_path, &hash);
                            let h = branch.hash();
                            self.base.put(&child_path, branch);
                            return RemoveResult::UpdateHash(h);
                        }
                        RemoveResult::UpdateHash(hash) => {
                            branch.set_child_hash(suffix_path.bit(0), &hash);
                            let h = branch.hash();
                            self.base.put(&child_path, branch);
                            return RemoveResult::UpdateHash(h);
                        }
                        RemoveResult::KeyNotFound => return RemoveResult::KeyNotFound,
                    }
                }
            }
        }
        RemoveResult::KeyNotFound
    }

    /// Removes the key from the proof map.
    ///
    /// # Examples
    ///
    /// ```
    /// use exonum::storage::{MemoryDB, Database, ProofMapIndex};
    /// use exonum::crypto::Hash;
    ///
    /// let db = MemoryDB::new();
    /// let name = "name";
    /// let mut fork = db.fork();
    /// let mut index = ProofMapIndex::new(name, &mut fork);
    ///
    /// let hash = Hash::default();
    /// index.put(&hash, 2);
    /// assert!(index.contains(&hash));
    ///
    /// index.remove(&hash);
    /// assert!(!index.contains(&hash));
    /// ```
    pub fn remove(&mut self, key: &K) {
        let proof_path = ProofPath::new(key);
        match self.get_root_node() {
            // If we have only on leaf, then we just need to remove it (if any)
            Some((prefix, Node::Leaf(_))) => {
                let key = proof_path;
                if key == prefix {
                    self.base.remove(&key);
                }
            }
            Some((prefix, Node::Branch(mut branch))) => {
                // Truncate prefix
                let i = prefix.common_prefix_len(&proof_path);
                if i == prefix.len() {
                    let suffix_path = proof_path.suffix(i);
                    match self.remove_node(&branch, &suffix_path) {
                        RemoveResult::Leaf => self.base.remove(&prefix),
                        RemoveResult::Branch((key, hash)) => {
                            let new_child_path = key.start_from(suffix_path.start());
                            branch.set_child(suffix_path.bit(0), &new_child_path, &hash);
                            self.base.put(&prefix, branch);
                        }
                        RemoveResult::UpdateHash(hash) => {
                            branch.set_child_hash(suffix_path.bit(0), &hash);
                            self.base.put(&prefix, branch);
                        }
                        RemoveResult::KeyNotFound => return,
                    }
                }
            }
            None => (),
        }
    }

    /// Clears the proof map, removing all entries.
    ///
    /// # Notes
    ///
    /// Currently this method is not optimized to delete large set of data. During the execution of
    /// this method the amount of allocated memory is linearly dependent on the number of elements
    /// in the index.
    ///
    /// # Examples
    ///
    /// ```
    /// use exonum::storage::{MemoryDB, Database, ProofMapIndex};
    /// use exonum::crypto::Hash;
    ///
    /// let db = MemoryDB::new();
    /// let name = "name";
    /// let mut fork = db.fork();
    /// let mut index = ProofMapIndex::new(name, &mut fork);
    ///
    /// let hash = Hash::default();
    /// index.put(&hash, 2);
    /// assert!(index.contains(&hash));
    ///
    /// index.clear();
    /// assert!(!index.contains(&hash));
    /// ```
    pub fn clear(&mut self) {
        self.base.clear()
    }
}

impl<'a, T, K, V> ::std::iter::IntoIterator for &'a ProofMapIndex<T, K, V>
where
    T: AsRef<Snapshot>,
    K: ProofMapKey,
    V: StorageValue,
{
    type Item = (K::Output, V);
    type IntoIter = ProofMapIndexIter<'a, K, V>;

    fn into_iter(self) -> Self::IntoIter {
        self.iter()
    }
}

impl<'a, K, V> Iterator for ProofMapIndexIter<'a, K, V>
where
    K: ProofMapKey,
    V: StorageValue,
{
    type Item = (K::Output, V);

    fn next(&mut self) -> Option<Self::Item> {
        self.base_iter.next().map(
            |(k, v)| (K::read_key(k.raw_key()), v),
        )
    }
}


impl<'a, K> Iterator for ProofMapIndexKeys<'a, K>
where
    K: ProofMapKey,
{
    type Item = K::Output;

    fn next(&mut self) -> Option<Self::Item> {
        self.base_iter.next().map(|(k, _)| K::read_key(k.raw_key()))
    }
}

impl<'a, V> Iterator for ProofMapIndexValues<'a, V>
where
    V: StorageValue,
{
    type Item = V;

    fn next(&mut self) -> Option<Self::Item> {
        self.base_iter.next().map(|(_, v)| v)
    }
}

impl<T, K, V> fmt::Debug for ProofMapIndex<T, K, V>
where
    T: AsRef<Snapshot>,
    K: ProofMapKey,
    V: StorageValue + fmt::Debug,
{
    fn fmt(&self, f: &mut fmt::Formatter) -> fmt::Result {
        struct Entry<'a, T: 'a, K: 'a, V: 'a + StorageValue> {
            index: &'a ProofMapIndex<T, K, V>,
            path: ProofPath,
            hash: Hash,
            node: Node<V>,
        }

<<<<<<< HEAD
        impl<'a, T, K, V> Entry<'a, T, K, V>
        where
            T: AsRef<Snapshot>,
            K: ProofMapKey,
            V: StorageValue,
        {
            fn new(index: &'a ProofMapIndex<T, K, V>, hash: Hash, path: ProofPath) -> Self {
                Entry {
                    index,
                    path,
                    hash,
                    node: index.get_node_unchecked(&path),
=======
impl<V: StorageValue + fmt::Debug> ProofMapIndexEntry<V> {
    fn dump<T, K>(
        index: &ProofMapIndex<T, K, V>,
        root_prefix: ProofPath,
        root_node: Node<V>,
    ) -> ProofMapIndexEntry<V>
    where
        T: AsRef<Snapshot>,
        K: ProofMapKey,
    {
        let merkle_root = index.merkle_root();
        match root_node {
            Node::Leaf(value) => ProofMapIndexEntry::Leaf {
                key: root_prefix,
                hash: merkle_root,
                value,
            },
            Node::Branch(branch) => {
                let left = Box::new(Self::child_node(index, &branch, ChildKind::Left));
                let right = Box::new(Self::child_node(index, &branch, ChildKind::Right));
                ProofMapIndexEntry::Branch {
                    hash: merkle_root,
                    prefix: root_prefix,
                    left,
                    right,
>>>>>>> 06f8f88a
                }
            }

            fn child(&self, self_branch: &BranchNode, kind: ChildKind) -> Self {
                Self::new(
                    self.index,
                    *self_branch.child_hash(kind),
                    self_branch.child_path(kind),
                )
            }
        }

        impl<'a, T, K, V> fmt::Debug for Entry<'a, T, K, V>
        where
            T: AsRef<Snapshot>,
            K: ProofMapKey,
            V: StorageValue + fmt::Debug,
        {
            fn fmt(&self, f: &mut fmt::Formatter) -> fmt::Result {
                match self.node {
                    Node::Leaf(ref value) => {
                        f.debug_struct("Leaf")
                            .field("key", &self.path)
                            .field("hash", &self.hash)
                            .field("value", value)
                            .finish()
                    }
                    Node::Branch(ref branch) => {
                        f.debug_struct("Branch")
                            .field("path", &self.path)
                            .field("hash", &self.hash)
                            .field("left", &self.child(branch, ChildKind::Left))
                            .field("right", &self.child(branch, ChildKind::Right))
                            .finish()
                    }
                }

            }
        }

        if let Some(prefix) = self.get_root_path() {
            let root_entry = Entry::new(self, self.root_hash(), prefix);
            f.debug_struct("ProofMapIndex")
                .field("entries", &root_entry)
                .finish()
        } else {
            f.debug_struct("ProofMapIndex").finish()
        }
    }
}<|MERGE_RESOLUTION|>--- conflicted
+++ resolved
@@ -182,17 +182,7 @@
         }
     }
 
-<<<<<<< HEAD
-impl<T, K, V> ProofMapIndex<T, K, V>
-where
-    T: AsRef<Snapshot>,
-    K: ProofMapKey,
-    V: StorageValue,
-{
     fn get_root_path(&self) -> Option<ProofPath> {
-=======
-    fn get_root_key(&self) -> Option<ProofPath> {
->>>>>>> 06f8f88a
         self.base.iter::<_, ProofPath, _>(&()).next().map(
             |(k, _): (ProofPath, ())| k,
         )
@@ -214,69 +204,7 @@
         }
     }
 
-<<<<<<< HEAD
     /// Returns the root hash of the proof map or default hash value if it is empty.
-=======
-    fn construct_proof(
-        &self,
-        current_branch: &BranchNode,
-        searched_path: &ProofPath,
-    ) -> Option<ProofNode<V>> {
-        let child_path = current_branch.child_path(searched_path.bit(0)).start_from(
-            searched_path
-                .start(),
-        );
-        let c_pr_l = child_path.common_prefix_len(searched_path);
-        debug_assert!(c_pr_l > 0);
-        if c_pr_l < child_path.len() {
-            return None;
-        }
-
-        let res: ProofNode<V> = match self.get_node_unchecked(&child_path) {
-            Node::Leaf(child_value) => ProofNode::Leaf(child_value),
-            Node::Branch(child_branch) => {
-                let l_s = child_branch.child_path(ChildKind::Left);
-                let r_s = child_branch.child_path(ChildKind::Right);
-                let suf_searched_path = searched_path.suffix(c_pr_l);
-                let proof_from_level_below: Option<ProofNode<V>> =
-                    self.construct_proof(&child_branch, &suf_searched_path);
-
-                if let Some(child_proof) = proof_from_level_below {
-                    let child_proof_pos = suf_searched_path.bit(0);
-                    let neighbor_child_hash = *child_branch.child_hash(!child_proof_pos);
-                    match child_proof_pos {
-                        ChildKind::Left => ProofNode::Branch(BranchProofNode::LeftBranch {
-                            left_node: Box::new(child_proof),
-                            right_hash: neighbor_child_hash,
-                            left_key: l_s.suffix(searched_path.start() + c_pr_l),
-                            right_key: r_s.suffix(searched_path.start() + c_pr_l),
-                        }),
-                        ChildKind::Right => ProofNode::Branch(BranchProofNode::RightBranch {
-                            left_hash: neighbor_child_hash,
-                            right_node: Box::new(child_proof),
-                            left_key: l_s.suffix(searched_path.start() + c_pr_l),
-                            right_key: r_s.suffix(searched_path.start() + c_pr_l),
-                        }),
-                    }
-                } else {
-                    let l_h = *child_branch.child_hash(ChildKind::Left); //copy
-                    let r_h = *child_branch.child_hash(ChildKind::Right); //copy
-                    ProofNode::Branch(BranchProofNode::BranchKeyNotFound {
-                        left_hash: l_h,
-                        right_hash: r_h,
-                        left_key: l_s.suffix(searched_path.start() + c_pr_l),
-                        right_key: r_s.suffix(searched_path.start() + c_pr_l),
-                    })
-                    // proof of exclusion of a key, because none of child paths is a
-                    // prefix(searched_path)
-                }
-            }
-        };
-        Some(res)
-    }
-
-    /// Returns the Merkle root hash of the proof map or default hash value if it is empty.
->>>>>>> 06f8f88a
     ///
     /// # Examples
     ///
@@ -1154,7 +1082,6 @@
             node: Node<V>,
         }
 
-<<<<<<< HEAD
         impl<'a, T, K, V> Entry<'a, T, K, V>
         where
             T: AsRef<Snapshot>,
@@ -1167,33 +1094,6 @@
                     path,
                     hash,
                     node: index.get_node_unchecked(&path),
-=======
-impl<V: StorageValue + fmt::Debug> ProofMapIndexEntry<V> {
-    fn dump<T, K>(
-        index: &ProofMapIndex<T, K, V>,
-        root_prefix: ProofPath,
-        root_node: Node<V>,
-    ) -> ProofMapIndexEntry<V>
-    where
-        T: AsRef<Snapshot>,
-        K: ProofMapKey,
-    {
-        let merkle_root = index.merkle_root();
-        match root_node {
-            Node::Leaf(value) => ProofMapIndexEntry::Leaf {
-                key: root_prefix,
-                hash: merkle_root,
-                value,
-            },
-            Node::Branch(branch) => {
-                let left = Box::new(Self::child_node(index, &branch, ChildKind::Left));
-                let right = Box::new(Self::child_node(index, &branch, ChildKind::Right));
-                ProofMapIndexEntry::Branch {
-                    hash: merkle_root,
-                    prefix: root_prefix,
-                    left,
-                    right,
->>>>>>> 06f8f88a
                 }
             }
 
@@ -1235,7 +1135,7 @@
         }
 
         if let Some(prefix) = self.get_root_path() {
-            let root_entry = Entry::new(self, self.root_hash(), prefix);
+            let root_entry = Entry::new(self, self.merkle_root(), prefix);
             f.debug_struct("ProofMapIndex")
                 .field("entries", &root_entry)
                 .finish()
