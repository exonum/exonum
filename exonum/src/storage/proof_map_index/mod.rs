--- conflicted
+++ resolved
@@ -297,13 +297,7 @@
     /// let snapshot = db.snapshot();
     /// let index: ProofMapIndex<_, Hash, u8> = ProofMapIndex::new("index", &snapshot);
     ///
-<<<<<<< HEAD
     /// let proof = index.get_proof(Hash::default());
-    /// # drop(proof);
-=======
-    /// let hash = Hash::default();
-    /// let proof = index.get_proof(&hash);
->>>>>>> 10cfde39
     /// ```
     pub fn get_proof(&self, key: K) -> MapProof<K, V> {
         create_proof(
@@ -325,7 +319,6 @@
     /// let index: ProofMapIndex<_, [u8; 32], u8> = ProofMapIndex::new("index", &snapshot);
     ///
     /// let proof = index.get_multiproof(vec![[0; 32], [1; 32]]);
-    /// # drop(proof);
     /// ```
     pub fn get_multiproof<KI>(&self, keys: KI) -> MapProof<K, V>
     where
