--- conflicted
+++ resolved
@@ -46,13 +46,8 @@
 }
 
 impl Database for MemoryDB {
-<<<<<<< HEAD
-    fn snapshot(&self) -> Box<Snapshot> {
+    fn snapshot(&self) -> Box<dyn Snapshot> {
         Box::new(Self {
-=======
-    fn snapshot(&self) -> Box<dyn Snapshot> {
-        Box::new(MemoryDB {
->>>>>>> ed0339b6
             map: RwLock::new(self.map.read().unwrap().clone()),
         })
     }
@@ -138,15 +133,9 @@
     }
 }
 
-<<<<<<< HEAD
-impl From<MemoryDB> for Arc<Database> {
-    fn from(db: MemoryDB) -> Self {
-        Self::from(Box::new(db) as Box<Database>)
-=======
 impl From<MemoryDB> for Arc<dyn Database> {
     fn from(db: MemoryDB) -> Arc<dyn Database> {
         Arc::from(Box::new(db) as Box<dyn Database>)
->>>>>>> ed0339b6
     }
 }
 
