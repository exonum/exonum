use std::marker::PhantomData;

use profiler;

<<<<<<< HEAD
use super::base_table::BaseTable;

use super::{View, Map, Error, StorageKey, StorageValue};
// use super::{Iterable, Seekable}
=======
use super::{Map, Error, StorageValue};
>>>>>>> 6804712b

pub struct MapTable<'a, K, V> {
    base: BaseTable<'a>,
    _k: PhantomData<K>,
    _v: PhantomData<V>,
}

impl<'a, K, V> MapTable<'a, K, V> {
    pub fn new(prefix: Vec<u8>, view: &'a View) -> Self {
        MapTable {
            base: BaseTable::new(prefix, view),
            _k: PhantomData,
            _v: PhantomData,
        }
    }
}

impl<'a, K, V> Map<K, V> for MapTable<'a, K, V>
    where K: StorageKey,
          V: StorageValue
{
    fn get(&self, key: &K) -> Result<Option<V>, Error> {
<<<<<<< HEAD
        let v = self.base.get(key)?;
=======
        let _profiler = profiler::ProfilerSpan::new("MapTable::get");
        let v = self.storage.get(&[&self.prefix, key.as_ref()].concat())?;
>>>>>>> 6804712b
        Ok(v.map(StorageValue::deserialize))
    }

    fn put(&self, key: &K, value: V) -> Result<(), Error> {
        self.base.put(key, value.serialize())
    }

    fn delete(&self, key: &K) -> Result<(), Error> {
        self.base.delete(key)
    }

    fn find_key(&self, _: &K) -> Result<Option<Vec<u8>>, Error> {
        unimplemented!();
    //     let key = [&self.prefix, origin_key.as_ref()].concat();
    //     let result = match self.base.find_key(&key)? {
    //         Some(x) => {
    //             if !x.starts_with(&key) {
    //                 None
    //             } else {
    //                 Some(x[self.prefix.len()..].to_vec())
    //             }
    //         }
    //         None => None,
    //     };
    //     Ok(result)
    }
}

// pub struct MapTableIterator<'a, T: Iterator<Item = (Vec<u8>, Vec<u8>)>> {
//     iter: T,
//     prefix: &'a [u8],
// }

// impl<'a, T> Iterator for MapTableIterator<'a, T>
//     where T: Iterator<Item = (Vec<u8>, Vec<u8>)>
// {
//     type Item = (Vec<u8>, Vec<u8>);

//     fn next(&mut self) -> Option<(Vec<u8>, Vec<u8>)> {
//         match self.iter.next() {
//             Some(item) => {
//                 if item.0.starts_with(self.prefix) {
//                     let key = item.0[self.prefix.len()..].to_vec();
//                     return Some((key, item.1));
//                 }
//                 None
//             }
//             None => None,
//         }
//     }
// }

// impl<'a, T, K, V> IntoIterator for &'a MapTable<'a, T, K, V>
//     where T: Map<[u8], Vec<u8>> + 'a,
//           K: AsRef<[u8]>,
//           V: StorageValue,
//           &'a T: Iterable,
//           <&'a T as Iterable>::Iter: Iterator<Item = (Vec<u8>, Vec<u8>)> + Seekable<'a, Key = Vec<u8>>
// {
//     type Item = (Vec<u8>, Vec<u8>);
//     type IntoIter = MapTableIterator<'a, <&'a T as Iterable>::Iter>;

//     fn into_iter(self) -> Self::IntoIter {
//         let mut iter = self.base.iter();
//         iter.seek(&self.prefix);
//         MapTableIterator {
//             iter: iter,
//             prefix: &self.prefix,
//         }
//     }
// }

// impl<'a, T, K, V> Iterable for &'a MapTable<'a, T, K, V>
//     where T: Map<[u8], Vec<u8>> + 'a,
//           K: AsRef<[u8]>,
//           V: StorageValue,
//           &'a T: Iterable,
//           <&'a T as Iterable>::Iter: Iterator<Item = (Vec<u8>, Vec<u8>)> + Seekable<'a, Key = Vec<u8>>,

// {
//     type Iter = MapTableIterator<'a, <&'a T as Iterable>::Iter>;

//     fn iter(self) -> Self::Iter {
//         let mut iter = self.base.iter();
//         iter.seek(&self.prefix);
//         MapTableIterator {
//             iter: iter,
//             prefix: &self.prefix,
//         }
//     }
// }

// impl<'a, T> Seekable<'a> for MapTableIterator<'a, T>
//     where T: Iterator<Item = (Vec<u8>, Vec<u8>)> + Seekable<'a, Key=Vec<u8>, Item=(Vec<u8>, Vec<u8>)>
// {
//     type Key = Vec<u8>;
//     type Item = (Vec<u8>, Vec<u8>);

//     fn seek(&mut self, key: &Self::Key) -> Option<(Vec<u8>, Vec<u8>)> {
//         let db_key = &[self.prefix, &key].concat();
//         self.iter.seek(db_key).map(|x| (x.0[self.prefix.len()..].to_vec(), x.1))
//     }
// }<|MERGE_RESOLUTION|>--- conflicted
+++ resolved
@@ -2,14 +2,7 @@
 
 use profiler;
 
-<<<<<<< HEAD
-use super::base_table::BaseTable;
-
-use super::{View, Map, Error, StorageKey, StorageValue};
-// use super::{Iterable, Seekable}
-=======
-use super::{Map, Error, StorageValue};
->>>>>>> 6804712b
+use super::{BaseTable, View, Map, Error, StorageKey, StorageValue};
 
 pub struct MapTable<'a, K, V> {
     base: BaseTable<'a>,
@@ -32,12 +25,8 @@
           V: StorageValue
 {
     fn get(&self, key: &K) -> Result<Option<V>, Error> {
-<<<<<<< HEAD
+        let _profiler = profiler::ProfilerSpan::new("MapTable::get");
         let v = self.base.get(key)?;
-=======
-        let _profiler = profiler::ProfilerSpan::new("MapTable::get");
-        let v = self.storage.get(&[&self.prefix, key.as_ref()].concat())?;
->>>>>>> 6804712b
         Ok(v.map(StorageValue::deserialize))
     }
 
