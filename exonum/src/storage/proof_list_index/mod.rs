--- conflicted
+++ resolved
@@ -25,11 +25,7 @@
     Fork, Snapshot, StorageKey, StorageValue,
 };
 use crypto::Hash;
-<<<<<<< HEAD
-use storage::hash::{self, hash_leaf, hash_one, hash_pair};
-=======
 use storage::hash::HashTag;
->>>>>>> 9371768b
 
 mod key;
 mod proof;
@@ -328,11 +324,6 @@
         self.get_branch(self.root_key()).unwrap_or_default()
     }
 
-    /// TBD
-    pub fn list_hash(&self) -> Hash {
-        hash::list_hash(self.len(), self.merkle_root())
-    }
-
     /// Returns the proof of existence for the list element at the specified position.
     ///
     /// # Panics
@@ -477,11 +468,7 @@
         self.set_len(len + 1);
         let mut key = ProofListKey::new(1, len);
 
-<<<<<<< HEAD
-        self.base.put(&key, hash_leaf(value.clone()));
-=======
         self.base.put(&key, HashTag::hash_leaf(value.clone()));
->>>>>>> 9371768b
         self.base.put(&ProofListKey::leaf(len), value);
         while key.height() < self.height() {
             let hash = if key.is_left() {
@@ -553,11 +540,7 @@
             );
         }
         let mut key = ProofListKey::new(1, index);
-<<<<<<< HEAD
-        self.base.put(&key, hash_leaf(value.clone()));
-=======
         self.base.put(&key, HashTag::hash_leaf(value.clone()));
->>>>>>> 9371768b
         self.base.put(&ProofListKey::leaf(index), value);
         while key.height() < self.height() {
             let (left, right) = (key.as_left(), key.as_right());
@@ -634,15 +617,9 @@
 pub fn root_hash(hashes: &[Hash]) -> Hash {
     match hashes.len() {
         0 => Hash::zero(),
-<<<<<<< HEAD
-        1 => hash_leaf(hashes[0]),
-        _ => {
-            let hashes: Vec<Hash> = hashes.into_iter().map(|h| hash_leaf(*h)).collect();
-=======
         1 => HashTag::hash_leaf(hashes[0]),
         _ => {
             let hashes: Vec<Hash> = hashes.into_iter().map(|h| HashTag::hash_leaf(*h)).collect();
->>>>>>> 9371768b
 
             let mut current_hashes = combine_hash_list(&hashes);
 
