// Copyright 2018 The Exonum Team
//
// Licensed under the Apache License, Version 2.0 (the "License");
// you may not use this file except in compliance with the License.
// You may obtain a copy of the License at
//
//   http://www.apache.org/licenses/LICENSE-2.0
//
// Unless required by applicable law or agreed to in writing, software
// distributed under the License is distributed on an "AS IS" BASIS,
// WITHOUT WARRANTIES OR CONDITIONS OF ANY KIND, either express or implied.
// See the License for the specific language governing permissions and
// limitations under the License.

use serde::{de::Error, ser::Error as SerError, ser::SerializeStruct, Deserialize, Deserializer, Serialize, Serializer};
use serde_json::{from_value, Value};
use hex::{FromHex, ToHex};

use std::fmt::Display;

use super::{super::StorageValue, hash_one, hash_pair, key::ProofListKey};
use crypto::Hash;

/// An enum that represents a proof of existence for a proof list elements.
#[derive(Debug, PartialEq, Eq)]
pub enum ListProof<V> {
    /// A branch of proof in which both children contain requested elements.
    Full(Box<ListProof<V>>, Box<ListProof<V>>),
    /// A branch of proof in which only the left child contains requested elements.
    Left(Box<ListProof<V>>, Option<Hash>),
    /// A branch of proof in which only the right child contains requested elements.
    Right(Hash, Box<ListProof<V>>),
    /// A leaf of proof with requested element.
    Leaf(V),
}

/// An error that is returned when the list proof is invalid.
#[derive(Debug)]
pub enum ListProofError {
    /// The proof is too short and does not correspond to the height of the tree.
    UnexpectedLeaf,
    /// The proof is too long and does not correspond to the height of the tree.
    UnexpectedBranch,
    /// The hash of the proof is not equal to the trusted root hash.
    UnmatchedRootHash,
}

impl<V: StorageValue> ListProof<V> {
    fn collect<'a>(
        &'a self,
        key: ProofListKey,
        vec: &mut Vec<(u64, &'a V)>,
    ) -> Result<Hash, ListProofError> {
        if key.height() == 0 {
            return Err(ListProofError::UnexpectedBranch);
        }
        let hash = match *self {
            ListProof::Full(ref left, ref right) => hash_pair(
                &left.collect(key.left(), vec)?,
                &right.collect(key.right(), vec)?,
            ),
            ListProof::Left(ref left, Some(ref right)) => {
<<<<<<< HEAD
                pair_hash(&left.collect(key.left(), vec)?, right)
            }
            ListProof::Left(ref left, None) => hash(left.collect(key.left(), vec)?.as_ref()),
            ListProof::Right(ref left, ref right) => {
                pair_hash(left, &right.collect(key.right(), vec)?)
=======
                hash_pair(&left.collect(key.left(), vec)?, right)
            }
            ListProof::Left(ref left, None) => hash_one(&left.collect(key.left(), vec)?),
            ListProof::Right(ref left, ref right) => {
                hash_pair(left, &right.collect(key.right(), vec)?)
>>>>>>> 4cf37115
            }
            ListProof::Leaf(ref value) => {
                if key.height() > 1 {
                    return Err(ListProofError::UnexpectedLeaf);
                }
                vec.push((key.index(), value));
                value.hash()
            }
        };
        Ok(hash)
    }

    /// Verifies the correctness of the proof by the trusted Merkle root hash and the number of
    /// elements in the tree.
    ///
    /// If the proof is valid, a vector with indices and references to elements is returned.
    /// Otherwise, `Err` is returned.
    pub fn validate(&self, merkle_root: Hash, len: u64) -> Result<Vec<(u64, &V)>, ListProofError> {
        let mut vec = Vec::new();
        let height = len.next_power_of_two().trailing_zeros() as u8 + 1;
        if self.collect(ProofListKey::new(height, 0), &mut vec)? != merkle_root {
            return Err(ListProofError::UnmatchedRootHash);
        }
        Ok(vec)
    }
}

impl<V: Serialize> Serialize for ListProof<V> {
    fn serialize<S>(&self, ser: S) -> Result<S::Ok, S::Error>
    where
        S: Serializer,
    {
        use self::ListProof::*;
        let mut state;
        match *self {
            Full(ref left_proof, ref right_proof) => {
                state = ser.serialize_struct("Full", 2)?;
                state.serialize_field("left", left_proof)?;
                state.serialize_field("right", right_proof)?;
            }
            Left(ref left_proof, ref option_hash) => {
                if let Some(ref hash) = *option_hash {
                    let mut hex_hash = String::new();
                    hash.write_hex(&mut hex_hash).map_err(SerError::custom)?;

                    state = ser.serialize_struct("Left", 2)?;
                    state.serialize_field("left", left_proof)?;
                    state.serialize_field("right", &hex_hash)?;
                } else {
                    state = ser.serialize_struct("Left", 1)?;
                    state.serialize_field("left", left_proof)?;
                }
            }
            Right(ref hash, ref right_proof) => {
                let mut hex_hash = String::new();
                hash.write_hex(&mut hex_hash).map_err(SerError::custom)?;

                state = ser.serialize_struct("Right", 2)?;
                state.serialize_field("left", &hex_hash)?;
                state.serialize_field("right", right_proof)?;
            }
            Leaf(ref val) => {
                state = ser.serialize_struct("Leaf", 1)?;
                state.serialize_field("val", val)?;
            }
        }
        state.end()
    }
}
impl<'a, V> Deserialize<'a> for ListProof<V>
where
    for<'de> V: Deserialize<'de>,
{
    fn deserialize<D>(deserializer: D) -> Result<Self, D::Error>
    where
        D: Deserializer<'a>,
    {
        fn format_err_string<E:Display>(type_str: &str, value: &Value, err: &E) -> String {
            format!(
                "Couldn't deserialize {} from serde_json::Value: {}, error: {}",
                type_str, value, err
            )
        }

        let json: Value = <Value as Deserialize>::deserialize(deserializer)?;
        if !json.is_object() {
            return Err(D::Error::custom(format!(
                "Invalid json: it is expected to be json \
                 Object. json: {:?}",
                json
            )));
        }
        let map_key_value = json.as_object().unwrap();
        let res: Self = match map_key_value.len() {
            2 => {
                let left_value: &Value = match map_key_value.get("left") {
                    None => {
                        return Err(D::Error::custom(format!(
                            "Invalid json: Key {} not found. \
                             Value: {:?}",
                            "left", json
                        )))
                    }
                    Some(left) => left,
                };
                let right_value: &Value = match map_key_value.get("right") {
                    None => {
                        return Err(D::Error::custom(format!(
                            "Invalid json: Key {} not found. \
                             Value: {:?}",
                            "right", json
                        )))
                    }
                    Some(right) => right,
                };
                if right_value.is_string() {
                    let left_proof: Self = from_value(left_value.clone()).map_err(|err| {
                        D::Error::custom(format_err_string("ListProof", left_value, &err))
                    })?;
                    // take hex string
                    let right_hash: String = from_value(right_value.clone()).map_err(|err| {
                        D::Error::custom(format_err_string("Hash", right_value, &err))
                    })?;
                    // convert from hex
                    let right_hash: Hash = FromHex::from_hex(&right_hash).map_err(|err| {
                        D::Error::custom(format_err_string("Hash", right_value, &err))
                    })?;
                    ListProof::Left(Box::new(left_proof), Some(right_hash))
                } else if left_value.is_string() {
                    let right_proof: Self = from_value(right_value.clone()).map_err(|err| {
                        D::Error::custom(format_err_string("ListProof", right_value, &err))
                    })?;
<<<<<<< HEAD
                    // take hex string
                    let left_hash: String = from_value(left_value.clone()).map_err(|err| {
                        D::Error::custom(format_err_string("Hash", left_value, &err))
                    })?;
                    // convert from hex
                    let left_hash: Hash = FromHex::from_hex(&left_hash).map_err(|err| {
=======
                    let left_hash: Hash = from_value(left_value.clone()).map_err(|err| {
>>>>>>> 4cf37115
                        D::Error::custom(format_err_string("Hash", left_value, &err))
                    })?;
                    ListProof::Right(left_hash, Box::new(right_proof))
                } else {
                    let left_proof = from_value(left_value.clone()).map_err(|err| {
                        D::Error::custom(format_err_string("ListProof", left_value, &err))
                    })?;
                    let right_proof = from_value(right_value.clone()).map_err(|err| {
                        D::Error::custom(format_err_string("ListProof", right_value, &err))
                    })?;
                    ListProof::Full(Box::new(left_proof), Box::new(right_proof))
                }
            }
            1 => {
                if map_key_value.get("val").is_none() && map_key_value.get("left").is_none() {
                    return Err(D::Error::custom(format!(
                        "Invalid json: unknown key met. \
                         Expected: {} or {}. json: {:?}",
                        "val", "left", json
                    )));
                }
                if let Some(leaf_value) = map_key_value.get("val") {
                    let val: V = from_value(leaf_value.clone())
                        .map_err(|err| D::Error::custom(format_err_string("V", leaf_value, &err)))?;
                    ListProof::Leaf(val)
                } else {
                    // "left" is present
                    let left_value = map_key_value.get("left").unwrap();
                    let left_proof: Self = from_value(left_value.clone()).map_err(|err| {
                        D::Error::custom(format_err_string("ListProof", left_value, &err))
                    })?;
                    ListProof::Left(Box::new(left_proof), None)
                }
            }
            _ => {
                return Err(D::Error::custom(format!(
                    "Invalid json: Number of keys should be \
                     either 1 or 2. json: {:?}",
                    json
                )))
            }
        };
        Ok(res)
    }
}<|MERGE_RESOLUTION|>--- conflicted
+++ resolved
@@ -60,19 +60,11 @@
                 &right.collect(key.right(), vec)?,
             ),
             ListProof::Left(ref left, Some(ref right)) => {
-<<<<<<< HEAD
-                pair_hash(&left.collect(key.left(), vec)?, right)
-            }
-            ListProof::Left(ref left, None) => hash(left.collect(key.left(), vec)?.as_ref()),
-            ListProof::Right(ref left, ref right) => {
-                pair_hash(left, &right.collect(key.right(), vec)?)
-=======
                 hash_pair(&left.collect(key.left(), vec)?, right)
             }
             ListProof::Left(ref left, None) => hash_one(&left.collect(key.left(), vec)?),
             ListProof::Right(ref left, ref right) => {
                 hash_pair(left, &right.collect(key.right(), vec)?)
->>>>>>> 4cf37115
             }
             ListProof::Leaf(ref value) => {
                 if key.height() > 1 {
@@ -205,16 +197,12 @@
                     let right_proof: Self = from_value(right_value.clone()).map_err(|err| {
                         D::Error::custom(format_err_string("ListProof", right_value, &err))
                     })?;
-<<<<<<< HEAD
                     // take hex string
                     let left_hash: String = from_value(left_value.clone()).map_err(|err| {
                         D::Error::custom(format_err_string("Hash", left_value, &err))
                     })?;
                     // convert from hex
                     let left_hash: Hash = FromHex::from_hex(&left_hash).map_err(|err| {
-=======
-                    let left_hash: Hash = from_value(left_value.clone()).map_err(|err| {
->>>>>>> 4cf37115
                         D::Error::custom(format_err_string("Hash", left_value, &err))
                     })?;
                     ListProof::Right(left_hash, Box::new(right_proof))
