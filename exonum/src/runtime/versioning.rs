--- conflicted
+++ resolved
@@ -321,11 +321,7 @@
 }
 
 /// Artifact requirement error.
-<<<<<<< HEAD
-#[derive(Debug, Fail)]
-=======
 #[derive(Debug, Error)]
->>>>>>> 0532a29c
 #[non_exhaustive]
 pub enum ArtifactReqError {
     /// No service with the specified identifier exists.
