--- conflicted
+++ resolved
@@ -415,29 +415,15 @@
     /// The artifact is pending deployment.
     Deploying,
     /// The artifact has been successfully deployed.
-<<<<<<< HEAD
     Active,
-
-    /// Never actually generated.
-    #[doc(hidden)]
-    __NonExhaustive,
-=======
-    Active = 2,
->>>>>>> fa15ae7f
 }
 
 impl Display for ArtifactStatus {
     fn fmt(&self, f: &mut std::fmt::Formatter<'_>) -> std::fmt::Result {
         match self {
-<<<<<<< HEAD
-            ArtifactStatus::Active => f.write_str("active"),
-            ArtifactStatus::Deploying => f.write_str("deploying"),
-            ArtifactStatus::Unloading => f.write_str("unloading"),
-            ArtifactStatus::__NonExhaustive => unreachable!("Never actually generated"),
-=======
+            Self::Unloading => f.write_str("unloading"),
             Self::Active => f.write_str("active"),
-            Self::Pending => f.write_str("pending"),
->>>>>>> fa15ae7f
+            Self::Deploying => f.write_str("deploying"),
         }
     }
 }
@@ -449,15 +435,9 @@
         use self::schema::lifecycle::ArtifactState_Status::*;
 
         match self {
-<<<<<<< HEAD
-            ArtifactStatus::Unloading => UNLOADING,
-            ArtifactStatus::Active => ACTIVE,
-            ArtifactStatus::Deploying => DEPLOYING,
-            ArtifactStatus::__NonExhaustive => unreachable!("Never actually generated"),
-=======
-            Self::Active => schema::lifecycle::ArtifactState_Status::ACTIVE,
-            Self::Pending => schema::lifecycle::ArtifactState_Status::PENDING,
->>>>>>> fa15ae7f
+            Self::Unloading => UNLOADING,
+            Self::Active => ACTIVE,
+            Self::Deploying => DEPLOYING,
         }
     }
 
@@ -465,17 +445,9 @@
         use self::schema::lifecycle::ArtifactState_Status::*;
 
         Ok(match pb {
-<<<<<<< HEAD
-            UNLOADING => ArtifactStatus::Unloading,
-            ACTIVE => ArtifactStatus::Active,
-            DEPLOYING => ArtifactStatus::Deploying,
-=======
-            schema::lifecycle::ArtifactState_Status::ACTIVE => Self::Active,
-            schema::lifecycle::ArtifactState_Status::PENDING => Self::Pending,
-            schema::lifecycle::ArtifactState_Status::NONE => {
-                bail!("Status `NONE` is reserved for the further usage.")
-            }
->>>>>>> fa15ae7f
+            UNLOADING => Self::Unloading,
+            ACTIVE => Self::Active,
+            DEPLOYING => Self::Deploying,
         })
     }
 }
