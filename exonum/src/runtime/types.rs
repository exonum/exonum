--- conflicted
+++ resolved
@@ -165,7 +165,6 @@
         Ok(artifact)
     }
 
-<<<<<<< HEAD
     /// Converts into `InstanceSpec` with specified id and name.
     pub fn into_instance(self, id: InstanceId, name: impl Into<String>) -> InstanceSpec {
         InstanceSpec {
@@ -175,10 +174,7 @@
         }
     }
 
-    /// Check that the artifact name contains only allowed characters and is not empty.
-=======
     /// Checks that the artifact name contains only allowed characters and is not empty.
->>>>>>> 7b87860a
     fn is_valid_name(name: impl AsRef<[u8]>) -> bool {
         // Extended version of `exonum_merkledb::is_valid_name` that also allows '.' and ':'.
         name.as_ref().iter().all(|&c| match c {
