// Copyright 2019 The Exonum Team
//
// Licensed under the Apache License, Version 2.0 (the "License");
// you may not use this file except in compliance with the License.
// You may obtain a copy of the License at
//
//   http://www.apache.org/licenses/LICENSE-2.0
//
// Unless required by applicable law or agreed to in writing, software
// distributed under the License is distributed on an "AS IS" BASIS,
// WITHOUT WARRANTIES OR CONDITIONS OF ANY KIND, either express or implied.
// See the License for the specific language governing permissions and
// limitations under the License.

use exonum_merkledb::{
    impl_binary_key_for_binary_value,
    validation::{is_allowed_index_name_char, is_valid_index_name_component},
    BinaryValue,
};
use exonum_proto::ProtobufConvert;
use semver::Version;
use serde_derive::{Deserialize, Serialize};

use std::{
    borrow::Cow,
    fmt::{self, Display},
    str::FromStr,
};

use super::InstanceDescriptor;
use crate::{helpers::ValidateInput, proto::schema};

/// Unique service instance identifier.
///
/// * This is a secondary identifier, mainly used in transaction messages.
/// The primary one is a service instance name.
///
/// * The dispatcher assigns this identifier when the service is started.
pub type InstanceId = u32;
/// Identifier of the method in the service interface required for the call.
pub type MethodId = u32;

/// Information for calling the service method.
#[derive(
    Default, Clone, PartialEq, Eq, Ord, PartialOrd, Debug, ProtobufConvert, Serialize, Deserialize,
)]
#[protobuf_convert(source = "schema::runtime::CallInfo")]
pub struct CallInfo {
    /// Unique service instance identifier. The dispatcher uses this identifier to find the
    /// corresponding runtime to execute a transaction.
    pub instance_id: InstanceId,
    /// Identifier of the method in the service interface required for the call.
    pub method_id: MethodId,
}

impl CallInfo {
    /// Create an ordinary `CallInfo` instance.
    pub fn new(instance_id: u32, method_id: u32) -> Self {
        Self {
            instance_id,
            method_id,
        }
    }
}

/// Transaction with the information required for the call.
///
/// # Examples
///
/// Creates a new signed transaction.
///
/// ```
/// use exonum::{
///     crypto,
///     messages::Verified,
///     runtime::{AnyTx, CallInfo},
/// };
///
/// let keypair = crypto::gen_keypair();
/// let transaction = Verified::from_value(
///     AnyTx {
///         call_info: CallInfo {
///             // Service instance which we want to call.
///             instance_id: 1024,
///             // Specific method of the service interface.
///             method_id: 0,
///             ..CallInfo::default()
///         },
///         // Transaction payload.
///         arguments: b"Talk is cheap. Show me the code. – Linus Torvalds".to_vec()
///     },
///     keypair.0,
///     &keypair.1
/// );
/// ```
#[derive(Clone, PartialEq, Eq, Ord, PartialOrd, Debug, Serialize, Deserialize, ProtobufConvert)]
#[protobuf_convert(source = "schema::runtime::AnyTx")]
pub struct AnyTx {
    /// Information required for the call of the corresponding executor.
    pub call_info: CallInfo,
    /// Serialized transaction arguments.
    pub arguments: Vec<u8>,
}

impl AnyTx {
    /// Parse transaction arguments as a specific type.
    pub fn parse<T: BinaryValue>(&self) -> Result<T, failure::Error> {
        T::from_bytes(Cow::Borrowed(&self.arguments))
    }
}

/// The artifact identifier is required by the runtime to construct service instances.
/// In other words, an artifact identifier is similar to a class name, and a specific service
/// instance is similar to a class instance.
///
/// In string representation the artifact identifier is written as follows:
///
/// ```text
/// {runtime_id}:{artifact_name}:{version}
/// ```
///
/// where:
///
/// - `runtime_id` is a [runtime identifier],
/// - `artifact_name` is the name of the artifact
/// - `version` is the artifact semantic version
///
/// Artifact name may contain the following characters: `a-zA-Z0-9` and `_-.`.
///
/// [runtime identifier]: enum.RuntimeIdentifier.html
///
/// # Examples
///
/// ```
/// # use exonum::runtime::ArtifactId;
/// # fn main() -> Result<(), failure::Error> {
/// // Typical Rust artifact.
/// let rust_artifact_id = "0:my-service:1.0.0".parse::<ArtifactId>()?;
/// // Typical Java artifact.
/// let java_artifact_id = "1:com.exonum.service:1.0.0".parse::<ArtifactId>()?;
/// # Ok(())
/// # }
/// ```
#[derive(
    Debug,
    Clone,
    PartialEq,
    Eq,
    Hash,
    PartialOrd,
    Ord,
    Serialize,
    Deserialize,
    BinaryValue,
    ObjectHash,
)]
pub struct ArtifactId {
    /// Runtime identifier.
    pub runtime_id: u32,
    /// Artifact name.
    pub name: String,
    /// Semantic version of the artifact.
    pub version: Version,
}

impl ArtifactId {
    /// Creates a new artifact identifier from the given runtime id and name
    /// or returns error if the resulting artifact id is not correct.
    pub fn new(
        runtime_id: impl Into<u32>,
        name: impl Into<String>,
        version: Version,
    ) -> Result<Self, failure::Error> {
        let artifact = Self {
            runtime_id: runtime_id.into(),
            name: name.into(),
            version,
        };
        artifact.validate()?;
        Ok(artifact)
    }

    /// Checks that the artifact name contains only allowed characters and is not empty.
    fn is_valid_name(name: impl AsRef<[u8]>) -> bool {
<<<<<<< HEAD
        name.as_ref().iter().copied().all(is_allowed_latin1_char)
    }
}

impl ProtobufConvert for ArtifactId {
    type ProtoStruct = schema::runtime::ArtifactId;

    fn to_pb(&self) -> Self::ProtoStruct {
        let mut pb = Self::ProtoStruct::new();
        pb.set_runtime_id(self.runtime_id);
        pb.set_name(self.name.clone());
        pb.set_version(self.version.to_string());
        pb
    }

    fn from_pb(mut pb: Self::ProtoStruct) -> Result<Self, failure::Error> {
        let runtime_id = pb.get_runtime_id();
        let name = pb.take_name();
        let version = pb.get_version().parse()?;
        let this = Self {
            runtime_id,
            name,
            version,
        };
        this.validate()?;
        Ok(this)
=======
        // Extended version of `exonum_merkledb::is_valid_name` that also allows '.' and ':'.
        name.as_ref().iter().all(|&c| match c {
            b'.' | b':' => true,
            c => is_allowed_index_name_char(c),
        })
>>>>>>> 97d2c718
    }
}

impl ValidateInput for ArtifactId {
    type Error = failure::Error;

    /// Checks that the artifact name contains only allowed characters and is not empty.
    fn validate(&self) -> Result<(), Self::Error> {
        ensure!(!self.name.is_empty(), "Artifact name should not be empty");
        ensure!(
            Self::is_valid_name(&self.name),
<<<<<<< HEAD
            "Artifact name contains an illegal character, use only: a-zA-Z0-9 and one of _-."
=======
            "Artifact name ({}) contains an illegal character, use only: a-zA-Z0-9 and one of _-.:",
            &self.name,
>>>>>>> 97d2c718
        );
        Ok(())
    }
}

impl_binary_key_for_binary_value! { ArtifactId }

impl Display for ArtifactId {
    fn fmt(&self, formatter: &mut fmt::Formatter<'_>) -> fmt::Result {
        write!(
            formatter,
            "{}:{}:{}",
            self.runtime_id, self.name, self.version
        )
    }
}

impl FromStr for ArtifactId {
    type Err = failure::Error;

    fn from_str(s: &str) -> Result<Self, Self::Err> {
        let split = s.splitn(3, ':').collect::<Vec<_>>();
        match &split[..] {
            [runtime_id, name, version] => {
                let artifact = Self {
                    runtime_id: runtime_id.parse()?,
                    name: name.to_string(),
                    version: version.parse()?,
                };
                artifact.validate()?;
                Ok(artifact)
            }
            _ => Err(failure::format_err!(
                "Wrong `ArtifactId` format, should be in form \"runtime_id:name:version\""
            )),
        }
    }
}

/// Artifact state.
#[derive(Debug, Clone, PartialEq, Eq, Hash, ProtobufConvert, BinaryValue, ObjectHash)]
#[protobuf_convert(source = "schema::runtime::ArtifactSpec")]
pub struct ArtifactSpec {
    /// Runtime-specific artifact payload.
    pub payload: Vec<u8>,
}

/// Exhaustive service instance specification.
#[derive(
    Debug,
    Clone,
    PartialEq,
    Eq,
    Hash,
    Serialize,
    Deserialize,
    ProtobufConvert,
    BinaryValue,
    ObjectHash,
)]
#[protobuf_convert(source = "schema::runtime::InstanceSpec")]
pub struct InstanceSpec {
    /// Unique numeric ID of the service instance.
    ///
    /// Exonum assigns an ID to the service on instantiation. It is mainly used to route
    /// transaction messages belonging to this instance.
    pub id: InstanceId,

    /// Unique name of the service instance.
    ///
    /// The name serves as a primary identifier of this service in most operations.
    /// It is assigned by the network administrators.
    ///
    /// The name must correspond to the following regular expression: `[a-zA-Z0-9/\:-_]+`
    pub name: String,

    /// Identifier of the corresponding artifact.
    pub artifact: ArtifactId,
}

impl InstanceSpec {
    /// Create a new instance specification or return an error
    /// if the resulting specification is not correct.
    pub fn new(
        id: InstanceId,
        name: impl Into<String>,
        artifact: impl AsRef<str>,
    ) -> Result<Self, failure::Error> {
        let spec = Self {
            id,
            artifact: artifact.as_ref().parse()?,
            name: name.into(),
        };
        spec.validate()?;
        Ok(spec)
    }

    /// Checks that the instance name contains only allowed characters and is not empty.
    pub fn is_valid_name(name: impl AsRef<str>) -> Result<(), failure::Error> {
        let name = name.as_ref();
        ensure!(
            !name.is_empty(),
            "Service instance name should not be empty"
        );
        ensure!(
            is_valid_index_name_component(name),
            "Service instance name ({}) contains illegal character, use only: a-zA-Z0-9 and one of _-", name
        );
        Ok(())
    }

    /// Return the corresponding descriptor of this instance specification.
    pub fn as_descriptor(&self) -> InstanceDescriptor<'_> {
        InstanceDescriptor {
            id: self.id,
            name: self.name.as_ref(),
        }
    }
}

impl ValidateInput for InstanceSpec {
    type Error = failure::Error;

    fn validate(&self) -> Result<(), Self::Error> {
        self.artifact.validate()?;
        Self::is_valid_name(&self.name)
    }
}

impl Display for InstanceSpec {
    fn fmt(&self, f: &mut std::fmt::Formatter<'_>) -> std::fmt::Result {
        write!(f, "{}@{}:{}", self.artifact, self.id, self.name)
    }
}

/// Allows to query a service instance by either of the two identifiers.
#[derive(Debug, Clone, Copy, PartialEq)]
pub enum InstanceQuery<'a> {
    /// Query by an instance ID.
    Id(InstanceId),
    /// Query by an instance name.
    Name(&'a str),
}

impl From<InstanceId> for InstanceQuery<'_> {
    fn from(value: InstanceId) -> Self {
        InstanceQuery::Id(value)
    }
}

impl<'a> From<&'a str> for InstanceQuery<'a> {
    fn from(value: &'a str) -> Self {
        InstanceQuery::Name(value)
    }
}

/// Status of an artifact deployment.
#[derive(Debug, Clone, Copy, PartialEq, Eq, Hash, Serialize, Deserialize)]
pub enum ArtifactStatus {
    /// The artifact is pending deployment.
    Pending = 0,
    /// The artifact has been successfully deployed.
    Active = 1,
}

impl Display for ArtifactStatus {
    fn fmt(&self, f: &mut std::fmt::Formatter<'_>) -> std::fmt::Result {
        match self {
            ArtifactStatus::Active => f.write_str("active"),
            ArtifactStatus::Pending => f.write_str("pending"),
        }
    }
}

impl ProtobufConvert for ArtifactStatus {
    type ProtoStruct = schema::runtime::ArtifactStatus;

    fn to_pb(&self) -> Self::ProtoStruct {
        match self {
            ArtifactStatus::Active => schema::runtime::ArtifactStatus::ARTIFACT_ACTIVE,
            ArtifactStatus::Pending => schema::runtime::ArtifactStatus::ARTIFACT_PENDING,
        }
    }

    fn from_pb(pb: Self::ProtoStruct) -> Result<Self, failure::Error> {
        Ok(match pb {
            schema::runtime::ArtifactStatus::ARTIFACT_ACTIVE => ArtifactStatus::Active,
            schema::runtime::ArtifactStatus::ARTIFACT_PENDING => ArtifactStatus::Pending,
        })
    }
}

/// Status of a service instance.
#[derive(Debug, Clone, Copy, PartialEq, Eq, Hash, Serialize, Deserialize)]
pub enum InstanceStatus {
    /// The service instance is pending deployment.
    Pending = 0,
    /// The service instance has been successfully deployed.
    Active = 1,
}

impl Display for InstanceStatus {
    fn fmt(&self, f: &mut std::fmt::Formatter<'_>) -> std::fmt::Result {
        match self {
            InstanceStatus::Active => f.write_str("active"),
            InstanceStatus::Pending => f.write_str("pending"),
        }
    }
}

impl ProtobufConvert for InstanceStatus {
    type ProtoStruct = schema::runtime::InstanceStatus;

    fn to_pb(&self) -> Self::ProtoStruct {
        match self {
            InstanceStatus::Active => schema::runtime::InstanceStatus::SERVICE_ACTIVE,
            InstanceStatus::Pending => schema::runtime::InstanceStatus::SERVICE_PENDING,
        }
    }

    fn from_pb(pb: Self::ProtoStruct) -> Result<Self, failure::Error> {
        Ok(match pb {
            schema::runtime::InstanceStatus::SERVICE_ACTIVE => InstanceStatus::Active,
            schema::runtime::InstanceStatus::SERVICE_PENDING => InstanceStatus::Pending,
        })
    }
}

/// Current state of artifact in dispatcher.
#[derive(Debug, Clone, PartialEq, Eq, Hash, ProtobufConvert, BinaryValue, ObjectHash)]
#[protobuf_convert(source = "schema::runtime::ArtifactState")]
pub struct ArtifactState {
    /// Artifact specification.
    pub spec: ArtifactSpec,
    /// Artifact deployment status.
    pub status: ArtifactStatus,
}

impl ArtifactState {
    /// Create a new artifact state with the given specification and status.
    pub fn new(spec: ArtifactSpec, status: ArtifactStatus) -> Self {
        Self { spec, status }
    }
}

/// Current state of service instance in dispatcher.
#[derive(
    Debug,
    Clone,
    PartialEq,
    Eq,
    Hash,
    ProtobufConvert,
    BinaryValue,
    ObjectHash,
    Serialize,
    Deserialize,
)]
#[protobuf_convert(source = "schema::runtime::InstanceState")]
pub struct InstanceState {
    /// Service instance specification.
    pub spec: InstanceSpec,
    /// Service instance activity status.
    pub status: InstanceStatus,
}

impl InstanceState {
    /// Creates a new instance state with the given specification and status.
    pub fn new(spec: InstanceSpec, status: InstanceStatus) -> Self {
        Self { spec, status }
    }
}

#[test]
fn parse_artifact_id_correct() {
    let artifact_id = "0:my-service:1.0.0".parse::<ArtifactId>().unwrap();
    assert_eq!(artifact_id.runtime_id, 0);
    assert_eq!(artifact_id.name, "my-service");
    assert_eq!(artifact_id.version, Version::new(1, 0, 0));

    let artifact_id = "1:com.my.java.service:3.1.5-beta.2"
        .parse::<ArtifactId>()
        .unwrap();
    assert_eq!(artifact_id.runtime_id, 1);
    assert_eq!(artifact_id.name, "com.my.java.service");
    assert_eq!(artifact_id.version.major, 3);
    assert_eq!(artifact_id.version.minor, 1);
    assert_eq!(artifact_id.version.patch, 5);
}

#[test]
fn artifact_id_in_json() {
    let artifact_id = "0:my-service:1.0.0".parse::<ArtifactId>().unwrap();
    assert_eq!(
        serde_json::to_value(artifact_id).unwrap(),
        json!({
            "runtime_id": 0,
            "name": "my-service",
            "version": "1.0.0",
        })
    );

    let artifact_id = "0:my-service:2.0.0-rc.3".parse::<ArtifactId>().unwrap();
    assert_eq!(
        serde_json::to_value(artifact_id).unwrap(),
        json!({
            "runtime_id": 0,
            "name": "my-service",
            "version": "2.0.0-rc.3",
        })
    );
}

#[test]
fn parse_artifact_id_incorrect_layout() {
    let artifacts = [
        ("15", "Wrong `ArtifactId` format"),
        ("0::3.1.0", "Artifact name should not be empty"),
        (":test:1.0.0", "cannot parse integer from empty string"),
        ("-1:test:1.0.0", "invalid digit found in string"),
        ("ava:test:0.0.1", "invalid digit found in string"),
        (
<<<<<<< HEAD
            "123:I am a service!:1.0.0",
            "Artifact name contains an illegal character",
        ),
        (
            "123:\u{44e}\u{43d}\u{438}\u{43a}\u{43e}\u{434}\u{44b}:1.0.0",
            "Artifact name contains an illegal character",
=======
            "123:I am a service!",
            "Artifact name (I am a service!) contains an illegal character",
        ),
        (
            "123:\u{44e}\u{43d}\u{438}\u{43a}\u{43e}\u{434}\u{44b}!",
            "Artifact name (\u{44e}\u{43d}\u{438}\u{43a}\u{43e}\u{434}\u{44b}!) contains an illegal character",
>>>>>>> 97d2c718
        ),
        ("1:test:1", "Expected dot"),
        ("1:test:3.141593", "Expected dot"),
        ("1:test:what_are_versions", "Error parsing major identifier"),
        ("1:test:1.x.0", "Error parsing minor identifier"),
        ("1:test:1.0.x", "Error parsing patch identifier"),
        ("1:test:1.0.0:garbage", "Extra junk after valid version"),
    ];

    for (artifact, expected_err) in &artifacts {
        let actual_err = artifact.parse::<ArtifactId>().unwrap_err().to_string();
        assert!(
            actual_err.contains(expected_err),
            "artifact: '{}' actual_err '{}', expected_err '{}'",
            artifact,
            actual_err,
            expected_err
        );
    }
}

#[test]
fn test_instance_spec_validate_correct() {
    InstanceSpec::new(15, "foo-service", "0:my-service:1.0.0").unwrap();
}

#[test]
fn test_instance_spec_validate_incorrect() {
    let specs = [
        (
            InstanceSpec::new(1, "", "0:my-service:1.0.0"),
            "Service instance name should not be empty",
        ),
        (
            InstanceSpec::new(2,
                "\u{440}\u{443}\u{441}\u{441}\u{43a}\u{438}\u{439}_\u{441}\u{435}\u{440}\u{432}\u{438}\u{441}",
                "0:my-service:1.0.0"
            ),
            "Service instance name (\u{440}\u{443}\u{441}\u{441}\u{43a}\u{438}\u{439}_\u{441}\u{435}\u{440}\u{432}\u{438}\u{441}) contains illegal character",
        ),
        (
<<<<<<< HEAD
            InstanceSpec::new(3, "space service", "1:java.runtime.service:1.0.0"),
            "Service instance name contains illegal character",
        ),
        (
            InstanceSpec::new(4, "foo_service", ""),
            "Wrong `ArtifactId` format",
        ),
        (
            InstanceSpec::new(5, "foo_service", ":test:1.0.0"),
=======
            InstanceSpec::new(3, "space service", "1:java.runtime.service"),
            "Service instance name (space service) contains illegal character",
        ),
        (
            InstanceSpec::new(4, "dot.service", "1:java.runtime.service"),
            "Service instance name (dot.service) contains illegal character",
        ),
        (
            InstanceSpec::new(5, "foo_service", ""),
            "Wrong artifact id format",
        ),
        (
            InstanceSpec::new(6, "foo_service", ":"),
>>>>>>> 97d2c718
            "cannot parse integer from empty string",
        ),
    ];

    for (instance_spec, expected_err) in &specs {
        let actual_err = instance_spec.as_ref().unwrap_err().to_string();
        assert!(
            actual_err.contains(expected_err),
            "actual_err '{:?}', expected_err '{}'",
            instance_spec,
            expected_err,
        );
    }
}<|MERGE_RESOLUTION|>--- conflicted
+++ resolved
@@ -14,7 +14,7 @@
 
 use exonum_merkledb::{
     impl_binary_key_for_binary_value,
-    validation::{is_allowed_index_name_char, is_valid_index_name_component},
+    validation::{is_valid_identifier, is_valid_index_name_component},
     BinaryValue,
 };
 use exonum_proto::ProtobufConvert;
@@ -179,12 +179,6 @@
         artifact.validate()?;
         Ok(artifact)
     }
-
-    /// Checks that the artifact name contains only allowed characters and is not empty.
-    fn is_valid_name(name: impl AsRef<[u8]>) -> bool {
-<<<<<<< HEAD
-        name.as_ref().iter().copied().all(is_allowed_latin1_char)
-    }
 }
 
 impl ProtobufConvert for ArtifactId {
@@ -209,13 +203,6 @@
         };
         this.validate()?;
         Ok(this)
-=======
-        // Extended version of `exonum_merkledb::is_valid_name` that also allows '.' and ':'.
-        name.as_ref().iter().all(|&c| match c {
-            b'.' | b':' => true,
-            c => is_allowed_index_name_char(c),
-        })
->>>>>>> 97d2c718
     }
 }
 
@@ -226,13 +213,9 @@
     fn validate(&self) -> Result<(), Self::Error> {
         ensure!(!self.name.is_empty(), "Artifact name should not be empty");
         ensure!(
-            Self::is_valid_name(&self.name),
-<<<<<<< HEAD
-            "Artifact name contains an illegal character, use only: a-zA-Z0-9 and one of _-."
-=======
-            "Artifact name ({}) contains an illegal character, use only: a-zA-Z0-9 and one of _-.:",
+            is_valid_identifier(&self.name),
+            "Artifact name ({}) contains an illegal character, use only: a-zA-Z0-9 and one of _-.",
             &self.name,
->>>>>>> 97d2c718
         );
         Ok(())
     }
@@ -555,21 +538,12 @@
         ("-1:test:1.0.0", "invalid digit found in string"),
         ("ava:test:0.0.1", "invalid digit found in string"),
         (
-<<<<<<< HEAD
             "123:I am a service!:1.0.0",
-            "Artifact name contains an illegal character",
+            "Artifact name (I am a service!) contains an illegal character",
         ),
         (
             "123:\u{44e}\u{43d}\u{438}\u{43a}\u{43e}\u{434}\u{44b}:1.0.0",
-            "Artifact name contains an illegal character",
-=======
-            "123:I am a service!",
-            "Artifact name (I am a service!) contains an illegal character",
-        ),
-        (
-            "123:\u{44e}\u{43d}\u{438}\u{43a}\u{43e}\u{434}\u{44b}!",
-            "Artifact name (\u{44e}\u{43d}\u{438}\u{43a}\u{43e}\u{434}\u{44b}!) contains an illegal character",
->>>>>>> 97d2c718
+            "Artifact name (\u{44e}\u{43d}\u{438}\u{43a}\u{43e}\u{434}\u{44b}) contains an illegal character",
         ),
         ("1:test:1", "Expected dot"),
         ("1:test:3.141593", "Expected dot"),
@@ -611,31 +585,19 @@
             "Service instance name (\u{440}\u{443}\u{441}\u{441}\u{43a}\u{438}\u{439}_\u{441}\u{435}\u{440}\u{432}\u{438}\u{441}) contains illegal character",
         ),
         (
-<<<<<<< HEAD
             InstanceSpec::new(3, "space service", "1:java.runtime.service:1.0.0"),
-            "Service instance name contains illegal character",
+            "Service instance name (space service) contains illegal character",
         ),
         (
             InstanceSpec::new(4, "foo_service", ""),
             "Wrong `ArtifactId` format",
         ),
         (
-            InstanceSpec::new(5, "foo_service", ":test:1.0.0"),
-=======
-            InstanceSpec::new(3, "space service", "1:java.runtime.service"),
-            "Service instance name (space service) contains illegal character",
-        ),
-        (
-            InstanceSpec::new(4, "dot.service", "1:java.runtime.service"),
+            InstanceSpec::new(5, "dot.service", "1:java.runtime.service:1.0.0"),
             "Service instance name (dot.service) contains illegal character",
         ),
         (
-            InstanceSpec::new(5, "foo_service", ""),
-            "Wrong artifact id format",
-        ),
-        (
-            InstanceSpec::new(6, "foo_service", ":"),
->>>>>>> 97d2c718
+            InstanceSpec::new(6, "foo_service", ":test:1.0.0"),
             "cannot parse integer from empty string",
         ),
     ];
