// Copyright 2019 The Exonum Team
//
// Licensed under the Apache License, Version 2.0 (the "License");
// you may not use this file except in compliance with the License.
// You may obtain a copy of the License at
//
//   http://www.apache.org/licenses/LICENSE-2.0
//
// Unless required by applicable law or agreed to in writing, software
// distributed under the License is distributed on an "AS IS" BASIS,
// WITHOUT WARRANTIES OR CONDITIONS OF ANY KIND, either express or implied.
// See the License for the specific language governing permissions and
// limitations under the License.

use std::{collections::HashMap, pin::Pin};

use super::{
    error::{DeployError, ExecutionError, InitError, WRONG_RUNTIME},
    ArtifactSpec, DeployStatus, InstanceInitData, RuntimeContext, RuntimeEnvironment,
    ServiceInstanceId,
};
<<<<<<< HEAD
use crate::crypto::Hash;
use crate::messages::CallInfo;
use exonum_merkledb::{Fork, Snapshot};

#[derive(Default)]
pub struct DispatcherBuilder {
    runtimes: HashMap<u32, Box<dyn RuntimeEnvironment + Send>>,
}

impl std::fmt::Debug for DispatcherBuilder {
    fn fmt(&self, f: &mut std::fmt::Formatter) -> std::fmt::Result {
        write!(f, "DispatcherBuilder entity")
    }
}

impl DispatcherBuilder {
    pub fn with_runtime(
        mut self,
        runtime_id: u32,
        runtime: Box<dyn RuntimeEnvironment + Send>,
    ) -> Self {
        self.runtimes.insert(runtime_id, runtime);

        self
    }

    pub fn finalize(self) -> Dispatcher {
        Dispatcher::new(self.runtimes)
    }
}
=======
use crate::api::ServiceApiBuilder;
use crate::events::InternalRequest;
use crate::{
    crypto::Hash,
    messages::CallInfo,
    storage::{Fork, Snapshot},
};
use futures::{future::Future, sink::Sink, sync::mpsc};
>>>>>>> 2b56a961

pub struct Dispatcher {
    runtimes: HashMap<u32, Box<dyn RuntimeEnvironment + Send>>,
    // TODO Is RefCell enough here?
    runtime_lookup: HashMap<ServiceInstanceId, u32>,
    inner_requests_tx: mpsc::Sender<InternalRequest>,
}

impl std::fmt::Debug for Dispatcher {
    fn fmt(&self, f: &mut std::fmt::Formatter) -> std::fmt::Result {
        write!(f, "Dispatcher entity")
    }
}

impl Dispatcher {
    pub fn new(request_tx: mpsc::Sender<InternalRequest>) -> Pin<Box<Self>> {
        Pin::new(Box::new(Self {
            runtimes: Default::default(),
            runtime_lookup: Default::default(),
            inner_requests_tx: request_tx,
        }))
    }

    pub fn new_with_runtimes(
        runtimes: HashMap<u32, Box<dyn RuntimeEnvironment + Send>>,
        request_tx: mpsc::Sender<InternalRequest>,
    ) -> Pin<Box<Self>> {
        Pin::new(Box::new(Self {
            runtimes,
            runtime_lookup: Default::default(),
            inner_requests_tx: request_tx,
        }))
    }

    pub fn add_runtime(&mut self, id: u32, runtime: Box<dyn RuntimeEnvironment + Send>) {
        self.runtimes.insert(id, runtime);
    }

    fn notify_service_started(&mut self, service_id: ServiceInstanceId, artifact: ArtifactSpec) {
        self.runtime_lookup.insert(service_id, artifact.runtime_id);
    }
}

impl RuntimeEnvironment for Dispatcher {
    fn start_deploy(&mut self, artifact: ArtifactSpec) -> Result<(), DeployError> {
        if let Some(runtime) = self.runtimes.get_mut(&artifact.runtime_id) {
            runtime.start_deploy(artifact)
        } else {
            Err(DeployError::WrongRuntime)
        }
    }

    fn check_deploy_status(
        &self,
        artifact: ArtifactSpec,
        cancel_if_not_complete: bool,
    ) -> Result<DeployStatus, DeployError> {
        if let Some(runtime) = self.runtimes.get(&artifact.runtime_id) {
            runtime.check_deploy_status(artifact, cancel_if_not_complete)
        } else {
            Err(DeployError::WrongRuntime)
        }
    }

    fn init_service(
        &mut self,
        ctx: &mut RuntimeContext,
        artifact: ArtifactSpec,
        init: &InstanceInitData,
    ) -> Result<(), InitError> {
        if let Some(runtime) = self.runtimes.get_mut(&artifact.runtime_id) {
            let result = runtime.init_service(ctx, artifact.clone(), init);
            if result.is_ok() {
                self.notify_service_started(init.instance_id.clone(), artifact);
            }

            let _ = self
                .inner_requests_tx
                .clone()
                .send(InternalRequest::RestartApi)
                .wait()
                .map_err(|e| error!("Failed to request API restart: {}", e));

            result
        } else {
            Err(InitError::WrongRuntime)
        }
    }

    fn execute(
        &self,
        context: &mut RuntimeContext,
        call_info: CallInfo,
        payload: &[u8],
    ) -> Result<(), ExecutionError> {
        let runtime_id = self.runtime_lookup.get(&call_info.instance_id);

        if runtime_id.is_none() {
            return Err(ExecutionError::with_description(
                WRONG_RUNTIME,
                "Wrong runtime",
            ));
        }

        if let Some(runtime) = self.runtimes.get(&runtime_id.unwrap()) {
            runtime.execute(context, call_info, payload)
        } else {
            Err(ExecutionError::with_description(
                WRONG_RUNTIME,
                "Wrong runtime",
            ))
        }
    }

    fn state_hashes(&self, snapshot: &dyn Snapshot) -> Vec<(ServiceInstanceId, Vec<Hash>)> {
        self.runtimes
            .iter()
            .map(|(_, runtime)| runtime.state_hashes(snapshot))
            .flatten()
            .collect::<Vec<_>>()
    }

    fn before_commit(&self, fork: &mut Fork) {
        for (_, runtime) in &self.runtimes {
            runtime.before_commit(fork);
        }
    }

    fn after_commit(&self, fork: &mut Fork) {
        for (_, runtime) in &self.runtimes {
            runtime.before_commit(fork);
        }
    }

    fn genesis_init(&self, fork: &mut Fork) -> Result<(), failure::Error> {
        self.runtimes
            .iter()
            .map(|(_, v)| v.genesis_init(fork))
            .collect()
    }

    fn get_services_api(&self) -> Vec<(String, ServiceApiBuilder)> {
        self.runtimes
            .iter()
            .fold(Vec::new(), |mut api, (_, runtime)| {
                api.append(&mut runtime.get_services_api());
                api
            })
    }
}

#[cfg(test)]
mod tests {
    use super::*;
    use crate::messages::{MethodId, ServiceInstanceId};
<<<<<<< HEAD
    use exonum_merkledb::{Database, TemporaryDB};
=======
    use crate::runtime::RuntimeIdentifier;
    use crate::storage::{Database, MemoryDB};
>>>>>>> 2b56a961

    #[derive(Default)]
    pub struct DispatcherBuilder {
        runtimes: HashMap<u32, Box<dyn RuntimeEnvironment + Send>>,
    }

    impl std::fmt::Debug for DispatcherBuilder {
        fn fmt(&self, f: &mut std::fmt::Formatter) -> std::fmt::Result {
            f.debug_struct("DispatcherBuilder").finish()
        }
    }

    impl DispatcherBuilder {
        pub fn with_runtime(
            mut self,
            runtime_id: u32,
            runtime: Box<dyn RuntimeEnvironment + Send>,
        ) -> Self {
            self.runtimes.insert(runtime_id, runtime);

            self
        }

        pub fn finalize(self) -> Pin<Box<Dispatcher>> {
            let request_tx = mpsc::channel(0).0;
            Dispatcher::new_with_runtimes(self.runtimes, request_tx)
        }
    }

    struct SampleRuntime {
        pub runtime_type: u32,
        pub instance_id: ServiceInstanceId,
        pub method_id: MethodId,
    }

    impl SampleRuntime {
        pub fn new(runtime_type: u32, instance_id: ServiceInstanceId, method_id: MethodId) -> Self {
            Self {
                runtime_type,
                instance_id,
                method_id,
            }
        }
    }

    impl RuntimeEnvironment for SampleRuntime {
        fn start_deploy(&mut self, artifact: ArtifactSpec) -> Result<(), DeployError> {
            if artifact.runtime_id == self.runtime_type {
                Ok(())
            } else {
                Err(DeployError::WrongRuntime)
            }
        }

        fn check_deploy_status(
            &self,
            artifact: ArtifactSpec,
            _: bool,
        ) -> Result<DeployStatus, DeployError> {
            if artifact.runtime_id == self.runtime_type {
                Ok(DeployStatus::Deployed)
            } else {
                Err(DeployError::WrongRuntime)
            }
        }

        fn init_service(
            &mut self,
            _: &mut RuntimeContext,
            artifact: ArtifactSpec,
            _: &InstanceInitData,
        ) -> Result<(), InitError> {
            if artifact.runtime_id == self.runtime_type {
                Ok(())
            } else {
                Err(InitError::WrongRuntime)
            }
        }

        fn execute(
            &self,
            _: &mut RuntimeContext,
            call_info: CallInfo,
            _: &[u8],
        ) -> Result<(), ExecutionError> {
            if call_info.instance_id == self.instance_id && call_info.method_id == self.method_id {
                Ok(())
            } else {
                Err(ExecutionError::new(0xFF_u8))
            }
        }

        fn state_hashes(&self, _snapshot: &dyn Snapshot) -> Vec<(ServiceInstanceId, Vec<Hash>)> {
            vec![]
        }

        fn before_commit(&self, _: &mut Fork) {}

        fn after_commit(&self, _: &mut Fork) {}
    }

    #[test]
    fn test_builder() {
        let runtime_a = Box::new(SampleRuntime::new(RuntimeIdentifier::Rust as u32, 0, 0));

        let runtime_b = Box::new(SampleRuntime::new(RuntimeIdentifier::Java as u32, 1, 0));

        let dispatcher = DispatcherBuilder::default()
            .with_runtime(runtime_a.runtime_type, runtime_a)
            .with_runtime(runtime_b.runtime_type, runtime_b)
            .finalize();

        assert!(dispatcher
            .runtimes
            .get(&(RuntimeIdentifier::Rust as u32))
            .is_some());
        assert!(dispatcher
            .runtimes
            .get(&(RuntimeIdentifier::Java as u32))
            .is_some());
    }

    #[test]
    fn test_dispatcher() {
        const RUST_SERVICE_ID: ServiceInstanceId = 0;
        const JAVA_SERVICE_ID: ServiceInstanceId = 1;
        const RUST_METHOD_ID: MethodId = 0;
        const JAVA_METHOD_ID: MethodId = 1;

        // Create dispatcher and test data.
        let db = TemporaryDB::new();

        let runtime_a = Box::new(SampleRuntime::new(
            RuntimeIdentifier::Rust as u32,
            RUST_SERVICE_ID,
            RUST_METHOD_ID,
        ));
        let runtime_b = Box::new(SampleRuntime::new(
            RuntimeIdentifier::Java as u32,
            JAVA_SERVICE_ID,
            JAVA_METHOD_ID,
        ));

        let mut dispatcher = DispatcherBuilder::default()
            .with_runtime(runtime_a.runtime_type, runtime_a)
            .with_runtime(runtime_b.runtime_type, runtime_b)
            .finalize();

        let sample_rust_spec = ArtifactSpec {
            runtime_id: RuntimeIdentifier::Rust as u32,
            raw_spec: Default::default(),
        };
        let sample_java_spec = ArtifactSpec {
            runtime_id: RuntimeIdentifier::Java as u32,
            raw_spec: Default::default(),
        };

        // Check deploy.
        dispatcher
            .start_deploy(sample_rust_spec.clone())
            .expect("start_deploy failed for rust");
        dispatcher
            .start_deploy(sample_java_spec.clone())
            .expect("start_deploy failed for java");

        // Check deploy status
        assert_eq!(
            dispatcher
                .check_deploy_status(sample_rust_spec.clone(), false)
                .unwrap(),
            DeployStatus::Deployed
        );
        assert_eq!(
            dispatcher
                .check_deploy_status(sample_java_spec.clone(), false)
                .unwrap(),
            DeployStatus::Deployed
        );

        // Check if we can init services.
        let mut fork = db.fork();
        let mut context = RuntimeContext::from_fork(&mut fork);

        let rust_init_data = InstanceInitData {
            instance_id: RUST_SERVICE_ID,
            constructor_data: Default::default(),
        };
        dispatcher
            .init_service(&mut context, sample_rust_spec.clone(), &rust_init_data)
            .expect("init_service failed for rust");

        let java_init_data = InstanceInitData {
            instance_id: JAVA_SERVICE_ID,
            constructor_data: Default::default(),
        };
        dispatcher
            .init_service(&mut context, sample_java_spec.clone(), &java_init_data)
            .expect("init_service failed for java");

        // Check if we can execute transactions.
        let tx_payload = [0x00_u8; 1];

        dispatcher
            .execute(
                &mut context,
                CallInfo::new(RUST_SERVICE_ID, RUST_METHOD_ID),
                &tx_payload,
            )
            .expect("Correct tx rust");

        dispatcher
            .execute(
                &mut context,
                CallInfo::new(RUST_SERVICE_ID, JAVA_METHOD_ID),
                &tx_payload,
            )
            .expect_err("Incorrect tx rust");

        dispatcher
            .execute(
                &mut context,
                CallInfo::new(JAVA_SERVICE_ID, JAVA_METHOD_ID),
                &tx_payload,
            )
            .expect("Correct tx java");

        dispatcher
            .execute(
                &mut context,
                CallInfo::new(JAVA_SERVICE_ID, RUST_METHOD_ID),
                &tx_payload,
            )
            .expect_err("Incorrect tx java");
    }

    #[test]
    fn test_dispatcher_no_service() {
        const RUST_SERVICE_ID: ServiceInstanceId = 0;
        const RUST_METHOD_ID: MethodId = 0;

        // Create dispatcher and test data.
        let db = TemporaryDB::new();

        let mut dispatcher = DispatcherBuilder::default().finalize();

        let sample_rust_spec = ArtifactSpec {
            runtime_id: RuntimeIdentifier::Rust as u32,
            raw_spec: Default::default(),
        };

        // Check deploy.
        assert_eq!(
            dispatcher
                .start_deploy(sample_rust_spec.clone())
                .expect_err("start_deploy succeed"),
            DeployError::WrongRuntime
        );

        assert_eq!(
            dispatcher
                .check_deploy_status(sample_rust_spec.clone(), false)
                .expect_err("check_deploy_status succeed"),
            DeployError::WrongRuntime
        );

        // Check if we can init services.
        let mut fork = db.fork();
        let mut context = RuntimeContext::from_fork(&mut fork);

        let rust_init_data = InstanceInitData {
            instance_id: RUST_SERVICE_ID,
            constructor_data: Default::default(),
        };
        assert_eq!(
            dispatcher
                .init_service(&mut context, sample_rust_spec.clone(), &rust_init_data)
                .expect_err("init_service succeed"),
            InitError::WrongRuntime
        );

        // Check if we can execute transactions.
        let tx_payload = [0x00_u8; 1];

        dispatcher
            .execute(
                &mut context,
                CallInfo::new(RUST_SERVICE_ID, RUST_METHOD_ID),
                &tx_payload,
            )
            .expect_err("execute succeed");
    }
}<|MERGE_RESOLUTION|>--- conflicted
+++ resolved
@@ -19,47 +19,14 @@
     ArtifactSpec, DeployStatus, InstanceInitData, RuntimeContext, RuntimeEnvironment,
     ServiceInstanceId,
 };
-<<<<<<< HEAD
-use crate::crypto::Hash;
-use crate::messages::CallInfo;
-use exonum_merkledb::{Fork, Snapshot};
-
-#[derive(Default)]
-pub struct DispatcherBuilder {
-    runtimes: HashMap<u32, Box<dyn RuntimeEnvironment + Send>>,
-}
-
-impl std::fmt::Debug for DispatcherBuilder {
-    fn fmt(&self, f: &mut std::fmt::Formatter) -> std::fmt::Result {
-        write!(f, "DispatcherBuilder entity")
-    }
-}
-
-impl DispatcherBuilder {
-    pub fn with_runtime(
-        mut self,
-        runtime_id: u32,
-        runtime: Box<dyn RuntimeEnvironment + Send>,
-    ) -> Self {
-        self.runtimes.insert(runtime_id, runtime);
-
-        self
-    }
-
-    pub fn finalize(self) -> Dispatcher {
-        Dispatcher::new(self.runtimes)
-    }
-}
-=======
 use crate::api::ServiceApiBuilder;
 use crate::events::InternalRequest;
+use exonum_merkledb::{Fork, Snapshot};
 use crate::{
     crypto::Hash,
     messages::CallInfo,
-    storage::{Fork, Snapshot},
 };
 use futures::{future::Future, sink::Sink, sync::mpsc};
->>>>>>> 2b56a961
 
 pub struct Dispatcher {
     runtimes: HashMap<u32, Box<dyn RuntimeEnvironment + Send>>,
@@ -215,12 +182,8 @@
 mod tests {
     use super::*;
     use crate::messages::{MethodId, ServiceInstanceId};
-<<<<<<< HEAD
     use exonum_merkledb::{Database, TemporaryDB};
-=======
     use crate::runtime::RuntimeIdentifier;
-    use crate::storage::{Database, MemoryDB};
->>>>>>> 2b56a961
 
     #[derive(Default)]
     pub struct DispatcherBuilder {
