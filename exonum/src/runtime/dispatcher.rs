// Copyright 2019 The Exonum Team
//
// Licensed under the Apache License, Version 2.0 (the "License");
// you may not use this file except in compliance with the License.
// You may obtain a copy of the License at
//
//   http://www.apache.org/licenses/LICENSE-2.0
//
// Unless required by applicable law or agreed to in writing, software
// distributed under the License is distributed on an "AS IS" BASIS,
// WITHOUT WARRANTIES OR CONDITIONS OF ANY KIND, either express or implied.
// See the License for the specific language governing permissions and
// limitations under the License.

use std::cell::RefCell;
use std::collections::HashMap;

use super::{
    error::{DeployError, ExecutionError, InitError, WRONG_RUNTIME},
    ArtifactSpec, DeployStatus, InstanceInitData, RuntimeContext, RuntimeEnvironment,
    ServiceInstanceId,
};
use crate::messages::CallInfo;

#[derive(Default)]
pub struct DispatcherBuilder {
    runtimes: HashMap<u32, Box<dyn RuntimeEnvironment + Send>>,
}

impl std::fmt::Debug for DispatcherBuilder {
    fn fmt(&self, f: &mut std::fmt::Formatter) -> std::fmt::Result {
        write!(f, "DispatcherBuilder entity")
    }
}

impl DispatcherBuilder {
    pub fn with_runtime(
        mut self,
        runtime_id: u32,
        runtime: Box<dyn RuntimeEnvironment + Send>,
    ) -> Self {
        self.runtimes.insert(runtime_id, runtime);

        self
    }

    pub fn finalize(self) -> Dispatcher {
        Dispatcher::new(self.runtimes)
    }
}

#[derive(Default)]
pub struct Dispatcher {
    runtimes: HashMap<u32, Box<dyn RuntimeEnvironment + Send>>,
    // TODO Is RefCell enough here?
    runtime_lookup: RefCell<HashMap<ServiceInstanceId, u32>>,
}

impl std::fmt::Debug for Dispatcher {
    fn fmt(&self, f: &mut std::fmt::Formatter) -> std::fmt::Result {
        write!(f, "Dispatcher entity")
    }
}

impl Dispatcher {
    pub fn new(runtimes: HashMap<u32, Box<dyn RuntimeEnvironment + Send>>) -> Self {
        Self {
            runtimes,
            runtime_lookup: RefCell::new(Default::default()),
        }
    }

    fn notify_service_started(&self, service_id: ServiceInstanceId, artifact: ArtifactSpec) {
        self.runtime_lookup
            .borrow_mut()
            .insert(service_id, artifact.runtime_id);
    }
}

impl RuntimeEnvironment for Dispatcher {
    fn start_deploy(&self, artifact: ArtifactSpec) -> Result<(), DeployError> {
        if let Some(runtime) = self.runtimes.get(&artifact.runtime_id) {
            runtime.start_deploy(artifact)
        } else {
            Err(DeployError::WrongRuntime)
        }
    }

    fn check_deploy_status(
        &self,
        artifact: ArtifactSpec,
        cancel_if_not_complete: bool,
    ) -> Result<DeployStatus, DeployError> {
        if let Some(runtime) = self.runtimes.get(&artifact.runtime_id) {
            runtime.check_deploy_status(artifact, cancel_if_not_complete)
        } else {
            Err(DeployError::WrongRuntime)
        }
    }

    fn init_service(
        &self,
        ctx: &mut RuntimeContext,
        artifact: ArtifactSpec,
        init: &InstanceInitData,
    ) -> Result<(), InitError> {
        if let Some(runtime) = self.runtimes.get(&artifact.runtime_id) {
            let result = runtime.init_service(ctx, artifact.clone(), init);
            if result.is_ok() {
                self.notify_service_started(init.instance_id.clone(), artifact);
            }
            result
        } else {
            Err(InitError::WrongRuntime)
        }
    }

    fn execute(
        &self,
        context: &mut RuntimeContext,
        call_info: CallInfo,
        payload: &[u8],
    ) -> Result<(), ExecutionError> {
        let lookup = self.runtime_lookup.borrow();
        let runtime_id = lookup.get(&call_info.instance_id);

        if runtime_id.is_none() {
            return Err(ExecutionError::with_description(
                WRONG_RUNTIME,
                "Wrong runtime",
            ));
        }

        if let Some(runtime) = self.runtimes.get(&runtime_id.unwrap()) {
            runtime.execute(context, call_info, payload)
        } else {
            Err(ExecutionError::with_description(
                WRONG_RUNTIME,
                "Wrong runtime",
            ))
        }
    }
}

#[cfg(test)]
mod tests {
<<<<<<< HEAD
    use super::*;
    use crate::runtime::{MethodId, RuntimeIdentifier};
=======
    use super::super::rust::RustArtifactSpec;
    use super::*;
    use crate::messages::{MethodId, ServiceInstanceId};
>>>>>>> 282d3d89
    use crate::storage::{Database, MemoryDB};

    struct SampleRuntime {
        pub runtime_type: u32,
        pub instance_id: ServiceInstanceId,
        pub method_id: MethodId,
    }

    impl SampleRuntime {
        pub fn new(runtime_type: u32, instance_id: ServiceInstanceId, method_id: MethodId) -> Self {
            Self {
                runtime_type,
                instance_id,
                method_id,
            }
        }
    }

    impl RuntimeEnvironment for SampleRuntime {
        fn start_deploy(&self, artifact: ArtifactSpec) -> Result<(), DeployError> {
            if artifact.runtime_id == self.runtime_type {
                Ok(())
            } else {
                Err(DeployError::WrongRuntime)
            }
        }

        fn check_deploy_status(
            &self,
            artifact: ArtifactSpec,
            _: bool,
        ) -> Result<DeployStatus, DeployError> {
            if artifact.runtime_id == self.runtime_type {
                Ok(DeployStatus::Deployed)
            } else {
                Err(DeployError::WrongRuntime)
            }
        }

        fn init_service(
            &self,
            _: &mut RuntimeContext,
            artifact: ArtifactSpec,
            _: &InstanceInitData,
        ) -> Result<(), InitError> {
            if artifact.runtime_id == self.runtime_type {
                Ok(())
            } else {
                Err(InitError::WrongRuntime)
            }
        }

        fn execute(
            &self,
            _: &mut RuntimeContext,
            call_info: CallInfo,
            _: &[u8],
        ) -> Result<(), ExecutionError> {
            if call_info.instance_id == self.instance_id && call_info.method_id == self.method_id {
                Ok(())
            } else {
                Err(ExecutionError::new(0xFF_u8))
            }
        }
    }

    #[test]
    fn test_builder() {
        let runtime_a = Box::new(SampleRuntime::new(RuntimeIdentifier::Rust as u32, 0, 0));

        let runtime_b = Box::new(SampleRuntime::new(RuntimeIdentifier::Java as u32, 1, 0));

        let dispatcher = DispatcherBuilder::default()
            .with_runtime(runtime_a.runtime_type, runtime_a)
            .with_runtime(runtime_b.runtime_type, runtime_b)
            .finalize();

        assert!(dispatcher
            .runtimes
            .get(&(RuntimeIdentifier::Rust as u32))
            .is_some());
        assert!(dispatcher
            .runtimes
            .get(&(RuntimeIdentifier::Java as u32))
            .is_some());
    }

    #[test]
    fn test_dispatcher() {
        const RUST_SERVICE_ID: ServiceInstanceId = 0;
        const JAVA_SERVICE_ID: ServiceInstanceId = 1;
        const RUST_METHOD_ID: MethodId = 0;
        const JAVA_METHOD_ID: MethodId = 1;

        // Create dispatcher and test data.
        let db = MemoryDB::new();

        let runtime_a = Box::new(SampleRuntime::new(
            RuntimeIdentifier::Rust as u32,
            RUST_SERVICE_ID,
            RUST_METHOD_ID,
        ));
        let runtime_b = Box::new(SampleRuntime::new(
            RuntimeIdentifier::Java as u32,
            JAVA_SERVICE_ID,
            JAVA_METHOD_ID,
        ));

        let dispatcher = DispatcherBuilder::default()
            .with_runtime(runtime_a.runtime_type, runtime_a)
            .with_runtime(runtime_b.runtime_type, runtime_b)
            .finalize();

        let sample_rust_spec = ArtifactSpec {
            runtime_id: RuntimeIdentifier::Rust as u32,
            raw_spec: Default::default(),
        };
        let sample_java_spec = ArtifactSpec {
            runtime_id: RuntimeIdentifier::Java as u32,
            raw_spec: Default::default(),
        };

        // Check deploy.
        dispatcher
            .start_deploy(sample_rust_spec.clone())
            .expect("start_deploy failed for rust");
        dispatcher
            .start_deploy(sample_java_spec.clone())
            .expect("start_deploy failed for java");

        // Check deploy status
        assert_eq!(
            dispatcher
                .check_deploy_status(sample_rust_spec.clone(), false)
                .unwrap(),
            DeployStatus::Deployed
        );
        assert_eq!(
            dispatcher
                .check_deploy_status(sample_java_spec.clone(), false)
                .unwrap(),
            DeployStatus::Deployed
        );

        // Check if we can init services.
        let mut fork = db.fork();
        let mut context = RuntimeContext::from_fork(&mut fork);

        let rust_init_data = InstanceInitData {
            instance_id: RUST_SERVICE_ID,
            constructor_data: Default::default(),
        };
        dispatcher
            .init_service(&mut context, sample_rust_spec.clone(), &rust_init_data)
            .expect("init_service failed for rust");

        let java_init_data = InstanceInitData {
            instance_id: JAVA_SERVICE_ID,
            constructor_data: Default::default(),
        };
        dispatcher
            .init_service(&mut context, sample_java_spec.clone(), &java_init_data)
            .expect("init_service failed for java");

        // Check if we can execute transactions.
        let tx_payload = [0x00_u8; 1];

        dispatcher
            .execute(
                &mut context,
                CallInfo::new(RUST_SERVICE_ID, RUST_METHOD_ID),
                &tx_payload,
            )
            .expect("Correct tx rust");

        dispatcher
            .execute(
                &mut context,
                CallInfo::new(RUST_SERVICE_ID, JAVA_METHOD_ID),
                &tx_payload,
            )
            .expect_err("Incorrect tx rust");

        dispatcher
            .execute(
                &mut context,
                CallInfo::new(JAVA_SERVICE_ID, JAVA_METHOD_ID),
                &tx_payload,
            )
            .expect("Correct tx java");

        dispatcher
            .execute(
                &mut context,
                CallInfo::new(JAVA_SERVICE_ID, RUST_METHOD_ID),
                &tx_payload,
            )
            .expect_err("Incorrect tx java");
    }

    #[test]
    fn test_dispatcher_no_service() {
        const RUST_SERVICE_ID: ServiceInstanceId = 0;
        const RUST_METHOD_ID: MethodId = 0;

        // Create dispatcher and test data.
        let db = MemoryDB::new();

        let dispatcher = DispatcherBuilder::default().finalize();

        let sample_rust_spec = ArtifactSpec {
            runtime_id: RuntimeIdentifier::Rust as u32,
            raw_spec: Default::default(),
        };

        // Check deploy.
        assert_eq!(
            dispatcher
                .start_deploy(sample_rust_spec.clone())
                .expect_err("start_deploy succeed"),
            DeployError::WrongRuntime
        );

        assert_eq!(
            dispatcher
                .check_deploy_status(sample_rust_spec.clone(), false)
                .expect_err("check_deploy_status succeed"),
            DeployError::WrongRuntime
        );

        // Check if we can init services.
        let mut fork = db.fork();
        let mut context = RuntimeContext::from_fork(&mut fork);

        let rust_init_data = InstanceInitData {
            instance_id: RUST_SERVICE_ID,
            constructor_data: Default::default(),
        };
        assert_eq!(
            dispatcher
                .init_service(&mut context, sample_rust_spec.clone(), &rust_init_data)
                .expect_err("init_service succeed"),
            InitError::WrongRuntime
        );

        // Check if we can execute transactions.
        let tx_payload = [0x00_u8; 1];

        dispatcher
            .execute(
                &mut context,
                CallInfo::new(RUST_SERVICE_ID, RUST_METHOD_ID),
                &tx_payload,
            )
            .expect_err("execute succeed");
    }
}<|MERGE_RESOLUTION|>--- conflicted
+++ resolved
@@ -18,7 +18,7 @@
 use super::{
     error::{DeployError, ExecutionError, InitError, WRONG_RUNTIME},
     ArtifactSpec, DeployStatus, InstanceInitData, RuntimeContext, RuntimeEnvironment,
-    ServiceInstanceId,
+    ServiceInstanceId, RuntimeIdentifier,
 };
 use crate::messages::CallInfo;
 
@@ -144,14 +144,9 @@
 
 #[cfg(test)]
 mod tests {
-<<<<<<< HEAD
-    use super::*;
-    use crate::runtime::{MethodId, RuntimeIdentifier};
-=======
     use super::super::rust::RustArtifactSpec;
     use super::*;
     use crate::messages::{MethodId, ServiceInstanceId};
->>>>>>> 282d3d89
     use crate::storage::{Database, MemoryDB};
 
     struct SampleRuntime {
