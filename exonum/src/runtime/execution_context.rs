--- conflicted
+++ resolved
@@ -31,7 +31,6 @@
 ///
 /// The call can mean a transaction call, `before_transactions` / `after_transactions` hook,
 /// or the service constructor invocation.
-///
 #[derive(Debug)]
 pub struct ExecutionContext<'a> {
     /// The current state of the blockchain. It includes the new, not-yet-committed, changes to
@@ -60,12 +59,8 @@
     pub(crate) fn for_transaction(
         dispatcher: &'a Dispatcher,
         fork: &'a mut Fork,
-<<<<<<< HEAD
         has_child_call_error: &'a mut bool,
-        instance: InstanceDescriptor<'a>,
-=======
         instance: InstanceDescriptor,
->>>>>>> 4ae931a0
         author: PublicKey,
         transaction_hash: Hash,
     ) -> Self {
@@ -82,12 +77,8 @@
     pub(crate) fn for_block_call(
         dispatcher: &'a Dispatcher,
         fork: &'a mut Fork,
-<<<<<<< HEAD
         has_child_call_error: &'a mut bool,
-        instance: InstanceDescriptor<'a>,
-=======
         instance: InstanceDescriptor,
->>>>>>> 4ae931a0
     ) -> Self {
         Self::new(
             dispatcher,
@@ -102,12 +93,8 @@
     fn new(
         dispatcher: &'a Dispatcher,
         fork: &'a mut Fork,
-<<<<<<< HEAD
         has_child_call_error: &'a mut bool,
-        instance: InstanceDescriptor<'a>,
-=======
         instance: InstanceDescriptor,
->>>>>>> 4ae931a0
         caller: Caller,
         transaction_hash: Option<Hash>,
     ) -> Self {
@@ -130,17 +117,12 @@
     }
 
     /// Provides access to blockchain data.
-<<<<<<< HEAD
-    pub fn data(&self) -> BlockchainData<'a, &Fork> {
+    pub fn data(&self) -> BlockchainData<&Fork> {
         if *self.has_child_call_error {
             panic!(ACCESS_ERROR_STR);
         }
 
-        BlockchainData::new(self.fork, self.instance)
-=======
-    pub fn data(&self) -> BlockchainData<&Fork> {
         BlockchainData::new(self.fork, &self.instance.name)
->>>>>>> 4ae931a0
     }
 
     /// Provides access to the data of the executing service.
@@ -223,15 +205,11 @@
     }
 
     /// Re-borrows an execution context with the given instance descriptor.
-<<<<<<< HEAD
-    fn reborrow<'s>(&'s mut self, instance: InstanceDescriptor<'s>) -> ExecutionContext<'s> {
+    fn reborrow(&mut self, instance: InstanceDescriptor) -> ExecutionContext<'_> {
         if *self.has_child_call_error {
             panic!(ACCESS_ERROR_STR);
         }
 
-=======
-    fn reborrow(&mut self, instance: InstanceDescriptor) -> ExecutionContext<'_> {
->>>>>>> 4ae931a0
         ExecutionContext {
             fork: &mut *self.fork,
             caller: self.caller.clone(),
@@ -345,6 +323,7 @@
             .dispatcher
             .runtime_for_service(instance_id)
             .ok_or(CoreError::IncorrectRuntime)?;
+
         let context = self.child_context(interface_name, descriptor, fallthrough_auth);
         runtime
             .execute(context, method_id, arguments)
