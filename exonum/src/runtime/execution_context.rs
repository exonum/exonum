// Copyright 2020 The Exonum Team
//
// Licensed under the Apache License, Version 2.0 (the "License");
// you may not use this file except in compliance with the License.
// You may obtain a copy of the License at
//
//   http://www.apache.org/licenses/LICENSE-2.0
//
// Unless required by applicable law or agreed to in writing, software
// distributed under the License is distributed on an "AS IS" BASIS,
// WITHOUT WARRANTIES OR CONDITIONS OF ANY KIND, either express or implied.
// See the License for the specific language governing permissions and
// limitations under the License.

use crate::{
    blockchain::Schema as CoreSchema,
    crypto::{Hash, PublicKey},
    helpers::{Height, ValidateInput},
    merkledb::{access::Prefixed, BinaryValue, Fork},
    runtime::{
        migrations::MigrationType, ArtifactId, BlockchainData, CallSite, CallType, Caller,
        CoreError, Dispatcher, DispatcherSchema, ExecutionError, ExecutionFail, InstanceDescriptor,
        InstanceId, InstanceQuery, InstanceSpec, MethodId, RuntimeFeature, SUPERVISOR_INSTANCE_ID,
    },
};

const ACCESS_ERROR_STR: &str = "An attempt to access blockchain data after execution error.";

/// Provides the current state of the blockchain and the caller information for the call
/// which is being executed.
///
/// The call can mean a transaction call, `before_transactions` / `after_transactions` hook,
/// or the service constructor invocation.
#[derive(Debug)]
pub struct ExecutionContext<'a> {
    /// The current state of the blockchain. It includes the new, not-yet-committed, changes to
    /// the database made by the previous transactions already executed in this block.
    pub(crate) fork: &'a mut Fork,
    /// The initiator of the transaction execution.
    caller: Caller,
    /// Identifier of the service interface required for the call.
    interface_name: &'a str,
    /// ID of the executing service.
    instance: InstanceDescriptor,
    /// Hash of the currently executing transaction, or `None` for non-transaction calls.
    transaction_hash: Option<Hash>,
    /// Reference to the dispatcher.
    dispatcher: &'a Dispatcher,
    /// Depth of the call stack.
    call_stack_depth: u64,
    /// Flag indicating an error occurred during the child call.
    has_child_call_error: &'a mut bool,
}

impl<'a> ExecutionContext<'a> {
    /// Maximum depth of the call stack.
    pub const MAX_CALL_STACK_DEPTH: u64 = 128;

    pub(crate) fn for_transaction(
        dispatcher: &'a Dispatcher,
        fork: &'a mut Fork,
        has_child_call_error: &'a mut bool,
        instance: InstanceDescriptor,
        author: PublicKey,
        transaction_hash: Hash,
    ) -> Self {
        Self::new(
            dispatcher,
            fork,
            has_child_call_error,
            instance,
            Caller::Transaction { author },
            Some(transaction_hash),
        )
    }

    pub(crate) fn for_block_call(
        dispatcher: &'a Dispatcher,
        fork: &'a mut Fork,
        has_child_call_error: &'a mut bool,
        instance: InstanceDescriptor,
    ) -> Self {
        Self::new(
            dispatcher,
            fork,
            has_child_call_error,
            instance,
            Caller::Blockchain,
            None,
        )
    }

    fn new(
        dispatcher: &'a Dispatcher,
        fork: &'a mut Fork,
        has_child_call_error: &'a mut bool,
        instance: InstanceDescriptor,
        caller: Caller,
        transaction_hash: Option<Hash>,
    ) -> Self {
        Self {
            dispatcher,
            fork,
            instance,
            caller,
            transaction_hash,
            interface_name: "",
            call_stack_depth: 0,
            has_child_call_error,
        }
    }

    /// Returns the hash of the currently executing transaction, or `None` for non-transaction
    /// root calls (e.g., `before_transactions` / `after_transactions` service hooks).
    pub fn transaction_hash(&self) -> Option<Hash> {
        self.transaction_hash
    }

    /// Provides access to blockchain data.
    pub fn data(&self) -> BlockchainData<&Fork> {
        if *self.has_child_call_error {
            panic!(ACCESS_ERROR_STR);
        }

        BlockchainData::new(self.fork, &self.instance.name)
    }

    /// Provides access to the data of the executing service.
    pub fn service_data(&self) -> Prefixed<&Fork> {
        self.data().for_executing_service()
    }

    /// Returns the authorization information about this call.
    pub fn caller(&self) -> &Caller {
        &self.caller
    }

    /// Returns a descriptor of the executing service instance.
    pub fn instance(&self) -> &InstanceDescriptor {
        &self.instance
    }

    /// Returns `true` if currently processed block is a genesis block.
    pub fn in_genesis_block(&self) -> bool {
        let core_schema = self.data().for_core();
        core_schema.next_height() == Height(0)
    }

    /// Returns an identifier of the service interface required for the call.
    /// This identifier is always empty for the primary service interface.
    ///
    /// # Stability
    ///
    /// This getter is a part of an unfinished "interfaces" feature. It is exempt
    /// from semantic versioning and will be replaced in the future releases.
    pub fn interface_name(&self) -> &str {
        self.interface_name
    }

    /// Returns extensions required for the Supervisor service implementation.
    ///
    /// Make sure that this method invoked by the instance with the [`SUPERVISOR_INSTANCE_ID`]
    /// identifier; the call will panic otherwise.
    ///
    /// [`SUPERVISOR_INSTANCE_ID`]: constant.SUPERVISOR_INSTANCE_ID.html
    #[doc(hidden)]
    pub fn supervisor_extensions(&mut self) -> SupervisorExtensions<'_> {
        if self.instance.id != SUPERVISOR_INSTANCE_ID {
            panic!("`supervisor_extensions` called within a non-supervisor service");
        }
        SupervisorExtensions(self.reborrow(self.instance.clone()))
    }

    /// Initiates adding a new service instance to the blockchain. The created service is not active
    /// (i.e., does not process transactions or the `after_transactions` hook)
    /// until the block built on top of the provided `fork` is committed.
    ///
    /// This method should be called for the exact context passed to the runtime.
    pub(crate) fn initiate_adding_service(
        &mut self,
        spec: InstanceSpec,
        constructor: impl BinaryValue,
    ) -> Result<(), ExecutionError> {
        // TODO: revise dispatcher integrity checks [ECR-3743]
        debug_assert!(spec.validate().is_ok(), "{:?}", spec.validate());
        let runtime = self
            .dispatcher
            .runtime_by_id(spec.artifact.runtime_id)
            .ok_or(CoreError::IncorrectRuntime)?;

        let context = self.reborrow(spec.as_descriptor());
        runtime
            .initiate_adding_service(context, &spec.artifact, constructor.into_bytes())
            .map_err(|mut err| {
                self.should_rollback();
                err.set_runtime_id(spec.artifact.runtime_id)
                    .set_call_site(|| CallSite::new(spec.id, CallType::Constructor));
                err
            })?;

        // Add a service instance to the dispatcher schema.
        DispatcherSchema::new(&*self.fork)
            .initiate_adding_service(spec)
            .map_err(From::from)
    }

    /// Re-borrows an execution context with the given instance descriptor.
    fn reborrow(&mut self, instance: InstanceDescriptor) -> ExecutionContext<'_> {
        if *self.has_child_call_error {
            panic!(ACCESS_ERROR_STR);
        }

        ExecutionContext {
            fork: &mut *self.fork,
            caller: self.caller.clone(),
            transaction_hash: self.transaction_hash,
            instance,
            interface_name: self.interface_name,
            dispatcher: self.dispatcher,
            call_stack_depth: self.call_stack_depth,
            has_child_call_error: self.has_child_call_error,
        }
    }

    /// Creates context for the `make_child_call` invocation.
    ///
    /// `fallthrough_auth` defines the rules of the caller authority for child calls:
    ///
    /// - `true` means that caller does not authorize the request; caller field for child calls
    ///   will not be changed.
    /// - `false` value means that caller authorizes themselves as initiator of child call;
    ///   caller field will be changed to the initiator of this call.
    fn child_context<'s>(
        &'s mut self,
        interface_name: &'s str,
        instance: InstanceDescriptor,
        fallthrough_auth: bool,
    ) -> ExecutionContext<'s> {
        if *self.has_child_call_error {
            panic!(ACCESS_ERROR_STR);
        }

        let caller = if fallthrough_auth {
            self.caller.clone()
        } else {
            Caller::Service {
                instance_id: self.instance.id,
            }
        };

        ExecutionContext {
            caller,
            transaction_hash: self.transaction_hash,
            dispatcher: self.dispatcher,
            instance,
            fork: &mut *self.fork,
            interface_name,
            call_stack_depth: self.call_stack_depth + 1,
            has_child_call_error: self.has_child_call_error,
        }
    }

    /// Sets the flag that the fork should rollback after this execution.
    pub(crate) fn should_rollback(&mut self) {
        *self.has_child_call_error = true;
    }
}

/// Collection of unstable execution context features.
///
/// # Safety
///
/// Errors that occur after making nested calls should be bubbled up to the upper level.
///
/// If an error has occurred in a nested call, but the returned result of the topmost
/// call is `Ok(())`, the latter will be coerced to an error `CoreError::InvalidCall`
/// and recorded as such in the blockchain. Accessing storage after an error in a
/// nested call will result in a panic.
///
/// Nested calls is a part of an unfinished "interfaces" feature. It is exempt
/// from semantic versioning and will be replaced in the future releases.
#[doc(hidden)]
pub trait ExecutionContextUnstable {
    /// Invokes the interface method of the instance with the specified ID.
    ///
    /// See explanation about [`fallthrough_auth`](struct.ExecutionContext.html#child_context).
    ///
    /// # Return value
    ///
    /// If this method returns an error, the error should bubble up to the top level.
    /// In this case do not access the blockchain data through this context methods, this will
    /// lead to panic.
    fn make_child_call<'q>(
        &mut self,
        called_instance: impl Into<InstanceQuery<'q>>,
        interface_name: &str,
        method_id: MethodId,
        arguments: &[u8],
        fallthrough_auth: bool,
    ) -> Result<(), ExecutionError>;
}

impl ExecutionContextUnstable for ExecutionContext<'_> {
    fn make_child_call<'q>(
        &mut self,
        called_instance: impl Into<InstanceQuery<'q>>,
        interface_name: &str,
        method_id: MethodId,
        arguments: &[u8],
        fallthrough_auth: bool,
    ) -> Result<(), ExecutionError> {
        if self.call_stack_depth + 1 >= Self::MAX_CALL_STACK_DEPTH {
            let err = CoreError::stack_overflow(Self::MAX_CALL_STACK_DEPTH);
            return Err(err);
        }

        let descriptor = self
            .dispatcher
            .get_service(called_instance)
            .ok_or(CoreError::IncorrectInstanceId)?;
        let instance_id = descriptor.id;
        let (runtime_id, runtime) = self
            .dispatcher
            .runtime_for_service(instance_id)
            .ok_or(CoreError::IncorrectRuntime)?;

        let context = self.child_context(interface_name, descriptor, fallthrough_auth);
        runtime
            .execute(context, method_id, arguments)
            .map_err(|mut err| {
                self.should_rollback();
                err.set_runtime_id(runtime_id).set_call_site(|| {
                    CallSite::new(
                        instance_id,
                        CallType::Method {
                            interface: interface_name.to_owned(),
                            id: method_id,
                        },
                    )
                });
                err
            })
    }
}

/// Execution context extensions required for the Supervisor service implementation.
#[doc(hidden)]
#[derive(Debug)]
pub struct SupervisorExtensions<'a>(pub(super) ExecutionContext<'a>);

impl SupervisorExtensions<'_> {
    /// Marks an artifact as *committed*, i.e., one which service instances can be deployed from.
    ///
    /// If / when a block with this instruction is accepted, artifact deployment becomes
    /// a requirement for all nodes in the network. A node that did not successfully
    /// deploy the artifact previously blocks until the artifact is deployed successfully.
    /// If a node cannot deploy the artifact, it panics.
    pub fn start_artifact_registration(&self, artifact: &ArtifactId, spec: Vec<u8>) {
        Dispatcher::commit_artifact(self.0.fork, artifact, spec);
    }

    /// Unloads the specified artifact, making it unavailable for service deployment and other
    /// operations.
    ///
<<<<<<< HEAD
=======
    /// Like other operations concerning services or artifacts, the artifact will be unloaded
    /// only if / when the block with this instruction is committed.
    ///
>>>>>>> 0532a29c
    /// # Return value
    ///
    /// If the artifact cannot be unloaded, an error is returned.
    pub fn unload_artifact(&self, artifact: &ArtifactId) -> Result<(), ExecutionError> {
        Dispatcher::unload_artifact(self.0.fork, artifact)
    }

    /// Initiates adding a service instance to the blockchain.
    ///
    /// The service is not immediately activated; it activates if / when the block containing
    /// the activation transaction is committed.
    pub fn initiate_adding_service(
        &mut self,
        instance_spec: InstanceSpec,
        constructor: impl BinaryValue,
    ) -> Result<(), ExecutionError> {
        self.0
            .child_context("", self.0.instance.clone(), false)
            .initiate_adding_service(instance_spec, constructor)
    }

    /// Initiates stopping an active or frozen service instance.
    ///
    /// The service is not immediately stopped; it stops if / when the block containing
    /// the stopping transaction is committed.
    pub fn initiate_stopping_service(&self, instance_id: InstanceId) -> Result<(), ExecutionError> {
        Dispatcher::initiate_stopping_service(self.0.fork, instance_id)
    }

    /// Initiates freezing an active service instance.
    ///
    /// The service is not immediately frozen; it freezes if / when the block containing
    /// the stopping transaction is committed.
    ///
    /// Note that this method **cannot** be used to transition service to frozen
    /// from the stopped state; this transition is not supported as of now.
    pub fn initiate_freezing_service(&self, instance_id: InstanceId) -> Result<(), ExecutionError> {
        self.0
            .dispatcher
            .initiate_freezing_service(self.0.fork, instance_id)
    }

    /// Initiates resuming previously stopped service instance in the blockchain.
    ///
    /// This method can be used to resume modified service after successful migration.
    ///
    /// The service is not immediately activated; it activates when the block containing
    /// the activation transaction is committed.
    pub fn initiate_resuming_service(
        &mut self,
        instance_id: InstanceId,
        params: impl BinaryValue,
    ) -> Result<(), ExecutionError> {
        let state = DispatcherSchema::new(&*self.0.fork)
            .get_instance(instance_id)
            .ok_or(CoreError::IncorrectInstanceId)?;

        // Check that the service can be resumed.
        if let Some(data_version) = state.data_version {
            let msg = format!(
                "Cannot resume service `{}` because its data version ({}) does not match \
                 the associated artifact `{}`. To solve, associate the service with the newer \
                 artifact revision, for example, via fast-forward migration.",
                state.spec.as_descriptor(),
                data_version,
                state.spec.artifact
            );
            return Err(CoreError::CannotResumeService.with_description(msg));
        }

        let spec = state.spec;
        DispatcherSchema::new(&*self.0.fork).initiate_resuming_service(instance_id)?;

        let runtime = self
            .0
            .dispatcher
            .runtime_by_id(spec.artifact.runtime_id)
            .ok_or(CoreError::IncorrectRuntime)?;

        runtime
            .initiate_resuming_service(
                self.0.child_context("", spec.as_descriptor(), false),
                &spec.artifact,
                params.into_bytes(),
            )
            .map_err(|mut err| {
                self.0.should_rollback();
                err.set_runtime_id(spec.artifact.runtime_id)
                    .set_call_site(|| CallSite::new(instance_id, CallType::Resume));
                err
            })
    }

    /// Provides writeable access to core schema.
    pub fn writeable_core_schema(&self) -> CoreSchema<&Fork> {
        CoreSchema::new(self.0.fork)
    }

    /// Initiates data migration.
    pub fn initiate_migration(
        &self,
        new_artifact: ArtifactId,
        old_service: &str,
    ) -> Result<MigrationType, ExecutionError> {
        self.0
            .dispatcher
            .initiate_migration(self.0.fork, new_artifact, old_service)
    }

    /// Rolls back previously initiated migration.
    pub fn rollback_migration(&self, service_name: &str) -> Result<(), ExecutionError> {
        Dispatcher::rollback_migration(self.0.fork, service_name)
    }

    /// Commits the result of a previously initiated migration.
    pub fn commit_migration(
        &self,
        service_name: &str,
        migration_hash: Hash,
    ) -> Result<(), ExecutionError> {
        Dispatcher::commit_migration(self.0.fork, service_name, migration_hash)
    }

    /// Flushes a committed migration.
    pub fn flush_migration(&mut self, service_name: &str) -> Result<(), ExecutionError> {
        Dispatcher::flush_migration(self.0.fork, service_name)
    }

    /// Checks if the runtime supports the specified optional feature.
    ///
    /// # Panics
    ///
    /// - Panics if the runtime with the given identifier does not exist. This will never happen
    ///   if `runtime_id` is taken from a deployed artifact.
    pub fn check_feature(&self, runtime_id: u32, feature: &RuntimeFeature) -> bool {
        self.0
            .dispatcher
            .runtime_by_id(runtime_id)
            .unwrap_or_else(|| {
                panic!("Runtime with ID {} does not exist", runtime_id);
            })
            .is_supported(feature)
    }
}<|MERGE_RESOLUTION|>--- conflicted
+++ resolved
@@ -362,12 +362,9 @@
     /// Unloads the specified artifact, making it unavailable for service deployment and other
     /// operations.
     ///
-<<<<<<< HEAD
-=======
     /// Like other operations concerning services or artifacts, the artifact will be unloaded
     /// only if / when the block with this instruction is committed.
     ///
->>>>>>> 0532a29c
     /// # Return value
     ///
     /// If the artifact cannot be unloaded, an error is returned.
