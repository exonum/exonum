--- conflicted
+++ resolved
@@ -61,13 +61,7 @@
     }
 }
 
-<<<<<<< HEAD
-pub fn wire(descriptor: &ServiceDescriptor, builder: &mut ServiceApiBuilder) {
-    let instance_id = descriptor.service_id();
-    let instance_name = descriptor.service_name().to_owned();
-=======
 pub fn wire(builder: &mut ServiceApiBuilder) {
->>>>>>> 27d43346
     builder
         .private_scope()
         .endpoint_mut("deploy-artifact", |state, query| {
