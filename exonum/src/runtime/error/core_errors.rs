--- conflicted
+++ resolved
@@ -59,15 +59,8 @@
     CannotResumeService = 13,
     /// Incorrect call handler: an inner call has returned an error, but it was not propagated.
     IncorrectCall = 14,
-<<<<<<< HEAD
     /// Cannot unload artifact.
     CannotUnloadArtifact = 15,
-
-    /// Never actually generated.
-    #[doc(hidden)]
-    __NonExhaustive = 255,
-=======
->>>>>>> fa15ae7f
 }
 
 impl CoreError {
