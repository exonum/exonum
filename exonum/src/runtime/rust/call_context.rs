use exonum_merkledb::{access::Prefixed, BinaryValue, Fork};

use crate::blockchain::Schema as CoreSchema;
use crate::runtime::{
    dispatcher::{Dispatcher, Error as DispatcherError},
    error::catch_panic,
    ArtifactId, BlockchainData, CallInfo, Caller, ExecutionContext, ExecutionError,
    InstanceDescriptor, InstanceId, InstanceQuery, InstanceSpec, MethodId, SUPERVISOR_INSTANCE_ID,
};

/// Context for the executed call.
///
/// The call can mean a transaction call, or the `before_commit` hook.
#[derive(Debug)]
pub struct CallContext<'a> {
    /// Underlying execution context.
    inner: ExecutionContext<'a>,
    /// ID of the executing service.
    instance: InstanceDescriptor<'a>,
}

impl<'a> CallContext<'a> {
    /// Creates a new transaction context for the specified execution context and the instance
    /// descriptor.
    pub(crate) fn new(context: ExecutionContext<'a>, instance: InstanceDescriptor<'a>) -> Self {
        Self {
            inner: context,
            instance,
        }
    }

    /// Provides access to blockchain data.
    pub fn data(&self) -> BlockchainData<'a, &Fork> {
        BlockchainData::new(self.inner.fork, self.instance)
    }

    /// Provides access to the data of the executing service.
    pub fn service_data(&self) -> Prefixed<'a, &Fork> {
        self.data().for_executing_service()
    }

    /// Returns the initiator of the actual transaction execution.
    pub fn caller(&self) -> &Caller {
        &self.inner.caller
    }

<<<<<<< HEAD
    /// Accesses dispatcher information.
    pub fn dispatcher_info(&self) -> Schema<&Fork> {
        Schema::new(self.fork())
    }

    /// Returns a descriptor of the executing service instance.
=======
>>>>>>> f9e7e422
    pub fn instance(&self) -> InstanceDescriptor<'_> {
        self.instance
    }

    #[doc(hidden)]
    pub fn call(
        &mut self,
        interface_name: impl AsRef<str>,
        method_id: MethodId,
        arguments: impl BinaryValue,
    ) -> Result<(), ExecutionError> {
        let call_info = CallInfo {
            instance_id: self.instance.id,
            method_id,
        };
        self.inner.call(
            interface_name.as_ref(),
            &call_info,
            arguments.into_bytes().as_ref(),
        )
    }

    // TODO This method is hidden until it is fully tested in next releases. [ECR-3494]
    /// Creates a client to call interface methods of the specified service instance.
    #[doc(hidden)]
    pub fn interface<'s, T>(&'s mut self, called: InstanceId) -> Result<T, ExecutionError>
    where
        T: From<CallContext<'s>>,
    {
        self.call_context(called).map(Into::into)
    }

    // TODO This method is hidden until it is fully tested in next releases. [ECR-3494]
    #[doc(hidden)]
    pub fn call_context<'s>(
        &'s mut self,
        called_id: impl Into<InstanceQuery<'s>>,
    ) -> Result<CallContext<'s>, ExecutionError> {
        let descriptor = self
            .inner
            .dispatcher
            .get_service(self.inner.fork, called_id)
            .ok_or(DispatcherError::IncorrectInstanceId)?;
        Ok(CallContext {
            inner: self.inner.child_context(self.instance.id),
            instance: descriptor,
        })
    }

    /// Isolates execution of the provided closure.
    ///
    /// This method should be used with extreme care, since it subverts the usual rules
    /// of transaction roll-back provided by Exonum. Namely:
    ///
    /// - If the execution of the closure is successful, all changes to the blockchain state
    ///   preceding the `isolate()` call are permanently committed. These changes **will not**
    ///   be rolled back if the following transaction code exits with an error.
    /// - If the execution of the closure errors, all changes to the blockchain state
    ///   preceding the `isolate()` call are rolled back right away. That is, they are not
    ///   persisted even if the following transaction code executes successfully.
    ///
    /// If there are several `isolate()` calls within the same execution context,
    /// commitment / rollback rules are applied to changes since the last call.
    ///
    /// For these reasons, it is strongly advised to:
    ///
    /// - Make `isolate()` call(s) the last logic executed by a transaction, or at least
    ///   not have failure cases after the call(s).
    /// - Propagate errors returned by this method as a result of the transaction execution.
    // TODO: Finalize interface and test [ECR-3740]
    #[doc(hidden)]
    pub fn isolate(
        &mut self,
        f: impl FnOnce(CallContext<'_>) -> Result<(), ExecutionError>,
    ) -> Result<(), ExecutionError> {
        let result = catch_panic(|| f(self.reborrow()));
        match result {
            Ok(()) => self.inner.fork.flush(),
            Err(_) => self.inner.fork.rollback(),
        }
        result
    }

    fn reborrow(&mut self) -> CallContext<'_> {
        CallContext {
            inner: self.inner.reborrow(),
            instance: self.instance,
        }
    }

    /// Provides writeable access to core schema.
    ///
    /// This method can only be called by the supervisor; the call will panic otherwise.
    #[doc(hidden)]
    pub fn writeable_core_schema(&self) -> CoreSchema<&Fork> {
        if self.instance.id != SUPERVISOR_INSTANCE_ID {
            panic!("`writeable_core_schema` called within a non-supervisor service");
        }
        CoreSchema::new(self.inner.fork)
    }

    /// Marks an artifact as *registered*, i.e., one which service instances can be deployed from.
    ///
    /// This method can only be called by the supervisor; the call will panic otherwise.
    #[doc(hidden)]
    pub fn start_artifact_registration(
        &self,
        artifact: ArtifactId,
        spec: Vec<u8>,
    ) -> Result<(), ExecutionError> {
        if self.instance.id != SUPERVISOR_INSTANCE_ID {
            panic!("`start_artifact_registration` called within a non-supervisor service");
        }

        Dispatcher::commit_artifact(self.inner.fork, artifact, spec)
    }

    /// Starts adding a service instance to the blockchain.
    ///
    /// The service is not immediately activated; it activates if / when the block containing
    /// the activation transaction is committed.
    ///
    /// This method can only be called by the supervisor; the call will panic otherwise.
    #[doc(hidden)]
    pub fn start_adding_service(
        &mut self,
        artifact: ArtifactId,
        instance_name: String,
        constructor: impl BinaryValue,
    ) -> Result<(), ExecutionError> {
        if self.instance.id != SUPERVISOR_INSTANCE_ID {
            panic!("`start_adding_service` called within a non-supervisor service");
        }

        let instance_spec = InstanceSpec {
            artifact,
            name: instance_name,
            id: Dispatcher::assign_instance_id(self.inner.fork),
        };
        self.inner
            .child_context(self.instance.id)
            .start_adding_service(instance_spec, constructor)
    }
}<|MERGE_RESOLUTION|>--- conflicted
+++ resolved
@@ -44,15 +44,7 @@
         &self.inner.caller
     }
 
-<<<<<<< HEAD
-    /// Accesses dispatcher information.
-    pub fn dispatcher_info(&self) -> Schema<&Fork> {
-        Schema::new(self.fork())
-    }
-
     /// Returns a descriptor of the executing service instance.
-=======
->>>>>>> f9e7e422
     pub fn instance(&self) -> InstanceDescriptor<'_> {
         self.instance
     }
