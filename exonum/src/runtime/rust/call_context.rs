--- conflicted
+++ resolved
@@ -7,7 +7,7 @@
     runtime::{
         dispatcher::{Dispatcher, Error as DispatcherError},
         ArtifactId, BlockchainData, CallInfo, Caller, ExecutionContext, ExecutionError,
-        InstanceDescriptor, InstanceQuery, InstanceSpec, SUPERVISOR_INSTANCE_ID,
+        InstanceDescriptor, InstanceId, InstanceQuery, InstanceSpec, SUPERVISOR_INSTANCE_ID,
     },
 };
 
@@ -59,52 +59,6 @@
         core_schema.next_height() == Height(0)
     }
 
-<<<<<<< HEAD
-=======
-    /// Invokes an arbitrary method in the context.
-    #[doc(hidden)]
-    pub fn call(
-        &mut self,
-        interface_name: impl AsRef<str>,
-        method_id: MethodId,
-        arguments: impl BinaryValue,
-    ) -> Result<(), ExecutionError> {
-        let call_info = CallInfo {
-            instance_id: self.instance.id,
-            method_id,
-        };
-        self.inner
-            .call(interface_name.as_ref(), &call_info, &arguments.into_bytes())
-    }
-
-    // TODO This method is hidden until it is fully tested in next releases. [ECR-3494]
-    #[doc(hidden)]
-    pub fn call_context<'s>(
-        &'s mut self,
-        called_id: impl Into<InstanceQuery<'s>>,
-    ) -> Result<CallContext<'s>, ExecutionError> {
-        let descriptor = self
-            .inner
-            .dispatcher
-            .get_service(called_id)
-            .ok_or(DispatcherError::IncorrectInstanceId)?;
-        Ok(CallContext {
-            inner: self.inner.child_context(self.instance.id),
-            instance: descriptor,
-        })
-    }
-
-    // TODO This method is hidden until it is fully tested in next releases. [ECR-3494]
-    /// Creates a client to call interface methods of the specified service instance.
-    #[doc(hidden)]
-    pub fn interface<'s, T>(&'s mut self, called: InstanceId) -> Result<T, ExecutionError>
-    where
-        T: From<CallContext<'s>>,
-    {
-        self.call_context(called).map(Into::into)
-    }
-
->>>>>>> 86875313
     /// Provides writeable access to core schema.
     ///
     /// This method can only be called by the supervisor; the call will panic otherwise.
@@ -193,7 +147,7 @@
         let descriptor = self
             .inner
             .dispatcher
-            .get_service(self.inner.fork, called_id)
+            .get_service(called_id)
             .ok_or(DispatcherError::IncorrectInstanceId)?;
 
         let call_info = CallInfo {
