--- conflicted
+++ resolved
@@ -2,10 +2,7 @@
 
 use crate::{
     blockchain::Schema as CoreSchema,
-<<<<<<< HEAD
-=======
     helpers::Height,
->>>>>>> ec1d4519
     runtime::{
         dispatcher::{Dispatcher, Error as DispatcherError},
         ArtifactId, BlockchainData, CallInfo, Caller, ExecutionContext, ExecutionError,
