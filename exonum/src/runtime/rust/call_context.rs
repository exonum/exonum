--- conflicted
+++ resolved
@@ -1,23 +1,14 @@
 use exonum_merkledb::{access::Prefixed, BinaryValue, Fork};
 
-<<<<<<< HEAD
-use crate::blockchain::Schema as CoreSchema;
-use crate::runtime::{
-    dispatcher::{Dispatcher, Error as DispatcherError},
-    rust::stubs::{GenericCallMut, MethodDescriptor},
-    ArtifactId, BlockchainData, CallInfo, Caller, ExecutionContext, ExecutionError,
-    InstanceDescriptor, InstanceQuery, InstanceSpec, SUPERVISOR_INSTANCE_ID,
-=======
+use super::{GenericCallMut, MethodDescriptor};
 use crate::{
     blockchain::Schema as CoreSchema,
     helpers::Height,
     runtime::{
         dispatcher::{Dispatcher, Error as DispatcherError},
         ArtifactId, BlockchainData, CallInfo, Caller, ExecutionContext, ExecutionError,
-        InstanceDescriptor, InstanceId, InstanceQuery, InstanceSpec, MethodId,
-        SUPERVISOR_INSTANCE_ID,
+        InstanceDescriptor, InstanceQuery, InstanceSpec, SUPERVISOR_INSTANCE_ID,
     },
->>>>>>> ec1d4519
 };
 
 /// Context for the executed call.
@@ -62,58 +53,12 @@
         self.instance
     }
 
-<<<<<<< HEAD
-=======
     /// Returns `true` if currently processed block is a genesis block.
     pub fn in_genesis_block(&self) -> bool {
         let core_schema = self.data().for_core();
         core_schema.next_height() == Height(0)
     }
 
-    /// Invokes an arbitrary method in the context.
-    #[doc(hidden)]
-    pub fn call(
-        &mut self,
-        interface_name: impl AsRef<str>,
-        method_id: MethodId,
-        arguments: impl BinaryValue,
-    ) -> Result<(), ExecutionError> {
-        let call_info = CallInfo {
-            instance_id: self.instance.id,
-            method_id,
-        };
-        self.inner
-            .call(interface_name.as_ref(), &call_info, &arguments.into_bytes())
-    }
-
-    // TODO This method is hidden until it is fully tested in next releases. [ECR-3494]
-    #[doc(hidden)]
-    pub fn call_context<'s>(
-        &'s mut self,
-        called_id: impl Into<InstanceQuery<'s>>,
-    ) -> Result<CallContext<'s>, ExecutionError> {
-        let descriptor = self
-            .inner
-            .dispatcher
-            .get_service(self.inner.fork, called_id)
-            .ok_or(DispatcherError::IncorrectInstanceId)?;
-        Ok(CallContext {
-            inner: self.inner.child_context(self.instance.id),
-            instance: descriptor,
-        })
-    }
-
-    // TODO This method is hidden until it is fully tested in next releases. [ECR-3494]
-    /// Creates a client to call interface methods of the specified service instance.
-    #[doc(hidden)]
-    pub fn interface<'s, T>(&'s mut self, called: InstanceId) -> Result<T, ExecutionError>
-    where
-        T: From<CallContext<'s>>,
-    {
-        self.call_context(called).map(Into::into)
-    }
-
->>>>>>> ec1d4519
     /// Provides writeable access to core schema.
     ///
     /// This method can only be called by the supervisor; the call will panic otherwise.
