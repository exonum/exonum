--- conflicted
+++ resolved
@@ -95,11 +95,7 @@
     BeforeTransactions(Height, InstanceId),
     DeployArtifact(ArtifactId, Vec<u8>),
     StartAdding(InstanceSpec, Vec<u8>),
-<<<<<<< HEAD
-    CommitService(Option<Height>, InstanceSpec, InstanceStatus),
-=======
-    CommitService(Height, InstanceSpec),
->>>>>>> ec1d4519
+    CommitService(Height, InstanceSpec, InstanceStatus),
     AfterTransactions(Height, InstanceId),
     AfterCommit(Height),
     Shutdown,
@@ -167,7 +163,7 @@
     ) -> Result<(), ExecutionError> {
         DispatcherSchema::new(snapshot)
             .get_instance(spec.id)
-            .unwrap_or_else(|| panic!("Can't obtain an instance with ID {}", spec.id));
+            .unwrap();
         let core_schema = CoreSchema::new(snapshot);
         let height = core_schema.next_height();
 
@@ -413,13 +409,8 @@
         events,
         vec![
             RuntimeEvent::StartAdding(spec.clone(), constructor.into_bytes()),
-<<<<<<< HEAD
-            RuntimeEvent::CommitService(Some(Height(2)), spec.clone(), InstanceStatus::Active),
-            RuntimeEvent::AfterCommit(Height(2)),
-=======
-            RuntimeEvent::CommitService(Height(3), spec.clone()),
+            RuntimeEvent::CommitService(Height(3), spec.clone(), InstanceStatus::Active),
             RuntimeEvent::AfterCommit(Height(3)),
->>>>>>> ec1d4519
         ]
     );
 
@@ -499,10 +490,10 @@
     assert_eq!(
         events,
         vec![
-            RuntimeEvent::BeforeTransactions(Height(4), SERVICE_INSTANCE_ID),
-            RuntimeEvent::AfterTransactions(Height(4), SERVICE_INSTANCE_ID),
-            RuntimeEvent::CommitService(Some(Height(5)), spec.clone(), InstanceStatus::Stopped),
-            RuntimeEvent::AfterCommit(Height(5)),
+            RuntimeEvent::BeforeTransactions(Height(5), SERVICE_INSTANCE_ID),
+            RuntimeEvent::AfterTransactions(Height(5), SERVICE_INSTANCE_ID),
+            RuntimeEvent::CommitService(Height(6), spec.clone(), InstanceStatus::Stopped),
+            RuntimeEvent::AfterCommit(Height(6)),
         ]
     );
 
@@ -541,14 +532,9 @@
             RuntimeEvent::Initialize,
             RuntimeEvent::DeployArtifact(artifact.clone(), vec![]),
             RuntimeEvent::StartAdding(instance_spec.clone(), Init::default().into_bytes()),
-<<<<<<< HEAD
-            RuntimeEvent::CommitService(None, instance_spec.clone(), InstanceStatus::Active),
-            RuntimeEvent::AfterCommit(Height(0)),
-=======
-            RuntimeEvent::CommitService(Height(0), instance_spec.clone()),
+            RuntimeEvent::CommitService(Height(0), instance_spec.clone(), InstanceStatus::Active),
             RuntimeEvent::AfterTransactions(Height(0), SERVICE_INSTANCE_ID),
             RuntimeEvent::AfterCommit(Height(1)),
->>>>>>> ec1d4519
         ]
     );
 
@@ -571,7 +557,7 @@
         .into_mut(genesis_config)
         .with_runtime(runtime)
         .build()
-        .expect("Can't create a blockchain");
+        .unwrap();
 
     let events = mem::replace(
         &mut *event_handle
@@ -585,11 +571,7 @@
             RuntimeEvent::Initialize,
             RuntimeEvent::DeployArtifact(artifact, vec![]),
             // `Runtime::start_adding_service` is never called for the same service
-<<<<<<< HEAD
-            RuntimeEvent::CommitService(Some(Height(1)), instance_spec, InstanceStatus::Active),
-=======
-            RuntimeEvent::CommitService(Height(2), instance_spec),
->>>>>>> ec1d4519
+            RuntimeEvent::CommitService(Height(2), instance_spec, InstanceStatus::Active),
             // `Runtime::after_commit` is never called for the same block
             RuntimeEvent::Resume,
         ]
@@ -683,13 +665,8 @@
         vec![
             RuntimeEvent::StartAdding(spec.clone(), constructor.clone().into_bytes()),
             RuntimeEvent::StartAdding(alternative_spec, constructor.into_bytes()),
-<<<<<<< HEAD
-            RuntimeEvent::CommitService(Some(Height(2)), spec, InstanceStatus::Active),
-            RuntimeEvent::AfterCommit(Height(2)),
-=======
-            RuntimeEvent::CommitService(Height(3), spec),
+            RuntimeEvent::CommitService(Height(3), spec, InstanceStatus::Active),
             RuntimeEvent::AfterCommit(Height(3)),
->>>>>>> ec1d4519
         ]
     );
 
