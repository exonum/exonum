--- conflicted
+++ resolved
@@ -30,15 +30,9 @@
     proto::schema::tests::{TestServiceInit, TestServiceTx},
     runtime::{
         error::{ErrorKind, ExecutionError},
-<<<<<<< HEAD
-        ArtifactProtobufSpec, BlockchainData, CallInfo, Caller, DeployStatus, Dispatcher,
-        DispatcherError, DispatcherSchema, ExecutionContext, InstanceId, InstanceSpec, Mailbox,
-        Runtime, StateHashAggregator,
-=======
-        CallInfo, Caller, DeployStatus, Dispatcher, DispatcherError, DispatcherSchema,
-        ExecutionContext, InstanceDescriptor, InstanceId, InstanceSpec, Mailbox, Runtime,
+        BlockchainData, CallInfo, Caller, DeployStatus, Dispatcher, DispatcherError,
+        DispatcherSchema, ExecutionContext, InstanceId, InstanceSpec, Mailbox, Runtime,
         StateHashAggregator,
->>>>>>> 8de015cf
     },
 };
 
