// Copyright 2019 The Exonum Team
//
// Licensed under the Apache License, Version 2.0 (the "License");
// you may not use this file except in compliance with the License.
// You may obtain a copy of the License at
//
//   http://www.apache.org/licenses/LICENSE-2.0
//
// Unless required by applicable law or agreed to in writing, software
// distributed under the License is distributed on an "AS IS" BASIS,
// WITHOUT WARRANTIES OR CONDITIONS OF ANY KIND, either express or implied.
// See the License for the specific language governing permissions and
// limitations under the License.

use exonum_crypto::{Hash, PublicKey, PUBLIC_KEY_LENGTH};
use exonum_derive::exonum_interface;
use exonum_merkledb::{access::AccessExt, BinaryValue, Fork, Snapshot, SystemSchema};
use exonum_proto::ProtobufConvert;
use futures::{sync::mpsc, Future};

use std::{
    collections::BTreeMap,
    mem,
    sync::{Arc, Mutex},
};

use crate::{
    blockchain::{
        config::{GenesisConfig, GenesisConfigBuilder, InstanceInitParams},
        Blockchain, BlockchainMut, Schema as CoreSchema,
    },
    helpers::{generate_testnet_config, Height, ValidatorId},
    proto::schema::tests::TestServiceInit,
    runtime::{
        error::ExecutionError, CallInfo, Caller, Dispatcher, DispatcherError, DispatcherSchema,
        ExecutionContext, InstanceId, InstanceSpec, InstanceStatus, Mailbox, Runtime,
        WellKnownRuntime,
    },
};

use super::{
    service::{DefaultInstance, Service, ServiceFactory},
    ArtifactId, CallContext, RustRuntime,
};

const SERVICE_INSTANCE_ID: InstanceId = 2;
const SERVICE_INSTANCE_NAME: &str = "test_service_name";

fn create_block(blockchain: &BlockchainMut) -> Fork {
    let height = CoreSchema::new(&blockchain.snapshot()).height();
    let (_, patch) =
        blockchain.create_patch(ValidatorId(0), height.next(), &[], &mut BTreeMap::new());
    Fork::from(patch)
}

fn commit_block(blockchain: &mut BlockchainMut, fork: Fork) {
    // Since `BlockchainMut::create_patch` invocation in `create_block` does not use transactions,
    // the `after_transactions` hook does not change artifact / service statuses. Thus, we need to call
    // `activate_pending` manually.
    // FIXME: Fix this behavior [ECR-3222]
    blockchain.dispatcher().activate_pending(&fork);
    // Get state hash from the block proposal.
    let patch = fork.into_patch();
    let state_hash_in_patch = SystemSchema::new(&patch).state_hash();

    // Commit block to the blockchain.
    blockchain
        .commit(patch, Hash::zero(), vec![], &mut BTreeMap::new())
        .unwrap();

    // Make sure that the state hash is the same before and after the block is committed.
    let snapshot = blockchain.snapshot();
    let state_hash_in_block = SystemSchema::new(&snapshot).state_hash();
    assert_eq!(state_hash_in_block, state_hash_in_patch);
}

fn create_runtime() -> (Inspected<RustRuntime>, Arc<Mutex<Vec<RuntimeEvent>>>) {
    let runtime = RustRuntime::new(mpsc::channel(1).0).with_factory(TestServiceImpl);
    let event_handle = Arc::default();
    let runtime = Inspected {
        inner: runtime,
        events: Arc::clone(&event_handle),
    };
    (runtime, event_handle)
}

#[derive(Debug, PartialEq)]
enum RuntimeEvent {
    Initialize,
    Resume,
    BeforeTransactions(Height, InstanceId),
    DeployArtifact(ArtifactId, Vec<u8>),
    StartAdding(InstanceSpec, Vec<u8>),
    CommitService(Option<Height>, InstanceSpec),
    AfterTransactions(Height, InstanceId),
    AfterCommit(Height),
    Shutdown,
}

/// Test runtime wrapper logging all the events (as `RuntimeEvent`) happening within it.
/// Other than logging, it just redirects all the calls to the inner runtime.
/// Used to test that workflow invariants are respected.
#[derive(Debug, Clone)]
struct Inspected<T> {
    inner: T,
    events: Arc<Mutex<Vec<RuntimeEvent>>>,
}

impl<T: Runtime> Runtime for Inspected<T> {
    fn initialize(&mut self, blockchain: &Blockchain) {
        self.events.lock().unwrap().push(RuntimeEvent::Initialize);
        self.inner.initialize(blockchain);
    }

    fn on_resume(&mut self) {
        self.events.lock().unwrap().push(RuntimeEvent::Resume);
        self.inner.on_resume();
    }

    fn deploy_artifact(
        &mut self,
        artifact: ArtifactId,
        deploy_spec: Vec<u8>,
    ) -> Box<dyn Future<Item = (), Error = ExecutionError>> {
        self.events
            .lock()
            .unwrap()
            .push(RuntimeEvent::DeployArtifact(
                artifact.clone(),
                deploy_spec.clone(),
            ));
        self.inner.deploy_artifact(artifact, deploy_spec)
    }

    fn is_artifact_deployed(&self, id: &ArtifactId) -> bool {
        self.inner.is_artifact_deployed(id)
    }

    fn start_adding_service(
        &self,
        context: ExecutionContext<'_>,
        spec: &InstanceSpec,
        parameters: Vec<u8>,
    ) -> Result<(), ExecutionError> {
        self.events.lock().unwrap().push(RuntimeEvent::StartAdding(
            spec.to_owned(),
            parameters.clone(),
        ));
        self.inner.start_adding_service(context, spec, parameters)
    }

    fn commit_service(
        &mut self,
        snapshot: &dyn Snapshot,
        spec: &InstanceSpec,
    ) -> Result<(), ExecutionError> {
        DispatcherSchema::new(snapshot)
            .get_instance(spec.id)
            .unwrap();
        let core_schema = CoreSchema::new(snapshot);
        let height = if core_schema.block_hashes_by_height().is_empty() {
            None
        } else {
            Some(core_schema.height())
        };

        self.events
            .lock()
            .unwrap()
            .push(RuntimeEvent::CommitService(height, spec.to_owned()));
        self.inner.commit_service(snapshot, spec)
    }

    fn execute(
        &self,
        context: ExecutionContext<'_>,
        call_info: &CallInfo,
        arguments: &[u8],
    ) -> Result<(), ExecutionError> {
        self.inner.execute(context, call_info, arguments)
    }

    fn before_transactions(
        &self,
        context: ExecutionContext<'_>,
        instance_id: u32,
    ) -> Result<(), ExecutionError> {
        let height = CoreSchema::new(&*context.fork).height();
        self.events
            .lock()
            .unwrap()
            .push(RuntimeEvent::BeforeTransactions(height, instance_id));
        self.inner.after_transactions(context, instance_id)
    }

    fn after_transactions(
        &self,
        context: ExecutionContext<'_>,
        instance_id: u32,
    ) -> Result<(), ExecutionError> {
        let height = CoreSchema::new(&*context.fork).height();
        self.events
            .lock()
            .unwrap()
            .push(RuntimeEvent::AfterTransactions(height, instance_id));
        self.inner.after_transactions(context, instance_id)
    }

    fn after_commit(&mut self, snapshot: &dyn Snapshot, mailbox: &mut Mailbox) {
        let height = CoreSchema::new(snapshot).height();
        self.events
            .lock()
            .unwrap()
            .push(RuntimeEvent::AfterCommit(height));
        self.inner.after_commit(snapshot, mailbox);
    }

    fn shutdown(&mut self) {
        self.events.lock().unwrap().push(RuntimeEvent::Shutdown);
        self.inner.shutdown();
    }
}

impl WellKnownRuntime for Inspected<RustRuntime> {
    const ID: u32 = RustRuntime::ID;
}

#[derive(Debug, Clone, ProtobufConvert, BinaryValue)]
#[protobuf_convert(source = "TestServiceInit")]
pub struct Init {
    msg: String,
}

<<<<<<< HEAD
=======
impl Default for Init {
    fn default() -> Self {
        Self {
            msg: "constructor_message".to_owned(),
        }
    }
}

#[derive(Debug, ProtobufConvert, BinaryValue, ObjectHash)]
#[protobuf_convert(source = "TestServiceTx")]
struct TxA {
    value: u64,
}

#[derive(Debug, ProtobufConvert, BinaryValue, ObjectHash)]
#[protobuf_convert(source = "TestServiceTx")]
struct TxB {
    value: u64,
}

>>>>>>> 6e2017e3
#[exonum_interface(crate = "crate")]
trait Test<Ctx> {
    fn method_a(&self, ctx: Ctx, arg: u64) -> _;
    fn method_b(&self, ctx: Ctx, arg: u64) -> _;
}

#[derive(Debug, ServiceFactory, ServiceDispatcher)]
#[service_dispatcher(crate = "crate", implements("Test"))]
#[service_factory(
    crate = "crate",
    artifact_name = "test_service",
    artifact_version = "0.1.0",
    proto_sources = "crate::proto::schema"
)]
pub struct TestServiceImpl;

impl Test<CallContext<'_>> for TestServiceImpl {
    type Output = Result<(), ExecutionError>;

<<<<<<< HEAD
    fn method_a(&self, mut ctx: CallContext<'_>, arg: u64) -> Result<(), ExecutionError> {
        ctx.service_data().get_entry("method_a_entry").set(arg);
=======
impl TestService for TestServiceImpl {
    fn method_a(&self, mut context: CallContext<'_>, arg: TxA) -> Result<(), ExecutionError> {
        context
            .service_data()
            .get_proof_entry("method_a_entry")
            .set(arg.value);
>>>>>>> 6e2017e3
        // Test calling one service from another.
        ctx.method_b(SERVICE_INSTANCE_ID, arg)
    }

<<<<<<< HEAD
    fn method_b(&self, ctx: CallContext<'_>, arg: u64) -> Result<(), ExecutionError> {
        ctx.service_data().get_entry("method_b_entry").set(arg);
=======
    fn method_b(&self, context: CallContext<'_>, arg: TxB) -> Result<(), ExecutionError> {
        context
            .service_data()
            .get_proof_entry("method_b_entry")
            .set(arg.value);
>>>>>>> 6e2017e3
        Ok(())
    }
}

impl TestServiceImpl {
    fn genesis_config() -> GenesisConfig {
        let artifact: ArtifactId = TestServiceImpl.artifact_id().into();
        let config = generate_testnet_config(1, 0)[0].clone();
        GenesisConfigBuilder::with_consensus_config(config.consensus)
            .with_artifact(artifact)
            .with_instance(TestServiceImpl.default_instance())
            .build()
    }
}

impl Service for TestServiceImpl {
    fn initialize(&self, context: CallContext<'_>, params: Vec<u8>) -> Result<(), ExecutionError> {
        let init = Init::from_bytes(params.into()).map_err(DispatcherError::malformed_arguments)?;
        context
            .service_data()
            .get_proof_entry("constructor_entry")
            .set(init.msg);
        Ok(())
    }
}

impl DefaultInstance for TestServiceImpl {
    const INSTANCE_ID: u32 = SERVICE_INSTANCE_ID;
    const INSTANCE_NAME: &'static str = SERVICE_INSTANCE_NAME;

    fn default_instance(&self) -> InstanceInitParams {
        self.artifact_id()
            .into_default_instance(Self::INSTANCE_ID, Self::INSTANCE_NAME)
            .with_constructor(Init::default())
    }
}

/// In this test, we manually instruct the dispatcher to deploy artifacts / create services
/// instead of using transactions. We still need to create patches using a `BlockchainMut`
/// in order to properly emulate the blockchain workflow.
#[test]
fn basic_rust_runtime() {
    // Create a runtime and a service artifact.
    let (runtime, event_handle) = create_runtime();
    let artifact: ArtifactId = TestServiceImpl.artifact_id().into();
    // Create dummy dispatcher.
    let config = generate_testnet_config(1, 0)[0].clone();
    let genesis_config = GenesisConfigBuilder::with_consensus_config(config.consensus).build();
    let mut blockchain = Blockchain::build_for_tests()
        .into_mut(genesis_config)
        .with_runtime(runtime)
        .build()
        .unwrap();

    // The dispatcher should initialize the runtime and call `after_commit` for
    // the genesis block.
    let events = mem::replace(&mut *event_handle.lock().unwrap(), vec![]);
    assert_eq!(
        events,
        vec![
            RuntimeEvent::Initialize,
            RuntimeEvent::AfterCommit(Height(0))
        ]
    );

    // Deploy service artifact.
    let fork = create_block(&blockchain);
    Dispatcher::commit_artifact(&fork, artifact.clone(), vec![]).unwrap();
    commit_block(&mut blockchain, fork);
    let events = mem::replace(&mut *event_handle.lock().unwrap(), vec![]);
    assert_eq!(
        events,
        vec![
            RuntimeEvent::DeployArtifact(artifact.clone(), vec![]),
            RuntimeEvent::AfterCommit(Height(1)),
        ]
    );

    // Add a service.
    let spec = InstanceSpec {
        artifact,
        id: SERVICE_INSTANCE_ID,
        name: SERVICE_INSTANCE_NAME.to_owned(),
    };
    let constructor = Init::default();

    let mut fork = create_block(&blockchain);
    ExecutionContext::new(blockchain.dispatcher(), &mut fork, Caller::Blockchain)
        .start_adding_service(spec.clone(), constructor.clone())
        .unwrap();

    {
        let idx_name = format!("{}.constructor_entry", SERVICE_INSTANCE_NAME);
        let entry = fork.get_proof_entry(idx_name.as_str());
        assert_eq!(entry.get(), Some(Init::default().msg));
    }
    commit_block(&mut blockchain, fork);
    let events = mem::replace(&mut *event_handle.lock().unwrap(), vec![]);
    // The service is not active at the beginning of the block, so `after_transactions`
    // and `before_transactions` should not be called for it.
    assert_eq!(
        events,
        vec![
            RuntimeEvent::StartAdding(spec.clone(), constructor.into_bytes()),
            RuntimeEvent::CommitService(Some(Height(2)), spec.clone()),
            RuntimeEvent::AfterCommit(Height(2)),
        ]
    );

    // Execute transaction method A.
    const ARG_A_VALUE: u64 = 11;
    let call_info = CallInfo {
        instance_id: SERVICE_INSTANCE_ID,
        method_id: 0,
    };
    let payload = ARG_A_VALUE.into_bytes();
    let caller = Caller::Service {
        instance_id: SERVICE_INSTANCE_ID,
    };
    let mut fork = create_block(&blockchain);
    blockchain
        .dispatcher()
        .call(&mut fork, caller, &call_info, &payload)
        .unwrap();

    {
        let idx_name = format!("{}.method_a_entry", SERVICE_INSTANCE_NAME);
        let entry = fork.get_proof_entry(idx_name.as_str());
        assert_eq!(entry.get(), Some(ARG_A_VALUE));
        let idx_name = format!("{}.method_b_entry", SERVICE_INSTANCE_NAME);
        let entry = fork.get_proof_entry(idx_name.as_str());
        assert_eq!(entry.get(), Some(ARG_A_VALUE));
    }
    commit_block(&mut blockchain, fork);
    let events = mem::replace(&mut *event_handle.lock().unwrap(), vec![]);
    assert_eq!(
        events,
        vec![
            RuntimeEvent::BeforeTransactions(Height(2), SERVICE_INSTANCE_ID),
            RuntimeEvent::AfterTransactions(Height(2), SERVICE_INSTANCE_ID),
            RuntimeEvent::AfterCommit(Height(3)),
        ]
    );

    // Execute transaction method B.
    const ARG_B_VALUE: u64 = 22;
    let call_info = CallInfo {
        instance_id: SERVICE_INSTANCE_ID,
        method_id: 1,
    };
    let payload = ARG_B_VALUE.into_bytes();
    let caller = Caller::Service {
        instance_id: SERVICE_INSTANCE_ID,
    };
    let mut fork = create_block(&blockchain);
    blockchain
        .dispatcher()
        .call(&mut fork, caller, &call_info, &payload)
        .unwrap();

    {
        let idx_name = format!("{}.method_b_entry", SERVICE_INSTANCE_NAME);
        let entry = fork.get_proof_entry(idx_name.as_str());
        assert_eq!(entry.get(), Some(ARG_B_VALUE));
    }
    commit_block(&mut blockchain, fork);
    let events = mem::replace(&mut *event_handle.lock().unwrap(), vec![]);
    assert_eq!(
        events,
        vec![
            RuntimeEvent::BeforeTransactions(Height(3), SERVICE_INSTANCE_ID),
            RuntimeEvent::AfterTransactions(Height(3), SERVICE_INSTANCE_ID),
            RuntimeEvent::AfterCommit(Height(4)),
        ]
    );
}

#[test]
fn rust_runtime_with_builtin_services() {
    let (runtime, event_handle) = create_runtime();
    let genesis_config = TestServiceImpl::genesis_config();
    let mut blockchain = Blockchain::build_for_tests()
        .into_mut(genesis_config.clone())
        .with_runtime(runtime)
        .build()
        .unwrap();

    let events = mem::replace(&mut *event_handle.lock().unwrap(), vec![]);
    let artifact: ArtifactId = TestServiceImpl.artifact_id().into();
    let instance_spec = TestServiceImpl.default_instance().instance_spec;
    assert_eq!(
        events,
        vec![
            RuntimeEvent::Initialize,
            RuntimeEvent::DeployArtifact(artifact.clone(), vec![]),
            RuntimeEvent::StartAdding(instance_spec.clone(), Init::default().into_bytes()),
            RuntimeEvent::CommitService(None, instance_spec.clone()),
            RuntimeEvent::AfterCommit(Height(0)),
        ]
    );

    let fork = create_block(&blockchain);
    commit_block(&mut blockchain, fork);
    let events = mem::replace(&mut *event_handle.lock().unwrap(), vec![]);
    assert_eq!(
        events,
        vec![
            RuntimeEvent::BeforeTransactions(Height(0), SERVICE_INSTANCE_ID),
            RuntimeEvent::AfterTransactions(Height(0), SERVICE_INSTANCE_ID),
            RuntimeEvent::AfterCommit(Height(1)),
        ]
    );

    // Emulate node restart.
    let blockchain = blockchain.inner().to_owned();
    let (runtime, event_handle) = create_runtime();
    let mut blockchain = blockchain
        .into_mut(genesis_config)
        .with_runtime(runtime)
        .build()
        .unwrap();

    let events = mem::replace(&mut *event_handle.lock().unwrap(), vec![]);
    assert_eq!(
        events,
        vec![
            RuntimeEvent::Initialize,
            RuntimeEvent::DeployArtifact(artifact, vec![]),
            // `Runtime::start_adding_service` is never called for the same service
            RuntimeEvent::CommitService(Some(Height(1)), instance_spec),
            // `Runtime::after_commit` is never called for the same block
            RuntimeEvent::Resume,
        ]
    );

    let fork = create_block(&blockchain);
    commit_block(&mut blockchain, fork);
    let events = mem::replace(&mut *event_handle.lock().unwrap(), vec![]);
    assert_eq!(
        events,
        vec![
            RuntimeEvent::BeforeTransactions(Height(1), SERVICE_INSTANCE_ID),
            RuntimeEvent::AfterTransactions(Height(1), SERVICE_INSTANCE_ID),
            RuntimeEvent::AfterCommit(Height(2)),
        ]
    );
}

#[test]
fn state_aggregation() {
    let runtime = RustRuntime::new(mpsc::channel(1).0).with_factory(TestServiceImpl);
    let genesis_config = TestServiceImpl::genesis_config();
    let blockchain = Blockchain::build_for_tests()
        .into_mut(genesis_config)
        .with_runtime(runtime)
        .build()
        .unwrap();

    // The constructor entry has been written to; `method_*` `ProofEntry`s are empty.
    let snapshot = blockchain.snapshot();
    let expected_indexes = vec![
        "core.consensus_config",
        "dispatcher_artifacts",
        "dispatcher_instances",
        "test_service_name.constructor_entry",
    ];
    let actual_indexes: Vec<_> = SystemSchema::new(&snapshot)
        .state_aggregator()
        .keys()
        .collect();
    assert_eq!(actual_indexes, expected_indexes);
}

#[test]
fn conflicting_service_instances() {
    let (runtime, event_handle) = create_runtime();
    let artifact: ArtifactId = TestServiceImpl.artifact_id().into();
    let config = generate_testnet_config(1, 0)[0].clone();
    let genesis_config = GenesisConfigBuilder::with_consensus_config(config.consensus).build();
    let mut blockchain = Blockchain::build_for_tests()
        .into_mut(genesis_config)
        .with_runtime(runtime)
        .build()
        .unwrap();

    let fork = create_block(&blockchain);
    Dispatcher::commit_artifact(&fork, artifact.clone(), vec![]).unwrap();
    commit_block(&mut blockchain, fork);
    event_handle.lock().unwrap().clear();

    // Fork #1.
    let spec = InstanceSpec {
        artifact: artifact.clone(),
        id: SERVICE_INSTANCE_ID,
        name: SERVICE_INSTANCE_NAME.to_owned(),
    };
    let constructor = Init::default();
    let mut fork = create_block(&blockchain);
    ExecutionContext::new(blockchain.dispatcher(), &mut fork, Caller::Blockchain)
        .start_adding_service(spec.clone(), constructor.clone())
        .unwrap();

    // Fork #2: same service, but with different ID.
    let alternative_spec = InstanceSpec {
        id: SERVICE_INSTANCE_ID + 1, // << alternative numeric ID
        ..spec.clone()
    };
    let mut alternative_fork = create_block(&blockchain);
    ExecutionContext::new(
        blockchain.dispatcher(),
        &mut alternative_fork,
        Caller::Blockchain,
    )
    .start_adding_service(alternative_spec.clone(), constructor.clone())
    .unwrap();

    commit_block(&mut blockchain, fork);
    let events = mem::replace(&mut *event_handle.lock().unwrap(), vec![]);
    assert_eq!(
        events,
        vec![
            RuntimeEvent::StartAdding(spec.clone(), constructor.clone().into_bytes()),
            RuntimeEvent::StartAdding(alternative_spec, constructor.into_bytes()),
            RuntimeEvent::CommitService(Some(Height(2)), spec),
            RuntimeEvent::AfterCommit(Height(2)),
        ]
    );

    // Check that the added service is accessible only by its proper ID.
    let mut call_info = CallInfo {
        instance_id: SERVICE_INSTANCE_ID,
        method_id: 0,
    };
    let payload = 10_u64.into_bytes();
    let caller = Caller::Transaction {
        hash: Hash::zero(),
        author: PublicKey::new([0; PUBLIC_KEY_LENGTH]),
    };
    let mut fork = create_block(&blockchain);
    blockchain
        .dispatcher()
        .call(&mut fork, caller, &call_info, &payload)
        .unwrap();

    call_info.instance_id += 1;
    blockchain
        .dispatcher()
        .call(&mut fork, caller, &call_info, &payload)
        .unwrap_err();
}

#[derive(Debug, ServiceDispatcher, ServiceFactory)]
#[service_dispatcher(crate = "crate", implements())]
#[service_factory(
    crate = "crate",
    artifact_name = "dependent_service",
    artifact_version = "0.1.0",
    proto_sources = "crate::proto::schema"
)]
pub struct DependentServiceImpl;

impl Service for DependentServiceImpl {
    fn initialize(&self, context: CallContext<'_>, params: Vec<u8>) -> Result<(), ExecutionError> {
        assert_eq!(*context.caller(), Caller::Blockchain);
        let init = Init::from_bytes(params.into()).map_err(DispatcherError::malformed_arguments)?;
        if context
            .data()
            .for_dispatcher()
            .get_instance(&*init.msg)
            .is_none()
        {
            return Err(ExecutionError::service(0, "no dependency"));
        }

        // Check that it is possible to access data of the dependency right away,
        // even if it is deployed in the same block.
        let dependency_data = context
            .data()
            .for_service(&*init.msg)
            .expect("Dependency exists, but its data does not");
        assert!(dependency_data
            .get_proof_entry::<_, String>("constructor_entry")
            .exists());

        Ok(())
    }
}

impl DefaultInstance for DependentServiceImpl {
    const INSTANCE_ID: u32 = SERVICE_INSTANCE_ID + 1;
    const INSTANCE_NAME: &'static str = "dependent-service";

    fn default_instance(&self) -> InstanceInitParams {
        self.artifact_id()
            .into_default_instance(Self::INSTANCE_ID, Self::INSTANCE_NAME)
            .with_constructor(Init {
                msg: SERVICE_INSTANCE_NAME.to_owned(),
            })
    }
}

#[test]
fn dependent_builtin_service() {
    let main_service = TestServiceImpl;
    let dep_service = DependentServiceImpl;

    // Create a blockchain with both main and dependent services initialized in the genesis block.
    let config = generate_testnet_config(1, 0)[0].clone();

    let genesis_config = GenesisConfigBuilder::with_consensus_config(config.consensus)
        .with_artifact(main_service.artifact_id())
        .with_instance(main_service.default_instance())
        .with_artifact(dep_service.artifact_id())
        .with_instance(dep_service.default_instance())
        .build();

    let runtime = RustRuntime::new(mpsc::channel(1).0)
        .with_factory(main_service)
        .with_factory(dep_service);

    let blockchain = Blockchain::build_for_tests()
        .into_mut(genesis_config)
        .with_runtime(runtime)
        .build()
        .unwrap();

    let snapshot = blockchain.snapshot();
    let schema = DispatcherSchema::new(&snapshot);
    assert_eq!(
        schema.get_instance(SERVICE_INSTANCE_ID).unwrap().status,
        InstanceStatus::Active
    );
    assert_eq!(
        schema.get_instance("dependent-service").unwrap().status,
        InstanceStatus::Active
    );
}

#[test]
fn dependent_builtin_service_with_incorrect_order() {
    let main_service = TestServiceImpl;
    let dep_service = DependentServiceImpl;

    let config = generate_testnet_config(1, 0)[0].clone();

    // Error in the service instantiation in the genesis block bubbles up.
    let genesis_config = GenesisConfigBuilder::with_consensus_config(config.consensus)
        .with_artifact(main_service.artifact_id())
        .with_artifact(dep_service.artifact_id())
        .with_instance(dep_service.default_instance()) // <-- Incorrect service ordering
        .with_instance(main_service.default_instance())
        .build();

    let runtime = RustRuntime::new(mpsc::channel(1).0)
        .with_factory(main_service)
        .with_factory(dep_service);

    let err = Blockchain::build_for_tests()
        .into_mut(genesis_config)
        .with_runtime(runtime)
        .build()
        .unwrap_err();
    assert!(err.to_string().contains("no dependency"));
}

#[test]
fn dependent_service_with_no_dependency() {
    let runtime = RustRuntime::new(mpsc::channel(1).0)
        .with_factory(TestServiceImpl)
        .with_factory(DependentServiceImpl);

    let config = generate_testnet_config(1, 0)[0].clone();
    let genesis_config = GenesisConfigBuilder::with_consensus_config(config.consensus).build();

    let mut blockchain = Blockchain::build_for_tests()
        .into_mut(genesis_config)
        .with_runtime(runtime)
        .build()
        .unwrap();

    let fork = create_block(&blockchain);
    let inst = DependentServiceImpl.default_instance();
    Dispatcher::commit_artifact(&fork, inst.instance_spec.artifact.clone(), vec![]).unwrap();
    commit_block(&mut blockchain, fork);

    let mut fork = create_block(&blockchain);
    let mut ctx = ExecutionContext::new(blockchain.dispatcher(), &mut fork, Caller::Blockchain);
    let err = ctx
        .start_adding_service(inst.instance_spec, inst.constructor)
        .unwrap_err();
    assert!(err.to_string().contains("no dependency"));

    // Check that the information about the service hasn't persisted in the dispatcher schema.
    commit_block(&mut blockchain, fork);
    let snapshot = blockchain.snapshot();
    assert!(DispatcherSchema::new(&snapshot)
        .get_instance("dependent-service")
        .is_none());
}

#[test]
fn dependent_service_in_same_block() {
    let runtime = RustRuntime::new(mpsc::channel(1).0)
        .with_factory(TestServiceImpl)
        .with_factory(DependentServiceImpl);

    let config = generate_testnet_config(1, 0)[0].clone();
    let genesis_config = GenesisConfigBuilder::with_consensus_config(config.consensus).build();

    let mut blockchain = Blockchain::build_for_tests()
        .into_mut(genesis_config)
        .with_runtime(runtime)
        .build()
        .unwrap();

    // Artifacts need to be deployed in a separate block due to checks in `RustRuntime`.
    let fork = create_block(&blockchain);
    let main_inst = TestServiceImpl.default_instance();
    let dep_inst = DependentServiceImpl.default_instance();
    Dispatcher::commit_artifact(&fork, main_inst.instance_spec.artifact.clone(), vec![]).unwrap();
    Dispatcher::commit_artifact(&fork, dep_inst.instance_spec.artifact.clone(), vec![]).unwrap();
    commit_block(&mut blockchain, fork);

    // Deploy both services in the same block after genesis.
    let mut fork = create_block(&blockchain);
    let mut ctx = ExecutionContext::new(blockchain.dispatcher(), &mut fork, Caller::Blockchain);
    ctx.start_adding_service(main_inst.instance_spec, main_inst.constructor)
        .unwrap();
    ctx.start_adding_service(dep_inst.instance_spec, dep_inst.constructor)
        .unwrap();
    commit_block(&mut blockchain, fork);

    let snapshot = blockchain.snapshot();
    let schema = DispatcherSchema::new(&snapshot);
    assert_eq!(
        schema.get_instance("dependent-service").unwrap().status,
        InstanceStatus::Active
    );
}

#[test]
fn dependent_service_in_successive_block() {
    let main_service = TestServiceImpl;
    let dep_service = DependentServiceImpl;
    let genesis_config = TestServiceImpl::genesis_config();

    let runtime = RustRuntime::new(mpsc::channel(1).0)
        .with_factory(main_service)
        .with_factory(dep_service);

    let mut blockchain = Blockchain::build_for_tests()
        .into_mut(genesis_config)
        .with_runtime(runtime)
        .build()
        .unwrap();

    let fork = create_block(&blockchain);
    let dep_spec = DependentServiceImpl.default_instance();
    Dispatcher::commit_artifact(&fork, dep_spec.instance_spec.artifact.clone(), vec![]).unwrap();
    commit_block(&mut blockchain, fork);

    let mut fork = create_block(&blockchain);
    ExecutionContext::new(blockchain.dispatcher(), &mut fork, Caller::Blockchain)
        .start_adding_service(dep_spec.instance_spec, dep_spec.constructor)
        .unwrap();
    commit_block(&mut blockchain, fork);

    let snapshot = blockchain.snapshot();
    let schema = DispatcherSchema::new(&snapshot);
    assert_eq!(
        schema.get_instance("dependent-service").unwrap().status,
        InstanceStatus::Active
    );
}<|MERGE_RESOLUTION|>--- conflicted
+++ resolved
@@ -231,8 +231,6 @@
     msg: String,
 }
 
-<<<<<<< HEAD
-=======
 impl Default for Init {
     fn default() -> Self {
         Self {
@@ -241,19 +239,6 @@
     }
 }
 
-#[derive(Debug, ProtobufConvert, BinaryValue, ObjectHash)]
-#[protobuf_convert(source = "TestServiceTx")]
-struct TxA {
-    value: u64,
-}
-
-#[derive(Debug, ProtobufConvert, BinaryValue, ObjectHash)]
-#[protobuf_convert(source = "TestServiceTx")]
-struct TxB {
-    value: u64,
-}
-
->>>>>>> 6e2017e3
 #[exonum_interface(crate = "crate")]
 trait Test<Ctx> {
     fn method_a(&self, ctx: Ctx, arg: u64) -> _;
@@ -273,31 +258,14 @@
 impl Test<CallContext<'_>> for TestServiceImpl {
     type Output = Result<(), ExecutionError>;
 
-<<<<<<< HEAD
     fn method_a(&self, mut ctx: CallContext<'_>, arg: u64) -> Result<(), ExecutionError> {
-        ctx.service_data().get_entry("method_a_entry").set(arg);
-=======
-impl TestService for TestServiceImpl {
-    fn method_a(&self, mut context: CallContext<'_>, arg: TxA) -> Result<(), ExecutionError> {
-        context
-            .service_data()
-            .get_proof_entry("method_a_entry")
-            .set(arg.value);
->>>>>>> 6e2017e3
+        ctx.service_data().get_proof_entry("method_a_entry").set(arg);
         // Test calling one service from another.
         ctx.method_b(SERVICE_INSTANCE_ID, arg)
     }
 
-<<<<<<< HEAD
     fn method_b(&self, ctx: CallContext<'_>, arg: u64) -> Result<(), ExecutionError> {
-        ctx.service_data().get_entry("method_b_entry").set(arg);
-=======
-    fn method_b(&self, context: CallContext<'_>, arg: TxB) -> Result<(), ExecutionError> {
-        context
-            .service_data()
-            .get_proof_entry("method_b_entry")
-            .set(arg.value);
->>>>>>> 6e2017e3
+        ctx.service_data().get_proof_entry("method_b_entry").set(arg);
         Ok(())
     }
 }
