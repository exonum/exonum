// Copyright 2019 The Exonum Team
//
// Licensed under the Apache License, Version 2.0 (the "License");
// you may not use this file except in compliance with the License.
// You may obtain a copy of the License at
//
//   http://www.apache.org/licenses/LICENSE-2.0
//
// Unless required by applicable law or agreed to in writing, software
// distributed under the License is distributed on an "AS IS" BASIS,
// WITHOUT WARRANTIES OR CONDITIONS OF ANY KIND, either express or implied.
// See the License for the specific language governing permissions and
// limitations under the License.

use exonum_merkledb::{BinaryValue, Fork, Snapshot};

use std::fmt::{self, Debug};

use crate::{
    blockchain::Schema as CoreSchema,
    crypto::{Hash, PublicKey, SecretKey},
    helpers::{Height, ValidatorId},
    messages::Verified,
    node::ApiSender,
    runtime::{
        api::ServiceApiBuilder,
        dispatcher::{self, DispatcherRef, DispatcherSender},
        error::ExecutionError,
        AnyTx, ArtifactProtobufSpec, CallContext, CallInfo, Caller, ConfigChange, ExecutionContext,
        InstanceDescriptor, InstanceId, MethodId,
    },
};

use super::RustArtifactId;

pub trait ServiceDispatcher: Send {
    fn call(
        &self,
        interface_name: &str,
        method: MethodId,
        ctx: TransactionContext,
        payload: &[u8],
    ) -> Result<(), ExecutionError>;
}

pub trait Service: ServiceDispatcher + Debug + 'static {
    fn initialize(
        &self,
        _instance: InstanceDescriptor,
        _fork: &Fork,
        _params: Vec<u8>,
    ) -> Result<(), ExecutionError> {
        Ok(())
    }

    fn state_hash(&self, instance: InstanceDescriptor, snapshot: &dyn Snapshot) -> Vec<Hash>;

    fn before_commit(&self, _context: BeforeCommitContext) {}

    fn after_commit(&self, _context: AfterCommitContext) {}

    fn wire_api(&self, _builder: &mut ServiceApiBuilder) {}
    // TODO: add other hooks such as "on node startup", etc.
}

pub trait ServiceFactory: Send + Debug + 'static {
    fn artifact_id(&self) -> RustArtifactId;

    fn artifact_protobuf_spec(&self) -> ArtifactProtobufSpec;

    fn create_instance(&self) -> Box<dyn Service>;
}

impl<T> From<T> for Box<dyn ServiceFactory>
where
    T: ServiceFactory,
{
    fn from(factory: T) -> Self {
        Box::new(factory) as Self
    }
}

/// Transaction specification for a specific service interface.
pub trait Transaction: BinaryValue {
    /// Service interface associated with the given transaction.
    type Service;
    /// Identifier of the service interface required for the call.
    #[doc(hidden)]
    const INTERFACE_NAME: &'static str;
    /// Identifier of the service method which executes the given transaction.
    const METHOD_ID: MethodId;

    /// Create unsigned service transaction from the value.
    fn into_any_tx(self, instance_id: InstanceId) -> AnyTx {
        AnyTx {
            call_info: CallInfo {
                instance_id,
                method_id: Self::METHOD_ID,
            },
            arguments: self.into_bytes(),
        }
    }

    /// Sign the value as a transaction with the specified instance identifier.
    fn sign(
        self,
        service_id: InstanceId,
        public_key: PublicKey,
        secret_key: &SecretKey,
    ) -> Verified<AnyTx> {
        Verified::from_value(self.into_any_tx(service_id), public_key, secret_key)
    }
}

/// Provide the context for the transaction under execution.
#[derive(Debug)]
pub struct TransactionContext<'a, 'b> {
    /// Service instance associated with the current context.
    pub instance: InstanceDescriptor<'a>,
    /// Underlying execution context.
    inner: &'a ExecutionContext<'b>,
}

impl<'a, 'b> TransactionContext<'a, 'b> {
    /// Create a new transaction context for the specified execution context and the instance descriptor.
    pub(crate) fn new(context: &'a ExecutionContext<'b>, instance: InstanceDescriptor<'a>) -> Self {
        Self {
            inner: context,
            instance,
        }
    }

    /// Return the writable snapshot of the current blockchain state.
    pub fn fork(&self) -> &Fork {
        self.inner.fork
    }

    /// Return the initiator of the actual transaction execution.
    pub fn caller(&self) -> &Caller {
        &self.inner.caller
    }

    /// Return validator ID if the transaction author is validator.
    pub fn validator_id(&self) -> Option<ValidatorId> {
        // TODO Perhaps we should optimize this method [ECR-3222]
        self.caller().author().and_then(|author| {
            CoreSchema::new(self.fork())
                .consensus_config()
                .find_validator(|validator_keys| author == validator_keys.service_key)
        })
    }

    /// Enqueue dispatcher action.
<<<<<<< HEAD
    pub fn dispatch_action(&self, action: dispatcher::Action) {
        self.inner.dispatch_action(action)
=======
    pub(crate) fn dispatch_action(&self, action: dispatcher::Action) {
        self.inner
            .dispatcher
            .dispatch_action(self.instance.id, action)
>>>>>>> fd3b037c
    }

    // TODO This method is hidden until it is fully tested in next releases. [ECR-3493]
    #[doc(hidden)]
    /// Create a client to call interface methods of the specified service instance.
    pub fn interface<T>(&self, called: InstanceId) -> T
    where
        T: From<CallContext<'a>>,
    {
        self.call_context(called).into()
    }

    // TODO This method is hidden until it is fully tested in next releases. [ECR-3493]
    #[doc(hidden)]
    /// Create a context to call interfaces of the specified service instance.
    pub fn call_context(&self, called: InstanceId) -> CallContext<'a> {
        CallContext::from_execution_context(self.inner, self.instance.id, called)
    }

    /// Check the caller of this method with the specified closure.
    ///
    /// If the closure returns `Some(value)`, then the method returns `Some((value, fork))` thus you
    /// get a write access to the blockchain state. Otherwise this method returns
    /// an occurred error.
    pub fn verify_caller<F, T>(&self, predicate: F) -> Option<(T, &Fork)>
    where
        F: Fn(&Caller) -> Option<T>,
    {
        // TODO Think about returning structure with the named fields instead of unnamed tuple
        // to make code more clear. [ECR-3222]
        predicate(&self.inner.caller).map(|result| (result, self.inner.fork))
    }
}

/// Provide context for the `before_commit` handler.
#[derive(Debug)]
pub struct BeforeCommitContext<'a> {
    /// Service instance associated with the current context.
    pub instance: InstanceDescriptor<'a>,
    /// The current state of the blockchain. It includes the new, not-yet-committed, changes to
    /// the database made by the previous transactions already executed in this block.
    pub fork: &'a Fork,
    /// Reference to the underlying runtime dispatcher.
    dispatcher: &'a DispatcherRef<'a>,
}

impl<'a> BeforeCommitContext<'a> {
    /// Create a new `BeforeCommit` context.
    pub(crate) fn new(
        instance: InstanceDescriptor<'a>,
        fork: &'a Fork,
        dispatcher: &'a DispatcherRef<'a>,
    ) -> Self {
        Self {
            instance,
            fork,
            dispatcher,
        }
    }

    // TODO This method is hidden until it is fully tested in next releases. [ECR-3493]
    #[doc(hidden)]
    /// Create a client to call interface methods of the specified service instance.
    pub fn interface<T>(&self, called: InstanceId) -> T
    where
        T: From<CallContext<'a>>,
    {
        self.call_context(called).into()
    }

    // TODO This method is hidden until it is fully tested in next releases. [ECR-3493]
    #[doc(hidden)]
    /// Create a context to call interfaces of the specified service instance.
    pub fn call_context(&self, called: InstanceId) -> CallContext<'a> {
        CallContext::new(self.fork, self.dispatcher, self.instance.id, called)
    }

    /// Add a configuration update to pending actions. These changes will be applied immediately
    /// before the block commit.
    ///
    /// Only the supervisor service is allowed to perform this action.
    #[doc(hidden)]
    pub fn update_config(&self, changes: Vec<ConfigChange>) {
        self.dispatcher.dispatch_action(
            self.instance.id,
            dispatcher::Action::UpdateConfig {
                caller_instance_id: self.instance.id,
                changes,
            },
        )
    }
}

/// Provide context for the `after_commit` handler.
pub struct AfterCommitContext<'a> {
    /// Service instance associated with the current context.
    pub instance: InstanceDescriptor<'a>,
    /// Read-only snapshot of the current blockchain state.
    pub snapshot: &'a dyn Snapshot,
    /// Service key pair of the current node.
    pub service_keypair: &'a (PublicKey, SecretKey),
    /// Channel to communicate with the dispatcher.
    dispatcher: &'a DispatcherSender,
    /// Channel to send signed transactions to the transactions pool.
    tx_sender: &'a ApiSender,
}

impl<'a> AfterCommitContext<'a> {
    /// Create a new `AfterCommit` context.
    pub(crate) fn new(
        instance: InstanceDescriptor<'a>,
        snapshot: &'a dyn Snapshot,
        dispatcher: &'a DispatcherSender,
        service_keypair: &'a (PublicKey, SecretKey),
        tx_sender: &'a ApiSender,
    ) -> Self {
        Self {
            dispatcher,
            instance,
            snapshot,
            service_keypair,
            tx_sender,
        }
    }

    /// Return a validator ID if the current node is validator.
    pub fn validator_id(&self) -> Option<ValidatorId> {
        // TODO Perhaps we should optimize this method [ECR-3222]
        CoreSchema::new(self.snapshot)
            .consensus_config()
            .find_validator(|validator_keys| self.service_keypair.0 == validator_keys.service_key)
    }

    /// Return a current blockchain height. This height is "height of the last committed block".
    pub fn height(&self) -> Height {
        // TODO Perhaps we should optimize this method [ECR-3222]
        CoreSchema::new(self.snapshot).height()
    }

    /// Sign and broadcast transaction to other nodes in the network.
    pub fn broadcast_transaction(&self, tx: impl Transaction) {
        let msg = tx.sign(
            self.instance.id,
            self.service_keypair.0,
            &self.service_keypair.1,
        );
        if let Err(e) = self.tx_sender.broadcast_transaction(msg) {
            error!("Couldn't broadcast transaction {}.", e);
        }
    }

    /// Broadcast transaction to the other nodes in the network.
    /// This transaction should be signed externally.
    pub fn broadcast_signed_transaction(&self, msg: Verified<AnyTx>) {
        if let Err(e) = self.tx_sender.broadcast_transaction(msg) {
            error!("Couldn't broadcast transaction {}.", e);
        }
    }

    /// Return a communication channel with the dispatcher.
    pub fn dispatcher_channel(&self) -> &DispatcherSender {
        self.dispatcher
    }

    /// Return a transaction broadcaster.
    pub fn transaction_broadcaster(&self) -> ApiSender {
        self.tx_sender.clone()
    }
}

impl<'a> Debug for AfterCommitContext<'a> {
    fn fmt(&self, f: &mut fmt::Formatter) -> fmt::Result {
        f.debug_struct("AfterCommitContext")
            .field("instance", &self.instance)
            .finish()
    }
}

/// A service interface specification.
pub trait Interface {
    /// Fully qualified name of this interface.
    const INTERFACE_NAME: &'static str;
    /// Invoke the specified method handler of the service instance.
    fn dispatch(
        &self,
        context: TransactionContext,
        method: MethodId,
        payload: &[u8],
    ) -> Result<(), ExecutionError>;
}<|MERGE_RESOLUTION|>--- conflicted
+++ resolved
@@ -151,15 +151,10 @@
     }
 
     /// Enqueue dispatcher action.
-<<<<<<< HEAD
     pub fn dispatch_action(&self, action: dispatcher::Action) {
-        self.inner.dispatch_action(action)
-=======
-    pub(crate) fn dispatch_action(&self, action: dispatcher::Action) {
         self.inner
             .dispatcher
             .dispatch_action(self.instance.id, action)
->>>>>>> fd3b037c
     }
 
     // TODO This method is hidden until it is fully tested in next releases. [ECR-3493]
