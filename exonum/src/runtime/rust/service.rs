--- conflicted
+++ resolved
@@ -79,11 +79,7 @@
     /// [1]: ../struct.StateHashAggregator.html
     /// [2]: ../../blockchain/struct.Block.html#structfield.state_hash
     /// [3]: ../../blockchain/struct.Schema.html#method.state_hash_aggregator
-<<<<<<< HEAD
     fn state_hash(&self, _data: BlockchainData<&dyn Snapshot>) -> Vec<Hash>;
-=======
-    fn state_hash(&self, instance: InstanceDescriptor<'_>, snapshot: &dyn Snapshot) -> Vec<Hash>;
->>>>>>> a75206f9
 
     /// Performs storage operations on behalf of the service before committing the block.
     ///
