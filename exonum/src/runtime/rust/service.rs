--- conflicted
+++ resolved
@@ -22,14 +22,9 @@
 };
 
 use crate::{
-<<<<<<< HEAD
-    crypto::{PublicKey, SecretKey},
-    helpers::Height,
-=======
     blockchain::config::InstanceInitParams,
     crypto::{Hash, PublicKey, SecretKey},
     helpers::{Height, ValidatorId},
->>>>>>> 571d3568
     messages::Verified,
     node::ApiSender,
     runtime::{
