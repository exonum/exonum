// Copyright 2019 The Exonum Team
//
// Licensed under the Apache License, Version 2.0 (the "License");
// you may not use this file except in compliance with the License.
// You may obtain a copy of the License at
//
//   http://www.apache.org/licenses/LICENSE-2.0
//
// Unless required by applicable law or agreed to in writing, software
// distributed under the License is distributed on an "AS IS" BASIS,
// WITHOUT WARRANTIES OR CONDITIONS OF ANY KIND, either express or implied.
// See the License for the specific language governing permissions and
// limitations under the License.

use exonum_merkledb::{access::Prefixed, BinaryValue, ObjectHash, Snapshot};
use failure::Error;
use futures::IntoFuture;

use std::{
    borrow::Cow,
    fmt::{self, Debug},
};

use crate::{
    blockchain::config::InstanceInitParams,
    crypto::{Hash, PublicKey, SecretKey},
    helpers::{Height, ValidatorId},
    messages::Verified,
    node::ApiSender,
    runtime::{
        dispatcher::{Action, Mailbox},
        AnyTx, ArtifactId, CallInfo, ExecutionError, InstanceDescriptor, InstanceId, MethodId,
    },
};

use super::{
    api::ServiceApiBuilder, ArtifactProtobufSpec, BlockchainData, CallContext, RustArtifactId,
};

/// Describes how the service instance should dispatch specific method calls
/// with consideration of the interface where the method belongs.
///
/// Usually, `ServiceDispatcher` can be derived using the
/// [`ServiceDispatcher`](index.html#examples) macro.
pub trait ServiceDispatcher: Send {
    /// Dispatches the interface method call within the specified context.
    fn call(
        &self,
        interface_name: &str,
        method: MethodId,
        ctx: CallContext<'_>,
        payload: &[u8],
    ) -> Result<(), ExecutionError>;
}

/// Describes an Exonum service instance.
///
/// That is, `Service` determines how a service instance responds to certain requests and events
/// from the runtime.
pub trait Service: ServiceDispatcher + Debug + 'static {
    /// Initializes a new service instance with the given parameters.
    ///
    /// This method is called once after creating a new service instance.
    ///
    /// The parameters passed to the method are not saved by the framework
    /// automatically, hence the user must do it manually, if needed.
    fn initialize(
        &self,
        _context: CallContext<'_>,
        _params: Vec<u8>,
    ) -> Result<(), ExecutionError> {
        Ok(())
    }

<<<<<<< HEAD
    /// Performs storage operations on behalf of the service before committing the block.
=======
    /// Returns a list of root hashes of the Merkelized tables defined by the provided instance,
    /// based on the given snapshot of the blockchain state.
    ///
    /// The core uses this list to [aggregate][1] hashes of tables defined by every service into a
    /// single Merkelized meta-map.
    /// The hash of this meta-map is considered as the hash of the entire blockchain [state][2] and
    /// is recorded as such in blocks and Precommit messages.
    ///
    /// [See also.][3]
    ///
    /// [1]: ../struct.StateHashAggregator.html
    /// [2]: ../../blockchain/struct.Block.html#structfield.state_hash
    /// [3]: ../../blockchain/struct.Schema.html#method.state_hash_aggregator
    fn state_hash(&self, _data: BlockchainData<&dyn Snapshot>) -> Vec<Hash>;

    /// Performs storage operations on behalf of the service before processing any transaction
    /// in the block.
>>>>>>> 21073f4a
    ///
    /// Any changes of the storage state will affect `state_hash`, which means this method must
    /// act similarly on different nodes. In other words, the service should only use data available
    /// in the provided `CallContext`.
    ///
    /// Services should not rely on a particular ordering of `Service::before_transactions`
    /// invocations.
    fn before_transactions(&self, _context: CallContext<'_>) -> Result<(), ExecutionError> {
        Ok(())
    }

    /// Performs storage operations on behalf of the service before committing the block.
    /// The default implementation does nothing and returns `Ok(())`.
    ///
    /// Any changes of the storage state will affect `state_hash`, which means this method must
    /// act similarly on different nodes. In other words, the service should only use data available
    /// in the provided `CallContext`.
    ///
    /// Services should not rely on a particular ordering of `Service::after_transactions` invocations.
    fn after_transactions(&self, _context: CallContext<'_>) -> Result<(), ExecutionError> {
        Ok(())
    }

    /// Handles block commit event.
    ///
    /// This handler is an optional callback method which is invoked by the blockchain
    /// after each block commit. For example, a service can create one or more transactions
    /// if a specific condition has occurred.
    ///
    /// *Try not to perform long operations in this handler*.
    fn after_commit(&self, _context: AfterCommitContext<'_>) {}

    /// Attaches the request handlers of the service API to the Exonum API schema.
    ///
    /// The request handlers are mounted on the `/api/services/{instance_name}` path at the
    /// listen address of every full node in the blockchain network.
    fn wire_api(&self, _builder: &mut ServiceApiBuilder) {}

    // TODO: add other hooks such as "on node startup", etc. [ECR-3222]
}

/// Describes a service instance factory for the specific Rust artifact.
///
/// Usually, `ServiceFactory` can be derived using the
/// [`ServiceFactory`](index.html#examples) macro.
pub trait ServiceFactory: Send + Debug + 'static {
    /// Returns the unique artifact identifier corresponding to the factory.
    fn artifact_id(&self) -> RustArtifactId;
    /// Returns the Protobuf specification used by the instances of this service.
    fn artifact_protobuf_spec(&self) -> ArtifactProtobufSpec;
    /// Creates a new service instance.
    fn create_instance(&self) -> Box<dyn Service>;
}

impl<T> From<T> for Box<dyn ServiceFactory>
where
    T: ServiceFactory,
{
    fn from(factory: T) -> Self {
        Box::new(factory) as Self
    }
}

/// Provides default instance configuration parameters for `ServiceFactory`.
pub trait DefaultInstance: ServiceFactory {
    /// Default id for a service.
    const INSTANCE_ID: InstanceId;
    /// Default name for a service.
    const INSTANCE_NAME: &'static str;

    /// Creates default instance configuration parameters for the service.
    fn default_instance(&self) -> InstanceInitParams {
        self.artifact_id()
            .into_default_instance(Self::INSTANCE_ID, Self::INSTANCE_NAME)
    }
}

/// Transaction specification for a specific service interface method.
pub trait Transaction<Svc: ?Sized>: BinaryValue {
    /// Identifier of the service interface required for the call.
    #[doc(hidden)]
    const INTERFACE_NAME: &'static str;
    /// Identifier of the service method which executes the given transaction.
    const METHOD_ID: MethodId;

    /// Creates an unsigned service transaction from the value.
    fn into_any_tx(self, instance_id: InstanceId) -> AnyTx {
        AnyTx {
            call_info: CallInfo {
                instance_id,
                method_id: Self::METHOD_ID,
            },
            arguments: self.into_bytes(),
        }
    }

    /// Signs the value as a transaction with the specified instance identifier.
    fn sign(
        self,
        service_id: InstanceId,
        public_key: PublicKey,
        secret_key: &SecretKey,
    ) -> Verified<AnyTx> {
        Verified::from_value(self.into_any_tx(service_id), public_key, secret_key)
    }
}

/// Provide context for the `after_commit` handler.
pub struct AfterCommitContext<'a> {
    /// Reference to the dispatcher mailbox.
    mailbox: &'a mut Mailbox,
    /// Read-only snapshot of the current blockchain state.
    snapshot: &'a dyn Snapshot,
    /// Transaction broadcaster.
    broadcaster: Broadcaster<'a>,
    /// ID of the node as a validator.
    validator_id: Option<ValidatorId>,
}

impl<'a> AfterCommitContext<'a> {
    /// Creates a new `AfterCommit` context.
    pub(crate) fn new(
        mailbox: &'a mut Mailbox,
        instance: InstanceDescriptor<'a>,
        snapshot: &'a dyn Snapshot,
        service_keypair: &'a (PublicKey, SecretKey),
        tx_sender: &'a ApiSender,
        validator_id: Option<ValidatorId>,
    ) -> Self {
        Self {
            mailbox,
            snapshot,
            validator_id,
            broadcaster: Broadcaster::new(instance, service_keypair, tx_sender),
        }
    }

    /// Returns blockchain data for the snapshot associated with this context.
    pub fn data(&self) -> BlockchainData<&'a dyn Snapshot> {
        BlockchainData::new(self.snapshot, self.broadcaster.instance())
    }

    /// Returns snapshot of the data for the executing service.
    pub fn service_data(&self) -> Prefixed<&'a dyn Snapshot> {
        self.data().for_executing_service()
    }

    /// Returns a current blockchain height. This height is "height of the latest committed block".
    pub fn height(&self) -> Height {
        // TODO Perhaps we should optimize this method [ECR-3222]
        self.data().for_core().height()
    }

    /// Returns the service key of this node.
    pub fn service_key(&self) -> PublicKey {
        self.broadcaster.service_keypair.0
    }

    /// Returns the ID of this node as a validator. If the node is not a validator, returns `None`.
    pub fn validator_id(&self) -> Option<ValidatorId> {
        self.validator_id
    }

    /// Returns a transaction broadcaster if the current node is a validator. If the node
    /// is not a validator, returns `None`.
    pub fn broadcaster(&self) -> Option<Broadcaster<'a>> {
        self.validator_id?;
        Some(self.broadcaster.clone())
    }

    /// Returns a transaction broadcaster regardless of the node status (validator or auditor).
    pub fn generic_broadcaster(&self) -> Broadcaster<'a> {
        self.broadcaster.clone()
    }

    /// Provides a privileged interface to the supervisor service.
    ///
    /// `None` will be returned if the caller is not a supervisor.
    #[doc(hidden)]
    pub fn supervisor_extensions(&mut self) -> Option<SupervisorExtensions<'_>> {
        if !is_supervisor(self.broadcaster.instance().id) {
            return None;
        }
        Some(SupervisorExtensions {
            mailbox: &mut *self.mailbox,
        })
    }
}

// It is impossible to use `Cow` with `InstanceDescriptor` since it has a lifetime of its own.
#[derive(Debug, Clone)]
enum CowInstanceDescriptor<'a> {
    Borrowed(InstanceDescriptor<'a>),
    Owned { id: InstanceId, name: String },
}

impl CowInstanceDescriptor<'_> {
    fn as_ref(&self) -> InstanceDescriptor<'_> {
        match self {
            CowInstanceDescriptor::Borrowed(descriptor) => *descriptor,
            CowInstanceDescriptor::Owned { id, ref name } => InstanceDescriptor { id: *id, name },
        }
    }

    fn into_owned(self) -> CowInstanceDescriptor<'static> {
        match self {
            CowInstanceDescriptor::Borrowed(InstanceDescriptor { id, name }) => {
                CowInstanceDescriptor::Owned {
                    id,
                    name: name.to_owned(),
                }
            }
            CowInstanceDescriptor::Owned { id, name } => CowInstanceDescriptor::Owned { id, name },
        }
    }
}

/// Transaction broadcaster.
///
/// Transaction broadcast allows a service to create transactions in the `after_commit`
/// handler or the HTTP API handlers and broadcast them to the connected Exonum nodes.
/// The transactions are addressed to the executing service instance and are signed
/// by the [service keypair] of the node.
///
/// Broadcasting functionality is primarily useful for services that receive information
/// from outside the blockchain and need to translate it to transactions. As an example,
/// a time oracle service may broadcast local node time and build the blockchain-wide time
/// by processing corresponding transactions.
///
/// [service keypair]: ../../blockchain/config/struct.ValidatorKeys.html#structfield.service_key
#[derive(Debug, Clone)]
pub struct Broadcaster<'a> {
    instance: CowInstanceDescriptor<'a>,
    service_keypair: Cow<'a, (PublicKey, SecretKey)>,
    tx_sender: Cow<'a, ApiSender>,
}

impl<'a> Broadcaster<'a> {
    /// Creates a new broadcaster.
    pub(super) fn new(
        instance: InstanceDescriptor<'a>,
        service_keypair: &'a (PublicKey, SecretKey),
        tx_sender: &'a ApiSender,
    ) -> Self {
        Self {
            instance: CowInstanceDescriptor::Borrowed(instance),
            service_keypair: Cow::Borrowed(service_keypair),
            tx_sender: Cow::Borrowed(tx_sender),
        }
    }

    pub(super) fn keypair(&self) -> &(PublicKey, SecretKey) {
        self.service_keypair.as_ref()
    }

    pub(super) fn instance(&self) -> InstanceDescriptor<'_> {
        self.instance.as_ref()
    }

    /// Signs and broadcasts a transaction to the other nodes in the network.
    ///
    /// The transaction is signed by the service keypair of the node. The same input transaction
    /// will lead to the identical transaction being broadcast. If this is undesired, add a nonce
    /// field to the input transaction (e.g., a `u64`) and change it between the calls.
    ///
    /// # Return value
    ///
    /// Returns the hash of the created transaction, or an error if the transaction cannot be
    /// broadcast. An error means that the node is being shut down.
    pub fn send<Svc: ?Sized, T>(self, tx: T) -> Result<Hash, Error>
    where
        T: Transaction<Svc>,
    {
        let (public_key, secret_key) = self.service_keypair.as_ref();
        let msg = tx.sign(self.instance().id, *public_key, secret_key);
        let tx_hash = msg.object_hash();
        self.tx_sender.broadcast_transaction(msg).map(|()| tx_hash)
    }

    /// Converts the broadcaster into the owned representation, which can be used to broadcast
    /// transactions asynchronously.
    pub fn into_owned(self) -> Broadcaster<'static> {
        Broadcaster {
            instance: self.instance.into_owned(),
            service_keypair: Cow::Owned(self.service_keypair.into_owned()),
            tx_sender: Cow::Owned(self.tx_sender.into_owned()),
        }
    }
}

/// Extended blockchain interface for the service instance authorized as a supervisor.
#[derive(Debug)]
pub struct SupervisorExtensions<'a> {
    mailbox: &'a mut Mailbox,
}

impl SupervisorExtensions<'_> {
    /// Starts the deployment of an artifact. The provided callback is executed after
    /// the deployment is completed.
    pub fn start_deploy<F>(
        &mut self,
        artifact: ArtifactId,
        spec: impl BinaryValue,
        and_then: impl FnOnce() -> F + 'static + Send,
    ) where
        F: IntoFuture<Item = (), Error = ExecutionError>,
        F::Future: 'static + Send,
    {
        let action = Action::StartDeploy {
            artifact,
            spec: spec.into_bytes(),
            and_then: Box::new(|| Box::new(and_then().into_future())),
        };
        self.mailbox.push(action);
    }
}

impl Debug for AfterCommitContext<'_> {
    fn fmt(&self, f: &mut fmt::Formatter<'_>) -> fmt::Result {
        f.debug_struct("AfterCommitContext")
            .field("instance", &self.broadcaster.instance)
            .finish()
    }
}

/// A service interface specification.
pub trait Interface {
    /// Fully qualified name of this interface.
    const INTERFACE_NAME: &'static str;
    /// Invokes the specified method handler of the service instance.
    fn dispatch(
        &self,
        context: CallContext<'_>,
        method: MethodId,
        payload: &[u8],
    ) -> Result<(), ExecutionError>;
}

fn is_supervisor(instance_id: InstanceId) -> bool {
    instance_id == crate::runtime::SUPERVISOR_INSTANCE_ID
}<|MERGE_RESOLUTION|>--- conflicted
+++ resolved
@@ -72,27 +72,8 @@
         Ok(())
     }
 
-<<<<<<< HEAD
-    /// Performs storage operations on behalf of the service before committing the block.
-=======
-    /// Returns a list of root hashes of the Merkelized tables defined by the provided instance,
-    /// based on the given snapshot of the blockchain state.
-    ///
-    /// The core uses this list to [aggregate][1] hashes of tables defined by every service into a
-    /// single Merkelized meta-map.
-    /// The hash of this meta-map is considered as the hash of the entire blockchain [state][2] and
-    /// is recorded as such in blocks and Precommit messages.
-    ///
-    /// [See also.][3]
-    ///
-    /// [1]: ../struct.StateHashAggregator.html
-    /// [2]: ../../blockchain/struct.Block.html#structfield.state_hash
-    /// [3]: ../../blockchain/struct.Schema.html#method.state_hash_aggregator
-    fn state_hash(&self, _data: BlockchainData<&dyn Snapshot>) -> Vec<Hash>;
-
     /// Performs storage operations on behalf of the service before processing any transaction
     /// in the block.
->>>>>>> 21073f4a
     ///
     /// Any changes of the storage state will affect `state_hash`, which means this method must
     /// act similarly on different nodes. In other words, the service should only use data available
