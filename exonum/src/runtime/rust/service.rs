// Copyright 2019 The Exonum Team
//
// Licensed under the Apache License, Version 2.0 (the "License");
// you may not use this file except in compliance with the License.
// You may obtain a copy of the License at
//
//   http://www.apache.org/licenses/LICENSE-2.0
//
// Unless required by applicable law or agreed to in writing, software
// distributed under the License is distributed on an "AS IS" BASIS,
// WITHOUT WARRANTIES OR CONDITIONS OF ANY KIND, either express or implied.
// See the License for the specific language governing permissions and
// limitations under the License.

use exonum_merkledb::{access::Prefixed, BinaryValue, ObjectHash, Snapshot};
use failure::Error;
use futures::IntoFuture;

use std::{
    borrow::Cow,
    fmt::{self, Debug},
};

use crate::{
    blockchain::config::InstanceInitParams,
    crypto::{Hash, PublicKey, SecretKey},
    helpers::{Height, ValidatorId},
    messages::Verified,
    node::ApiSender,
    runtime::{
        dispatcher::{Action, Mailbox},
        AnyTx, ArtifactId, CallInfo, ExecutionError, InstanceDescriptor, InstanceId, MethodId,
    },
};

use super::{
    api::ServiceApiBuilder, ArtifactProtobufSpec, BlockchainData, CallContext, RustArtifactId,
};

/// Describes how the service instance should dispatch specific method calls
/// with consideration of the interface where the method belongs.
///
/// Usually, `ServiceDispatcher` can be derived using the
/// [`ServiceDispatcher`](index.html#examples) macro.
pub trait ServiceDispatcher: Send {
    /// Dispatches the interface method call within the specified context.
    fn call(
        &self,
        interface_name: &str,
        method: MethodId,
        ctx: CallContext<'_>,
        payload: &[u8],
    ) -> Result<(), ExecutionError>;
}

/// Describes an Exonum service instance.
///
/// That is, `Service` determines how a service instance responds to certain requests and events
/// from the runtime.
pub trait Service: ServiceDispatcher + Debug + 'static {
    /// Initializes a new service instance with the given parameters.
    ///
    /// This method is called once after creating a new service instance.
    ///
    /// The parameters passed to the method are not saved by the framework
    /// automatically, hence the user must do it manually, if needed.
    fn initialize(
        &self,
        _context: CallContext<'_>,
        _params: Vec<u8>,
    ) -> Result<(), ExecutionError> {
        Ok(())
    }

    /// Returns a list of root hashes of the Merkelized tables defined by the provided instance,
    /// based on the given snapshot of the blockchain state.
    ///
    /// The core uses this list to [aggregate][1] hashes of tables defined by every service into a
    /// single Merkelized meta-map.
    /// The hash of this meta-map is considered as the hash of the entire blockchain [state][2] and
    /// is recorded as such in blocks and Precommit messages.
    ///
    /// [See also.][3]
    ///
    /// [1]: ../struct.StateHashAggregator.html
    /// [2]: ../../blockchain/struct.Block.html#structfield.state_hash
    /// [3]: ../../blockchain/struct.Schema.html#method.state_hash_aggregator
    fn state_hash(&self, _data: BlockchainData<&dyn Snapshot>) -> Vec<Hash>;

    /// Performs storage operations on behalf of the service before processing any transaction
    /// in the block.
    ///
    /// Any changes of the storage state will affect `state_hash`, which means this method must
    /// act similarly on different nodes. In other words, the service should only use data available
    /// in the provided `CallContext`.
    ///
    /// The order of invoking the `before_transactions` method is an implementation detail.
    /// Effectively, this means that services must not rely on a particular ordering
    /// of `Service::before_transactions` invocations.
    fn before_transactions(&self, _context: CallContext<'_>) {}

    /// Performs storage operations on behalf of the service before committing the block.
    /// The default implementation does nothing and returns `Ok(())`.
    ///
    /// Any changes of the storage state will affect `state_hash`, which means this method must
    /// act similarly on different nodes. In other words, the service should only use data available
    /// in the provided `CallContext`.
    ///
<<<<<<< HEAD
    /// Services should not rely on a particular ordering of `Service::before_commit` invocations.
    fn before_commit(&self, _context: CallContext<'_>) -> Result<(), ExecutionError> {
        Ok(())
    }
=======
    /// The order of invoking the `after_transactions` method is an implementation detail. Effectively,
    /// this means that services must not rely on a particular ordering of `Service::after_transactions`
    /// invocations.
    fn after_transactions(&self, _context: CallContext<'_>) {}
>>>>>>> ad09c0ce

    /// Handles block commit event.
    ///
    /// This handler is an optional callback method which is invoked by the blockchain
    /// after each block commit. For example, a service can create one or more transactions
    /// if a specific condition has occurred.
    ///
    /// *Try not to perform long operations in this handler*.
    fn after_commit(&self, _context: AfterCommitContext<'_>) {}

    /// Attaches the request handlers of the service API to the Exonum API schema.
    ///
    /// The request handlers are mounted on the `/api/services/{instance_name}` path at the
    /// listen address of every full node in the blockchain network.
    fn wire_api(&self, _builder: &mut ServiceApiBuilder) {}

    // TODO: add other hooks such as "on node startup", etc. [ECR-3222]
}

/// Describes a service instance factory for the specific Rust artifact.
///
/// Usually, `ServiceFactory` can be derived using the
/// [`ServiceFactory`](index.html#examples) macro.
pub trait ServiceFactory: Send + Debug + 'static {
    /// Returns the unique artifact identifier corresponding to the factory.
    fn artifact_id(&self) -> RustArtifactId;
    /// Returns the Protobuf specification used by the instances of this service.
    fn artifact_protobuf_spec(&self) -> ArtifactProtobufSpec;
    /// Creates a new service instance.
    fn create_instance(&self) -> Box<dyn Service>;
}

impl<T> From<T> for Box<dyn ServiceFactory>
where
    T: ServiceFactory,
{
    fn from(factory: T) -> Self {
        Box::new(factory) as Self
    }
}

/// Provides default instance configuration parameters for `ServiceFactory`.
pub trait DefaultInstance: ServiceFactory {
    /// Default id for a service.
    const INSTANCE_ID: InstanceId;
    /// Default name for a service.
    const INSTANCE_NAME: &'static str;

    /// Creates default instance configuration parameters for the service.
    fn default_instance(&self) -> InstanceInitParams {
        self.artifact_id()
            .into_default_instance(Self::INSTANCE_ID, Self::INSTANCE_NAME)
    }
}

/// Transaction specification for a specific service interface method.
pub trait Transaction<Svc: ?Sized>: BinaryValue {
    /// Identifier of the service interface required for the call.
    #[doc(hidden)]
    const INTERFACE_NAME: &'static str;
    /// Identifier of the service method which executes the given transaction.
    const METHOD_ID: MethodId;

    /// Creates an unsigned service transaction from the value.
    fn into_any_tx(self, instance_id: InstanceId) -> AnyTx {
        AnyTx {
            call_info: CallInfo {
                instance_id,
                method_id: Self::METHOD_ID,
            },
            arguments: self.into_bytes(),
        }
    }

    /// Signs the value as a transaction with the specified instance identifier.
    fn sign(
        self,
        service_id: InstanceId,
        public_key: PublicKey,
        secret_key: &SecretKey,
    ) -> Verified<AnyTx> {
        Verified::from_value(self.into_any_tx(service_id), public_key, secret_key)
    }
}

/// Provide context for the `after_commit` handler.
pub struct AfterCommitContext<'a> {
    /// Reference to the dispatcher mailbox.
    mailbox: &'a mut Mailbox,
    /// Read-only snapshot of the current blockchain state.
    snapshot: &'a dyn Snapshot,
    /// Transaction broadcaster.
    broadcaster: Broadcaster<'a>,
    /// ID of the node as a validator.
    validator_id: Option<ValidatorId>,
}

impl<'a> AfterCommitContext<'a> {
    /// Creates a new `AfterCommit` context.
    pub(crate) fn new(
        mailbox: &'a mut Mailbox,
        instance: InstanceDescriptor<'a>,
        snapshot: &'a dyn Snapshot,
        service_keypair: &'a (PublicKey, SecretKey),
        tx_sender: &'a ApiSender,
        validator_id: Option<ValidatorId>,
    ) -> Self {
        Self {
            mailbox,
            snapshot,
            validator_id,
            broadcaster: Broadcaster::new(instance, service_keypair, tx_sender),
        }
    }

    /// Returns blockchain data for the snapshot associated with this context.
    pub fn data(&self) -> BlockchainData<&'a dyn Snapshot> {
        BlockchainData::new(self.snapshot, self.broadcaster.instance())
    }

    /// Returns snapshot of the data for the executing service.
    pub fn service_data(&self) -> Prefixed<&'a dyn Snapshot> {
        self.data().for_executing_service()
    }

    /// Returns a current blockchain height. This height is "height of the latest committed block".
    pub fn height(&self) -> Height {
        // TODO Perhaps we should optimize this method [ECR-3222]
        self.data().for_core().height()
    }

    /// Returns the service key of this node.
    pub fn service_key(&self) -> PublicKey {
        self.broadcaster.service_keypair.0
    }

    /// Returns the ID of this node as a validator. If the node is not a validator, returns `None`.
    pub fn validator_id(&self) -> Option<ValidatorId> {
        self.validator_id
    }

    /// Returns a transaction broadcaster if the current node is a validator. If the node
    /// is not a validator, returns `None`.
    pub fn broadcaster(&self) -> Option<Broadcaster<'a>> {
        self.validator_id?;
        Some(self.broadcaster.clone())
    }

    /// Returns a transaction broadcaster regardless of the node status (validator or auditor).
    pub fn generic_broadcaster(&self) -> Broadcaster<'a> {
        self.broadcaster.clone()
    }

    /// Provides a privileged interface to the supervisor service.
    ///
    /// `None` will be returned if the caller is not a supervisor.
    #[doc(hidden)]
    pub fn supervisor_extensions(&mut self) -> Option<SupervisorExtensions<'_>> {
        if !is_supervisor(self.broadcaster.instance().id) {
            return None;
        }
        Some(SupervisorExtensions {
            mailbox: &mut *self.mailbox,
        })
    }
}

// It is impossible to use `Cow` with `InstanceDescriptor` since it has a lifetime of its own.
#[derive(Debug, Clone)]
enum CowInstanceDescriptor<'a> {
    Borrowed(InstanceDescriptor<'a>),
    Owned { id: InstanceId, name: String },
}

impl CowInstanceDescriptor<'_> {
    fn as_ref(&self) -> InstanceDescriptor<'_> {
        match self {
            CowInstanceDescriptor::Borrowed(descriptor) => *descriptor,
            CowInstanceDescriptor::Owned { id, ref name } => InstanceDescriptor { id: *id, name },
        }
    }

    fn into_owned(self) -> CowInstanceDescriptor<'static> {
        match self {
            CowInstanceDescriptor::Borrowed(InstanceDescriptor { id, name }) => {
                CowInstanceDescriptor::Owned {
                    id,
                    name: name.to_owned(),
                }
            }
            CowInstanceDescriptor::Owned { id, name } => CowInstanceDescriptor::Owned { id, name },
        }
    }
}

/// Transaction broadcaster.
///
/// Transaction broadcast allows a service to create transactions in the `after_commit`
/// handler or the HTTP API handlers and broadcast them to the connected Exonum nodes.
/// The transactions are addressed to the executing service instance and are signed
/// by the [service keypair] of the node.
///
/// Broadcasting functionality is primarily useful for services that receive information
/// from outside the blockchain and need to translate it to transactions. As an example,
/// a time oracle service may broadcast local node time and build the blockchain-wide time
/// by processing corresponding transactions.
///
/// [service keypair]: ../../blockchain/config/struct.ValidatorKeys.html#structfield.service_key
#[derive(Debug, Clone)]
pub struct Broadcaster<'a> {
    instance: CowInstanceDescriptor<'a>,
    service_keypair: Cow<'a, (PublicKey, SecretKey)>,
    tx_sender: Cow<'a, ApiSender>,
}

impl<'a> Broadcaster<'a> {
    /// Creates a new broadcaster.
    pub(super) fn new(
        instance: InstanceDescriptor<'a>,
        service_keypair: &'a (PublicKey, SecretKey),
        tx_sender: &'a ApiSender,
    ) -> Self {
        Self {
            instance: CowInstanceDescriptor::Borrowed(instance),
            service_keypair: Cow::Borrowed(service_keypair),
            tx_sender: Cow::Borrowed(tx_sender),
        }
    }

    pub(super) fn keypair(&self) -> &(PublicKey, SecretKey) {
        self.service_keypair.as_ref()
    }

    pub(super) fn instance(&self) -> InstanceDescriptor<'_> {
        self.instance.as_ref()
    }

    /// Signs and broadcasts a transaction to the other nodes in the network.
    ///
    /// The transaction is signed by the service keypair of the node. The same input transaction
    /// will lead to the identical transaction being broadcast. If this is undesired, add a nonce
    /// field to the input transaction (e.g., a `u64`) and change it between the calls.
    ///
    /// # Return value
    ///
    /// Returns the hash of the created transaction, or an error if the transaction cannot be
    /// broadcast. An error means that the node is being shut down.
    pub fn send<Svc: ?Sized, T>(self, tx: T) -> Result<Hash, Error>
    where
        T: Transaction<Svc>,
    {
        let (public_key, secret_key) = self.service_keypair.as_ref();
        let msg = tx.sign(self.instance().id, *public_key, secret_key);
        let tx_hash = msg.object_hash();
        self.tx_sender.broadcast_transaction(msg).map(|()| tx_hash)
    }

    /// Converts the broadcaster into the owned representation, which can be used to broadcast
    /// transactions asynchronously.
    pub fn into_owned(self) -> Broadcaster<'static> {
        Broadcaster {
            instance: self.instance.into_owned(),
            service_keypair: Cow::Owned(self.service_keypair.into_owned()),
            tx_sender: Cow::Owned(self.tx_sender.into_owned()),
        }
    }
}

/// Extended blockchain interface for the service instance authorized as a supervisor.
#[derive(Debug)]
pub struct SupervisorExtensions<'a> {
    mailbox: &'a mut Mailbox,
}

impl SupervisorExtensions<'_> {
    /// Starts the deployment of an artifact. The provided callback is executed after
    /// the deployment is completed.
    pub fn start_deploy<F>(
        &mut self,
        artifact: ArtifactId,
        spec: impl BinaryValue,
        and_then: impl FnOnce() -> F + 'static + Send,
    ) where
        F: IntoFuture<Item = (), Error = ExecutionError>,
        F::Future: 'static + Send,
    {
        let action = Action::StartDeploy {
            artifact,
            spec: spec.into_bytes(),
            and_then: Box::new(|| Box::new(and_then().into_future())),
        };
        self.mailbox.push(action);
    }
}

impl Debug for AfterCommitContext<'_> {
    fn fmt(&self, f: &mut fmt::Formatter<'_>) -> fmt::Result {
        f.debug_struct("AfterCommitContext")
            .field("instance", &self.broadcaster.instance)
            .finish()
    }
}

/// A service interface specification.
pub trait Interface {
    /// Fully qualified name of this interface.
    const INTERFACE_NAME: &'static str;
    /// Invokes the specified method handler of the service instance.
    fn dispatch(
        &self,
        context: CallContext<'_>,
        method: MethodId,
        payload: &[u8],
    ) -> Result<(), ExecutionError>;
}

fn is_supervisor(instance_id: InstanceId) -> bool {
    instance_id == crate::runtime::SUPERVISOR_INSTANCE_ID
}<|MERGE_RESOLUTION|>--- conflicted
+++ resolved
@@ -106,17 +106,10 @@
     /// act similarly on different nodes. In other words, the service should only use data available
     /// in the provided `CallContext`.
     ///
-<<<<<<< HEAD
     /// Services should not rely on a particular ordering of `Service::before_commit` invocations.
-    fn before_commit(&self, _context: CallContext<'_>) -> Result<(), ExecutionError> {
+    fn after_transactions(&self, _context: CallContext<'_>) -> Result<(), ExecutionError> {
         Ok(())
     }
-=======
-    /// The order of invoking the `after_transactions` method is an implementation detail. Effectively,
-    /// this means that services must not rely on a particular ordering of `Service::after_transactions`
-    /// invocations.
-    fn after_transactions(&self, _context: CallContext<'_>) {}
->>>>>>> ad09c0ce
 
     /// Handles block commit event.
     ///
