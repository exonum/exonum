// Copyright 2019 The Exonum Team
//
// Licensed under the Apache License, Version 2.0 (the "License");
// you may not use this file except in compliance with the License.
// You may obtain a copy of the License at
//
//   http://www.apache.org/licenses/LICENSE-2.0
//
// Unless required by applicable law or agreed to in writing, software
// distributed under the License is distributed on an "AS IS" BASIS,
// WITHOUT WARRANTIES OR CONDITIONS OF ANY KIND, either express or implied.
// See the License for the specific language governing permissions and
// limitations under the License.

//! The current runtime is for running native services written in Rust.
//!
//! A set of artifacts available to deploy in the Rust runtime is static. The set is defined at the time
//! of compilation. Once created, the set can be changed only by the node binary recompilation.
//!
//! Beware of removing the artifacts from the Rust runtime. An attempt to remove an artifact
//! from an instance that is already running can cause blockchain to break. It is only safe
//! to add new artifacts.
//!
//! The Rust runtime does not provide any level of service isolation from the operation system.
//! Therefore, the security audit of the artifacts that should be deployed is up to the node administrators.
//!
//! The artifact interface in the Rust runtime is represented by the
//! [`ServiceFactory`][ServiceFactory] trait. The trait creates service instances and provides
//! information about the artifact.
//!
//! # Examples
//!
//! ## Minimal complete example of an Exonum service definition.
//!
//! ```
//! use exonum::{
//!     proto::schema::doc_tests,
//!     runtime::{
//!         rust::{CallContext, Service},
//!         BlockchainData, ExecutionError,
//!     },
//! };
//! use exonum_derive::*;
//! use exonum_merkledb::Snapshot;
//! use exonum_proto::ProtobufConvert;
//! use exonum_crypto::Hash;
//!
//! // Determine the types of data that will be used in service transactions.
//!
//! #[derive(Debug, PartialEq, ProtobufConvert, BinaryValue, ObjectHash)]
//! #[protobuf_convert(source = "doc_tests::CreateWallet")]
//! pub struct CreateWallet {
//!     pub name: String,
//! }
//!
//! // You may create service-specific error types.
//!
//! #[derive(Debug, ExecutionFail)]
//! pub enum Error {
//!     /// Wallet with the specified owner key already exists.
//!     WalletAlreadyExists = 1,
//! }
//!
//! // Define the transaction interface for your service by creating a trait with
//! // the following attribute and method signatures.
//! // This attribute implements `Interface` trait for this trait and `Transaction`
//! // trait for each argument.
//! #[exonum_interface]
//! pub trait Transactions {
//!     // Each method of the trait should have a signature of the following format. The argument
//!     // should implement the `BinaryValue` trait.
//!     fn create_wallet(
//!         &self,
//!         context: CallContext<'_>,
//!         arg: CreateWallet,
//!     ) -> Result<(), ExecutionError>;
//! }
//!
//! // In order a service could process transactions, you have to implement the
//! // `ServiceDispatcher` trait, which can be derived using the corresponding macro.
//! // To explain to the runtime how to create instances of this service, you have to implement
//! // the `ServiceFactory` trait by using the `ServiceFactory` derive macro.
//! #[derive(Debug, ServiceDispatcher, ServiceFactory)]
//! // Declare that the service implements the `Transactions` interface that was presented above.
//! #[service_dispatcher(implements("Transactions"))]
//! // By default the macro uses the crate name and version to provide an artifact ID for this
//! // service factory. You should only provide a path to the generated Protobuf schema.
//! #[service_factory(proto_sources = "exonum::proto::schema")]
//! pub struct PointService;
//!
//! // Do not forget to implement the `Transactions` and `Service` traits for the service.
//!
//! impl Transactions for PointService {
//!     fn create_wallet(
//!         &self,
//!         _context: CallContext<'_>,
//!         _arg: CreateWallet,
//!     ) -> Result<(), ExecutionError> {
//!         // Some business logic...
//!         Ok(())
//!     }
//! }
//!
//! impl Service for PointService {
//!     fn state_hash(&self, _data: BlockchainData<&dyn Snapshot>) -> Vec<Hash> {
//!         vec![]
//!     }
//! }
//! ```
//!
//! ## Stateful Service Definition
//!
//! Beware of stateful services in production, use this functionality only for debugging and
//! prototyping.
//!
//! ```
//! use exonum::runtime::{rust::Service, BlockchainData};
//! use exonum_crypto::Hash;
//! use exonum_derive::{exonum_interface, ServiceDispatcher, ServiceFactory};
//! use exonum_merkledb::Snapshot;
//!
//! #  #[exonum_interface]
//! #  pub trait Transactions {}
//!
//! // If your service has a state, for example, for debugging purposes, then you can
//! // use a separate structure for the service.
//!
//! #[derive(Debug, Default, ServiceDispatcher)]
//! #[service_dispatcher(implements("Transactions"))]
//! pub struct StatefulService {
//!     state: u64,
//! }
//!
//! #[derive(Debug, ServiceFactory)]
//! #[service_factory(
//!     // In this case you have to specify the service constructor explicitly.
//!     service_constructor = "Self::new_instance",
//!     proto_sources = "exonum::proto::schema",
//!     // To specify the artifact name and/or version explicitly you have to use the
//!     // following attributes.
//!     artifact_name = "stateful",
//!     artifact_version = "1.0.0",
//! )]
//! pub struct StatefulServiceFactory;
//!
//! impl StatefulServiceFactory {
//!     fn new_instance(&self) -> Box<dyn Service> {
//!         Box::new(StatefulService::default())
//!     }
//! }
//!
//! # impl Transactions for StatefulService {}
//! #
//! # impl Service for StatefulService {
//! #     fn state_hash(&self, _data: BlockchainData<&dyn Snapshot>) -> Vec<Hash> {
//! #         vec![]
//! #     }
//! # }
//! ```
//!
//! [ServiceFactory]: trait.ServiceFactory.html

pub use self::{
    call_context::CallContext,
    error::Error,
    runtime_api::ArtifactProtobufSpec,
    service::{
        AfterCommitContext, Broadcaster, DefaultInstance, Interface, Service, ServiceDispatcher,
        ServiceFactory, Transaction,
    },
};

pub mod api;
pub mod error;

use exonum_merkledb::{validation::is_valid_identifier, Snapshot};
use futures::{future, sync::mpsc, Future, IntoFuture, Sink};
use semver::Version;

use std::{
    collections::{BTreeMap, HashMap, HashSet},
    fmt,
    str::FromStr,
};

use crate::{
    api::{manager::UpdateEndpoints, ApiBuilder},
    blockchain::{config::InstanceInitParams, Blockchain, Schema as CoreSchema},
    helpers::Height,
    runtime::WellKnownRuntime,
};

use self::api::ServiceApiBuilder;
use super::{
    dispatcher::{self, Mailbox},
    error::{catch_panic, ExecutionError, ExecutionFail},
    ArtifactId, BlockchainData, CallInfo, ExecutionContext, InstanceDescriptor, InstanceId,
    InstanceSpec, Runtime, RuntimeIdentifier,
};

mod call_context;
mod runtime_api;
mod service;
#[cfg(test)]
mod tests;

/// Rust runtime entity.
///
/// [Detailed description of the Rust runtime](index.html).
#[derive(Debug)]
pub struct RustRuntime {
    blockchain: Option<Blockchain>,
    api_notifier: mpsc::Sender<UpdateEndpoints>,
    available_artifacts: HashMap<RustArtifactId, Box<dyn ServiceFactory>>,
    deployed_artifacts: HashSet<RustArtifactId>,
    started_services: BTreeMap<InstanceId, Instance>,
    started_services_by_name: HashMap<String, InstanceId>,
    new_services_since_last_block: bool,
}

#[derive(Debug)]
struct Instance {
    id: InstanceId,
    name: String,
    service: Box<dyn Service>,
}

impl Instance {
    fn new(id: InstanceId, name: String, service: Box<dyn Service>) -> Self {
        Self { id, name, service }
    }

    fn descriptor(&self) -> InstanceDescriptor<'_> {
        InstanceDescriptor {
            id: self.id,
            name: &self.name,
        }
    }
}

impl AsRef<dyn Service + 'static> for Instance {
    fn as_ref(&self) -> &(dyn Service + 'static) {
        self.service.as_ref()
    }
}

impl RustRuntime {
    /// Rust runtime name.
    pub const NAME: &'static str = "rust";

    /// Creates a new Rust runtime instance.
    pub fn new(api_notifier: mpsc::Sender<UpdateEndpoints>) -> Self {
        Self {
            blockchain: None,
            api_notifier,
            available_artifacts: Default::default(),
            deployed_artifacts: Default::default(),
            started_services: Default::default(),
            started_services_by_name: Default::default(),
            new_services_since_last_block: false,
        }
    }

    fn blockchain(&self) -> &Blockchain {
        self.blockchain
            .as_ref()
            .expect("Method called before Rust runtime is initialized")
    }

    /// Adds a new service factory to the runtime and returns
    /// a modified `RustRuntime` object for further chaining.
    pub fn with_factory(mut self, service_factory: impl Into<Box<dyn ServiceFactory>>) -> Self {
        let service_factory = service_factory.into();
        let artifact = service_factory.artifact_id();
        trace!("Added available artifact {}", artifact);
        self.available_artifacts.insert(artifact, service_factory);
        self
    }

    fn add_started_service(&mut self, instance: Instance) {
        self.started_services_by_name
            .insert(instance.name.clone(), instance.id);
        self.started_services.insert(instance.id, instance);
    }

    fn deploy(&mut self, artifact: &ArtifactId) -> Result<(), ExecutionError> {
        let artifact = RustArtifactId::parse(&artifact)?;
        if self.deployed_artifacts.contains(&artifact) {
            return Err(dispatcher::Error::ArtifactAlreadyDeployed.into());
        }
        if !self.available_artifacts.contains_key(&artifact) {
            return Err(Error::UnableToDeploy.into());
        }

        trace!("Deployed artifact: {}", artifact);
        self.deployed_artifacts.insert(artifact);
        Ok(())
    }

    fn new_service(&self, spec: &InstanceSpec) -> Result<Instance, ExecutionError> {
        let artifact = RustArtifactId::parse(&spec.artifact)?;
        if !self.deployed_artifacts.contains(&artifact) {
            return Err(dispatcher::Error::ArtifactNotDeployed.into());
        }
        if self.started_services.contains_key(&spec.id) {
            return Err(dispatcher::Error::ServiceIdExists.into());
        }
        if self.started_services_by_name.contains_key(&spec.name) {
            return Err(dispatcher::Error::ServiceNameExists.into());
        }

        let service = self.available_artifacts[&artifact].create_instance();
        Ok(Instance::new(spec.id, spec.name.clone(), service))
    }

    fn api_endpoints(&self) -> Vec<(String, ApiBuilder)> {
        self.started_services
            .values()
            .map(|instance| {
                let mut builder = ServiceApiBuilder::new(
                    self.blockchain().clone(),
                    InstanceDescriptor {
                        id: instance.id,
                        name: instance.name.as_ref(),
                    },
                );
                instance.as_ref().wire_api(&mut builder);
                (
                    ["services/", &instance.name].concat(),
                    ApiBuilder::from(builder),
                )
            })
            .chain(self::runtime_api::endpoints(self))
            .collect()
    }

    fn push_api_changes(&mut self) {
        if self.new_services_since_last_block {
            let user_endpoints = self.api_endpoints();
            // FIXME: this should either be made async, or an unbounded channel should be used.
            if !self.api_notifier.is_closed() {
                self.api_notifier
                    .clone()
                    .send(UpdateEndpoints { user_endpoints })
                    .wait()
                    .ok();
            }
        }
        self.new_services_since_last_block = false;
    }
}

impl WellKnownRuntime for RustRuntime {
    const ID: u32 = RuntimeIdentifier::Rust as u32;
}

/// The unique identifier of the Rust artifact, containing the name and version of the artifact.
///
/// As a string, the artifact name is represented as follows:
///
/// `{artifact_name}:{artifact_version}`, where `artifact_name` is a unique name of the artifact,
/// and `artifact_version` is a semantic version identifier.
///
/// * Artifact name can contain only the following characters: `a-zA-Z0-9` and one of `_-.`.
/// * Artifact version identifier must conform to the semantic version scheme (major.minor.patch).
#[derive(Debug, Clone, PartialEq, Eq, Hash)]
pub struct RustArtifactId {
    /// Artifact name.
    pub name: String,
    /// Artifact version identifier conforming to the semantic versioning scheme.
    pub version: Version,
}

impl RustArtifactId {
    /// Creates a new Rust artifact ID from the provided name and version.
    ///
    /// # Panics
    ///
    /// If the `name` is empty or contains illegal character.
    pub fn new(name: &str, major: u64, minor: u64, patch: u64) -> Self {
        Self::is_valid_name(name).expect("Invalid Rust artifact name.");
        Self {
            name: name.to_owned(),
            version: Version::new(major, minor, patch),
        }
    }

    /// Converts into `InstanceInitParams` with given id, name and empty constructor.
    pub fn into_default_instance(
        self,
        id: InstanceId,
        name: impl Into<String>,
    ) -> InstanceInitParams {
        InstanceInitParams::new(id, name, self.into(), ())
    }

    /// Checks that the Rust artifact name contains only allowed characters and is not empty.
    fn is_valid_name(name: impl AsRef<str>) -> Result<(), failure::Error> {
        let name = name.as_ref();
        ensure!(!name.is_empty(), "Rust artifact name should not be empty.");
        ensure!(
            is_valid_identifier(name),
            "Rust artifact name contains illegal character, use only: a-zA-Z0-9 and one of _-."
        );
        Ok(())
    }

    fn parse(artifact: &ArtifactId) -> Result<Self, ExecutionError> {
        if artifact.runtime_id != RuntimeIdentifier::Rust as u32 {
            return Err(Error::IncorrectArtifactId.into());
        }
        artifact
            .name
            .parse()
            .map_err(|inner| Error::IncorrectArtifactId.with_description(inner))
    }
}

impl From<RustArtifactId> for ArtifactId {
    fn from(inner: RustArtifactId) -> Self {
        Self {
            runtime_id: RustRuntime::ID,
            name: inner.to_string(),
        }
    }
}

impl fmt::Display for RustArtifactId {
    fn fmt(&self, f: &mut fmt::Formatter<'_>) -> fmt::Result {
        write!(f, "{}:{}", self.name, self.version)
    }
}

impl FromStr for RustArtifactId {
    type Err = failure::Error;

    fn from_str(s: &str) -> Result<Self, Self::Err> {
        let split = s.split(':').take(2).collect::<Vec<_>>();
        match &split[..] {
            [name, version] => {
                Self::is_valid_name(name)?;
                let version = Version::parse(version)?;
                Ok(Self {
                    name: name.to_string(),
                    version,
                })
            }
            _ => Err(failure::format_err!(
                "Wrong Rust artifact name format. The name should be arranged \
                 as follows \"artifact_name:artifact_version\""
            )),
        }
    }
}

impl Runtime for RustRuntime {
    fn initialize(&mut self, blockchain: &Blockchain) {
        self.blockchain = Some(blockchain.clone());
    }

    // We need to propagate changes in the services immediately after initialization.
    fn on_resume(&mut self) {
        self.push_api_changes();
    }

    fn deploy_artifact(
        &mut self,
        artifact: ArtifactId,
        spec: Vec<u8>,
    ) -> Box<dyn Future<Item = (), Error = ExecutionError>> {
        if !spec.is_empty() {
            // Keep the spec for Rust artifacts empty.
            Box::new(future::err(Error::IncorrectArtifactId.into()))
        } else {
            Box::new(self.deploy(&artifact).into_future())
        }
    }

    fn is_artifact_deployed(&self, id: &ArtifactId) -> bool {
        if let Ok(artifact) = RustArtifactId::parse(id) {
            self.deployed_artifacts.contains(&artifact)
        } else {
            false
        }
    }

    fn start_adding_service(
        &self,
        context: ExecutionContext<'_>,
        spec: &InstanceSpec,
        parameters: Vec<u8>,
    ) -> Result<(), ExecutionError> {
        let instance = self.new_service(spec)?;
        let service = instance.as_ref();
        let descriptor = instance.descriptor();
        let context = CallContext::new(context, descriptor);
        catch_panic(|| service.initialize(context, parameters))
    }

    fn commit_service(
        &mut self,
        _snapshot: &dyn Snapshot,
        spec: &InstanceSpec,
    ) -> Result<(), ExecutionError> {
        let instance = self.new_service(spec)?;
        self.add_started_service(instance);
        self.new_services_since_last_block = true;
        Ok(())
    }

    fn execute(
        &self,
        context: ExecutionContext<'_>,
        call_info: &CallInfo,
        payload: &[u8],
    ) -> Result<(), ExecutionError> {
        let instance = self
            .started_services
            .get(&call_info.instance_id)
            .expect("BUG: an attempt to execute transaction of unknown service.");

        let descriptor = instance.descriptor();
        let id = call_info.method_id;
        catch_panic(|| {
            instance.as_ref().call(
                context.interface_name,
                id,
                CallContext::new(context, descriptor),
                payload,
            )
        })
    }

<<<<<<< HEAD
    fn before_commit(
=======
    fn state_hashes(&self, snapshot: &dyn Snapshot) -> StateHashAggregator {
        StateHashAggregator {
            runtime: Vec::new(),
            instances: self
                .started_services
                .values()
                .map(|service| service.state_hash(snapshot))
                .collect(),
        }
    }

    fn before_transactions(
>>>>>>> 21073f4a
        &self,
        context: ExecutionContext<'_>,
        instance_id: InstanceId,
    ) -> Result<(), ExecutionError> {
        let instance = self
            .started_services
            .get(&instance_id)
            .expect("`before_transactions` called with non-existing `instance_id`");

        let descriptor = instance.descriptor();
        catch_panic(|| {
            let context = CallContext::new(context, descriptor);
            instance.as_ref().before_transactions(context)
        })
    }

    fn after_transactions(
        &self,
        context: ExecutionContext<'_>,
        instance_id: InstanceId,
    ) -> Result<(), ExecutionError> {
        let instance = self
            .started_services
            .get(&instance_id)
            .expect("`after_transactions` called with non-existing `instance_id`");

        let descriptor = instance.descriptor();
        catch_panic(|| {
            let context = CallContext::new(context, descriptor);
            instance.as_ref().after_transactions(context)
        })
    }

    fn after_commit(&mut self, snapshot: &dyn Snapshot, mailbox: &mut Mailbox) {
        self.push_api_changes();

        // By convention, services don't handle `after_commit()` on the genesis block.
        let core_schema = CoreSchema::new(snapshot);
        if core_schema.height() == Height(0) {
            return;
        }

        let blockchain = self.blockchain();
        let validator_id = core_schema.validator_id(blockchain.service_keypair().0);
        for service in self.started_services.values() {
            service.as_ref().after_commit(AfterCommitContext::new(
                mailbox,
                service.descriptor(),
                snapshot,
                blockchain.service_keypair(),
                blockchain.sender(),
                validator_id,
            ));
        }
    }
}

#[test]
fn parse_rust_artifact_id_correct() {
    RustArtifactId::from_str("my-service:1.0.0").unwrap();
    RustArtifactId::from_str("my-service:1.0.0-alpha").unwrap();
    RustArtifactId::from_str("my-service:1.0.0-alpha.1").unwrap();
    RustArtifactId::from_str("my-service:1.0.0-rc").unwrap();
    RustArtifactId::from_str("my-service:1.0.0-rc.1").unwrap();
}

#[test]
fn parse_rust_artifact_id_incorrect() {
    let cases = vec![
        ("my-service:1.1.1.1.1", "Extra junk after valid version"),
        (":1.0", "Rust artifact name should not be empty"),
        ("name:", "Error parsing major identifier"),
        ("$name:1.0", "Rust artifact name contains illegal character"),
        (
            "aAa",
            "Wrong Rust artifact name format. The name should be arranged as follows",
        ),
    ];

    for (artifact_str, expected_err) in cases {
        let actual_err = RustArtifactId::from_str(artifact_str)
            .unwrap_err()
            .to_string();
        assert!(
            actual_err.contains(expected_err),
            "Actual error is: \"{}\", but expected \"{}\"",
            actual_err,
            expected_err
        )
    }
}<|MERGE_RESOLUTION|>--- conflicted
+++ resolved
@@ -101,11 +101,7 @@
 //!     }
 //! }
 //!
-//! impl Service for PointService {
-//!     fn state_hash(&self, _data: BlockchainData<&dyn Snapshot>) -> Vec<Hash> {
-//!         vec![]
-//!     }
-//! }
+//! impl Service for PointService {}
 //! ```
 //!
 //! ## Stateful Service Definition
@@ -151,11 +147,7 @@
 //!
 //! # impl Transactions for StatefulService {}
 //! #
-//! # impl Service for StatefulService {
-//! #     fn state_hash(&self, _data: BlockchainData<&dyn Snapshot>) -> Vec<Hash> {
-//! #         vec![]
-//! #     }
-//! # }
+//! # impl Service for StatefulService {}
 //! ```
 //!
 //! [ServiceFactory]: trait.ServiceFactory.html
@@ -531,22 +523,7 @@
         })
     }
 
-<<<<<<< HEAD
-    fn before_commit(
-=======
-    fn state_hashes(&self, snapshot: &dyn Snapshot) -> StateHashAggregator {
-        StateHashAggregator {
-            runtime: Vec::new(),
-            instances: self
-                .started_services
-                .values()
-                .map(|service| service.state_hash(snapshot))
-                .collect(),
-        }
-    }
-
     fn before_transactions(
->>>>>>> 21073f4a
         &self,
         context: ExecutionContext<'_>,
         instance_id: InstanceId,
