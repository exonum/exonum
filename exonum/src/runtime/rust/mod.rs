// Copyright 2019 The Exonum Team
//
// Licensed under the Apache License, Version 2.0 (the "License");
// you may not use this file except in compliance with the License.
// You may obtain a copy of the License at
//
//   http://www.apache.org/licenses/LICENSE-2.0
//
// Unless required by applicable law or agreed to in writing, software
// distributed under the License is distributed on an "AS IS" BASIS,
// WITHOUT WARRANTIES OR CONDITIONS OF ANY KIND, either express or implied.
// See the License for the specific language governing permissions and
// limitations under the License.

//! The current runtime is for running native services written in Rust.
//!
//! A set of artifacts available to deploy in the Rust runtime is static. The set is defined at the time
//! of compilation. Once created, the set can be changed only by the node binary recompilation.
//!
//! Beware of removing the artifacts from the Rust runtime. An attempt to remove an artifact
//! from an instance that is already running can cause blockchain to break. It is only safe
//! to add new artifacts.
//!
//! The Rust runtime does not provide any level of service isolation from the operation system.
//! Therefore, the security audit of the artifacts that should be deployed is up to the node administrators.
//!
//! The artifact interface in the Rust runtime is represented by the
//! [`ServiceFactory`][ServiceFactory] trait. The trait creates service instances and provides
//! information about the artifact.
//!
//! # Examples
//!
//! ## Minimal complete example of an Exonum service definition.
//!
//! ```
//! use exonum::{
//!     proto::schema::doc_tests,
//!     runtime::{
//!         rust::{CallContext, Service},
//!         BlockchainData, ExecutionError,
//!     },
//! };
//! use exonum_derive::*;
//! use exonum_merkledb::Snapshot;
//! use exonum_proto::ProtobufConvert;
//! use exonum_crypto::Hash;
//!
//! // Determine the types of data that will be used in service transactions.
//!
//! #[derive(Debug, PartialEq, ProtobufConvert, BinaryValue, ObjectHash)]
//! #[protobuf_convert(source = "doc_tests::CreateWallet")]
//! pub struct CreateWallet {
//!     pub name: String,
//! }
//!
//! // You may create service-specific error types.
//!
//! #[derive(Debug, ExecutionFail)]
//! pub enum Error {
//!     /// Wallet with the specified owner key already exists.
//!     WalletAlreadyExists = 1,
//! }
//!
//! // Define the transaction interface for your service by creating a trait with
//! // the following attribute and method signatures.
//! // This attribute implements `Interface` trait for this trait and `Transaction`
//! // trait for each argument.
//! #[exonum_interface]
//! pub trait Transactions {
//!     // Each method of the trait should have a signature of the following format. The argument
//!     // should implement the `BinaryValue` trait.
//!     fn create_wallet(
//!         &self,
//!         context: CallContext<'_>,
//!         arg: CreateWallet,
//!     ) -> Result<(), ExecutionError>;
//! }
//!
//! // In order a service could process transactions, you have to implement the
//! // `ServiceDispatcher` trait, which can be derived using the corresponding macro.
//! // To explain to the runtime how to create instances of this service, you have to implement
//! // the `ServiceFactory` trait by using the `ServiceFactory` derive macro.
//! #[derive(Debug, ServiceDispatcher, ServiceFactory)]
//! // Declare that the service implements the `Transactions` interface that was presented above.
//! #[service_dispatcher(implements("Transactions"))]
//! // By default the macro uses the crate name and version to provide an artifact ID for this
//! // service factory. You should only provide a path to the generated Protobuf schema.
//! #[service_factory(proto_sources = "exonum::proto::schema")]
//! pub struct PointService;
//!
//! // Do not forget to implement the `Transactions` and `Service` traits for the service.
//!
//! impl Transactions for PointService {
//!     fn create_wallet(
//!         &self,
//!         _context: CallContext<'_>,
//!         _arg: CreateWallet,
//!     ) -> Result<(), ExecutionError> {
//!         // Some business logic...
//!         Ok(())
//!     }
//! }
//!
//! impl Service for PointService {}
//! ```
//!
//! ## Stateful Service Definition
//!
//! Beware of stateful services in production, use this functionality only for debugging and
//! prototyping.
//!
//! ```
//! use exonum::runtime::{rust::Service, BlockchainData};
//! use exonum_crypto::Hash;
//! use exonum_derive::{exonum_interface, ServiceDispatcher, ServiceFactory};
//! use exonum_merkledb::Snapshot;
//!
//! #  #[exonum_interface]
//! #  pub trait Transactions {}
//!
//! // If your service has a state, for example, for debugging purposes, then you can
//! // use a separate structure for the service.
//!
//! #[derive(Debug, Default, ServiceDispatcher)]
//! #[service_dispatcher(implements("Transactions"))]
//! pub struct StatefulService {
//!     state: u64,
//! }
//!
//! #[derive(Debug, ServiceFactory)]
//! #[service_factory(
//!     // In this case you have to specify the service constructor explicitly.
//!     service_constructor = "Self::new_instance",
//!     proto_sources = "exonum::proto::schema",
//!     // To specify the artifact name and/or version explicitly you have to use the
//!     // following attributes.
//!     artifact_name = "stateful",
//!     artifact_version = "1.0.0",
//! )]
//! pub struct StatefulServiceFactory;
//!
//! impl StatefulServiceFactory {
//!     fn new_instance(&self) -> Box<dyn Service> {
//!         Box::new(StatefulService::default())
//!     }
//! }
//!
//! # impl Transactions for StatefulService {}
//! #
//! # impl Service for StatefulService {}
//! ```
//!
//! [ServiceFactory]: trait.ServiceFactory.html

pub use self::{
    call_context::{CallContext, ChildAuthorization},
    error::Error,
    runtime_api::ArtifactProtobufSpec,
    service::{
        AfterCommitContext, Broadcaster, DefaultInstance, Interface, Service, ServiceDispatcher,
        ServiceFactory, Transaction,
    },
};

pub mod api;
pub mod error;

use exonum_merkledb::Snapshot;
use futures::{future, sync::mpsc, Future, IntoFuture, Sink};

use std::collections::{BTreeMap, HashMap, HashSet};

use crate::{
    api::{manager::UpdateEndpoints, ApiBuilder},
    blockchain::{config::InstanceInitParams, Blockchain, Schema as CoreSchema},
    helpers::Height,
    runtime::WellKnownRuntime,
};

use self::api::ServiceApiBuilder;
use super::{
    dispatcher::{self, Mailbox},
    error::{catch_panic, ExecutionError, ExecutionFail},
    ArtifactId, BlockchainData, CallInfo, ExecutionContext, InstanceDescriptor, InstanceId,
    InstanceSpec, Runtime, RuntimeIdentifier,
};

mod call_context;
mod runtime_api;
mod service;
#[cfg(test)]
mod tests;

/// Rust runtime entity.
///
/// [Detailed description of the Rust runtime](index.html).
#[derive(Debug)]
pub struct RustRuntime {
    blockchain: Option<Blockchain>,
    api_notifier: mpsc::Sender<UpdateEndpoints>,
    available_artifacts: HashMap<ArtifactId, Box<dyn ServiceFactory>>,
    deployed_artifacts: HashSet<ArtifactId>,
    started_services: BTreeMap<InstanceId, Instance>,
    started_services_by_name: HashMap<String, InstanceId>,
    new_services_since_last_block: bool,
}

#[derive(Debug)]
struct Instance {
    id: InstanceId,
    name: String,
    service: Box<dyn Service>,
}

impl Instance {
    fn new(id: InstanceId, name: String, service: Box<dyn Service>) -> Self {
        Self { id, name, service }
    }

    fn descriptor(&self) -> InstanceDescriptor<'_> {
        InstanceDescriptor {
            id: self.id,
            name: &self.name,
        }
    }
}

impl AsRef<dyn Service + 'static> for Instance {
    fn as_ref(&self) -> &(dyn Service + 'static) {
        self.service.as_ref()
    }
}

impl RustRuntime {
    /// Rust runtime name.
    pub const NAME: &'static str = "rust";

    /// Creates a new Rust runtime instance.
    pub fn new(api_notifier: mpsc::Sender<UpdateEndpoints>) -> Self {
        Self {
            blockchain: None,
            api_notifier,
            available_artifacts: Default::default(),
            deployed_artifacts: Default::default(),
            started_services: Default::default(),
            started_services_by_name: Default::default(),
            new_services_since_last_block: false,
        }
    }

    fn blockchain(&self) -> &Blockchain {
        self.blockchain
            .as_ref()
            .expect("Method called before Rust runtime is initialized")
    }

    /// Adds a new service factory to the runtime and returns
    /// a modified `RustRuntime` object for further chaining.
    pub fn with_factory(mut self, service_factory: impl Into<Box<dyn ServiceFactory>>) -> Self {
        let service_factory = service_factory.into();
        let artifact = service_factory.artifact_id();
        trace!("Added available artifact {}", artifact);
        self.available_artifacts.insert(artifact, service_factory);
        self
    }

    fn add_started_service(&mut self, instance: Instance) {
        self.started_services_by_name
            .insert(instance.name.clone(), instance.id);
        self.started_services.insert(instance.id, instance);
    }

    fn deploy(&mut self, artifact: &ArtifactId) -> Result<(), ExecutionError> {
        if self.deployed_artifacts.contains(&artifact) {
            return Err(dispatcher::Error::ArtifactAlreadyDeployed.into());
        }
        if !self.available_artifacts.contains_key(&artifact) {
            return Err(Error::UnableToDeploy.into());
        }

        trace!("Deployed artifact: {}", artifact);
        self.deployed_artifacts.insert(artifact.to_owned());
        Ok(())
    }

    fn new_service(&self, spec: &InstanceSpec) -> Result<Instance, ExecutionError> {
        if !self.deployed_artifacts.contains(&spec.artifact) {
            return Err(dispatcher::Error::ArtifactNotDeployed.into());
        }
        if self.started_services.contains_key(&spec.id) {
            return Err(dispatcher::Error::ServiceIdExists.into());
        }
        if self.started_services_by_name.contains_key(&spec.name) {
            return Err(dispatcher::Error::ServiceNameExists.into());
        }

        let service = self.available_artifacts[&spec.artifact].create_instance();
        Ok(Instance::new(spec.id, spec.name.clone(), service))
    }

    fn api_endpoints(&self) -> Vec<(String, ApiBuilder)> {
        self.started_services
            .values()
            .map(|instance| {
                let mut builder = ServiceApiBuilder::new(
                    self.blockchain().clone(),
                    InstanceDescriptor {
                        id: instance.id,
                        name: instance.name.as_ref(),
                    },
                );
                instance.as_ref().wire_api(&mut builder);
                (
                    ["services/", &instance.name].concat(),
                    ApiBuilder::from(builder),
                )
            })
            .chain(self::runtime_api::endpoints(self))
            .collect()
    }

    fn push_api_changes(&mut self) {
        if self.new_services_since_last_block {
            let user_endpoints = self.api_endpoints();
            // FIXME: this should either be made async, or an unbounded channel should be used.
            if !self.api_notifier.is_closed() {
                self.api_notifier
                    .clone()
                    .send(UpdateEndpoints { user_endpoints })
                    .wait()
                    .ok();
            }
        }
        self.new_services_since_last_block = false;
    }
}

impl WellKnownRuntime for RustRuntime {
    const ID: u32 = RuntimeIdentifier::Rust as u32;
}

<<<<<<< HEAD
=======
/// The unique identifier of the Rust artifact, containing the name and version of the artifact.
///
/// As a string, the artifact name is represented as follows:
///
/// `{artifact_name}:{artifact_version}`, where `artifact_name` is a unique name of the artifact,
/// and `artifact_version` is a semantic version identifier.
///
/// * Artifact name can contain only the following characters: `a-zA-Z0-9` and one of `_-.`.
/// * Artifact version identifier must conform to the semantic version scheme (major.minor.patch).
#[derive(Debug, Clone, PartialEq, Eq, Hash)]
pub struct RustArtifactId {
    /// Artifact name.
    pub name: String,
    /// Artifact version identifier conforming to the semantic versioning scheme.
    pub version: Version,
}

impl RustArtifactId {
    /// Creates a new Rust artifact ID from the provided name and version.
    ///
    /// # Panics
    ///
    /// If the `name` is empty or contains illegal character.
    pub fn new(name: &str, major: u64, minor: u64, patch: u64) -> Self {
        Self::is_valid_name(name).expect("Invalid Rust artifact name.");
        Self {
            name: name.to_owned(),
            version: Version::new(major, minor, patch),
        }
    }

    /// Converts into `InstanceInitParams` with given id, name and empty constructor.
    pub fn into_default_instance(
        self,
        id: InstanceId,
        name: impl Into<String>,
    ) -> InstanceInitParams {
        InstanceInitParams::new(id, name, self.into(), ())
    }

    /// Checks that the Rust artifact name contains only allowed characters and is not empty.
    fn is_valid_name(name: impl AsRef<str>) -> Result<(), failure::Error> {
        let name = name.as_ref();
        ensure!(!name.is_empty(), "Rust artifact name should not be empty.");
        ensure!(
            is_valid_identifier(name),
            "Rust artifact name contains illegal character, use only: a-zA-Z0-9 and one of _-."
        );
        Ok(())
    }

    fn parse(artifact: &ArtifactId) -> Result<Self, ExecutionError> {
        if artifact.runtime_id != RuntimeIdentifier::Rust as u32 {
            return Err(Error::IncorrectArtifactId.into());
        }
        artifact
            .name
            .parse()
            .map_err(|inner| Error::IncorrectArtifactId.with_description(inner))
    }
}

impl From<RustArtifactId> for ArtifactId {
    fn from(inner: RustArtifactId) -> Self {
        Self {
            runtime_id: RustRuntime::ID,
            name: inner.to_string(),
        }
    }
}

impl fmt::Display for RustArtifactId {
    fn fmt(&self, f: &mut fmt::Formatter<'_>) -> fmt::Result {
        write!(f, "{}:{}", self.name, self.version)
    }
}

impl FromStr for RustArtifactId {
    type Err = failure::Error;

    fn from_str(s: &str) -> Result<Self, Self::Err> {
        let split = s.split(':').take(2).collect::<Vec<_>>();
        match &split[..] {
            [name, version] => {
                Self::is_valid_name(name)?;
                let version = Version::parse(version)?;
                Ok(Self {
                    name: name.to_string(),
                    version,
                })
            }
            _ => Err(failure::format_err!(
                "Wrong Rust artifact name format. The name should be arranged \
                 as follows \"artifact_name:artifact_version\""
            )),
        }
    }
}

>>>>>>> 6e2017e3
impl Runtime for RustRuntime {
    fn initialize(&mut self, blockchain: &Blockchain) {
        self.blockchain = Some(blockchain.clone());
    }

    // We need to propagate changes in the services immediately after initialization.
    fn on_resume(&mut self) {
        self.push_api_changes();
    }

    fn deploy_artifact(
        &mut self,
        artifact: ArtifactId,
        spec: Vec<u8>,
    ) -> Box<dyn Future<Item = (), Error = ExecutionError>> {
        if !spec.is_empty() {
            // Keep the spec for Rust artifacts empty.
            Box::new(future::err(Error::IncorrectArtifactId.into()))
        } else {
            Box::new(self.deploy(&artifact).into_future())
        }
    }

    fn is_artifact_deployed(&self, id: &ArtifactId) -> bool {
        self.deployed_artifacts.contains(id)
    }

    fn start_adding_service(
        &self,
        context: ExecutionContext<'_>,
        spec: &InstanceSpec,
        parameters: Vec<u8>,
    ) -> Result<(), ExecutionError> {
        let instance = self.new_service(spec)?;
        let service = instance.as_ref();
        let descriptor = instance.descriptor();
        let context = CallContext::new(context, descriptor);
        catch_panic(|| service.initialize(context, parameters))
    }

    fn commit_service(
        &mut self,
        _snapshot: &dyn Snapshot,
        spec: &InstanceSpec,
    ) -> Result<(), ExecutionError> {
        let instance = self.new_service(spec)?;
        self.add_started_service(instance);
        self.new_services_since_last_block = true;
        Ok(())
    }

    fn execute(
        &self,
        context: ExecutionContext<'_>,
        call_info: &CallInfo,
        payload: &[u8],
    ) -> Result<(), ExecutionError> {
        let instance = self
            .started_services
            .get(&call_info.instance_id)
            .expect("BUG: an attempt to execute transaction of unknown service.");

        let descriptor = instance.descriptor();
        let id = call_info.method_id;
        catch_panic(|| {
            instance.as_ref().call(
                context.interface_name,
                id,
                CallContext::new(context, descriptor),
                payload,
            )
        })
    }

    fn before_transactions(
        &self,
        context: ExecutionContext<'_>,
        instance_id: InstanceId,
    ) -> Result<(), ExecutionError> {
        let instance = self
            .started_services
            .get(&instance_id)
            .expect("`before_transactions` called with non-existing `instance_id`");

        let descriptor = instance.descriptor();
        catch_panic(|| {
            let context = CallContext::new(context, descriptor);
            instance.as_ref().before_transactions(context)
        })
    }

    fn after_transactions(
        &self,
        context: ExecutionContext<'_>,
        instance_id: InstanceId,
    ) -> Result<(), ExecutionError> {
        let instance = self
            .started_services
            .get(&instance_id)
            .expect("`after_transactions` called with non-existing `instance_id`");

        let descriptor = instance.descriptor();
        catch_panic(|| {
            let context = CallContext::new(context, descriptor);
            instance.as_ref().after_transactions(context)
        })
    }

    fn after_commit(&mut self, snapshot: &dyn Snapshot, mailbox: &mut Mailbox) {
        self.push_api_changes();

        // By convention, services don't handle `after_commit()` on the genesis block.
        let core_schema = CoreSchema::new(snapshot);
        if core_schema.height() == Height(0) {
            return;
        }

        let blockchain = self.blockchain();
        let validator_id = core_schema.validator_id(blockchain.service_keypair().0);
        for service in self.started_services.values() {
            service.as_ref().after_commit(AfterCommitContext::new(
                mailbox,
                service.descriptor(),
                snapshot,
                blockchain.service_keypair(),
                blockchain.sender(),
                validator_id,
            ));
        }
    }
<<<<<<< HEAD
=======
}

#[test]
fn parse_rust_artifact_id_correct() {
    RustArtifactId::from_str("my-service:1.0.0").unwrap();
    RustArtifactId::from_str("my-service:1.0.0-alpha").unwrap();
    RustArtifactId::from_str("my-service:1.0.0-alpha.1").unwrap();
    RustArtifactId::from_str("my-service:1.0.0-rc").unwrap();
    RustArtifactId::from_str("my-service:1.0.0-rc.1").unwrap();
}

#[test]
fn parse_rust_artifact_id_incorrect() {
    let cases = vec![
        ("my-service:1.1.1.1.1", "Extra junk after valid version"),
        (":1.0", "Rust artifact name should not be empty"),
        ("name:", "Error parsing major identifier"),
        ("$name:1.0", "Rust artifact name contains illegal character"),
        (
            "aAa",
            "Wrong Rust artifact name format. The name should be arranged as follows",
        ),
    ];

    for (artifact_str, expected_err) in cases {
        let actual_err = RustArtifactId::from_str(artifact_str)
            .unwrap_err()
            .to_string();
        assert!(
            actual_err.contains(expected_err),
            "Actual error is: \"{}\", but expected \"{}\"",
            actual_err,
            expected_err
        )
    }
>>>>>>> 6e2017e3
}<|MERGE_RESOLUTION|>--- conflicted
+++ resolved
@@ -339,108 +339,6 @@
     const ID: u32 = RuntimeIdentifier::Rust as u32;
 }
 
-<<<<<<< HEAD
-=======
-/// The unique identifier of the Rust artifact, containing the name and version of the artifact.
-///
-/// As a string, the artifact name is represented as follows:
-///
-/// `{artifact_name}:{artifact_version}`, where `artifact_name` is a unique name of the artifact,
-/// and `artifact_version` is a semantic version identifier.
-///
-/// * Artifact name can contain only the following characters: `a-zA-Z0-9` and one of `_-.`.
-/// * Artifact version identifier must conform to the semantic version scheme (major.minor.patch).
-#[derive(Debug, Clone, PartialEq, Eq, Hash)]
-pub struct RustArtifactId {
-    /// Artifact name.
-    pub name: String,
-    /// Artifact version identifier conforming to the semantic versioning scheme.
-    pub version: Version,
-}
-
-impl RustArtifactId {
-    /// Creates a new Rust artifact ID from the provided name and version.
-    ///
-    /// # Panics
-    ///
-    /// If the `name` is empty or contains illegal character.
-    pub fn new(name: &str, major: u64, minor: u64, patch: u64) -> Self {
-        Self::is_valid_name(name).expect("Invalid Rust artifact name.");
-        Self {
-            name: name.to_owned(),
-            version: Version::new(major, minor, patch),
-        }
-    }
-
-    /// Converts into `InstanceInitParams` with given id, name and empty constructor.
-    pub fn into_default_instance(
-        self,
-        id: InstanceId,
-        name: impl Into<String>,
-    ) -> InstanceInitParams {
-        InstanceInitParams::new(id, name, self.into(), ())
-    }
-
-    /// Checks that the Rust artifact name contains only allowed characters and is not empty.
-    fn is_valid_name(name: impl AsRef<str>) -> Result<(), failure::Error> {
-        let name = name.as_ref();
-        ensure!(!name.is_empty(), "Rust artifact name should not be empty.");
-        ensure!(
-            is_valid_identifier(name),
-            "Rust artifact name contains illegal character, use only: a-zA-Z0-9 and one of _-."
-        );
-        Ok(())
-    }
-
-    fn parse(artifact: &ArtifactId) -> Result<Self, ExecutionError> {
-        if artifact.runtime_id != RuntimeIdentifier::Rust as u32 {
-            return Err(Error::IncorrectArtifactId.into());
-        }
-        artifact
-            .name
-            .parse()
-            .map_err(|inner| Error::IncorrectArtifactId.with_description(inner))
-    }
-}
-
-impl From<RustArtifactId> for ArtifactId {
-    fn from(inner: RustArtifactId) -> Self {
-        Self {
-            runtime_id: RustRuntime::ID,
-            name: inner.to_string(),
-        }
-    }
-}
-
-impl fmt::Display for RustArtifactId {
-    fn fmt(&self, f: &mut fmt::Formatter<'_>) -> fmt::Result {
-        write!(f, "{}:{}", self.name, self.version)
-    }
-}
-
-impl FromStr for RustArtifactId {
-    type Err = failure::Error;
-
-    fn from_str(s: &str) -> Result<Self, Self::Err> {
-        let split = s.split(':').take(2).collect::<Vec<_>>();
-        match &split[..] {
-            [name, version] => {
-                Self::is_valid_name(name)?;
-                let version = Version::parse(version)?;
-                Ok(Self {
-                    name: name.to_string(),
-                    version,
-                })
-            }
-            _ => Err(failure::format_err!(
-                "Wrong Rust artifact name format. The name should be arranged \
-                 as follows \"artifact_name:artifact_version\""
-            )),
-        }
-    }
-}
-
->>>>>>> 6e2017e3
 impl Runtime for RustRuntime {
     fn initialize(&mut self, blockchain: &Blockchain) {
         self.blockchain = Some(blockchain.clone());
@@ -571,42 +469,4 @@
             ));
         }
     }
-<<<<<<< HEAD
-=======
-}
-
-#[test]
-fn parse_rust_artifact_id_correct() {
-    RustArtifactId::from_str("my-service:1.0.0").unwrap();
-    RustArtifactId::from_str("my-service:1.0.0-alpha").unwrap();
-    RustArtifactId::from_str("my-service:1.0.0-alpha.1").unwrap();
-    RustArtifactId::from_str("my-service:1.0.0-rc").unwrap();
-    RustArtifactId::from_str("my-service:1.0.0-rc.1").unwrap();
-}
-
-#[test]
-fn parse_rust_artifact_id_incorrect() {
-    let cases = vec![
-        ("my-service:1.1.1.1.1", "Extra junk after valid version"),
-        (":1.0", "Rust artifact name should not be empty"),
-        ("name:", "Error parsing major identifier"),
-        ("$name:1.0", "Rust artifact name contains illegal character"),
-        (
-            "aAa",
-            "Wrong Rust artifact name format. The name should be arranged as follows",
-        ),
-    ];
-
-    for (artifact_str, expected_err) in cases {
-        let actual_err = RustArtifactId::from_str(artifact_str)
-            .unwrap_err()
-            .to_string();
-        assert!(
-            actual_err.contains(expected_err),
-            "Actual error is: \"{}\", but expected \"{}\"",
-            actual_err,
-            expected_err
-        )
-    }
->>>>>>> 6e2017e3
 }