--- conflicted
+++ resolved
@@ -563,17 +563,7 @@
             let context = CallContext::new(context, descriptor);
             instance.as_ref().before_transactions(context);
             Ok(())
-<<<<<<< HEAD
         })
-=======
-        });
-        if let Err(ref e) = result {
-            error!(
-                "Service \"{}\" `before_transactions` failed with error: {:?}",
-                instance.name, e
-            );
-        }
-        result
     }
 
     fn after_transactions(
@@ -587,19 +577,11 @@
             .expect("`after_transactions` called with non-existing `instance_id`");
 
         let descriptor = instance.descriptor();
-        let result = catch_panic(|| {
+        catch_panic(|| {
             let context = CallContext::new(context, descriptor);
             instance.as_ref().after_transactions(context);
             Ok(())
-        });
-        if let Err(ref e) = result {
-            error!(
-                "Service \"{}\" `after_transactions` failed with error: {:?}",
-                instance.name, e
-            );
-        }
-        result
->>>>>>> 882e9c86
+        })
     }
 
     fn after_commit(&mut self, snapshot: &dyn Snapshot, mailbox: &mut Mailbox) {
