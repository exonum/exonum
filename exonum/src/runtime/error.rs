--- conflicted
+++ resolved
@@ -14,6 +14,7 @@
 
 //! The set of errors for the Runtime module.
 
+pub(crate) mod execution_error;
 mod execution_result;
 #[cfg(test)]
 mod tests;
@@ -776,238 +777,4 @@
             Ok(_) => Hash::zero(),
         }
     }
-<<<<<<< HEAD
-}
-
-/// Version of `ExecutionStatus` used in serde serialization.
-#[serde(tag = "type", rename_all = "snake_case")]
-#[derive(Debug, Serialize, Deserialize)]
-enum SerdeExecutionStatus {
-    Success,
-    Panic { description: String },
-    DispatcherError { description: String, code: u8 },
-    RuntimeError { description: String, code: u8 },
-    ServiceError { description: String, code: u8 },
-}
-
-impl From<&ExecutionError> for SerdeExecutionStatus {
-    fn from(err: &ExecutionError) -> Self {
-        let description = err.description.clone();
-        match err.kind {
-            ErrorKind::Panic => SerdeExecutionStatus::Panic { description },
-            ErrorKind::Dispatcher { code } => {
-                SerdeExecutionStatus::DispatcherError { code, description }
-            }
-            ErrorKind::Runtime { code } => SerdeExecutionStatus::RuntimeError { code, description },
-            ErrorKind::Service { code } => SerdeExecutionStatus::ServiceError { code, description },
-        }
-    }
-}
-
-impl From<&Result<(), ExecutionError>> for SerdeExecutionStatus {
-    fn from(inner: &Result<(), ExecutionError>) -> Self {
-        if let Err(err) = &inner {
-            Self::from(err)
-        } else {
-            SerdeExecutionStatus::Success
-        }
-    }
-}
-
-impl From<SerdeExecutionStatus> for Result<(), ExecutionError> {
-    fn from(inner: SerdeExecutionStatus) -> Self {
-        match inner {
-            SerdeExecutionStatus::Success => Ok(()),
-            SerdeExecutionStatus::Panic { description } => {
-                Err(ExecutionError::new(ErrorKind::Panic, description))
-            }
-            SerdeExecutionStatus::DispatcherError { description, code } => Err(
-                ExecutionError::new(ErrorKind::Dispatcher { code }, description),
-            ),
-            SerdeExecutionStatus::RuntimeError { description, code } => Err(ExecutionError::new(
-                ErrorKind::Runtime { code },
-                description,
-            )),
-            SerdeExecutionStatus::ServiceError { description, code } => Err(ExecutionError::new(
-                ErrorKind::Service { code },
-                description,
-            )),
-        }
-    }
-}
-
-/// More convenient serde layout for the `ExecutionResult`.
-mod execution_result {
-    use serde::{Deserialize, Deserializer, Serialize, Serializer};
-
-    use super::{ExecutionError, SerdeExecutionStatus};
-
-    pub fn serialize<S>(
-        inner: &Result<(), ExecutionError>,
-        serializer: S,
-    ) -> Result<S::Ok, S::Error>
-    where
-        S: Serializer,
-    {
-        SerdeExecutionStatus::from(inner).serialize(serializer)
-    }
-
-    pub fn deserialize<'a, D>(deserializer: D) -> Result<Result<(), ExecutionError>, D::Error>
-    where
-        D: Deserializer<'a>,
-    {
-        SerdeExecutionStatus::deserialize(deserializer).map(From::from)
-    }
-}
-
-/// More convenient serde layout for the `ExecutionError`.
-pub(crate) mod execution_error {
-    use serde::{de::Error, Deserialize, Deserializer, Serialize, Serializer};
-
-    use super::{ExecutionError, SerdeExecutionStatus};
-
-    pub fn serialize<S>(inner: &ExecutionError, serializer: S) -> Result<S::Ok, S::Error>
-    where
-        S: Serializer,
-    {
-        SerdeExecutionStatus::from(inner).serialize(serializer)
-    }
-
-    pub fn deserialize<'a, D>(deserializer: D) -> Result<ExecutionError, D::Error>
-    where
-        D: Deserializer<'a>,
-    {
-        let status = SerdeExecutionStatus::deserialize(deserializer)?;
-        let res: Result<(), ExecutionError> = status.into();
-        if let Err(e) = res {
-            Ok(e)
-        } else {
-            Err(D::Error::custom("Not an error"))
-        }
-    }
-}
-
-#[cfg(test)]
-mod tests {
-    use std::panic;
-
-    use super::*;
-
-    fn make_panic<T: Send + 'static>(val: T) -> Box<dyn Any + Send> {
-        panic::catch_unwind(panic::AssertUnwindSafe(|| panic!(val))).unwrap_err()
-    }
-
-    #[test]
-    fn execution_error_binary_value_round_trip() {
-        let values = vec![
-            (ErrorKind::Panic, "AAAA"),
-            (ErrorKind::Dispatcher { code: 0 }, ""),
-            (ErrorKind::Dispatcher { code: 0 }, "b"),
-            (ErrorKind::Runtime { code: 1 }, "c"),
-            (ErrorKind::Service { code: 18 }, "ddc"),
-        ];
-
-        for (kind, description) in values {
-            let err = ExecutionError {
-                kind,
-                description: description.to_owned(),
-            };
-
-            let bytes = err.to_bytes();
-            let err2 = ExecutionError::from_bytes(bytes.into()).unwrap();
-            assert_eq!(err, err2);
-        }
-    }
-
-    #[test]
-    fn execution_error_binary_value_panic_with_code() {
-        let bytes = {
-            let mut inner = runtime_proto::ExecutionError::default();
-            inner.set_kind(runtime_proto::ErrorKind::PANIC);
-            inner.set_code(2);
-            inner.write_to_bytes().unwrap()
-        };
-
-        assert_eq!(
-            ExecutionError::from_bytes(bytes.into())
-                .unwrap_err()
-                .to_string(),
-            "Error code for panic should be zero"
-        )
-    }
-
-    #[test]
-    fn execution_error_object_hash_description() {
-        let first_err = ExecutionError {
-            kind: ErrorKind::Service { code: 5 },
-            description: "foo".to_owned(),
-        };
-
-        let second_err = ExecutionError {
-            kind: ErrorKind::Service { code: 5 },
-            description: "foo bar".to_owned(),
-        };
-
-        assert_eq!(first_err.object_hash(), second_err.object_hash());
-    }
-
-    #[test]
-    fn execution_result_serde_roundtrip() {
-        let values = vec![
-            Err((ErrorKind::Panic, "AAAA")),
-            Err((ErrorKind::Dispatcher { code: 0 }, "")),
-            Err((ErrorKind::Dispatcher { code: 0 }, "b")),
-            Err((ErrorKind::Runtime { code: 1 }, "c")),
-            Err((ErrorKind::Service { code: 18 }, "ddc")),
-            Ok(()),
-        ];
-
-        for value in values {
-            let res = ExecutionStatus(value.map_err(|(kind, description)| ExecutionError {
-                kind,
-                description: description.to_owned(),
-            }));
-            let body = serde_json::to_string_pretty(&res).unwrap();
-            let res2 = serde_json::from_str(&body).unwrap();
-            assert_eq!(res, res2);
-        }
-    }
-
-    #[test]
-    fn str_panic() {
-        let static_str = "Static string (&str)";
-        let panic = make_panic(static_str);
-        assert_eq!(ExecutionError::from_panic(panic).description, static_str);
-    }
-
-    #[test]
-    fn string_panic() {
-        let string = "Owned string (String)".to_owned();
-        let panic = make_panic(string.clone());
-        assert_eq!(ExecutionError::from_panic(panic).description, string);
-    }
-
-    #[test]
-    fn box_error_panic() {
-        let error: Box<dyn std::error::Error + Send> = Box::new("e".parse::<i32>().unwrap_err());
-        let description = error.description().to_owned();
-        let panic = make_panic(error);
-        assert_eq!(ExecutionError::from_panic(panic).description, description);
-    }
-
-    #[test]
-    fn failure_panic() {
-        let error = format_err!("Failure panic");
-        let description = error.to_string().to_owned();
-        let panic = make_panic(error);
-        assert_eq!(ExecutionError::from_panic(panic).description, description);
-    }
-
-    #[test]
-    fn unknown_panic() {
-        let panic = make_panic(1);
-        assert_eq!(ExecutionError::from_panic(panic).description, "");
-    }
-=======
->>>>>>> ad09c0ce
 }