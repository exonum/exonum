--- conflicted
+++ resolved
@@ -23,21 +23,15 @@
 use exonum_proto::ProtobufConvert;
 use semver::Version;
 
-<<<<<<< HEAD
-use super::{ArtifactId, Error, InstanceSpec};
 use crate::{
     proto::schema::{
         self, runtime::ModifiedInstanceInfo_MigrationTransition as PbMigrationTransition,
     },
     runtime::{
         migrations::{InstanceMigration, MigrationStatus},
-        ArtifactState, ArtifactStatus, InstanceId, InstanceQuery, InstanceState, InstanceStatus,
+        ArtifactId, ArtifactState, ArtifactStatus, CoreError, ExecutionError, InstanceId,
+        InstanceQuery, InstanceSpec, InstanceState, InstanceStatus,
     },
-=======
-use crate::runtime::{
-    ArtifactId, ArtifactState, ArtifactStatus, CoreError, ExecutionError, InstanceId,
-    InstanceQuery, InstanceSpec, InstanceState, InstanceStatus,
->>>>>>> cdb0db80
 };
 
 const ARTIFACTS: &str = "dispatcher_artifacts";
@@ -210,36 +204,36 @@
         &self,
         new_artifact: &ArtifactId,
         old_service: &str,
-    ) -> Result<InstanceState, Error> {
+    ) -> Result<InstanceState, CoreError> {
         // The service should exist.
         let instance_state = self
             .instances()
             .get(old_service)
-            .ok_or(Error::IncorrectInstanceId)?;
+            .ok_or(CoreError::IncorrectInstanceId)?;
 
         // The service should be stopped. Note that this also checks that
         // the service is not being migrated.
         if instance_state.status != Some(InstanceStatus::Stopped) {
-            return Err(Error::ServiceNotStopped);
+            return Err(CoreError::ServiceNotStopped);
         }
         // There should be no pending status for the service.
         if instance_state.pending_status.is_some() {
-            return Err(Error::ServicePending);
+            return Err(CoreError::ServicePending);
         }
 
         // The new artifact should exist.
         let artifact_state = self
             .artifacts()
             .get(&new_artifact)
-            .ok_or(Error::UnknownArtifactId)?;
+            .ok_or(CoreError::UnknownArtifactId)?;
         // The new artifact should be deployed.
         if artifact_state.status != ArtifactStatus::Active {
-            return Err(Error::ArtifactNotDeployed);
+            return Err(CoreError::ArtifactNotDeployed);
         }
 
         // The new artifact should refer a newer version of the service artifact.
         if !new_artifact.is_upgrade_of(&instance_state.spec.artifact) {
-            return Err(Error::CannotUpgradeService);
+            return Err(CoreError::CannotUpgradeService);
         }
         Ok(instance_state)
     }
@@ -281,9 +275,9 @@
         mut instance_state: InstanceState,
         pending_status: InstanceStatus,
         migration_transition: Option<MigrationTransition>,
-    ) -> Result<(), Error> {
+    ) -> Result<(), CoreError> {
         if instance_state.pending_status.is_some() {
-            return Err(Error::ServicePending);
+            return Err(CoreError::ServicePending);
         }
         instance_state.pending_status = Some(pending_status);
         let instance_name = instance_state.spec.name.clone();
@@ -299,16 +293,16 @@
         &mut self,
         instance_name: &str,
         outcome: MigrationOutcome,
-    ) -> Result<(), Error> {
+    ) -> Result<(), CoreError> {
         let instance_state = self
             .instances()
             .get(instance_name)
-            .ok_or(Error::IncorrectInstanceId)?;
+            .ok_or(CoreError::IncorrectInstanceId)?;
         let migration = match instance_state.status {
             Some(InstanceStatus::Migrating(ref migration)) if !migration.is_completed() => {
                 migration
             }
-            _ => return Err(Error::NoMigration),
+            _ => return Err(CoreError::NoMigration),
         };
         let new_status = match outcome {
             MigrationOutcome::Rollback => InstanceStatus::Stopped,
@@ -325,7 +319,7 @@
 
     /// Saves migration rollback to the database. Returns an error if the rollback breaks
     /// invariants imposed by the migration workflow.
-    pub(super) fn add_migration_rollback(&mut self, instance_name: &str) -> Result<(), Error> {
+    pub(super) fn add_migration_rollback(&mut self, instance_name: &str) -> Result<(), CoreError> {
         self.resolve_ongoing_migration(instance_name, MigrationOutcome::Rollback)?;
         self.local_migration_results().remove(instance_name);
         Ok(())
@@ -338,7 +332,7 @@
         &mut self,
         instance_name: &str,
         hash: Hash,
-    ) -> Result<(), Error> {
+    ) -> Result<(), CoreError> {
         self.resolve_ongoing_migration(instance_name, MigrationOutcome::Commit(hash))
     }
 
@@ -352,32 +346,20 @@
     }
 
     /// Adds information about a pending service instance to the schema.
-    pub(crate) fn initiate_adding_service(
-        &mut self,
-        spec: InstanceSpec,
-    ) -> Result<(), ExecutionError> {
+    pub(crate) fn initiate_adding_service(&mut self, spec: InstanceSpec) -> Result<(), CoreError> {
         self.artifacts()
             .get(&spec.artifact)
             .ok_or(CoreError::ArtifactNotDeployed)?;
 
-<<<<<<< HEAD
         // Check that instance name doesn't exist.
         if self.instances().contains(&spec.name) {
-            return Err(Error::ServiceNameExists);
-=======
-        let mut instances = self.instances();
-        let mut instance_ids = self.instance_ids();
-
-        // Checks that instance name doesn't exist.
-        if instances.contains(&spec.name) {
-            return Err(CoreError::ServiceNameExists.into());
->>>>>>> cdb0db80
+            return Err(CoreError::ServiceNameExists);
         }
         // Check that instance identifier doesn't exist.
         // TODO: revise dispatcher integrity checks [ECR-3743]
         let mut instance_ids = self.instance_ids();
         if instance_ids.contains(&spec.id) {
-            return Err(CoreError::ServiceIdExists.into());
+            return Err(CoreError::ServiceIdExists);
         }
         instance_ids.put(&spec.id, spec.name.clone());
 
@@ -394,14 +376,7 @@
     pub(crate) fn initiate_stopping_service(
         &mut self,
         instance_id: InstanceId,
-<<<<<<< HEAD
-    ) -> Result<(), Error> {
-=======
-    ) -> Result<(), ExecutionError> {
-        let mut instances = self.instances();
-        let mut modified_instances = self.modified_instances();
-
->>>>>>> cdb0db80
+    ) -> Result<(), CoreError> {
         let instance_name = self
             .instance_ids()
             .get(&instance_id)
@@ -414,26 +389,9 @@
 
         match state.status {
             Some(InstanceStatus::Active) => {}
-            _ => return Err(CoreError::ServiceNotActive.into()),
-        }
-<<<<<<< HEAD
+            _ => return Err(CoreError::ServiceNotActive),
+        }
         self.add_pending_status(state, InstanceStatus::Stopped, None)
-=======
-
-        if state.pending_status.is_some() {
-            return Err(CoreError::ServicePending.into());
-        }
-
-        // Modify instance status.
-        let pending_status = InstanceStatus::Stopped;
-        // Because we guarantee that the stopping service will process all transactions and other
-        // events in the block,  we cannot stop it immediately. But we must account these changes
-        // in the state hash, therefore we use pending status.
-        state.pending_status = Some(pending_status);
-        modified_instances.put(&instance_name, pending_status);
-        instances.put(&instance_name, state);
-        Ok(())
->>>>>>> cdb0db80
     }
 
     /// Makes pending artifacts and instances active.
@@ -499,16 +457,16 @@
 
     /// Marks a service migration as completed. This sets the service status from `Migrating`
     /// to `Stopped`, bumps its artifact version and removes the local migration result.
-    pub(super) fn complete_migration(&mut self, instance_name: &str) -> Result<(), Error> {
+    pub(super) fn complete_migration(&mut self, instance_name: &str) -> Result<(), CoreError> {
         let mut instance_state = self
             .instances()
             .get(instance_name)
-            .ok_or(Error::IncorrectInstanceId)?;
+            .ok_or(CoreError::IncorrectInstanceId)?;
         let end_version = match instance_state.status {
             Some(InstanceStatus::Migrating(ref migration)) if migration.is_completed() => {
                 migration.end_version.clone()
             }
-            _ => return Err(Error::NoMigration),
+            _ => return Err(CoreError::NoMigration),
         };
 
         self.local_migration_results().remove(instance_name);
