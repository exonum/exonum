--- conflicted
+++ resolved
@@ -17,14 +17,14 @@
 use exonum_crypto::Hash;
 use exonum_merkledb::{
     access::{Access, AccessExt, AsReadonly},
-    Fork, ListIndex, MapIndex, ObjectHash, ProofMapIndex,
+    Fork, KeySetIndex, ListIndex, MapIndex, ObjectHash, ProofMapIndex,
 };
 
 use crate::runtime::{
     ArtifactState, ArtifactStatus, InstanceId, InstanceQuery, InstanceState, InstanceStatus,
 };
 
-use super::{ArtifactSpec, Error, InstanceSpec};
+use super::{ArtifactId, ArtifactSpec, Error, InstanceSpec};
 
 const ARTIFACTS: &str = "dispatcher_artifacts";
 const PENDING_ARTIFACTS: &str = "dispatcher_pending_artifacts";
@@ -46,19 +46,9 @@
         Self { access }
     }
 
-<<<<<<< HEAD
-    /// Artifacts registry indexed by the artifact name.
-    pub(crate) fn artifacts(&self) -> MapIndex<T::Base, ArtifactId, ArtifactSpec> {
-        self.access.clone().get_map(ARTIFACTS)
-    }
-
-    pub(super) fn pending_artifacts(&self) -> MapIndex<T::Base, ArtifactId, ArtifactSpec> {
-        self.access.clone().get_map(PENDING_ARTIFACTS)
-=======
     /// Returns an artifacts registry indexed by the artifact name.
-    pub(crate) fn artifacts(&self) -> ProofMapIndex<T::Base, String, ArtifactState> {
+    pub(crate) fn artifacts(&self) -> ProofMapIndex<T::Base, ArtifactId, ArtifactState> {
         self.access.clone().get_proof_map(ARTIFACTS)
->>>>>>> 97d2c718
     }
 
     /// Returns a service instances registry indexed by the instance name.
@@ -73,8 +63,8 @@
 
     /// Returns a pending artifacts queue used to notify the runtime about artifacts
     /// to be deployed.
-    fn pending_artifacts(&self) -> ListIndex<T::Base, ArtifactSpec> {
-        self.access.clone().get_list(PENDING_ARTIFACTS)
+    fn pending_artifacts(&self) -> KeySetIndex<T::Base, ArtifactId> {
+        self.access.clone().get_key_set(PENDING_ARTIFACTS)
     }
 
     /// Returns a pending instances queue used to notify the runtime about service instances
@@ -98,18 +88,7 @@
     }
 
     /// Returns information about an artifact by its identifier.
-<<<<<<< HEAD
-    pub fn get_artifact(&self, id: &ArtifactId) -> Option<(ArtifactSpec, DeployStatus)> {
-        self.artifacts()
-            .get(id)
-            .map(|spec| (spec, DeployStatus::Active))
-            .or_else(|| {
-                self.pending_artifacts()
-                    .get(id)
-                    .map(|spec| (spec, DeployStatus::Pending))
-            })
-=======
-    pub fn get_artifact(&self, name: &str) -> Option<ArtifactState> {
+    pub fn get_artifact(&self, name: &ArtifactId) -> Option<ArtifactState> {
         self.artifacts().get(name)
     }
 
@@ -119,7 +98,6 @@
             self.artifacts().object_hash(),
             self.instances().object_hash(),
         ]
->>>>>>> 97d2c718
     }
 }
 
@@ -133,72 +111,37 @@
 
 impl Schema<&Fork> {
     /// Adds artifact specification to the set of the pending artifacts.
-    pub(super) fn add_pending_artifact(&mut self, spec: ArtifactSpec) -> Result<(), Error> {
+    pub(super) fn add_pending_artifact(
+        &mut self,
+        artifact: ArtifactId,
+        spec: ArtifactSpec,
+    ) -> Result<(), Error> {
         // Check that the artifact is absent among the deployed artifacts.
-<<<<<<< HEAD
-        if self.artifacts().contains(&artifact) || self.pending_artifacts().contains(&artifact) {
+        if self.artifacts().contains(&artifact) {
             return Err(Error::ArtifactAlreadyDeployed);
         }
-
-        self.pending_artifacts()
-            .put(&artifact, ArtifactSpec { payload: spec });
-        Ok(())
-    }
-
-    /// Add artifact specification to the set of the deployed artifacts.
-    pub(super) fn add_artifact(&mut self, artifact: ArtifactId, spec: Vec<u8>) {
-        // We use an assertion here since `add_pending_artifact` should have been called
-        // with the same params before.
-        debug_assert!(!self.artifacts().contains(&artifact));
-
-        self.artifacts()
-            .put(&artifact, ArtifactSpec { payload: spec });
-=======
-        if self.artifacts().contains(&spec.artifact.name) {
-            return Err(Error::ArtifactAlreadyDeployed);
-        }
-        // Add artifact to pending artifacts queue.
-        self.pending_artifacts().push(spec.clone());
         // Add artifact to registry with pending status.
-        let artifact_name = spec.artifact.name.clone();
         self.artifacts().put(
-            &artifact_name,
+            &artifact,
             ArtifactState {
                 spec,
                 status: ArtifactStatus::Pending,
             },
         );
+        // Add artifact to pending artifacts queue.
+        self.pending_artifacts().insert(artifact);
         Ok(())
->>>>>>> 97d2c718
     }
 
     /// Adds information about a pending service instance to the schema.
     pub(crate) fn add_pending_service(&mut self, spec: InstanceSpec) -> Result<(), Error> {
-<<<<<<< HEAD
-        // Checks that the artifact is deployed.
         self.artifacts()
             .get(&spec.artifact)
-            .or_else(|| self.pending_artifacts().get(&spec.artifact))
             .ok_or(Error::ArtifactNotDeployed)?;
-
-=======
-        let artifact_id = self
-            .artifacts()
-            .get(&spec.artifact.name)
-            .ok_or(Error::ArtifactNotDeployed)?
-            .spec
-            .artifact;
 
         let mut instances = self.instances();
         let mut instance_ids = self.instance_ids();
 
-        // Checks that runtime identifier is proper in instance.
-        // TODO It seems that this error cannot be produced by the user code, thus we might
-        // replace error by assertion. [ECR-3743]
-        if artifact_id != spec.artifact {
-            return Err(Error::IncorrectRuntime);
-        }
->>>>>>> 97d2c718
         // Checks that instance name doesn't exist.
         if instances.contains(&spec.name) {
             return Err(Error::ServiceNameExists);
@@ -227,10 +170,14 @@
     pub(super) fn activate_pending(&mut self) {
         // Activate pending artifacts.
         let mut artifacts = self.artifacts();
-        for spec in &self.pending_artifacts() {
-            let name = spec.artifact.name.clone();
-            artifacts.put(&name, ArtifactState::new(spec, ArtifactStatus::Active));
-        }
+        for artifact in &self.pending_artifacts() {
+            let mut state = artifacts
+                .get(&artifact)
+                .expect("Artifact marked as pending is not saved in `artifacts`");
+            state.status = ArtifactStatus::Active;
+            artifacts.put(&artifact, state);
+        }
+
         // Activate pending instances.
         let mut instances = self.instances();
         for spec in &self.pending_instances() {
@@ -240,9 +187,19 @@
     }
 
     /// Takes pending artifacts from queue.
-    pub(super) fn take_pending_artifacts(&mut self) -> Vec<ArtifactSpec> {
+    pub(super) fn take_pending_artifacts(&mut self) -> Vec<(ArtifactId, ArtifactSpec)> {
         let mut index = self.pending_artifacts();
-        let pending_artifacts = index.iter().collect::<Vec<_>>();
+        let artifacts = self.artifacts();
+        let pending_artifacts = index
+            .iter()
+            .map(|artifact| {
+                let spec = artifacts
+                    .get(&artifact)
+                    .expect("Artifact marked as pending is not saved in `artifacts`")
+                    .spec;
+                (artifact, spec)
+            })
+            .collect();
         index.clear();
         pending_artifacts
     }
