--- conflicted
+++ resolved
@@ -194,7 +194,6 @@
         Ok(())
     }
 
-<<<<<<< HEAD
     pub(super) fn commit_pending_changes(&mut self) {
         let mut pending_artifacts = self.pending_artifacts();
         for spec in pending_artifacts.values() {
@@ -209,24 +208,6 @@
         pending_services.clear();
     }
 
-    /// Vacant identifier for user service instances.
-    fn vacant_instance_id(&self) -> Entry<&Fork, InstanceId> {
-        self.access.get_entry(VACANT_INSTANCE_ID)
-    }
-
-    /// Assign unique identifier for an instance.
-    // TODO: could be performed by supervisor [ECR-3746]
-    pub(super) fn assign_instance_id(&mut self) -> InstanceId {
-        let id = self
-            .vacant_instance_id()
-            .get()
-            .unwrap_or(MAX_BUILTIN_INSTANCE_ID);
-        self.vacant_instance_id().set(id + 1);
-        id
-    }
-
-=======
->>>>>>> ee9283ff
     /// Adds information about started service instance to the schema.
     fn add_service(&mut self, spec: InstanceSpec) {
         debug_assert!(!self.service_instances().contains(&spec.name));
