--- conflicted
+++ resolved
@@ -284,12 +284,8 @@
     ) -> Result<(), ExecutionError> {
         // Check that the artifact is absent among the deployed artifacts.
         if self.artifacts().contains(artifact) {
-<<<<<<< HEAD
-            return Err(CoreError::ArtifactAlreadyDeployed.into());
-=======
             let msg = format!("Cannot deploy artifact `{}` twice", artifact);
             return Err(CoreError::ArtifactAlreadyDeployed.with_description(msg));
->>>>>>> 0532a29c
         }
 
         self.artifacts().put(
@@ -513,15 +509,6 @@
     }
 
     /// Adds information about a pending service instance to the schema.
-<<<<<<< HEAD
-    pub(crate) fn initiate_adding_service(&mut self, spec: InstanceSpec) -> Result<(), CoreError> {
-        let artifact_state = self
-            .artifacts()
-            .get(&spec.artifact)
-            .ok_or(CoreError::ArtifactNotDeployed)?;
-        if artifact_state.status != ArtifactStatus::Active {
-            return Err(CoreError::ArtifactNotDeployed);
-=======
     pub(crate) fn initiate_adding_service(
         &mut self,
         spec: InstanceSpec,
@@ -544,7 +531,6 @@
                 artifact_state.status
             );
             return Err(CoreError::ArtifactNotDeployed.with_description(msg));
->>>>>>> 0532a29c
         }
 
         // Check that the instance name doesn't exist.
