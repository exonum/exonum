// Copyright 2020 The Exonum Team
//
// Licensed under the Apache License, Version 2.0 (the "License");
// you may not use this file except in compliance with the License.
// You may obtain a copy of the License at
//
//   http://www.apache.org/licenses/LICENSE-2.0
//
// Unless required by applicable law or agreed to in writing, software
// distributed under the License is distributed on an "AS IS" BASIS,
// WITHOUT WARRANTIES OR CONDITIONS OF ANY KIND, either express or implied.
// See the License for the specific language governing permissions and
// limitations under the License.

//! Information schema for the runtime dispatcher.

use exonum_crypto::Hash;
use exonum_derive::*;
use exonum_merkledb::{
    access::{Access, AccessExt, AsReadonly},
    Fork, KeySetIndex, MapIndex, ProofMapIndex,
};
use exonum_proto::ProtobufConvert;
use semver::Version;

use crate::{
    proto::schema::{
        self, runtime::ModifiedInstanceInfo_MigrationTransition as PbMigrationTransition,
    },
    runtime::{
        migrations::{InstanceMigration, MigrationStatus},
        ArtifactId, ArtifactState, ArtifactStatus, CoreError, ExecutionError, InstanceId,
        InstanceQuery, InstanceSpec, InstanceState, InstanceStatus,
    },
};

const ARTIFACTS: &str = "dispatcher_artifacts";
const PENDING_ARTIFACTS: &str = "dispatcher_pending_artifacts";
const INSTANCES: &str = "dispatcher_instances";
const PENDING_INSTANCES: &str = "dispatcher_pending_instances";
const LOCAL_MIGRATION_RESULTS: &str = "dispatcher_local_migration_results";
const INSTANCE_IDS: &str = "dispatcher_instance_ids";
const SERVICE_INTERFACES: &str = "dispatcher_interfaces";

use exonum_derive::BinaryValue;
use serde_derive::{Deserialize, Serialize};
use std::collections::HashSet;

#[derive(Debug, Serialize, Deserialize, BinaryValue)]
#[binary_value(codec = "bincode")]
pub struct ServiceInterfaces {
    pub inner: HashSet<String>,
}

impl From<HashSet<String>> for ServiceInterfaces {
    fn from(inner: HashSet<String>) -> Self {
        Self { inner }
    }
}

/// Information about a modified service instance.
#[derive(Debug, ProtobufConvert, BinaryValue)]
#[protobuf_convert(source = "schema::runtime::ModifiedInstanceInfo")]
pub(super) struct ModifiedInstanceInfo {
    #[protobuf_convert(with = "MigrationTransition")]
    pub migration_transition: Option<MigrationTransition>,
}

#[derive(Debug, Clone, Copy, PartialEq)]
pub(super) enum MigrationTransition {
    Start,
    Commit,
    Rollback,
}

impl MigrationTransition {
    #[allow(clippy::wrong_self_convention, clippy::trivially_copy_pass_by_ref)]
    fn to_pb(value: &Option<Self>) -> PbMigrationTransition {
        use PbMigrationTransition::*;
        match value {
            None => NONE,
            Some(MigrationTransition::Start) => START,
            Some(MigrationTransition::Commit) => COMMIT,
            Some(MigrationTransition::Rollback) => ROLLBACK,
        }
    }

    fn from_pb(pb: PbMigrationTransition) -> Result<Option<Self>, failure::Error> {
        use PbMigrationTransition::*;
        Ok(match pb {
            NONE => None,
            START => Some(MigrationTransition::Start),
            COMMIT => Some(MigrationTransition::Commit),
            ROLLBACK => Some(MigrationTransition::Rollback),
        })
    }
}

#[derive(Debug, Clone, Copy)]
enum MigrationOutcome {
    Rollback,
    Commit(Hash),
}

impl From<MigrationOutcome> for MigrationTransition {
    fn from(value: MigrationOutcome) -> Self {
        match value {
            MigrationOutcome::Rollback => MigrationTransition::Rollback,
            MigrationOutcome::Commit(_) => MigrationTransition::Commit,
        }
    }
}

/// Schema of the dispatcher, used to store information about pending artifacts / service
/// instances, and to reload artifacts / instances on node restart.
#[derive(Debug)]
pub struct Schema<T: Access> {
    access: T,
}

impl<T: Access> Schema<T> {
    /// Constructs information schema for the given `access`.
    pub(crate) fn new(access: T) -> Self {
        Self { access }
    }

    /// Returns an artifacts registry indexed by the artifact name.
    pub(crate) fn artifacts(&self) -> ProofMapIndex<T::Base, ArtifactId, ArtifactState> {
        self.access.clone().get_proof_map(ARTIFACTS)
    }

    /// Returns a service instances registry indexed by the instance name.
    pub(crate) fn instances(&self) -> ProofMapIndex<T::Base, str, InstanceState> {
        self.access.clone().get_proof_map(INSTANCES)
    }

    /// Returns a mapping between service instance IDs and interfaces that they implement.
    pub(crate) fn service_interfaces(
        &self,
    ) -> ProofMapIndex<T::Base, InstanceId, ServiceInterfaces> {
        self.access.clone().get_proof_map(SERVICE_INTERFACES)
    }

    /// Returns a lookup table to map instance ID with the instance name.
    fn instance_ids(&self) -> MapIndex<T::Base, InstanceId, String> {
        self.access.clone().get_map(INSTANCE_IDS)
    }

    /// Returns a pending artifacts queue used to notify the runtime about artifacts
    /// to be deployed.
    fn pending_artifacts(&self) -> KeySetIndex<T::Base, ArtifactId> {
        self.access.clone().get_key_set(PENDING_ARTIFACTS)
    }

    /// Returns a pending instances queue used to notify the runtime about service instances
    /// to be updated.
    fn modified_instances(&self) -> MapIndex<T::Base, str, ModifiedInstanceInfo> {
        self.access.clone().get_map(PENDING_INSTANCES)
    }

    fn local_migration_results(&self) -> MapIndex<T::Base, str, MigrationStatus> {
        self.access.clone().get_map(LOCAL_MIGRATION_RESULTS)
    }

    /// Returns the information about a service instance by its identifier.
    pub fn get_instance<'q>(&self, query: impl Into<InstanceQuery<'q>>) -> Option<InstanceState> {
        let instances = self.instances();
        match query.into() {
            // TODO It makes sense to indexing by identifiers primary. [ECR-3880]
            InstanceQuery::Id(id) => self
                .instance_ids()
                .get(&id)
                .and_then(|instance_name| instances.get(&instance_name)),

            InstanceQuery::Name(instance_name) => instances.get(instance_name),
        }
    }

    /// Returns information about an artifact by its identifier.
    pub fn get_artifact(&self, name: &ArtifactId) -> Option<ArtifactState> {
        self.artifacts().get(name)
    }

<<<<<<< HEAD
    /// Returns all the services which implement the provided interface.
    pub fn get_instances_by_interface(&self, interface_name: &'static str) -> Vec<InstanceId> {
        self.service_interfaces()
            .iter()
            .filter_map(|(id, interfaces)| {
                if interfaces.inner.contains(interface_name) {
                    Some(id)
                } else {
                    None
                }
            })
            .collect()
=======
    /// Returns result of a locally completed migration for the specified service instance.
    ///
    /// This result is set once the migration script associated with the service instance completes
    /// and is cleared after the migration is flushed or rolled back.
    pub fn local_migration_result(&self, instance_name: &str) -> Option<MigrationStatus> {
        self.local_migration_results().get(instance_name)
>>>>>>> e204d8dc
    }
}

// `AsReadonly` specialization to ensure that we won't leak mutable schema access.
impl<T: AsReadonly> Schema<T> {
    /// Readonly set of service instances.
    pub fn service_instances(&self) -> ProofMapIndex<T::Readonly, str, InstanceState> {
        self.access.as_readonly().get_proof_map(INSTANCES)
    }
}

impl Schema<&Fork> {
    /// Adds artifact specification to the set of the pending artifacts.
    pub(super) fn add_pending_artifact(
        &mut self,
        artifact: ArtifactId,
        deploy_spec: Vec<u8>,
    ) -> Result<(), ExecutionError> {
        // Check that the artifact is absent among the deployed artifacts.
        if self.artifacts().contains(&artifact) {
            return Err(CoreError::ArtifactAlreadyDeployed.into());
        }
        // Add artifact to registry with pending status.
        self.artifacts().put(
            &artifact,
            ArtifactState {
                deploy_spec,
                status: ArtifactStatus::Pending,
            },
        );
        // Add artifact to pending artifacts queue.
        self.pending_artifacts().insert(artifact);
        Ok(())
    }

    /// Checks preconditions for migration initiation.
    pub(super) fn check_migration_initiation(
        &self,
        new_artifact: &ArtifactId,
        old_service: &str,
    ) -> Result<InstanceState, CoreError> {
        // The service should exist.
        let instance_state = self
            .instances()
            .get(old_service)
            .ok_or(CoreError::IncorrectInstanceId)?;

        // The service should be stopped. Note that this also checks that
        // the service is not being migrated.
        if instance_state.status != Some(InstanceStatus::Stopped) {
            return Err(CoreError::ServiceNotStopped);
        }
        // There should be no pending status for the service.
        if instance_state.pending_status.is_some() {
            return Err(CoreError::ServicePending);
        }

        // The new artifact should exist.
        let artifact_state = self
            .artifacts()
            .get(&new_artifact)
            .ok_or(CoreError::UnknownArtifactId)?;
        // The new artifact should be deployed.
        if artifact_state.status != ArtifactStatus::Active {
            return Err(CoreError::ArtifactNotDeployed);
        }

        // The new artifact should refer a newer version of the service artifact.
        if !new_artifact.is_upgrade_of(&instance_state.spec.artifact) {
            return Err(CoreError::CannotUpgradeService);
        }
        Ok(instance_state)
    }

    /// Marks the start of data migration for a service. This method does not perform
    /// consistency checks assuming that this call is preceded by `check_migration_initiation`.
    pub(super) fn add_pending_migration(
        &mut self,
        instance_state: InstanceState,
        migration: InstanceMigration,
    ) {
        let pending_status = InstanceStatus::migrating(migration);
        self.add_pending_status(
            instance_state,
            pending_status,
            Some(MigrationTransition::Start),
        )
        .expect("BUG: Cannot add pending service status during migration initialization");
        // Since we've checked in `check_migration_initiation` that the service
        // has no pending status, we assume that it will be added successfully here.
    }

    /// Fast-forwards data migration by bumping the recorded service version.
    /// The entire migration workflow is skipped in this case; the service remains
    /// with the `Stopped` status and no pending status is added.
    pub(super) fn fast_forward_migration(
        &mut self,
        mut instance_state: InstanceState,
        new_version: Version,
    ) {
        debug_assert!(*instance_state.data_version() < new_version);
        instance_state.data_version = Some(new_version);
        let instance_name = instance_state.spec.name.clone();
        self.instances().put(&instance_name, instance_state);
    }

    fn add_pending_status(
        &mut self,
        mut instance_state: InstanceState,
        pending_status: InstanceStatus,
        migration_transition: Option<MigrationTransition>,
    ) -> Result<(), CoreError> {
        if instance_state.pending_status.is_some() {
            return Err(CoreError::ServicePending);
        }
        instance_state.pending_status = Some(pending_status);
        let instance_name = instance_state.spec.name.clone();
        let modified_info = ModifiedInstanceInfo {
            migration_transition,
        };
        self.instances().put(&instance_name, instance_state);
        self.modified_instances().put(&instance_name, modified_info);
        Ok(())
    }

    fn resolve_ongoing_migration(
        &mut self,
        instance_name: &str,
        outcome: MigrationOutcome,
    ) -> Result<(), CoreError> {
        let instance_state = self
            .instances()
            .get(instance_name)
            .ok_or(CoreError::IncorrectInstanceId)?;
        let migration = match instance_state.status {
            Some(InstanceStatus::Migrating(ref migration)) if !migration.is_completed() => {
                migration
            }
            _ => return Err(CoreError::NoMigration),
        };
        let new_status = match outcome {
            MigrationOutcome::Rollback => InstanceStatus::Stopped,
            MigrationOutcome::Commit(hash) => {
                let mut migration = migration.to_owned();
                migration.completed_hash = Some(hash);
                InstanceStatus::Migrating(migration)
            }
        };

        self.add_pending_status(instance_state, new_status, Some(outcome.into()))?;
        Ok(())
    }

    /// Saves migration rollback to the database. Returns an error if the rollback breaks
    /// invariants imposed by the migration workflow.
    pub(super) fn add_migration_rollback(&mut self, instance_name: &str) -> Result<(), CoreError> {
        self.resolve_ongoing_migration(instance_name, MigrationOutcome::Rollback)?;
        self.local_migration_results().remove(instance_name);
        Ok(())
    }

    /// Saves migration commit to the database. Returns an error if the commit breaks
    /// invariants imposed by the migration workflow. Note that an error is *not* returned
    /// if the local migration result contradicts the commit (this is only checked on block commit).
    pub(super) fn add_migration_commit(
        &mut self,
        instance_name: &str,
        hash: Hash,
    ) -> Result<(), CoreError> {
        self.resolve_ongoing_migration(instance_name, MigrationOutcome::Commit(hash))
    }

    /// Saves local migration result to the database.
    pub(super) fn add_local_migration_result(
        &mut self,
        instance_name: &str,
        result: MigrationStatus,
    ) {
        self.local_migration_results().put(instance_name, result);
    }

    /// Adds information about a pending service instance to the schema.
    pub(crate) fn initiate_adding_service(&mut self, spec: InstanceSpec) -> Result<(), CoreError> {
        self.artifacts()
            .get(&spec.artifact)
            .ok_or(CoreError::ArtifactNotDeployed)?;

        // Check that instance name doesn't exist.
        if self.instances().contains(&spec.name) {
            return Err(CoreError::ServiceNameExists);
        }
        // Check that instance identifier doesn't exist.
        // TODO: revise dispatcher integrity checks [ECR-3743]
        let mut instance_ids = self.instance_ids();
        if instance_ids.contains(&spec.id) {
            return Err(CoreError::ServiceIdExists);
        }
        instance_ids.put(&spec.id, spec.name.clone());

        let new_instance = InstanceState {
            spec,
            data_version: None,
            status: None,
            pending_status: None,
        };
        self.add_pending_status(new_instance, InstanceStatus::Active, None)
    }

    pub(crate) fn update_service_interfaces(
        &mut self,
        instance_id: InstanceId,
        interfaces: HashSet<String>,
    ) {
        self.service_interfaces()
            .put(&instance_id, interfaces.into());
    }

    /// Adds information about stopping service instance to the schema.
    pub(crate) fn initiate_stopping_service(
        &mut self,
        instance_id: InstanceId,
    ) -> Result<(), CoreError> {
        let instance_name = self
            .instance_ids()
            .get(&instance_id)
            .ok_or(CoreError::IncorrectInstanceId)?;

        let state = self
            .instances()
            .get(&instance_name)
            .expect("BUG: Instance identifier exists but the corresponding instance is missing.");

        match state.status {
            Some(InstanceStatus::Active) => {}
            _ => return Err(CoreError::ServiceNotActive),
        }
        self.add_pending_status(state, InstanceStatus::Stopped, None)
    }

    /// Makes pending artifacts and instances active.
    pub(super) fn activate_pending(&mut self) {
        // Activate pending artifacts.
        let mut artifacts = self.artifacts();
        for artifact in &self.pending_artifacts() {
            let mut state = artifacts
                .get(&artifact)
                .expect("Artifact marked as pending is not saved in `artifacts`");
            state.status = ArtifactStatus::Active;
            artifacts.put(&artifact, state);
        }

        // Commit new statuses for pending instances.
        let mut instances = self.instances();
        for instance in self.modified_instances().keys() {
            let mut state = instances
                .get(&instance)
                .expect("BUG: Instance marked as modified is not saved in `instances`");
            state.commit_pending_status();
            instances.put(&instance, state);
        }
    }

    /// Takes pending artifacts from queue.
    pub(super) fn take_pending_artifacts(&mut self) -> Vec<(ArtifactId, Vec<u8>)> {
        let mut index = self.pending_artifacts();
        let artifacts = self.artifacts();
        let pending_artifacts = index
            .iter()
            .map(|artifact| {
                let deploy_spec = artifacts
                    .get(&artifact)
                    .expect("Artifact marked as pending is not saved in `artifacts`")
                    .deploy_spec;
                (artifact, deploy_spec)
            })
            .collect();
        index.clear();
        pending_artifacts
    }

    /// Takes modified service instances from queue. This method should be called
    /// after new service statuses are committed (e.g., in `commit_block`).
    pub(super) fn take_modified_instances(&mut self) -> Vec<(InstanceState, ModifiedInstanceInfo)> {
        let mut modified_instances = self.modified_instances();
        let instances = self.instances();

        let output = modified_instances
            .iter()
            .map(|(instance_name, info)| {
                let state = instances
                    .get(&instance_name)
                    .expect("BUG: Instance marked as modified is not saved in `instances`");
                (state, info)
            })
            .collect();
        modified_instances.clear();

        output
    }

    /// Marks a service migration as completed. This sets the service status from `Migrating`
    /// to `Stopped`, bumps its artifact version and removes the local migration result.
    pub(super) fn complete_migration(&mut self, instance_name: &str) -> Result<(), CoreError> {
        let mut instance_state = self
            .instances()
            .get(instance_name)
            .ok_or(CoreError::IncorrectInstanceId)?;
        let end_version = match instance_state.status {
            Some(InstanceStatus::Migrating(ref migration)) if migration.is_completed() => {
                migration.end_version.clone()
            }
            _ => return Err(CoreError::NoMigration),
        };

        self.local_migration_results().remove(instance_name);
        debug_assert!(*instance_state.data_version() < end_version);
        instance_state.data_version = Some(end_version);
        self.add_pending_status(instance_state, InstanceStatus::Stopped, None)
    }
}<|MERGE_RESOLUTION|>--- conflicted
+++ resolved
@@ -15,13 +15,16 @@
 //! Information schema for the runtime dispatcher.
 
 use exonum_crypto::Hash;
-use exonum_derive::*;
+use exonum_derive::BinaryValue;
 use exonum_merkledb::{
     access::{Access, AccessExt, AsReadonly},
     Fork, KeySetIndex, MapIndex, ProofMapIndex,
 };
 use exonum_proto::ProtobufConvert;
 use semver::Version;
+use serde_derive::{Deserialize, Serialize};
+
+use std::collections::HashSet;
 
 use crate::{
     proto::schema::{
@@ -42,10 +45,6 @@
 const INSTANCE_IDS: &str = "dispatcher_instance_ids";
 const SERVICE_INTERFACES: &str = "dispatcher_interfaces";
 
-use exonum_derive::BinaryValue;
-use serde_derive::{Deserialize, Serialize};
-use std::collections::HashSet;
-
 #[derive(Debug, Serialize, Deserialize, BinaryValue)]
 #[binary_value(codec = "bincode")]
 pub struct ServiceInterfaces {
@@ -181,7 +180,14 @@
         self.artifacts().get(name)
     }
 
-<<<<<<< HEAD
+    /// Returns result of a locally completed migration for the specified service instance.
+    ///
+    /// This result is set once the migration script associated with the service instance completes
+    /// and is cleared after the migration is flushed or rolled back.
+    pub fn local_migration_result(&self, instance_name: &str) -> Option<MigrationStatus> {
+        self.local_migration_results().get(instance_name)
+    }
+
     /// Returns all the services which implement the provided interface.
     pub fn get_instances_by_interface(&self, interface_name: &'static str) -> Vec<InstanceId> {
         self.service_interfaces()
@@ -194,14 +200,6 @@
                 }
             })
             .collect()
-=======
-    /// Returns result of a locally completed migration for the specified service instance.
-    ///
-    /// This result is set once the migration script associated with the service instance completes
-    /// and is cleared after the migration is flushed or rolled back.
-    pub fn local_migration_result(&self, instance_name: &str) -> Option<MigrationStatus> {
-        self.local_migration_results().get(instance_name)
->>>>>>> e204d8dc
     }
 }
 
