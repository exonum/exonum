--- conflicted
+++ resolved
@@ -135,13 +135,8 @@
         self.access.get_map(PENDING_INSTANCES)
     }
 
-<<<<<<< HEAD
-    fn local_migration_results(&self) -> MapIndex<T::Base, str, MigrationStatus> {
+    pub(crate) fn local_migration_results(&self) -> MapIndex<T::Base, str, MigrationStatus> {
         self.access.get_map(LOCAL_MIGRATION_RESULTS)
-=======
-    pub(crate) fn local_migration_results(&self) -> MapIndex<T::Base, str, MigrationStatus> {
-        self.access.clone().get_map(LOCAL_MIGRATION_RESULTS)
->>>>>>> b8f367cf
     }
 
     /// Returns the information about a service instance by its identifier.
