--- conflicted
+++ resolved
@@ -14,10 +14,9 @@
 
 //! Information schema for the runtime dispatcher.
 
-use exonum_crypto::Hash;
 use exonum_merkledb::{
     access::{Access, AccessExt, AsReadonly},
-    Fork, ListIndex, MapIndex, ObjectHash, ProofMapIndex,
+    Fork, ListIndex, MapIndex, ProofMapIndex,
 };
 
 use crate::runtime::{
@@ -91,14 +90,6 @@
     pub fn get_artifact(&self, name: &str) -> Option<ArtifactState> {
         self.artifacts().get(name)
     }
-
-    /// Returns hashes for tables with proofs.
-    pub(crate) fn state_hash(&self) -> Vec<Hash> {
-        vec![
-            self.artifacts().object_hash(),
-            self.instances().object_hash(),
-        ]
-    }
 }
 
 // `AsReadonly` specialization to ensure that we won't leak mutable schema access.
@@ -116,32 +107,10 @@
         if self.artifacts().contains(&spec.artifact.name) {
             return Err(Error::ArtifactAlreadyDeployed);
         }
-<<<<<<< HEAD
-
-        let name = artifact.name.clone();
-        self.pending_artifacts().put(
-            &name,
-            ArtifactSpec {
-                artifact,
-                payload: spec,
-            },
-        );
-        Ok(())
-    }
-
-    /// Add artifact specification to the set of the deployed artifacts.
-    fn add_artifact(&mut self, artifact: ArtifactId, spec: Vec<u8>) {
-        // We use an assertion here since `add_pending_artifact` should have been called
-        // with the same params before.
-        debug_assert!(!self.artifacts().contains(&artifact.name));
-
-        let name = artifact.name.clone();
-=======
         // Add artifact to pending artifacts queue.
         self.pending_artifacts().push(spec.clone());
         // Add artifact to registry with pending status.
         let artifact_name = spec.artifact.name.clone();
->>>>>>> 571d3568
         self.artifacts().put(
             &artifact_name,
             ArtifactState {
@@ -194,26 +163,6 @@
         Ok(())
     }
 
-<<<<<<< HEAD
-    pub(super) fn commit_pending_changes(&mut self) {
-        let mut pending_artifacts = self.pending_artifacts();
-        for spec in pending_artifacts.values() {
-            self.add_artifact(spec.artifact, spec.payload);
-        }
-        pending_artifacts.clear();
-
-        let mut pending_services = self.pending_service_instances();
-        for spec in pending_services.values() {
-            self.add_service(spec);
-        }
-        pending_services.clear();
-    }
-
-    /// Adds information about started service instance to the schema.
-    fn add_service(&mut self, spec: InstanceSpec) {
-        debug_assert!(!self.service_instances().contains(&spec.name));
-        debug_assert!(!self.service_instance_ids().contains(&spec.id));
-=======
     /// Make pending artifacts and instances active.
     pub(super) fn activate_pending(&mut self) {
         // Activate pending artifacts.
@@ -237,7 +186,6 @@
         index.clear();
         pending_artifacts
     }
->>>>>>> 571d3568
 
     /// Takes pending service instances from queue.
     pub(super) fn take_pending_instances(&mut self) -> Vec<InstanceSpec> {
