// Copyright 2020 The Exonum Team
//
// Licensed under the Apache License, Version 2.0 (the "License");
// you may not use this file except in compliance with the License.
// You may obtain a copy of the License at
//
//   http://www.apache.org/licenses/LICENSE-2.0
//
// Unless required by applicable law or agreed to in writing, software
// distributed under the License is distributed on an "AS IS" BASIS,
// WITHOUT WARRANTIES OR CONDITIONS OF ANY KIND, either express or implied.
// See the License for the specific language governing permissions and
// limitations under the License.

use exonum_crypto::{gen_keypair, Hash};
use exonum_merkledb::{BinaryValue, Database, Fork, ObjectHash, Patch, Snapshot, TemporaryDB};
use futures::{future, Future, IntoFuture};
use pretty_assertions::assert_eq;
use semver::Version;

use std::{
    collections::{BTreeMap, HashMap},
    mem, panic,
    sync::{
        atomic::{AtomicBool, Ordering},
        mpsc::{channel, Sender},
        Arc, Mutex,
    },
    thread,
    time::Duration,
};

use crate::{
    blockchain::{AdditionalHeaders, ApiSender, Block, Blockchain, Schema as CoreSchema},
    helpers::Height,
    runtime::{
        dispatcher::{Action, ArtifactStatus, Dispatcher, Mailbox},
        migrations::{InitMigrationError, MigrationScript},
        ArtifactId, BlockchainData, CallInfo, CoreError, DispatcherSchema, ErrorKind, ErrorMatch,
        ExecutionContext, ExecutionError, InstanceDescriptor, InstanceId, InstanceSpec,
        InstanceStatus, MethodId, Runtime, RuntimeInstance,
    },
};

/// We guarantee that the genesis block will be committed by the time
/// `Runtime::after_commit()` is called. Thus, we need to perform this commitment
/// manually here, emulating the relevant part of `BlockchainMut::create_genesis_block()`.
pub fn create_genesis_block(dispatcher: &mut Dispatcher, fork: Fork) -> Patch {
    let is_genesis_block = CoreSchema::new(&fork).block_hashes_by_height().is_empty();
    assert!(is_genesis_block);
    dispatcher.activate_pending(&fork);

    let block = Block {
        height: Height(0),
        tx_count: 0,
        prev_hash: Hash::zero(),
        tx_hash: Hash::zero(),
        state_hash: Hash::zero(),
        error_hash: Hash::zero(),
        additional_headers: AdditionalHeaders::new(),
    };

    let block_hash = block.object_hash();
    let schema = CoreSchema::new(&fork);
    schema.block_hashes_by_height().push(block_hash);
    schema.blocks().put(&block_hash, block);

    let patch = dispatcher.commit_block(fork);
    dispatcher.notify_runtimes_about_commit(&patch);
    patch
}

impl Dispatcher {
    /// Similar to `Dispatcher::execute()`, but accepts arbitrary `call_info`.
    pub(crate) fn call(
        &self,
        fork: &mut Fork,
        call_info: &CallInfo,
        arguments: &[u8],
    ) -> Result<(), ExecutionError> {
        let (_, runtime) = self
            .runtime_for_service(call_info.instance_id)
            .ok_or(CoreError::IncorrectInstanceId)?;
        let context = ExecutionContext::for_block_call(self, fork);
        runtime.execute(context, call_info, arguments)
    }

    /// Deploys and commits an artifact synchronously, i.e., blocking until the artifact is
    /// deployed.
    fn commit_artifact_sync(
        &mut self,
        fork: &Fork,
        artifact: ArtifactId,
        payload: impl BinaryValue,
    ) {
        Self::commit_artifact(fork, artifact.clone(), payload.to_bytes());
        self.block_until_deployed(artifact, payload.into_bytes());
    }
}

enum SampleRuntimes {
    First = 5,
    Second = 6,
}

#[derive(Debug)]
pub struct DispatcherBuilder {
    runtimes: Vec<RuntimeInstance>,
}

impl DispatcherBuilder {
    pub fn new() -> Self {
        Self {
            runtimes: Vec::new(),
        }
    }

    pub fn with_runtime(mut self, id: u32, runtime: impl Into<Box<dyn Runtime>>) -> Self {
        self.runtimes.push(RuntimeInstance::new(id, runtime.into()));
        self
    }

    pub fn finalize(self, blockchain: &Blockchain) -> Dispatcher {
        Dispatcher::new(blockchain, self.runtimes)
    }
}

impl Default for DispatcherBuilder {
    fn default() -> Self {
        Self::new()
    }
}

#[derive(Debug, Clone)]
struct SampleRuntime {
    runtime_type: u32,
    instance_id: InstanceId,
    method_id: MethodId,
    services: BTreeMap<InstanceId, InstanceStatus>,
    // `BTreeMap` is used to make services order predictable.
    new_services: BTreeMap<InstanceId, InstanceStatus>,
    new_service_sender: Sender<(u32, Vec<(InstanceId, InstanceStatus)>)>,
}

impl SampleRuntime {
    fn new(
        runtime_type: u32,
        instance_id: InstanceId,
        method_id: MethodId,
        api_changes_sender: Sender<(u32, Vec<(InstanceId, InstanceStatus)>)>,
    ) -> Self {
        Self {
            runtime_type,
            instance_id,
            method_id,
            services: BTreeMap::new(),
            new_services: BTreeMap::new(),
            new_service_sender: api_changes_sender,
        }
    }
}

impl From<SampleRuntime> for Arc<dyn Runtime> {
    fn from(value: SampleRuntime) -> Self {
        Arc::new(value)
    }
}

impl Runtime for SampleRuntime {
    fn on_resume(&mut self) {
        if !self.new_services.is_empty() {
            let changes = mem::replace(&mut self.new_services, BTreeMap::new());
            self.new_service_sender
                .send((self.runtime_type, changes.into_iter().collect()))
                .unwrap();
        }
    }

    fn deploy_artifact(
        &mut self,
        artifact: ArtifactId,
        _spec: Vec<u8>,
    ) -> Box<dyn Future<Item = (), Error = ExecutionError>> {
        let res = if artifact.runtime_id == self.runtime_type {
            Ok(())
        } else {
            Err(CoreError::IncorrectRuntime.into())
        };
        Box::new(res.into_future())
    }

    fn is_artifact_deployed(&self, id: &ArtifactId) -> bool {
        id.runtime_id == self.runtime_type
    }

    fn initiate_adding_service(
        &self,
        _context: ExecutionContext<'_>,
        _spec: &InstanceSpec,
        _parameters: Vec<u8>,
    ) -> Result<(), ExecutionError> {
        Ok(())
    }

    fn initiate_resuming_service(
        &self,
        _context: ExecutionContext<'_>,
        _spec: &InstanceSpec,
        _parameters: Vec<u8>,
    ) -> Result<(), ExecutionError> {
        Ok(())
    }

    fn update_service_status(
        &mut self,
        _snapshot: &dyn Snapshot,
        spec: &InstanceSpec,
        new_status: &InstanceStatus,
    ) {
        if spec.artifact.runtime_id == self.runtime_type {
            let status_changed = if let Some(status) = self.services.get(&spec.id) {
                status != new_status
            } else {
                true
            };

            if status_changed {
                self.services.insert(spec.id, new_status.to_owned());
                self.new_services.insert(spec.id, new_status.to_owned());
            }
        } else {
            panic!("Incorrect runtime")
        }
    }

    fn migrate(
        &self,
        _new_artifact: &ArtifactId,
        _data_version: &Version,
    ) -> Result<Option<MigrationScript>, InitMigrationError> {
        Err(InitMigrationError::NotSupported)
    }

    fn execute(
        &self,
        _context: ExecutionContext<'_>,
        call_info: &CallInfo,
        _parameters: &[u8],
    ) -> Result<(), ExecutionError> {
        if call_info.instance_id == self.instance_id && call_info.method_id == self.method_id {
            Ok(())
        } else {
            let kind = ErrorKind::Service { code: 15 };
            Err(ExecutionError::new(kind, "oops"))
        }
    }

    fn before_transactions(
        &self,
        _context: ExecutionContext<'_>,
        _id: InstanceId,
    ) -> Result<(), ExecutionError> {
        Ok(())
    }

    fn after_transactions(
        &self,
        _context: ExecutionContext<'_>,
        _id: InstanceId,
    ) -> Result<(), ExecutionError> {
        Ok(())
    }

    fn after_commit(&mut self, _snapshot: &dyn Snapshot, _mailbox: &mut Mailbox) {
        self.on_resume();
    }
}

#[test]
fn test_builder() {
    let runtime_a = SampleRuntime::new(SampleRuntimes::First as u32, 0, 0, channel().0);
    let runtime_b = SampleRuntime::new(SampleRuntimes::Second as u32, 1, 0, channel().0);

    let dispatcher = DispatcherBuilder::new()
        .with_runtime(runtime_a.runtime_type, runtime_a)
        .with_runtime(runtime_b.runtime_type, runtime_b)
        .finalize(&Blockchain::build_for_tests());

    assert!(dispatcher
        .runtimes
        .get(&(SampleRuntimes::First as u32))
        .is_some());
    assert!(dispatcher
        .runtimes
        .get(&(SampleRuntimes::Second as u32))
        .is_some());
}

#[test]
fn test_dispatcher_simple() {
    const RUST_SERVICE_ID: InstanceId = 2;
    const JAVA_SERVICE_ID: InstanceId = 3;
    const RUST_SERVICE_NAME: &str = "rust-service";
    const JAVA_SERVICE_NAME: &str = "java-service";
    const RUST_METHOD_ID: MethodId = 0;
    const JAVA_METHOD_ID: MethodId = 1;

    // Create dispatcher and test data.
    let db = Arc::new(TemporaryDB::new());
    let blockchain = Blockchain::new(
        Arc::clone(&db) as Arc<dyn Database>,
        gen_keypair(),
        ApiSender::closed(),
    );

    let (changes_tx, changes_rx) = channel();
    let runtime_a = SampleRuntime::new(
        SampleRuntimes::First as u32,
        RUST_SERVICE_ID,
        RUST_METHOD_ID,
        changes_tx.clone(),
    );
    let runtime_b = SampleRuntime::new(
        SampleRuntimes::Second as u32,
        JAVA_SERVICE_ID,
        JAVA_METHOD_ID,
        changes_tx,
    );

    let mut dispatcher = DispatcherBuilder::new()
        .with_runtime(runtime_a.runtime_type, runtime_a.clone())
        .with_runtime(runtime_b.runtime_type, runtime_b.clone())
        .finalize(&blockchain);

    let rust_artifact = ArtifactId::from_raw_parts(
        SampleRuntimes::First as _,
        "first".to_owned(),
        "0.5.0".parse().unwrap(),
    );
    let java_artifact = ArtifactId::from_raw_parts(
        SampleRuntimes::Second as _,
        "second".to_owned(),
        "1.2.1".parse().unwrap(),
    );

    // Check if the services are ready for deploy.
    let mut fork = db.fork();
    dispatcher.commit_artifact_sync(&fork, rust_artifact.clone(), vec![]);
    dispatcher.commit_artifact_sync(&fork, java_artifact.clone(), vec![]);

    // Check if the services are ready for initiation. Note that the artifacts are pending at this
    // point.
<<<<<<< HEAD
    let rust_service = InstanceSpec::from_raw_parts(
        RUST_SERVICE_ID,
        RUST_SERVICE_NAME.into(),
        rust_artifact.clone(),
    );
    let mut context = ExecutionContext::new(&dispatcher, &mut fork, Caller::Blockchain);
=======
    let rust_service = InstanceSpec {
        artifact: rust_artifact.clone(),
        id: RUST_SERVICE_ID,
        name: RUST_SERVICE_NAME.into(),
    };
    let mut context = ExecutionContext::for_block_call(&dispatcher, &mut fork);
>>>>>>> a85fdc22
    context
        .initiate_adding_service(rust_service, vec![])
        .expect("`initiate_adding_service` failed for rust");

    let java_service =
        InstanceSpec::from_raw_parts(JAVA_SERVICE_ID, JAVA_SERVICE_NAME.into(), java_artifact);
    context
        .initiate_adding_service(java_service, vec![])
        .expect("`initiate_adding_service` failed for java");

    // Since services are not active yet, transactions to them should fail.
    let tx_payload = [0x00_u8; 1];
    dispatcher
        .call(
            &mut fork,
            &CallInfo::new(RUST_SERVICE_ID, RUST_METHOD_ID),
            &tx_payload,
        )
        .expect_err("Rust service should not be active yet");

    // Check that we cannot start adding a service with conflicting IDs.
    let conflicting_rust_service = InstanceSpec::from_raw_parts(
        RUST_SERVICE_ID,
        "inconspicuous-name".into(),
        rust_artifact.clone(),
    );

    let mut context = ExecutionContext::for_block_call(&dispatcher, &mut fork);
    let err = context
        .initiate_adding_service(conflicting_rust_service, vec![])
        .unwrap_err();
    assert_eq!(err, ErrorMatch::from_fail(&CoreError::ServiceIdExists));

    let conflicting_rust_service =
        InstanceSpec::from_raw_parts(RUST_SERVICE_ID + 1, RUST_SERVICE_NAME.into(), rust_artifact);
    let err = context
        .initiate_adding_service(conflicting_rust_service, vec![])
        .unwrap_err();
    assert_eq!(err, ErrorMatch::from_fail(&CoreError::ServiceNameExists));

    // Activate services / artifacts.
    let patch = create_genesis_block(&mut dispatcher, fork);
    db.merge(patch).unwrap();
    let mut fork = db.fork();

    // Check if transactions are ready for execution.
    dispatcher
        .call(
            &mut fork,
            &CallInfo::new(RUST_SERVICE_ID, RUST_METHOD_ID),
            &tx_payload,
        )
        .expect("Correct tx rust");
    dispatcher
        .call(
            &mut fork,
            &CallInfo::new(RUST_SERVICE_ID, JAVA_METHOD_ID),
            &tx_payload,
        )
        .expect_err("Incorrect tx rust");
    dispatcher
        .call(
            &mut fork,
            &CallInfo::new(JAVA_SERVICE_ID, JAVA_METHOD_ID),
            &tx_payload,
        )
        .expect("Correct tx java");
    dispatcher
        .call(
            &mut fork,
            &CallInfo::new(JAVA_SERVICE_ID, RUST_METHOD_ID),
            &tx_payload,
        )
        .expect_err("Incorrect tx java");

    // Check that API changes in the dispatcher contain the started services.
    let expected_new_services = vec![
        (
            SampleRuntimes::First as u32,
            vec![(RUST_SERVICE_ID, InstanceStatus::Active)],
        ),
        (
            SampleRuntimes::Second as u32,
            vec![(JAVA_SERVICE_ID, InstanceStatus::Active)],
        ),
    ];
    assert_eq!(
        expected_new_services,
        changes_rx.iter().take(2).collect::<Vec<_>>()
    );

    // Check that dispatcher restarts service instances.
    db.merge(fork.into_patch()).unwrap();
    let mut dispatcher = DispatcherBuilder::new()
        .with_runtime(runtime_a.runtime_type, runtime_a)
        .with_runtime(runtime_b.runtime_type, runtime_b)
        .finalize(&blockchain);
    dispatcher.restore_state(&db.snapshot());

    assert_eq!(
        expected_new_services,
        changes_rx.iter().take(2).collect::<Vec<_>>()
    );
}

#[derive(Debug, Clone)]
struct ShutdownRuntime {
    turned_off: Arc<AtomicBool>,
}

impl ShutdownRuntime {
    fn new(turned_off: Arc<AtomicBool>) -> Self {
        Self { turned_off }
    }
}

impl Runtime for ShutdownRuntime {
    fn deploy_artifact(
        &mut self,
        _artifact: ArtifactId,
        _spec: Vec<u8>,
    ) -> Box<dyn Future<Item = (), Error = ExecutionError>> {
        Box::new(Ok(()).into_future())
    }

    fn is_artifact_deployed(&self, _id: &ArtifactId) -> bool {
        false
    }

    fn initiate_adding_service(
        &self,
        _context: ExecutionContext<'_>,
        _spec: &InstanceSpec,
        _parameters: Vec<u8>,
    ) -> Result<(), ExecutionError> {
        Ok(())
    }

    fn initiate_resuming_service(
        &self,
        _context: ExecutionContext<'_>,
        _spec: &InstanceSpec,
        _parameters: Vec<u8>,
    ) -> Result<(), ExecutionError> {
        Ok(())
    }

    fn update_service_status(
        &mut self,
        _snapshot: &dyn Snapshot,
        _spec: &InstanceSpec,
        _status: &InstanceStatus,
    ) {
    }

    fn migrate(
        &self,
        _new_artifact: &ArtifactId,
        _data_version: &Version,
    ) -> Result<Option<MigrationScript>, InitMigrationError> {
        Err(InitMigrationError::NotSupported)
    }

    fn execute(
        &self,
        _context: ExecutionContext<'_>,
        _call_info: &CallInfo,
        _parameters: &[u8],
    ) -> Result<(), ExecutionError> {
        Ok(())
    }

    fn before_transactions(
        &self,
        _context: ExecutionContext<'_>,
        _id: InstanceId,
    ) -> Result<(), ExecutionError> {
        Ok(())
    }

    fn after_transactions(
        &self,
        _context: ExecutionContext<'_>,
        _id: InstanceId,
    ) -> Result<(), ExecutionError> {
        Ok(())
    }

    fn after_commit(&mut self, _snapshot: &dyn Snapshot, _mailbox: &mut Mailbox) {}

    fn shutdown(&mut self) {
        self.turned_off.store(true, Ordering::Relaxed);
    }
}

#[test]
fn test_shutdown() {
    let turned_off_a = Arc::new(AtomicBool::new(false));
    let turned_off_b = Arc::new(AtomicBool::new(false));
    let runtime_a = ShutdownRuntime::new(turned_off_a.clone());
    let runtime_b = ShutdownRuntime::new(turned_off_b.clone());

    let mut dispatcher = DispatcherBuilder::new()
        .with_runtime(2, runtime_a)
        .with_runtime(3, runtime_b)
        .finalize(&Blockchain::build_for_tests());
    dispatcher.shutdown();

    assert_eq!(turned_off_a.load(Ordering::Relaxed), true);
    assert_eq!(turned_off_b.load(Ordering::Relaxed), true);
}

#[derive(Debug, Clone, Copy, Default)]
struct ArtifactDeployStatus {
    attempts: usize,
    is_deployed: bool,
}

#[derive(Debug, Default, Clone)]
struct DeploymentRuntime {
    // Map of artifact names to deploy attempts and the flag for successful deployment.
    artifacts: Arc<Mutex<HashMap<String, ArtifactDeployStatus>>>,
    mailbox_actions: Arc<Mutex<Vec<Action>>>,
}

impl DeploymentRuntime {
    /// Artifact deploy spec. This is u64-LE encoding of the deploy delay in milliseconds.
    const SPEC: [u8; 8] = [100, 0, 0, 0, 0, 0, 0, 0];

    fn deploy_attempts(&self, artifact: &ArtifactId) -> usize {
        self.artifacts
            .lock()
            .unwrap()
            .get(&artifact.name)
            .copied()
            .unwrap_or_default()
            .attempts
    }

    /// Deploys a test artifact. Returns artifact ID and the deploy argument.
    fn deploy_test_artifact(
        &self,
        name: &str,
        version: &str,
        dispatcher: &mut Dispatcher,
        db: &Arc<TemporaryDB>,
    ) -> (ArtifactId, Vec<u8>) {
        let artifact = ArtifactId::from_raw_parts(2, name.to_owned(), version.parse().unwrap());
        self.mailbox_actions
            .lock()
            .unwrap()
            .push(Action::StartDeploy {
                artifact: artifact.clone(),
                spec: Self::SPEC.to_vec(),
                then: Box::new(|_| Box::new(Ok(()).into_future())),
            });

        let fork = db.fork();
        dispatcher.activate_pending(&fork);
        let patch = dispatcher.commit_block_and_notify_runtimes(fork);
        db.merge_sync(patch).unwrap();
        (artifact, Self::SPEC.to_vec())
    }
}

impl Runtime for DeploymentRuntime {
    fn deploy_artifact(
        &mut self,
        artifact: ArtifactId,
        spec: Vec<u8>,
    ) -> Box<dyn Future<Item = (), Error = ExecutionError>> {
        let delay = BinaryValue::from_bytes(spec.into()).unwrap();
        let delay = Duration::from_millis(delay);

        let error_kind = ErrorKind::Runtime { code: 0 };
        let result = match artifact.name.as_str() {
            "good" => Ok(()),
            "bad" => Err(ExecutionError::new(error_kind, "bad artifact!")),
            "recoverable" => {
                if self.deploy_attempts(&artifact) > 0 {
                    Ok(())
                } else {
                    Err(ExecutionError::new(error_kind, "bad artifact!"))
                }
            }
            "recoverable_after_restart" => {
                if self.deploy_attempts(&artifact) > 1 {
                    Ok(())
                } else {
                    Err(ExecutionError::new(error_kind, "bad artifact!"))
                }
            }
            _ => unreachable!(),
        };

        let artifacts = Arc::clone(&self.artifacts);
        let task = future::lazy(move || {
            // This isn't a correct way to delay future completion, but the correct way
            // (`tokio::timer::Delay`) cannot be used since the futures returned by
            // `Runtime::deploy_artifact()` are not (yet?) run on the `tokio` runtime.
            // TODO: Elaborate constraints on `Runtime::deploy_artifact` futures (ECR-3840)
            thread::sleep(delay);
            result
        })
        .then(move |res| {
            let mut artifacts = artifacts.lock().unwrap();
            let status = artifacts.entry(artifact.name).or_default();
            status.attempts += 1;
            if res.is_ok() {
                status.is_deployed = true;
            }
            res
        });
        Box::new(task)
    }

    fn is_artifact_deployed(&self, id: &ArtifactId) -> bool {
        self.artifacts
            .lock()
            .unwrap()
            .get(&id.name)
            .copied()
            .unwrap_or_default()
            .is_deployed
    }

    fn initiate_adding_service(
        &self,
        _context: ExecutionContext<'_>,
        _spec: &InstanceSpec,
        _parameters: Vec<u8>,
    ) -> Result<(), ExecutionError> {
        Ok(())
    }

    fn initiate_resuming_service(
        &self,
        _context: ExecutionContext<'_>,
        _spec: &InstanceSpec,
        _parameters: Vec<u8>,
    ) -> Result<(), ExecutionError> {
        Ok(())
    }

    fn update_service_status(
        &mut self,
        _snapshot: &dyn Snapshot,
        _spec: &InstanceSpec,
        _status: &InstanceStatus,
    ) {
    }

    fn migrate(
        &self,
        _new_artifact: &ArtifactId,
        _data_version: &Version,
    ) -> Result<Option<MigrationScript>, InitMigrationError> {
        Err(InitMigrationError::NotSupported)
    }

    fn execute(
        &self,
        _context: ExecutionContext<'_>,
        _call_info: &CallInfo,
        _parameters: &[u8],
    ) -> Result<(), ExecutionError> {
        Ok(())
    }

    fn before_transactions(
        &self,
        _context: ExecutionContext<'_>,
        _id: InstanceId,
    ) -> Result<(), ExecutionError> {
        Ok(())
    }

    fn after_transactions(
        &self,
        _context: ExecutionContext<'_>,
        _id: InstanceId,
    ) -> Result<(), ExecutionError> {
        Ok(())
    }

    fn after_commit(&mut self, _snapshot: &dyn Snapshot, mailbox: &mut Mailbox) {
        for action in mem::replace(&mut *self.mailbox_actions.lock().unwrap(), vec![]) {
            mailbox.push(action);
        }
    }
}

#[test]
fn delayed_deployment() {
    let db = Arc::new(TemporaryDB::new());
    let blockchain = Blockchain::new(
        Arc::clone(&db) as Arc<dyn Database>,
        gen_keypair(),
        ApiSender::closed(),
    );
    let runtime = DeploymentRuntime::default();
    let mut dispatcher = DispatcherBuilder::new()
        .with_runtime(2, runtime.clone())
        .finalize(&blockchain);

    let patch = create_genesis_block(&mut dispatcher, db.fork());
    db.merge_sync(patch).unwrap();

    // Queue an artifact for deployment.
    let (artifact, spec) = runtime.deploy_test_artifact("good", "1.0.0", &mut dispatcher, &db);
    // Note that deployment via `Mailbox` is currently blocking, so after the method completion
    // the artifact should be immediately marked as deployed.
    assert!(dispatcher.is_artifact_deployed(&artifact));
    assert_eq!(runtime.deploy_attempts(&artifact), 1);

    // Check that we don't require the runtime to deploy the artifact again if we mark it
    // as committed.
    let fork = db.fork();
    Dispatcher::commit_artifact(&fork, artifact.clone(), spec);
    let patch = dispatcher.commit_block_and_notify_runtimes(fork);
    db.merge_sync(patch).unwrap();
    assert_eq!(runtime.deploy_attempts(&artifact), 1);
}

fn test_failed_deployment(db: Arc<TemporaryDB>, runtime: DeploymentRuntime, artifact_name: &str) {
    let blockchain = Blockchain::new(
        Arc::clone(&db) as Arc<dyn Database>,
        gen_keypair(),
        ApiSender::closed(),
    );
    let mut dispatcher = DispatcherBuilder::new()
        .with_runtime(2, runtime.clone())
        .finalize(&blockchain);

    let patch = create_genesis_block(&mut dispatcher, db.fork());
    db.merge_sync(patch).unwrap();

    // Queue an artifact for deployment.
    let (artifact, spec) =
        runtime.deploy_test_artifact(artifact_name, "1.0.0", &mut dispatcher, &db);
    // We should not panic during async deployment.
    assert!(!dispatcher.is_artifact_deployed(&artifact));
    assert_eq!(runtime.deploy_attempts(&artifact), 1);

    let fork = db.fork();
    Dispatcher::commit_artifact(&fork, artifact, spec);
    dispatcher.commit_block_and_notify_runtimes(fork); // << should panic
}

#[test]
#[should_panic(expected = "Unable to deploy registered artifact")]
fn failed_deployment() {
    let db = Arc::new(TemporaryDB::new());
    let runtime = DeploymentRuntime::default();
    test_failed_deployment(db, runtime, "bad");
}

#[test]
fn failed_deployment_with_node_restart() {
    let db = Arc::new(TemporaryDB::new());
    let runtime = DeploymentRuntime::default();
    let db_ = Arc::clone(&db);
    let runtime_ = runtime.clone();
    panic::catch_unwind(|| test_failed_deployment(db_, runtime_, "recoverable_after_restart"))
        .expect_err("Node didn't stop after unsuccessful sync deployment");

    let snapshot = db.snapshot();
    let schema = DispatcherSchema::new(&snapshot);
    let artifact = "2:recoverable_after_restart:1.0.0".parse().unwrap();
    assert!(schema.get_artifact(&artifact).is_none());
    // ^-- Since the node panicked before merging the block, the artifact is forgotten.

    // Emulate node restart. The node will obtain the same block with the `commit_artifact`
    // instruction, which has tripped it the last time, and try to commit it again. This time,
    // the commitment will be successful (e.g., the node couldn't download the artifact before,
    // but its admin has fixed the issue).
    let blockchain = Blockchain::new(
        Arc::clone(&db) as Arc<dyn Database>,
        gen_keypair(),
        ApiSender::closed(),
    );
    let mut dispatcher = DispatcherBuilder::new()
        .with_runtime(2, runtime)
        .finalize(&blockchain);

    let spec = 100_u64.to_bytes();

    let fork = db.fork();
    Dispatcher::commit_artifact(&fork, artifact.clone(), spec);
    dispatcher.activate_pending(&fork);
    let patch = dispatcher.commit_block_and_notify_runtimes(fork);
    db.merge_sync(patch).unwrap();
    assert!(dispatcher.is_artifact_deployed(&artifact));

    let snapshot = db.snapshot();
    let state = DispatcherSchema::new(&snapshot)
        .get_artifact(&artifact)
        .unwrap();
    assert_eq!(state.status, ArtifactStatus::Active);
}

#[test]
fn recoverable_error_during_deployment() {
    let db = Arc::new(TemporaryDB::new());
    let blockchain = Blockchain::new(
        Arc::clone(&db) as Arc<dyn Database>,
        gen_keypair(),
        ApiSender::closed(),
    );
    let runtime = DeploymentRuntime::default();
    let mut dispatcher = DispatcherBuilder::new()
        .with_runtime(2, runtime.clone())
        .finalize(&blockchain);

    let patch = create_genesis_block(&mut dispatcher, db.fork());
    db.merge_sync(patch).unwrap();

    // Queue an artifact for deployment.
    let (artifact, spec) =
        runtime.deploy_test_artifact("recoverable", "1.0.0", &mut dispatcher, &db);
    assert!(!dispatcher.is_artifact_deployed(&artifact));
    assert_eq!(runtime.deploy_attempts(&artifact), 1);

    let fork = db.fork();
    Dispatcher::commit_artifact(&fork, artifact.clone(), spec);
    dispatcher.commit_block_and_notify_runtimes(fork);
    // The dispatcher should try to deploy the artifact again despite a previous failure.
    assert!(dispatcher.is_artifact_deployed(&artifact));
    assert_eq!(runtime.deploy_attempts(&artifact), 2);
}

#[test]
fn stopped_service_workflow() {
    let instance_id = 0;
    let instance_name = "supervisor";

    // Create blockchain with the sample runtime with the active service instance.
    let db = Arc::new(TemporaryDB::new());
    let blockchain = Blockchain::new(
        Arc::clone(&db) as Arc<dyn Database>,
        gen_keypair(),
        ApiSender::closed(),
    );

    let (changes_tx, changes_rx) = channel();
    let runtime = SampleRuntime::new(SampleRuntimes::First as u32, 0, 0, changes_tx);

    let mut dispatcher = DispatcherBuilder::new()
        .with_runtime(runtime.runtime_type, runtime.clone())
        .finalize(&blockchain);

    let mut fork = db.fork();

    // Check that it is impossible to stop nonexistent service instance.
    let actual_err = Dispatcher::initiate_stopping_service(&fork, instance_id)
        .expect_err("`initiate_stopping_service` should fail");
    assert_eq!(
        actual_err,
        ErrorMatch::from_fail(&CoreError::IncorrectInstanceId)
    );

    let artifact = ArtifactId::from_raw_parts(
        SampleRuntimes::First as _,
        "first".into(),
        Version::new(0, 1, 0),
    );
    dispatcher.commit_artifact_sync(&fork, artifact.clone(), vec![]);

<<<<<<< HEAD
    let service = InstanceSpec::from_raw_parts(instance_id, instance_name.into(), artifact);
    let mut context = ExecutionContext::new(&dispatcher, &mut fork, Caller::Blockchain);
=======
    let service = InstanceSpec {
        artifact,
        id: instance_id,
        name: instance_name.into(),
    };
    let mut context = ExecutionContext::for_block_call(&dispatcher, &mut fork);
>>>>>>> a85fdc22
    context
        .initiate_adding_service(service.clone(), vec![])
        .expect("`initiate_adding_service` failed");

    // Activate artifact and service.
    dispatcher.activate_pending(&fork);
    let patch = dispatcher.commit_block_and_notify_runtimes(fork);
    db.merge_sync(patch).unwrap();
    let mut fork = db.fork();

    // Change instance status to stopped.
    Dispatcher::initiate_stopping_service(&fork, instance_id).unwrap();

    // Check if second initiation request fails.
    let actual_err = Dispatcher::initiate_stopping_service(&fork, instance_id)
        .expect_err("`initiate_stopping_service` should fail");
    assert_eq!(
        actual_err,
        ErrorMatch::from_fail(&CoreError::ServicePending)
    );

    // Check if transactions are still ready for execution.
    dispatcher
        .call(&mut fork, &CallInfo::new(instance_id, 0), &[])
        .expect("Service is not stopped yet, transaction should be processed");

    let dummy_descriptor = InstanceDescriptor::new(2, "dummy");

    // Check that service schema is still reachable.
    BlockchainData::new(&fork, dummy_descriptor)
        .for_service(instance_name)
        .expect("Schema should be reachable");

    // Commit service status
    dispatcher.activate_pending(&fork);
    let patch = dispatcher.commit_block_and_notify_runtimes(fork);
    db.merge_sync(patch).unwrap();
    let mut fork = db.fork();

    // Check if transactions become incorrect.
    dispatcher
        .call(&mut fork, &CallInfo::new(instance_id, 0), &[])
        .expect_err("Service was stopped, transaction shouldn't be processed");

    // Check that service schema is now unreachable.
    assert!(
        BlockchainData::new(&fork, dummy_descriptor)
            .for_service(instance_name)
            .is_none(),
        "Schema should be unreachable for stopped service"
    );

    // Emulate dispatcher restart.
    let mut dispatcher = DispatcherBuilder::new()
        .with_runtime(runtime.runtime_type, runtime)
        .finalize(&blockchain);
    dispatcher.restore_state(&db.snapshot());

    // Check expected notifications.
    let expected_notifications = vec![
        (
            SampleRuntimes::First as u32,
            vec![(instance_id, InstanceStatus::Active)],
        ),
        (
            SampleRuntimes::First as u32,
            vec![(instance_id, InstanceStatus::Stopped)],
        ),
        (
            SampleRuntimes::First as u32,
            vec![(instance_id, InstanceStatus::Stopped)],
        ),
    ];

    assert_eq!(
        changes_rx.iter().take(3).collect::<Vec<_>>(),
        expected_notifications
    );

    // Check if transactions is incorrect.
    let mut fork = db.fork();
    dispatcher
        .call(&mut fork, &CallInfo::new(instance_id, 0), &[])
        .expect_err("Service was stopped before restart, transaction shouldn't be processed");

    // Check that service schema is now unreachable.
    assert!(
        BlockchainData::new(&fork, dummy_descriptor)
            .for_service(instance_name)
            .is_none(),
        "Service was stopped before restart, schema should be unreachable"
    );

    // Check that it is impossible to add previously stopped service.
    let mut context = ExecutionContext::for_block_call(&dispatcher, &mut fork);
    context
        .initiate_adding_service(service, vec![])
        .expect_err("`initiate_adding_service` should failed");

    // Check that it is impossible to stop service twice.
    let actual_err = Dispatcher::initiate_stopping_service(&fork, instance_id)
        .expect_err("`initiate_stopping_service` should fail");
    assert_eq!(
        actual_err,
        ErrorMatch::from_fail(&CoreError::ServiceNotActive)
    );
}<|MERGE_RESOLUTION|>--- conflicted
+++ resolved
@@ -350,21 +350,12 @@
 
     // Check if the services are ready for initiation. Note that the artifacts are pending at this
     // point.
-<<<<<<< HEAD
     let rust_service = InstanceSpec::from_raw_parts(
         RUST_SERVICE_ID,
         RUST_SERVICE_NAME.into(),
         rust_artifact.clone(),
     );
-    let mut context = ExecutionContext::new(&dispatcher, &mut fork, Caller::Blockchain);
-=======
-    let rust_service = InstanceSpec {
-        artifact: rust_artifact.clone(),
-        id: RUST_SERVICE_ID,
-        name: RUST_SERVICE_NAME.into(),
-    };
     let mut context = ExecutionContext::for_block_call(&dispatcher, &mut fork);
->>>>>>> a85fdc22
     context
         .initiate_adding_service(rust_service, vec![])
         .expect("`initiate_adding_service` failed for rust");
@@ -933,17 +924,8 @@
     );
     dispatcher.commit_artifact_sync(&fork, artifact.clone(), vec![]);
 
-<<<<<<< HEAD
     let service = InstanceSpec::from_raw_parts(instance_id, instance_name.into(), artifact);
-    let mut context = ExecutionContext::new(&dispatcher, &mut fork, Caller::Blockchain);
-=======
-    let service = InstanceSpec {
-        artifact,
-        id: instance_id,
-        name: instance_name.into(),
-    };
     let mut context = ExecutionContext::for_block_call(&dispatcher, &mut fork);
->>>>>>> a85fdc22
     context
         .initiate_adding_service(service.clone(), vec![])
         .expect("`initiate_adding_service` failed");
