--- conflicted
+++ resolved
@@ -36,15 +36,9 @@
     runtime::{
         dispatcher::{Action, ArtifactStatus, Dispatcher, Mailbox},
         rust::{Error as RustRuntimeError, RustRuntime},
-<<<<<<< HEAD
-        ArtifactId, CallInfo, Caller, DispatcherError, DispatcherSchema, ErrorKind,
-        ExecutionContext, ExecutionError, InstanceId, InstanceSpec, MethodId, Runtime,
-        RuntimeIdentifier,
-=======
         ArtifactId, CallInfo, CallType, Caller, DispatcherError, DispatcherSchema, ErrorKind,
         ErrorMatch, ExecutionContext, ExecutionError, InstanceId, InstanceSpec, MethodId, Runtime,
-        RuntimeIdentifier, StateHashAggregator,
->>>>>>> 21073f4a
+        RuntimeIdentifier,
     },
 };
 
@@ -238,13 +232,6 @@
         }
     }
 
-<<<<<<< HEAD
-    fn before_commit(
-=======
-    fn state_hashes(&self, _snapshot: &dyn Snapshot) -> StateHashAggregator {
-        StateHashAggregator::default()
-    }
-
     fn before_transactions(
         &self,
         _context: ExecutionContext<'_>,
@@ -254,7 +241,6 @@
     }
 
     fn after_transactions(
->>>>>>> 21073f4a
         &self,
         _context: ExecutionContext<'_>,
         _id: InstanceId,
@@ -511,14 +497,9 @@
             .for_service(RUST_SERVICE_ID)
             .in_call(CallType::Constructor)
     );
-<<<<<<< HEAD
 
     let patch = create_genesis_block(&mut dispatcher, fork);
     db.merge(patch).unwrap();
-=======
-    create_genesis_block(&mut dispatcher, &mut fork);
-    db.merge(fork.into_patch()).unwrap();
->>>>>>> 21073f4a
 
     let mut fork = db.fork();
     let tx_payload = [0x00_u8; 1];
@@ -582,13 +563,6 @@
         Ok(())
     }
 
-<<<<<<< HEAD
-    fn before_commit(
-=======
-    fn state_hashes(&self, _snapshot: &dyn Snapshot) -> StateHashAggregator {
-        StateHashAggregator::default()
-    }
-
     fn before_transactions(
         &self,
         _context: ExecutionContext<'_>,
@@ -598,7 +572,6 @@
     }
 
     fn after_transactions(
->>>>>>> 21073f4a
         &self,
         _context: ExecutionContext<'_>,
         _id: InstanceId,
@@ -771,13 +744,6 @@
         Ok(())
     }
 
-<<<<<<< HEAD
-    fn before_commit(
-=======
-    fn state_hashes(&self, _snapshot: &dyn Snapshot) -> StateHashAggregator {
-        StateHashAggregator::default()
-    }
-
     fn before_transactions(
         &self,
         _context: ExecutionContext<'_>,
@@ -787,7 +753,6 @@
     }
 
     fn after_transactions(
->>>>>>> 21073f4a
         &self,
         _context: ExecutionContext<'_>,
         _id: InstanceId,
