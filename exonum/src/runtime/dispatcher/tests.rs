// Copyright 2020 The Exonum Team
//
// Licensed under the Apache License, Version 2.0 (the "License");
// you may not use this file except in compliance with the License.
// You may obtain a copy of the License at
//
//   http://www.apache.org/licenses/LICENSE-2.0
//
// Unless required by applicable law or agreed to in writing, software
// distributed under the License is distributed on an "AS IS" BASIS,
// WITHOUT WARRANTIES OR CONDITIONS OF ANY KIND, either express or implied.
// See the License for the specific language governing permissions and
// limitations under the License.

use exonum_crypto::{gen_keypair, Hash};
use exonum_merkledb::{BinaryValue, Database, Fork, ObjectHash, Patch, Snapshot, TemporaryDB};
use futures::{future, Future, IntoFuture};
use pretty_assertions::assert_eq;
use semver::Version;

use std::{
    collections::{BTreeMap, HashMap},
    mem, panic,
    sync::{
        atomic::{AtomicBool, Ordering},
        mpsc::{channel, Sender},
        Arc, Mutex,
    },
    thread,
    time::Duration,
};

use crate::{
    blockchain::{AdditionalHeaders, ApiSender, Block, Blockchain, Schema as CoreSchema},
    helpers::Height,
    runtime::{
        dispatcher::{Action, ArtifactStatus, Dispatcher, Mailbox},
        migrations::{InitMigrationError, MigrationScript},
        ArtifactId, BlockchainData, CallInfo, CoreError, DispatcherSchema, ErrorKind, ErrorMatch,
        ExecutionContext, ExecutionError, InstanceDescriptor, InstanceId, InstanceSpec,
        InstanceStatus, MethodId, Runtime, RuntimeInstance,
    },
};

/// We guarantee that the genesis block will be committed by the time
/// `Runtime::after_commit()` is called. Thus, we need to perform this commitment
/// manually here, emulating the relevant part of `BlockchainMut::create_genesis_block()`.
pub fn create_genesis_block(dispatcher: &mut Dispatcher, fork: Fork) -> Patch {
    let is_genesis_block = CoreSchema::new(&fork).block_hashes_by_height().is_empty();
    assert!(is_genesis_block);
    dispatcher.activate_pending(&fork);

    let block = Block {
        height: Height(0),
        tx_count: 0,
        prev_hash: Hash::zero(),
        tx_hash: Hash::zero(),
        state_hash: Hash::zero(),
        error_hash: Hash::zero(),
        additional_headers: AdditionalHeaders::new(),
    };

    let block_hash = block.object_hash();
    let schema = CoreSchema::new(&fork);
    schema.block_hashes_by_height().push(block_hash);
    schema.blocks().put(&block_hash, block);

    let patch = dispatcher.commit_block(fork);
    dispatcher.notify_runtimes_about_commit(&patch);
    patch
}

impl Dispatcher {
    /// Similar to `Dispatcher::execute()`, but accepts arbitrary `call_info`.
    pub(crate) fn call(
        &self,
        fork: &mut Fork,
        call_info: &CallInfo,
        arguments: &[u8],
    ) -> Result<(), ExecutionError> {
        let instance = self
            .get_service(call_info.instance_id)
            .ok_or(CoreError::IncorrectInstanceId)?;
        let (_, runtime) = self
            .runtime_for_service(call_info.instance_id)
            .ok_or(CoreError::IncorrectInstanceId)?;
        let context = ExecutionContext::for_block_call(self, fork, instance);
        runtime.execute(context, call_info.method_id, arguments)
    }

    /// Deploys and commits an artifact synchronously, i.e., blocking until the artifact is
    /// deployed.
    fn commit_artifact_sync(
        &mut self,
        fork: &Fork,
        artifact: ArtifactId,
        payload: impl BinaryValue,
    ) {
        Self::commit_artifact(fork, artifact.clone(), payload.to_bytes());
        self.block_until_deployed(artifact, payload.into_bytes());
    }
}

enum SampleRuntimes {
    First = 5,
    Second = 6,
}

#[derive(Debug)]
pub struct DispatcherBuilder {
    runtimes: Vec<RuntimeInstance>,
}

impl DispatcherBuilder {
    pub fn new() -> Self {
        Self {
            runtimes: Vec::new(),
        }
    }

    pub fn with_runtime(mut self, id: u32, runtime: impl Into<Box<dyn Runtime>>) -> Self {
        self.runtimes.push(RuntimeInstance::new(id, runtime.into()));
        self
    }

    pub fn finalize(self, blockchain: &Blockchain) -> Dispatcher {
        Dispatcher::new(blockchain, self.runtimes)
    }
}

impl Default for DispatcherBuilder {
    fn default() -> Self {
        Self::new()
    }
}

#[derive(Debug, Clone)]
struct SampleRuntime {
    runtime_type: u32,
    instance_id: InstanceId,
    method_id: MethodId,
    services: BTreeMap<InstanceId, InstanceStatus>,
    // `BTreeMap` is used to make services order predictable.
    new_services: BTreeMap<InstanceId, InstanceStatus>,
    new_service_sender: Sender<(u32, Vec<(InstanceId, InstanceStatus)>)>,
}

impl SampleRuntime {
    fn new(
        runtime_type: u32,
        instance_id: InstanceId,
        method_id: MethodId,
        api_changes_sender: Sender<(u32, Vec<(InstanceId, InstanceStatus)>)>,
    ) -> Self {
        Self {
            runtime_type,
            instance_id,
            method_id,
            services: BTreeMap::new(),
            new_services: BTreeMap::new(),
            new_service_sender: api_changes_sender,
        }
    }
}

impl From<SampleRuntime> for Arc<dyn Runtime> {
    fn from(value: SampleRuntime) -> Self {
        Arc::new(value)
    }
}

impl Runtime for SampleRuntime {
    fn on_resume(&mut self) {
        if !self.new_services.is_empty() {
            let changes = mem::replace(&mut self.new_services, BTreeMap::new());
            self.new_service_sender
                .send((self.runtime_type, changes.into_iter().collect()))
                .unwrap();
        }
    }

    fn deploy_artifact(
        &mut self,
        artifact: ArtifactId,
        _spec: Vec<u8>,
    ) -> Box<dyn Future<Item = (), Error = ExecutionError>> {
        let res = if artifact.runtime_id == self.runtime_type {
            Ok(())
        } else {
            Err(CoreError::IncorrectRuntime.into())
        };
        Box::new(res.into_future())
    }

    fn is_artifact_deployed(&self, id: &ArtifactId) -> bool {
        id.runtime_id == self.runtime_type
    }

    fn initiate_adding_service(
        &self,
        _context: ExecutionContext<'_>,
        _artifact: &ArtifactId,
        _parameters: Vec<u8>,
    ) -> Result<(), ExecutionError> {
        Ok(())
    }

    fn initiate_resuming_service(
        &self,
        _context: ExecutionContext<'_>,
        _artifact: &ArtifactId,
        _parameters: Vec<u8>,
    ) -> Result<(), ExecutionError> {
        Ok(())
    }

    fn update_service_status(
        &mut self,
        _snapshot: &dyn Snapshot,
        spec: &InstanceSpec,
        new_status: &InstanceStatus,
    ) {
        if spec.artifact.runtime_id == self.runtime_type {
            let status_changed = if let Some(status) = self.services.get(&spec.id) {
                status != new_status
            } else {
                true
            };

            if status_changed {
                self.services.insert(spec.id, new_status.to_owned());
                self.new_services.insert(spec.id, new_status.to_owned());
            }
        } else {
            panic!("Incorrect runtime")
        }
    }

    fn migrate(
        &self,
        _new_artifact: &ArtifactId,
        _data_version: &Version,
    ) -> Result<Option<MigrationScript>, InitMigrationError> {
        Err(InitMigrationError::NotSupported)
    }

    fn execute(
        &self,
        context: ExecutionContext<'_>,
        method_id: MethodId,
        _parameters: &[u8],
    ) -> Result<(), ExecutionError> {
        if context.instance().id == self.instance_id && method_id == self.method_id {
            Ok(())
        } else {
            let kind = ErrorKind::Service { code: 15 };
            Err(ExecutionError::new(kind, "oops"))
        }
    }

    fn before_transactions(&self, _context: ExecutionContext<'_>) -> Result<(), ExecutionError> {
        Ok(())
    }

    fn after_transactions(&self, _context: ExecutionContext<'_>) -> Result<(), ExecutionError> {
        Ok(())
    }

    fn after_commit(&mut self, _snapshot: &dyn Snapshot, _mailbox: &mut Mailbox) {
        self.on_resume();
    }
}

#[test]
fn test_builder() {
    let runtime_a = SampleRuntime::new(SampleRuntimes::First as u32, 0, 0, channel().0);
    let runtime_b = SampleRuntime::new(SampleRuntimes::Second as u32, 1, 0, channel().0);

    let dispatcher = DispatcherBuilder::new()
        .with_runtime(runtime_a.runtime_type, runtime_a)
        .with_runtime(runtime_b.runtime_type, runtime_b)
        .finalize(&Blockchain::build_for_tests());

    assert!(dispatcher
        .runtimes
        .get(&(SampleRuntimes::First as u32))
        .is_some());
    assert!(dispatcher
        .runtimes
        .get(&(SampleRuntimes::Second as u32))
        .is_some());
}

#[test]
fn test_dispatcher_simple() {
    const RUST_SERVICE_ID: InstanceId = 2;
    const JAVA_SERVICE_ID: InstanceId = 3;
    const RUST_SERVICE_NAME: &str = "rust-service";
    const JAVA_SERVICE_NAME: &str = "java-service";
    const RUST_METHOD_ID: MethodId = 0;
    const JAVA_METHOD_ID: MethodId = 1;

    // Create dispatcher and test data.
    let db = Arc::new(TemporaryDB::new());
    let blockchain = Blockchain::new(
        Arc::clone(&db) as Arc<dyn Database>,
        gen_keypair(),
        ApiSender::closed(),
    );

    let (changes_tx, changes_rx) = channel();
    let runtime_a = SampleRuntime::new(
        SampleRuntimes::First as u32,
        RUST_SERVICE_ID,
        RUST_METHOD_ID,
        changes_tx.clone(),
    );
    let runtime_b = SampleRuntime::new(
        SampleRuntimes::Second as u32,
        JAVA_SERVICE_ID,
        JAVA_METHOD_ID,
        changes_tx,
    );

    let mut dispatcher = DispatcherBuilder::new()
        .with_runtime(runtime_a.runtime_type, runtime_a.clone())
        .with_runtime(runtime_b.runtime_type, runtime_b.clone())
        .finalize(&blockchain);

    let rust_artifact = ArtifactId::from_raw_parts(
        SampleRuntimes::First as _,
        "first".to_owned(),
        "0.5.0".parse().unwrap(),
    );
    let java_artifact = ArtifactId::from_raw_parts(
        SampleRuntimes::Second as _,
        "second".to_owned(),
        "1.2.1".parse().unwrap(),
    );

    // Check if the services are ready for deploy.
    let mut fork = db.fork();
    dispatcher.commit_artifact_sync(&fork, rust_artifact.clone(), vec![]);
    dispatcher.commit_artifact_sync(&fork, java_artifact.clone(), vec![]);

    // Check if the services are ready for initiation. Note that the artifacts are pending at this
    // point.
<<<<<<< HEAD
    let rust_service = InstanceSpec {
        artifact: rust_artifact.clone(),
        id: RUST_SERVICE_ID,
        name: RUST_SERVICE_NAME.into(),
    };
    let mut context =
        ExecutionContext::for_block_call(&dispatcher, &mut fork, rust_service.as_descriptor());
=======
    let rust_service = InstanceSpec::from_raw_parts(
        RUST_SERVICE_ID,
        RUST_SERVICE_NAME.into(),
        rust_artifact.clone(),
    );
    let mut context = ExecutionContext::for_block_call(&dispatcher, &mut fork);
>>>>>>> eeae256f
    context
        .initiate_adding_service(rust_service.clone(), vec![])
        .expect("`initiate_adding_service` failed for rust");

    let java_service =
        InstanceSpec::from_raw_parts(JAVA_SERVICE_ID, JAVA_SERVICE_NAME.into(), java_artifact);
    context
        .initiate_adding_service(java_service, vec![])
        .expect("`initiate_adding_service` failed for java");

    // Since services are not active yet, transactions to them should fail.
    let tx_payload = [0x00_u8; 1];
    dispatcher
        .call(
            &mut fork,
            &CallInfo::new(RUST_SERVICE_ID, RUST_METHOD_ID),
            &tx_payload,
        )
        .expect_err("Rust service should not be active yet");

    // Check that we cannot start adding a service with conflicting IDs.
    let conflicting_rust_service = InstanceSpec::from_raw_parts(
        RUST_SERVICE_ID,
        "inconspicuous-name".into(),
        rust_artifact.clone(),
    );

    let mut context = ExecutionContext::for_block_call(
        &dispatcher,
        &mut fork,
        conflicting_rust_service.as_descriptor(),
    );
    let err = context
        .initiate_adding_service(conflicting_rust_service.clone(), vec![])
        .unwrap_err();
    assert_eq!(err, ErrorMatch::from_fail(&CoreError::ServiceIdExists));

    let conflicting_rust_service =
        InstanceSpec::from_raw_parts(RUST_SERVICE_ID + 1, RUST_SERVICE_NAME.into(), rust_artifact);
    let err = context
        .initiate_adding_service(conflicting_rust_service, vec![])
        .unwrap_err();
    assert_eq!(err, ErrorMatch::from_fail(&CoreError::ServiceNameExists));

    // Activate services / artifacts.
    let patch = create_genesis_block(&mut dispatcher, fork);
    db.merge(patch).unwrap();
    let mut fork = db.fork();

    // Check if transactions are ready for execution.
    dispatcher
        .call(
            &mut fork,
            &CallInfo::new(RUST_SERVICE_ID, RUST_METHOD_ID),
            &tx_payload,
        )
        .expect("Correct tx rust");
    dispatcher
        .call(
            &mut fork,
            &CallInfo::new(RUST_SERVICE_ID, JAVA_METHOD_ID),
            &tx_payload,
        )
        .expect_err("Incorrect tx rust");
    dispatcher
        .call(
            &mut fork,
            &CallInfo::new(JAVA_SERVICE_ID, JAVA_METHOD_ID),
            &tx_payload,
        )
        .expect("Correct tx java");
    dispatcher
        .call(
            &mut fork,
            &CallInfo::new(JAVA_SERVICE_ID, RUST_METHOD_ID),
            &tx_payload,
        )
        .expect_err("Incorrect tx java");

    // Check that API changes in the dispatcher contain the started services.
    let expected_new_services = vec![
        (
            SampleRuntimes::First as u32,
            vec![(RUST_SERVICE_ID, InstanceStatus::Active)],
        ),
        (
            SampleRuntimes::Second as u32,
            vec![(JAVA_SERVICE_ID, InstanceStatus::Active)],
        ),
    ];
    assert_eq!(
        expected_new_services,
        changes_rx.iter().take(2).collect::<Vec<_>>()
    );

    // Check that dispatcher restarts service instances.
    db.merge(fork.into_patch()).unwrap();
    let mut dispatcher = DispatcherBuilder::new()
        .with_runtime(runtime_a.runtime_type, runtime_a)
        .with_runtime(runtime_b.runtime_type, runtime_b)
        .finalize(&blockchain);
    dispatcher.restore_state(&db.snapshot());

    assert_eq!(
        expected_new_services,
        changes_rx.iter().take(2).collect::<Vec<_>>()
    );
}

#[derive(Debug, Clone)]
struct ShutdownRuntime {
    turned_off: Arc<AtomicBool>,
}

impl ShutdownRuntime {
    fn new(turned_off: Arc<AtomicBool>) -> Self {
        Self { turned_off }
    }
}

impl Runtime for ShutdownRuntime {
    fn deploy_artifact(
        &mut self,
        _artifact: ArtifactId,
        _spec: Vec<u8>,
    ) -> Box<dyn Future<Item = (), Error = ExecutionError>> {
        Box::new(Ok(()).into_future())
    }

    fn is_artifact_deployed(&self, _id: &ArtifactId) -> bool {
        false
    }

    fn initiate_adding_service(
        &self,
        _context: ExecutionContext<'_>,
        _artifact: &ArtifactId,
        _parameters: Vec<u8>,
    ) -> Result<(), ExecutionError> {
        Ok(())
    }

    fn initiate_resuming_service(
        &self,
        _context: ExecutionContext<'_>,
        _artifact: &ArtifactId,
        _parameters: Vec<u8>,
    ) -> Result<(), ExecutionError> {
        Ok(())
    }

    fn update_service_status(
        &mut self,
        _snapshot: &dyn Snapshot,
        _spec: &InstanceSpec,
        _status: &InstanceStatus,
    ) {
    }

    fn migrate(
        &self,
        _new_artifact: &ArtifactId,
        _data_version: &Version,
    ) -> Result<Option<MigrationScript>, InitMigrationError> {
        Err(InitMigrationError::NotSupported)
    }

    fn execute(
        &self,
        _context: ExecutionContext<'_>,
        _method_id: MethodId,
        _parameters: &[u8],
    ) -> Result<(), ExecutionError> {
        Ok(())
    }

    fn before_transactions(&self, _context: ExecutionContext<'_>) -> Result<(), ExecutionError> {
        Ok(())
    }

    fn after_transactions(&self, _context: ExecutionContext<'_>) -> Result<(), ExecutionError> {
        Ok(())
    }

    fn after_commit(&mut self, _snapshot: &dyn Snapshot, _mailbox: &mut Mailbox) {}

    fn shutdown(&mut self) {
        self.turned_off.store(true, Ordering::Relaxed);
    }
}

#[test]
fn test_shutdown() {
    let turned_off_a = Arc::new(AtomicBool::new(false));
    let turned_off_b = Arc::new(AtomicBool::new(false));
    let runtime_a = ShutdownRuntime::new(turned_off_a.clone());
    let runtime_b = ShutdownRuntime::new(turned_off_b.clone());

    let mut dispatcher = DispatcherBuilder::new()
        .with_runtime(2, runtime_a)
        .with_runtime(3, runtime_b)
        .finalize(&Blockchain::build_for_tests());
    dispatcher.shutdown();

    assert_eq!(turned_off_a.load(Ordering::Relaxed), true);
    assert_eq!(turned_off_b.load(Ordering::Relaxed), true);
}

#[derive(Debug, Clone, Copy, Default)]
struct ArtifactDeployStatus {
    attempts: usize,
    is_deployed: bool,
}

#[derive(Debug, Default, Clone)]
struct DeploymentRuntime {
    // Map of artifact names to deploy attempts and the flag for successful deployment.
    artifacts: Arc<Mutex<HashMap<String, ArtifactDeployStatus>>>,
    mailbox_actions: Arc<Mutex<Vec<Action>>>,
}

impl DeploymentRuntime {
    /// Artifact deploy spec. This is u64-LE encoding of the deploy delay in milliseconds.
    const SPEC: [u8; 8] = [100, 0, 0, 0, 0, 0, 0, 0];

    fn deploy_attempts(&self, artifact: &ArtifactId) -> usize {
        self.artifacts
            .lock()
            .unwrap()
            .get(&artifact.name)
            .copied()
            .unwrap_or_default()
            .attempts
    }

    /// Deploys a test artifact. Returns artifact ID and the deploy argument.
    fn deploy_test_artifact(
        &self,
        name: &str,
        version: &str,
        dispatcher: &mut Dispatcher,
        db: &Arc<TemporaryDB>,
    ) -> (ArtifactId, Vec<u8>) {
        let artifact = ArtifactId::from_raw_parts(2, name.to_owned(), version.parse().unwrap());
        self.mailbox_actions
            .lock()
            .unwrap()
            .push(Action::StartDeploy {
                artifact: artifact.clone(),
                spec: Self::SPEC.to_vec(),
                then: Box::new(|_| Box::new(Ok(()).into_future())),
            });

        let fork = db.fork();
        dispatcher.activate_pending(&fork);
        let patch = dispatcher.commit_block_and_notify_runtimes(fork);
        db.merge_sync(patch).unwrap();
        (artifact, Self::SPEC.to_vec())
    }
}

impl Runtime for DeploymentRuntime {
    fn deploy_artifact(
        &mut self,
        artifact: ArtifactId,
        spec: Vec<u8>,
    ) -> Box<dyn Future<Item = (), Error = ExecutionError>> {
        let delay = BinaryValue::from_bytes(spec.into()).unwrap();
        let delay = Duration::from_millis(delay);

        let error_kind = ErrorKind::Runtime { code: 0 };
        let result = match artifact.name.as_str() {
            "good" => Ok(()),
            "bad" => Err(ExecutionError::new(error_kind, "bad artifact!")),
            "recoverable" => {
                if self.deploy_attempts(&artifact) > 0 {
                    Ok(())
                } else {
                    Err(ExecutionError::new(error_kind, "bad artifact!"))
                }
            }
            "recoverable_after_restart" => {
                if self.deploy_attempts(&artifact) > 1 {
                    Ok(())
                } else {
                    Err(ExecutionError::new(error_kind, "bad artifact!"))
                }
            }
            _ => unreachable!(),
        };

        let artifacts = Arc::clone(&self.artifacts);
        let task = future::lazy(move || {
            // This isn't a correct way to delay future completion, but the correct way
            // (`tokio::timer::Delay`) cannot be used since the futures returned by
            // `Runtime::deploy_artifact()` are not (yet?) run on the `tokio` runtime.
            // TODO: Elaborate constraints on `Runtime::deploy_artifact` futures (ECR-3840)
            thread::sleep(delay);
            result
        })
        .then(move |res| {
            let mut artifacts = artifacts.lock().unwrap();
            let status = artifacts.entry(artifact.name).or_default();
            status.attempts += 1;
            if res.is_ok() {
                status.is_deployed = true;
            }
            res
        });
        Box::new(task)
    }

    fn is_artifact_deployed(&self, id: &ArtifactId) -> bool {
        self.artifacts
            .lock()
            .unwrap()
            .get(&id.name)
            .copied()
            .unwrap_or_default()
            .is_deployed
    }

    fn initiate_adding_service(
        &self,
        _context: ExecutionContext<'_>,
        _artifact: &ArtifactId,
        _parameters: Vec<u8>,
    ) -> Result<(), ExecutionError> {
        Ok(())
    }

    fn initiate_resuming_service(
        &self,
        _context: ExecutionContext<'_>,
        _artifact: &ArtifactId,
        _parameters: Vec<u8>,
    ) -> Result<(), ExecutionError> {
        Ok(())
    }

    fn update_service_status(
        &mut self,
        _snapshot: &dyn Snapshot,
        _spec: &InstanceSpec,
        _status: &InstanceStatus,
    ) {
    }

    fn migrate(
        &self,
        _new_artifact: &ArtifactId,
        _data_version: &Version,
    ) -> Result<Option<MigrationScript>, InitMigrationError> {
        Err(InitMigrationError::NotSupported)
    }

    fn execute(
        &self,
        _context: ExecutionContext<'_>,
        _method_id: MethodId,
        _parameters: &[u8],
    ) -> Result<(), ExecutionError> {
        Ok(())
    }

    fn before_transactions(&self, _context: ExecutionContext<'_>) -> Result<(), ExecutionError> {
        Ok(())
    }

    fn after_transactions(&self, _context: ExecutionContext<'_>) -> Result<(), ExecutionError> {
        Ok(())
    }

    fn after_commit(&mut self, _snapshot: &dyn Snapshot, mailbox: &mut Mailbox) {
        for action in mem::replace(&mut *self.mailbox_actions.lock().unwrap(), vec![]) {
            mailbox.push(action);
        }
    }
}

#[test]
fn delayed_deployment() {
    let db = Arc::new(TemporaryDB::new());
    let blockchain = Blockchain::new(
        Arc::clone(&db) as Arc<dyn Database>,
        gen_keypair(),
        ApiSender::closed(),
    );
    let runtime = DeploymentRuntime::default();
    let mut dispatcher = DispatcherBuilder::new()
        .with_runtime(2, runtime.clone())
        .finalize(&blockchain);

    let patch = create_genesis_block(&mut dispatcher, db.fork());
    db.merge_sync(patch).unwrap();

    // Queue an artifact for deployment.
    let (artifact, spec) = runtime.deploy_test_artifact("good", "1.0.0", &mut dispatcher, &db);
    // Note that deployment via `Mailbox` is currently blocking, so after the method completion
    // the artifact should be immediately marked as deployed.
    assert!(dispatcher.is_artifact_deployed(&artifact));
    assert_eq!(runtime.deploy_attempts(&artifact), 1);

    // Check that we don't require the runtime to deploy the artifact again if we mark it
    // as committed.
    let fork = db.fork();
    Dispatcher::commit_artifact(&fork, artifact.clone(), spec);
    let patch = dispatcher.commit_block_and_notify_runtimes(fork);
    db.merge_sync(patch).unwrap();
    assert_eq!(runtime.deploy_attempts(&artifact), 1);
}

fn test_failed_deployment(db: Arc<TemporaryDB>, runtime: DeploymentRuntime, artifact_name: &str) {
    let blockchain = Blockchain::new(
        Arc::clone(&db) as Arc<dyn Database>,
        gen_keypair(),
        ApiSender::closed(),
    );
    let mut dispatcher = DispatcherBuilder::new()
        .with_runtime(2, runtime.clone())
        .finalize(&blockchain);

    let patch = create_genesis_block(&mut dispatcher, db.fork());
    db.merge_sync(patch).unwrap();

    // Queue an artifact for deployment.
    let (artifact, spec) =
        runtime.deploy_test_artifact(artifact_name, "1.0.0", &mut dispatcher, &db);
    // We should not panic during async deployment.
    assert!(!dispatcher.is_artifact_deployed(&artifact));
    assert_eq!(runtime.deploy_attempts(&artifact), 1);

    let fork = db.fork();
    Dispatcher::commit_artifact(&fork, artifact, spec);
    dispatcher.commit_block_and_notify_runtimes(fork); // << should panic
}

#[test]
#[should_panic(expected = "Unable to deploy registered artifact")]
fn failed_deployment() {
    let db = Arc::new(TemporaryDB::new());
    let runtime = DeploymentRuntime::default();
    test_failed_deployment(db, runtime, "bad");
}

#[test]
fn failed_deployment_with_node_restart() {
    let db = Arc::new(TemporaryDB::new());
    let runtime = DeploymentRuntime::default();
    let db_ = Arc::clone(&db);
    let runtime_ = runtime.clone();
    panic::catch_unwind(|| test_failed_deployment(db_, runtime_, "recoverable_after_restart"))
        .expect_err("Node didn't stop after unsuccessful sync deployment");

    let snapshot = db.snapshot();
    let schema = DispatcherSchema::new(&snapshot);
    let artifact = "2:recoverable_after_restart:1.0.0".parse().unwrap();
    assert!(schema.get_artifact(&artifact).is_none());
    // ^-- Since the node panicked before merging the block, the artifact is forgotten.

    // Emulate node restart. The node will obtain the same block with the `commit_artifact`
    // instruction, which has tripped it the last time, and try to commit it again. This time,
    // the commitment will be successful (e.g., the node couldn't download the artifact before,
    // but its admin has fixed the issue).
    let blockchain = Blockchain::new(
        Arc::clone(&db) as Arc<dyn Database>,
        gen_keypair(),
        ApiSender::closed(),
    );
    let mut dispatcher = DispatcherBuilder::new()
        .with_runtime(2, runtime)
        .finalize(&blockchain);

    let spec = 100_u64.to_bytes();

    let fork = db.fork();
    Dispatcher::commit_artifact(&fork, artifact.clone(), spec);
    dispatcher.activate_pending(&fork);
    let patch = dispatcher.commit_block_and_notify_runtimes(fork);
    db.merge_sync(patch).unwrap();
    assert!(dispatcher.is_artifact_deployed(&artifact));

    let snapshot = db.snapshot();
    let state = DispatcherSchema::new(&snapshot)
        .get_artifact(&artifact)
        .unwrap();
    assert_eq!(state.status, ArtifactStatus::Active);
}

#[test]
fn recoverable_error_during_deployment() {
    let db = Arc::new(TemporaryDB::new());
    let blockchain = Blockchain::new(
        Arc::clone(&db) as Arc<dyn Database>,
        gen_keypair(),
        ApiSender::closed(),
    );
    let runtime = DeploymentRuntime::default();
    let mut dispatcher = DispatcherBuilder::new()
        .with_runtime(2, runtime.clone())
        .finalize(&blockchain);

    let patch = create_genesis_block(&mut dispatcher, db.fork());
    db.merge_sync(patch).unwrap();

    // Queue an artifact for deployment.
    let (artifact, spec) =
        runtime.deploy_test_artifact("recoverable", "1.0.0", &mut dispatcher, &db);
    assert!(!dispatcher.is_artifact_deployed(&artifact));
    assert_eq!(runtime.deploy_attempts(&artifact), 1);

    let fork = db.fork();
    Dispatcher::commit_artifact(&fork, artifact.clone(), spec);
    dispatcher.commit_block_and_notify_runtimes(fork);
    // The dispatcher should try to deploy the artifact again despite a previous failure.
    assert!(dispatcher.is_artifact_deployed(&artifact));
    assert_eq!(runtime.deploy_attempts(&artifact), 2);
}

#[test]
fn stopped_service_workflow() {
    let instance_id = 0;
    let instance_name = "supervisor";

    // Create blockchain with the sample runtime with the active service instance.
    let db = Arc::new(TemporaryDB::new());
    let blockchain = Blockchain::new(
        Arc::clone(&db) as Arc<dyn Database>,
        gen_keypair(),
        ApiSender::closed(),
    );

    let (changes_tx, changes_rx) = channel();
    let runtime = SampleRuntime::new(SampleRuntimes::First as u32, 0, 0, changes_tx);

    let mut dispatcher = DispatcherBuilder::new()
        .with_runtime(runtime.runtime_type, runtime.clone())
        .finalize(&blockchain);

    let mut fork = db.fork();

    // Check that it is impossible to stop nonexistent service instance.
    let actual_err = Dispatcher::initiate_stopping_service(&fork, instance_id)
        .expect_err("`initiate_stopping_service` should fail");
    assert_eq!(
        actual_err,
        ErrorMatch::from_fail(&CoreError::IncorrectInstanceId)
    );

    let artifact = ArtifactId::from_raw_parts(
        SampleRuntimes::First as _,
        "first".into(),
        Version::new(0, 1, 0),
    );
    dispatcher.commit_artifact_sync(&fork, artifact.clone(), vec![]);

<<<<<<< HEAD
    let service = InstanceSpec {
        artifact,
        id: instance_id,
        name: instance_name.into(),
    };
    let mut context =
        ExecutionContext::for_block_call(&dispatcher, &mut fork, service.as_descriptor());
=======
    let service = InstanceSpec::from_raw_parts(instance_id, instance_name.into(), artifact);
    let mut context = ExecutionContext::for_block_call(&dispatcher, &mut fork);
>>>>>>> eeae256f
    context
        .initiate_adding_service(service.clone(), vec![])
        .expect("`initiate_adding_service` failed");

    // Activate artifact and service.
    dispatcher.activate_pending(&fork);
    let patch = dispatcher.commit_block_and_notify_runtimes(fork);
    db.merge_sync(patch).unwrap();
    let mut fork = db.fork();

    // Change instance status to stopped.
    Dispatcher::initiate_stopping_service(&fork, instance_id).unwrap();

    // Check if second initiation request fails.
    let actual_err = Dispatcher::initiate_stopping_service(&fork, instance_id)
        .expect_err("`initiate_stopping_service` should fail");
    assert_eq!(
        actual_err,
        ErrorMatch::from_fail(&CoreError::ServicePending)
    );

    // Check if transactions are still ready for execution.
    dispatcher
        .call(&mut fork, &CallInfo::new(instance_id, 0), &[])
        .expect("Service is not stopped yet, transaction should be processed");

    let dummy_descriptor = InstanceDescriptor::new(2, "dummy");

    // Check that service schema is still reachable.
    BlockchainData::new(&fork, dummy_descriptor)
        .for_service(instance_name)
        .expect("Schema should be reachable");

    // Commit service status
    dispatcher.activate_pending(&fork);
    let patch = dispatcher.commit_block_and_notify_runtimes(fork);
    db.merge_sync(patch).unwrap();
    let mut fork = db.fork();

    // Check if transactions become incorrect.
    dispatcher
        .call(&mut fork, &CallInfo::new(instance_id, 0), &[])
        .expect_err("Service was stopped, transaction shouldn't be processed");

    // Check that service schema is now unreachable.
    assert!(
        BlockchainData::new(&fork, dummy_descriptor)
            .for_service(instance_name)
            .is_none(),
        "Schema should be unreachable for stopped service"
    );

    // Emulate dispatcher restart.
    let mut dispatcher = DispatcherBuilder::new()
        .with_runtime(runtime.runtime_type, runtime)
        .finalize(&blockchain);
    dispatcher.restore_state(&db.snapshot());

    // Check expected notifications.
    let expected_notifications = vec![
        (
            SampleRuntimes::First as u32,
            vec![(instance_id, InstanceStatus::Active)],
        ),
        (
            SampleRuntimes::First as u32,
            vec![(instance_id, InstanceStatus::Stopped)],
        ),
        (
            SampleRuntimes::First as u32,
            vec![(instance_id, InstanceStatus::Stopped)],
        ),
    ];

    assert_eq!(
        changes_rx.iter().take(3).collect::<Vec<_>>(),
        expected_notifications
    );

    // Check if transactions is incorrect.
    let mut fork = db.fork();
    dispatcher
        .call(&mut fork, &CallInfo::new(instance_id, 0), &[])
        .expect_err("Service was stopped before restart, transaction shouldn't be processed");

    // Check that service schema is now unreachable.
    assert!(
        BlockchainData::new(&fork, dummy_descriptor)
            .for_service(instance_name)
            .is_none(),
        "Service was stopped before restart, schema should be unreachable"
    );

    // Check that it is impossible to add previously stopped service.
    let mut context =
        ExecutionContext::for_block_call(&dispatcher, &mut fork, service.as_descriptor());
    context
        .initiate_adding_service(service.clone(), vec![])
        .expect_err("`initiate_adding_service` should failed");

    // Check that it is impossible to stop service twice.
    let actual_err = Dispatcher::initiate_stopping_service(&fork, instance_id)
        .expect_err("`initiate_stopping_service` should fail");
    assert_eq!(
        actual_err,
        ErrorMatch::from_fail(&CoreError::ServiceNotActive)
    );
}<|MERGE_RESOLUTION|>--- conflicted
+++ resolved
@@ -345,22 +345,13 @@
 
     // Check if the services are ready for initiation. Note that the artifacts are pending at this
     // point.
-<<<<<<< HEAD
-    let rust_service = InstanceSpec {
-        artifact: rust_artifact.clone(),
-        id: RUST_SERVICE_ID,
-        name: RUST_SERVICE_NAME.into(),
-    };
-    let mut context =
-        ExecutionContext::for_block_call(&dispatcher, &mut fork, rust_service.as_descriptor());
-=======
     let rust_service = InstanceSpec::from_raw_parts(
         RUST_SERVICE_ID,
         RUST_SERVICE_NAME.into(),
         rust_artifact.clone(),
     );
-    let mut context = ExecutionContext::for_block_call(&dispatcher, &mut fork);
->>>>>>> eeae256f
+    let mut context =
+        ExecutionContext::for_block_call(&dispatcher, &mut fork, rust_service.as_descriptor());
     context
         .initiate_adding_service(rust_service.clone(), vec![])
         .expect("`initiate_adding_service` failed for rust");
@@ -917,18 +908,9 @@
     );
     dispatcher.commit_artifact_sync(&fork, artifact.clone(), vec![]);
 
-<<<<<<< HEAD
-    let service = InstanceSpec {
-        artifact,
-        id: instance_id,
-        name: instance_name.into(),
-    };
+    let service = InstanceSpec::from_raw_parts(instance_id, instance_name.into(), artifact);
     let mut context =
         ExecutionContext::for_block_call(&dispatcher, &mut fork, service.as_descriptor());
-=======
-    let service = InstanceSpec::from_raw_parts(instance_id, instance_name.into(), artifact);
-    let mut context = ExecutionContext::for_block_call(&dispatcher, &mut fork);
->>>>>>> eeae256f
     context
         .initiate_adding_service(service.clone(), vec![])
         .expect("`initiate_adding_service` failed");
