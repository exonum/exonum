// Copyright 2019 The Exonum Team
//
// Licensed under the Apache License, Version 2.0 (the "License");
// you may not use this file except in compliance with the License.
// You may obtain a copy of the License at
//
//   http://www.apache.org/licenses/LICENSE-2.0
//
// Unless required by applicable law or agreed to in writing, software
// distributed under the License is distributed on an "AS IS" BASIS,
// WITHOUT WARRANTIES OR CONDITIONS OF ANY KIND, either express or implied.
// See the License for the specific language governing permissions and
// limitations under the License.

use byteorder::{ByteOrder, LittleEndian};
use exonum_crypto::{gen_keypair, Hash};
use exonum_merkledb::{BinaryValue, Database, Fork, ObjectHash, Snapshot, TemporaryDB};
use futures::{future, sync::mpsc, Future, IntoFuture};

use std::{
    collections::HashMap,
    mem, panic,
    sync::{
        atomic::{AtomicBool, Ordering},
        mpsc::{channel, Sender},
        Arc, Mutex,
    },
    thread,
    time::Duration,
};

use crate::{
    blockchain::{Block, BlockHeaderEntries, Blockchain, Schema as CoreSchema},
    helpers::{Height, ValidatorId},
    node::ApiSender,
    runtime::{
        dispatcher::{Action, ArtifactStatus, Dispatcher, Mailbox},
        rust::{Error as RustRuntimeError, RustRuntime},
        ArtifactId, CallInfo, CallType, Caller, DispatcherError, DispatcherSchema, ErrorKind,
        ErrorMatch, ExecutionContext, ExecutionError, InstanceId, InstanceSpec, MethodId, Runtime,
        RuntimeIdentifier, StateHashAggregator,
    },
};

/// We guarantee that the genesis block will be committed by the time
/// `Runtime::after_commit()` is called. Thus, we need to perform this commitment
/// manually here, emulating the relevant part of `BlockchainMut::create_genesis_block()`.
fn create_genesis_block(dispatcher: &mut Dispatcher, fork: &mut Fork) {
    let is_genesis_block = CoreSchema::new(&*fork).block_hashes_by_height().is_empty();
    assert!(is_genesis_block);
    dispatcher.activate_pending(fork);
    dispatcher.commit_block(fork);

<<<<<<< HEAD
    let block = Block::new(
        ValidatorId(0),
        Height(0),
        0,
        Hash::zero(),
        Hash::zero(),
        Hash::zero(),
        BlockHeaderEntries::new(),
    );
=======
    let block = Block {
        proposer_id: ValidatorId(0),
        height: Height(0),
        tx_count: 0,
        prev_hash: Hash::zero(),
        tx_hash: Hash::zero(),
        state_hash: Hash::zero(),
        error_hash: Hash::zero(),
    };
>>>>>>> 0793790a
    let block_hash = block.object_hash();
    let schema = CoreSchema::new(&*fork);
    schema.block_hashes_by_height().push(block_hash);
    schema.blocks().put(&block_hash, block);
    fork.flush();
    dispatcher.notify_runtimes_about_commit(fork.snapshot_without_unflushed_changes());
}

impl Dispatcher {
    /// Similar to `Dispatcher::execute()`, but accepts universal `caller` and `call_info`.
    #[cfg(test)]
    pub(crate) fn call(
        &self,
        fork: &mut Fork,
        caller: Caller,
        call_info: &CallInfo,
        arguments: &[u8],
    ) -> Result<(), ExecutionError> {
        let (_, runtime) = self
            .runtime_for_service(call_info.instance_id)
            .ok_or(DispatcherError::IncorrectInstanceId)?;
        let context = ExecutionContext::new(self, fork, caller);
        runtime.execute(context, call_info, arguments)
    }

    /// Deploys and commits an artifact synchronously, i.e., blocking until the artifact is
    /// deployed.
    fn commit_artifact_sync(
        &mut self,
        fork: &Fork,
        artifact: ArtifactId,
        payload: impl BinaryValue,
    ) -> Result<(), ExecutionError> {
        Self::commit_artifact(fork, artifact.clone(), payload.to_bytes())?;
        self.block_until_deployed(artifact, payload.into_bytes());
        Ok(())
    }
}

enum SampleRuntimes {
    First = 5,
    Second = 6,
}

#[derive(Debug)]
pub struct DispatcherBuilder {
    dispatcher: Dispatcher,
}

impl DispatcherBuilder {
    fn new() -> Self {
        Self {
            dispatcher: Dispatcher {
                runtimes: Default::default(),
                service_infos: Default::default(),
            },
        }
    }

    fn with_runtime(mut self, id: u32, runtime: impl Into<Box<dyn Runtime>>) -> Self {
        self.dispatcher.runtimes.insert(id, runtime.into());
        self
    }

    fn finalize(mut self, blockchain: &Blockchain) -> Dispatcher {
        for runtime in self.dispatcher.runtimes.values_mut() {
            runtime.initialize(blockchain);
        }
        self.dispatcher
    }
}

impl Default for DispatcherBuilder {
    fn default() -> Self {
        Self::new()
    }
}

#[derive(Debug, Clone)]
struct SampleRuntime {
    runtime_type: u32,
    instance_id: InstanceId,
    method_id: MethodId,
    new_services: Vec<InstanceId>,
    new_service_sender: Sender<(u32, Vec<InstanceId>)>,
}

impl SampleRuntime {
    fn new(
        runtime_type: u32,
        instance_id: InstanceId,
        method_id: MethodId,
        api_changes_sender: Sender<(u32, Vec<InstanceId>)>,
    ) -> Self {
        Self {
            runtime_type,
            instance_id,
            method_id,
            new_services: vec![],
            new_service_sender: api_changes_sender,
        }
    }
}

impl From<SampleRuntime> for Arc<dyn Runtime> {
    fn from(value: SampleRuntime) -> Self {
        Arc::new(value)
    }
}

impl Runtime for SampleRuntime {
    fn on_resume(&mut self) {
        let changes = mem::replace(&mut self.new_services, vec![]);
        self.new_service_sender
            .send((self.runtime_type, changes))
            .unwrap();
    }

    fn deploy_artifact(
        &mut self,
        artifact: ArtifactId,
        _spec: Vec<u8>,
    ) -> Box<dyn Future<Item = (), Error = ExecutionError>> {
        let res = if artifact.runtime_id == self.runtime_type {
            Ok(())
        } else {
            Err(DispatcherError::IncorrectRuntime.into())
        };
        Box::new(res.into_future())
    }

    fn is_artifact_deployed(&self, id: &ArtifactId) -> bool {
        id.runtime_id == self.runtime_type
    }

    fn start_adding_service(
        &self,
        _context: ExecutionContext<'_>,
        _spec: &InstanceSpec,
        _parameters: Vec<u8>,
    ) -> Result<(), ExecutionError> {
        Ok(())
    }

    fn commit_service(
        &mut self,
        _snapshot: &dyn Snapshot,
        spec: &InstanceSpec,
    ) -> Result<(), ExecutionError> {
        if spec.artifact.runtime_id == self.runtime_type {
            self.new_services.push(spec.id);
            Ok(())
        } else {
            Err(DispatcherError::IncorrectRuntime.into())
        }
    }

    fn execute(
        &self,
        _context: ExecutionContext<'_>,
        call_info: &CallInfo,
        _parameters: &[u8],
    ) -> Result<(), ExecutionError> {
        if call_info.instance_id == self.instance_id && call_info.method_id == self.method_id {
            Ok(())
        } else {
            let kind = ErrorKind::Service { code: 15 };
            Err(ExecutionError::new(kind, "oops"))
        }
    }

    fn state_hashes(&self, _snapshot: &dyn Snapshot) -> StateHashAggregator {
        StateHashAggregator::default()
    }

    fn before_transactions(
        &self,
        _context: ExecutionContext<'_>,
        _id: InstanceId,
    ) -> Result<(), ExecutionError> {
        Ok(())
    }

    fn after_transactions(
        &self,
        _context: ExecutionContext<'_>,
        _id: InstanceId,
    ) -> Result<(), ExecutionError> {
        Ok(())
    }

    fn after_commit(&mut self, _snapshot: &dyn Snapshot, _mailbox: &mut Mailbox) {
        self.on_resume();
    }
}

#[test]
fn test_builder() {
    let runtime_a = SampleRuntime::new(SampleRuntimes::First as u32, 0, 0, channel().0);
    let runtime_b = SampleRuntime::new(SampleRuntimes::Second as u32, 1, 0, channel().0);

    let dispatcher = DispatcherBuilder::new()
        .with_runtime(runtime_a.runtime_type, runtime_a)
        .with_runtime(runtime_b.runtime_type, runtime_b)
        .finalize(&Blockchain::build_for_tests());

    assert!(dispatcher
        .runtimes
        .get(&(SampleRuntimes::First as u32))
        .is_some());
    assert!(dispatcher
        .runtimes
        .get(&(SampleRuntimes::Second as u32))
        .is_some());
}

#[test]
fn test_dispatcher_simple() {
    const RUST_SERVICE_ID: InstanceId = 2;
    const JAVA_SERVICE_ID: InstanceId = 3;
    const RUST_SERVICE_NAME: &str = "rust-service";
    const JAVA_SERVICE_NAME: &str = "java-service";
    const RUST_METHOD_ID: MethodId = 0;
    const JAVA_METHOD_ID: MethodId = 1;

    // Create dispatcher and test data.
    let db = Arc::new(TemporaryDB::new());
    let blockchain = Blockchain::new(
        Arc::clone(&db) as Arc<dyn Database>,
        gen_keypair(),
        ApiSender(mpsc::channel(1).0),
    );

    let (changes_tx, changes_rx) = channel();
    let runtime_a = SampleRuntime::new(
        SampleRuntimes::First as u32,
        RUST_SERVICE_ID,
        RUST_METHOD_ID,
        changes_tx.clone(),
    );
    let runtime_b = SampleRuntime::new(
        SampleRuntimes::Second as u32,
        JAVA_SERVICE_ID,
        JAVA_METHOD_ID,
        changes_tx,
    );

    let mut dispatcher = DispatcherBuilder::new()
        .with_runtime(runtime_a.runtime_type, runtime_a.clone())
        .with_runtime(runtime_b.runtime_type, runtime_b.clone())
        .finalize(&blockchain);

    let rust_artifact = ArtifactId {
        runtime_id: SampleRuntimes::First as u32,
        name: "first".into(),
    };
    let java_artifact = ArtifactId {
        runtime_id: SampleRuntimes::Second as u32,
        name: "second".into(),
    };

    // Check if the services are ready for deploy.
    let mut fork = db.fork();
    dispatcher
        .commit_artifact_sync(&fork, rust_artifact.clone(), vec![])
        .unwrap();
    dispatcher
        .commit_artifact_sync(&fork, java_artifact.clone(), vec![])
        .unwrap();

    // Check if the services are ready for initiation. Note that the artifacts are pending at this
    // point.
    let rust_service = InstanceSpec {
        artifact: rust_artifact.clone(),
        id: RUST_SERVICE_ID,
        name: RUST_SERVICE_NAME.into(),
    };
    let mut context = ExecutionContext::new(&dispatcher, &mut fork, Caller::Blockchain);
    context
        .start_adding_service(rust_service, vec![])
        .expect("`start_adding_service` failed for rust");

    let java_service = InstanceSpec {
        artifact: java_artifact.clone(),
        id: JAVA_SERVICE_ID,
        name: JAVA_SERVICE_NAME.into(),
    };
    context
        .start_adding_service(java_service, vec![])
        .expect("`start_adding_service` failed for java");

    // Since services are not active yet, transactions to them should fail.
    let tx_payload = [0x00_u8; 1];
    dispatcher
        .call(
            &mut fork,
            Caller::Service { instance_id: 1 },
            &CallInfo::new(RUST_SERVICE_ID, RUST_METHOD_ID),
            &tx_payload,
        )
        .expect_err("Rust service should not be active yet");

    // Check that we cannot start adding a service with conflicting IDs.
    let conflicting_rust_service = InstanceSpec {
        artifact: rust_artifact.clone(),
        id: RUST_SERVICE_ID,
        name: "inconspicuous-name".to_owned(),
    };

    let mut context = ExecutionContext::new(&dispatcher, &mut fork, Caller::Blockchain);
    let err = context
        .start_adding_service(conflicting_rust_service, vec![])
        .unwrap_err();
    assert_eq!(
        err,
        ErrorMatch::from_fail(&DispatcherError::ServiceIdExists)
    );

    let conflicting_rust_service = InstanceSpec {
        artifact: rust_artifact.clone(),
        id: RUST_SERVICE_ID + 1,
        name: RUST_SERVICE_NAME.to_owned(),
    };
    let err = context
        .start_adding_service(conflicting_rust_service, vec![])
        .unwrap_err();
    assert_eq!(
        err,
        ErrorMatch::from_fail(&DispatcherError::ServiceNameExists)
    );

    // Activate services / artifacts.
    create_genesis_block(&mut dispatcher, &mut fork);

    // Check if transactions are ready for execution.
    dispatcher
        .call(
            &mut fork,
            Caller::Service { instance_id: 1 },
            &CallInfo::new(RUST_SERVICE_ID, RUST_METHOD_ID),
            &tx_payload,
        )
        .expect("Correct tx rust");
    dispatcher
        .call(
            &mut fork,
            Caller::Service { instance_id: 1 },
            &CallInfo::new(RUST_SERVICE_ID, JAVA_METHOD_ID),
            &tx_payload,
        )
        .expect_err("Incorrect tx rust");
    dispatcher
        .call(
            &mut fork,
            Caller::Service { instance_id: 1 },
            &CallInfo::new(JAVA_SERVICE_ID, JAVA_METHOD_ID),
            &tx_payload,
        )
        .expect("Correct tx java");
    dispatcher
        .call(
            &mut fork,
            Caller::Service { instance_id: 1 },
            &CallInfo::new(JAVA_SERVICE_ID, RUST_METHOD_ID),
            &tx_payload,
        )
        .expect_err("Incorrect tx java");

    // Check that API changes in the dispatcher contain the started services.
    let expected_new_services = vec![
        (SampleRuntimes::First as u32, vec![RUST_SERVICE_ID]),
        (SampleRuntimes::Second as u32, vec![JAVA_SERVICE_ID]),
    ];
    assert_eq!(
        expected_new_services,
        changes_rx.iter().take(2).collect::<Vec<_>>()
    );

    // Check that dispatcher restarts service instances.
    db.merge(fork.into_patch()).unwrap();
    let mut dispatcher = DispatcherBuilder::new()
        .with_runtime(runtime_a.runtime_type, runtime_a)
        .with_runtime(runtime_b.runtime_type, runtime_b)
        .finalize(&blockchain);
    let fork = db.fork();
    dispatcher
        .restore_state(fork.snapshot_without_unflushed_changes())
        .unwrap();

    assert_eq!(
        expected_new_services,
        changes_rx.iter().take(2).collect::<Vec<_>>()
    );
}

#[test]
fn test_dispatcher_rust_runtime_no_service() {
    const RUST_SERVICE_ID: InstanceId = 2;
    const RUST_SERVICE_NAME: &str = "rust-service";
    const RUST_METHOD_ID: MethodId = 0;

    // Create dispatcher and test data.
    let db = Arc::new(TemporaryDB::new());
    let blockchain = Blockchain::new(
        Arc::clone(&db) as Arc<dyn Database>,
        gen_keypair(),
        ApiSender(mpsc::channel(1).0),
    );

    let mut dispatcher = DispatcherBuilder::default()
        .with_runtime(
            RuntimeIdentifier::Rust as u32,
            RustRuntime::new(mpsc::channel(0).0),
        )
        .finalize(&blockchain);
    let rust_artifact = ArtifactId::new(RuntimeIdentifier::Rust as u32, "foo:1.0.0").unwrap();

    assert_eq!(
        dispatcher
            .deploy_artifact(rust_artifact.clone(), vec![])
            .wait()
            .unwrap_err(),
        ErrorMatch::from_fail(&RustRuntimeError::UnableToDeploy)
    );

    let mut fork = db.fork();
    let rust_service = InstanceSpec {
        artifact: rust_artifact.clone(),
        id: RUST_SERVICE_ID,
        name: RUST_SERVICE_NAME.into(),
    };

    let err = ExecutionContext::new(&dispatcher, &mut fork, Caller::Blockchain)
        .start_adding_service(rust_service, vec![])
        .unwrap_err();
    assert_eq!(
        err,
        ErrorMatch::from_fail(&DispatcherError::ArtifactNotDeployed)
            .for_service(RUST_SERVICE_ID)
            .in_call(CallType::Constructor)
    );
    create_genesis_block(&mut dispatcher, &mut fork);
    db.merge(fork.into_patch()).unwrap();

    let mut fork = db.fork();
    let tx_payload = [0x00_u8; 1];
    dispatcher
        .call(
            &mut fork,
            Caller::Service { instance_id: 15 },
            &CallInfo::new(RUST_SERVICE_ID, RUST_METHOD_ID),
            &tx_payload,
        )
        .expect_err("execute succeed");
}

#[derive(Debug, Clone)]
struct ShutdownRuntime {
    turned_off: Arc<AtomicBool>,
}

impl ShutdownRuntime {
    fn new(turned_off: Arc<AtomicBool>) -> Self {
        Self { turned_off }
    }
}

impl Runtime for ShutdownRuntime {
    fn deploy_artifact(
        &mut self,
        _artifact: ArtifactId,
        _spec: Vec<u8>,
    ) -> Box<dyn Future<Item = (), Error = ExecutionError>> {
        Box::new(Ok(()).into_future())
    }

    fn is_artifact_deployed(&self, _id: &ArtifactId) -> bool {
        false
    }

    fn start_adding_service(
        &self,
        _context: ExecutionContext<'_>,
        _spec: &InstanceSpec,
        _parameters: Vec<u8>,
    ) -> Result<(), ExecutionError> {
        Ok(())
    }

    fn commit_service(
        &mut self,
        _snapshot: &dyn Snapshot,
        _spec: &InstanceSpec,
    ) -> Result<(), ExecutionError> {
        Ok(())
    }

    fn execute(
        &self,
        _context: ExecutionContext<'_>,
        _call_info: &CallInfo,
        _parameters: &[u8],
    ) -> Result<(), ExecutionError> {
        Ok(())
    }

    fn state_hashes(&self, _snapshot: &dyn Snapshot) -> StateHashAggregator {
        StateHashAggregator::default()
    }

    fn before_transactions(
        &self,
        _context: ExecutionContext<'_>,
        _id: InstanceId,
    ) -> Result<(), ExecutionError> {
        Ok(())
    }

    fn after_transactions(
        &self,
        _context: ExecutionContext<'_>,
        _id: InstanceId,
    ) -> Result<(), ExecutionError> {
        Ok(())
    }

    fn after_commit(&mut self, _snapshot: &dyn Snapshot, _mailbox: &mut Mailbox) {}

    fn shutdown(&mut self) {
        self.turned_off.store(true, Ordering::Relaxed);
    }
}

#[test]
fn test_shutdown() {
    let turned_off_a = Arc::new(AtomicBool::new(false));
    let turned_off_b = Arc::new(AtomicBool::new(false));
    let runtime_a = ShutdownRuntime::new(turned_off_a.clone());
    let runtime_b = ShutdownRuntime::new(turned_off_b.clone());

    let mut dispatcher = DispatcherBuilder::new()
        .with_runtime(2, runtime_a)
        .with_runtime(3, runtime_b)
        .finalize(&Blockchain::build_for_tests());
    dispatcher.shutdown();

    assert_eq!(turned_off_a.load(Ordering::Relaxed), true);
    assert_eq!(turned_off_b.load(Ordering::Relaxed), true);
}

#[derive(Debug, Clone, Copy, Default)]
struct ArtifactDeployStatus {
    attempts: usize,
    is_deployed: bool,
}

#[derive(Debug, Default, Clone)]
struct DeploymentRuntime {
    // Map of artifact names to deploy attempts and the flag for successful deployment.
    artifacts: Arc<Mutex<HashMap<String, ArtifactDeployStatus>>>,
    mailbox_actions: Arc<Mutex<Vec<Action>>>,
}

impl DeploymentRuntime {
    /// Artifact deploy spec. This is u64-LE encoding of the deploy delay in milliseconds.
    const SPEC: [u8; 8] = [100, 0, 0, 0, 0, 0, 0, 0];

    fn deploy_attempts(&self, artifact: &ArtifactId) -> usize {
        self.artifacts
            .lock()
            .unwrap()
            .get(&artifact.name)
            .copied()
            .unwrap_or_default()
            .attempts
    }

    /// Deploys a test artifact. Returns artifact ID and the deploy argument.
    fn deploy_test_artifact(
        &self,
        name: &str,
        dispatcher: &mut Dispatcher,
        db: &Arc<TemporaryDB>,
    ) -> (ArtifactId, Vec<u8>) {
        let artifact = ArtifactId {
            runtime_id: 2,
            name: name.to_owned(),
        };
        self.mailbox_actions
            .lock()
            .unwrap()
            .push(Action::StartDeploy {
                artifact: artifact.clone(),
                spec: Self::SPEC.to_vec(),
                and_then: Box::new(|| Box::new(Ok(()).into_future())),
            });
        let mut fork = db.fork();
        dispatcher.activate_pending(&fork);
        dispatcher.commit_block_and_notify_runtimes(&mut fork);
        db.merge_sync(fork.into_patch()).unwrap();
        (artifact, Self::SPEC.to_vec())
    }
}

impl Runtime for DeploymentRuntime {
    fn deploy_artifact(
        &mut self,
        artifact: ArtifactId,
        spec: Vec<u8>,
    ) -> Box<dyn Future<Item = (), Error = ExecutionError>> {
        let delay = LittleEndian::read_u64(&spec);
        let delay = Duration::from_millis(delay);

        let error_kind = ErrorKind::Runtime { code: 0 };
        let result = match artifact.name.as_str() {
            "good" => Ok(()),
            "bad" => Err(ExecutionError::new(error_kind, "bad artifact!")),
            "recoverable" => {
                if self.deploy_attempts(&artifact) > 0 {
                    Ok(())
                } else {
                    Err(ExecutionError::new(error_kind, "bad artifact!"))
                }
            }
            "recoverable_after_restart" => {
                if self.deploy_attempts(&artifact) > 1 {
                    Ok(())
                } else {
                    Err(ExecutionError::new(error_kind, "bad artifact!"))
                }
            }
            _ => unreachable!(),
        };

        let artifacts = Arc::clone(&self.artifacts);
        let task = future::lazy(move || {
            // This isn't a correct way to delay future completion, but the correct way
            // (`tokio::timer::Delay`) cannot be used since the futures returned by
            // `Runtime::deploy_artifact()` are not (yet?) run on the `tokio` runtime.
            // TODO: Elaborate constraints on `Runtime::deploy_artifact` futures (ECR-3840)
            thread::sleep(delay);
            result
        })
        .then(move |res| {
            let mut artifacts = artifacts.lock().unwrap();
            let status = artifacts.entry(artifact.name).or_default();
            status.attempts += 1;
            if res.is_ok() {
                status.is_deployed = true;
            }
            res
        });
        Box::new(task)
    }

    fn is_artifact_deployed(&self, id: &ArtifactId) -> bool {
        self.artifacts
            .lock()
            .unwrap()
            .get(&id.name)
            .copied()
            .unwrap_or_default()
            .is_deployed
    }

    fn start_adding_service(
        &self,
        _context: ExecutionContext<'_>,
        _spec: &InstanceSpec,
        _parameters: Vec<u8>,
    ) -> Result<(), ExecutionError> {
        Ok(())
    }

    fn commit_service(
        &mut self,
        _snapshot: &dyn Snapshot,
        _spec: &InstanceSpec,
    ) -> Result<(), ExecutionError> {
        Ok(())
    }

    fn execute(
        &self,
        _context: ExecutionContext<'_>,
        _call_info: &CallInfo,
        _parameters: &[u8],
    ) -> Result<(), ExecutionError> {
        Ok(())
    }

    fn state_hashes(&self, _snapshot: &dyn Snapshot) -> StateHashAggregator {
        StateHashAggregator::default()
    }

    fn before_transactions(
        &self,
        _context: ExecutionContext<'_>,
        _id: InstanceId,
    ) -> Result<(), ExecutionError> {
        Ok(())
    }

    fn after_transactions(
        &self,
        _context: ExecutionContext<'_>,
        _id: InstanceId,
    ) -> Result<(), ExecutionError> {
        Ok(())
    }

    fn after_commit(&mut self, _snapshot: &dyn Snapshot, mailbox: &mut Mailbox) {
        for action in mem::replace(&mut *self.mailbox_actions.lock().unwrap(), vec![]) {
            mailbox.push(action);
        }
    }
}

#[test]
fn delayed_deployment() {
    let db = Arc::new(TemporaryDB::new());
    let blockchain = Blockchain::new(
        Arc::clone(&db) as Arc<dyn Database>,
        gen_keypair(),
        ApiSender(mpsc::channel(1).0),
    );
    let runtime = DeploymentRuntime::default();
    let mut dispatcher = DispatcherBuilder::new()
        .with_runtime(2, runtime.clone())
        .finalize(&blockchain);

    let mut fork = db.fork();
    create_genesis_block(&mut dispatcher, &mut fork);
    db.merge_sync(fork.into_patch()).unwrap();

    // Queue an artifact for deployment.
    let (artifact, spec) = runtime.deploy_test_artifact("good", &mut dispatcher, &db);
    // Note that deployment via `Mailbox` is currently blocking, so after the method completion
    // the artifact should be immediately marked as deployed.
    assert!(dispatcher.is_artifact_deployed(&artifact));
    assert_eq!(runtime.deploy_attempts(&artifact), 1);

    // Check that we don't require the runtime to deploy the artifact again if we mark it
    // as committed.
    let mut fork = db.fork();
    Dispatcher::commit_artifact(&fork, artifact.clone(), spec).unwrap();
    dispatcher.commit_block_and_notify_runtimes(&mut fork);
    db.merge_sync(fork.into_patch()).unwrap();
    assert_eq!(runtime.deploy_attempts(&artifact), 1);
}

fn test_failed_deployment(db: Arc<TemporaryDB>, runtime: DeploymentRuntime, artifact_name: &str) {
    let blockchain = Blockchain::new(
        Arc::clone(&db) as Arc<dyn Database>,
        gen_keypair(),
        ApiSender(mpsc::channel(1).0),
    );
    let mut dispatcher = DispatcherBuilder::new()
        .with_runtime(2, runtime.clone())
        .finalize(&blockchain);

    let mut fork = db.fork();
    create_genesis_block(&mut dispatcher, &mut fork);
    db.merge_sync(fork.into_patch()).unwrap();

    // Queue an artifact for deployment.
    let (artifact, spec) = runtime.deploy_test_artifact(artifact_name, &mut dispatcher, &db);
    // We should not panic during async deployment.
    assert!(!dispatcher.is_artifact_deployed(&artifact));
    assert_eq!(runtime.deploy_attempts(&artifact), 1);

    let mut fork = db.fork();
    Dispatcher::commit_artifact(&fork, artifact, spec).unwrap();
    dispatcher.commit_block_and_notify_runtimes(&mut fork); // << should panic
}

#[test]
#[should_panic(expected = "Unable to deploy registered artifact")]
fn failed_deployment() {
    let db = Arc::new(TemporaryDB::new());
    let runtime = DeploymentRuntime::default();
    test_failed_deployment(db, runtime, "bad");
}

#[test]
fn failed_deployment_with_node_restart() {
    let db = Arc::new(TemporaryDB::new());
    let runtime = DeploymentRuntime::default();
    let db_ = Arc::clone(&db);
    let runtime_ = runtime.clone();
    panic::catch_unwind(|| test_failed_deployment(db_, runtime_, "recoverable_after_restart"))
        .expect_err("Node didn't stop after unsuccessful sync deployment");

    let snapshot = db.snapshot();
    let schema = DispatcherSchema::new(&snapshot);
    assert!(schema.get_artifact("recoverable_after_restart").is_none());
    // ^-- Since the node panicked before merging the block, the artifact is forgotten.

    // Emulate node restart. The node will obtain the same block with the `commit_artifact`
    // instruction, which has tripped it the last time, and try to commit it again. This time,
    // the commitment will be successful (e.g., the node couldn't download the artifact before,
    // but its admin has fixed the issue).
    let blockchain = Blockchain::new(
        Arc::clone(&db) as Arc<dyn Database>,
        gen_keypair(),
        ApiSender(mpsc::channel(1).0),
    );
    let mut dispatcher = DispatcherBuilder::new()
        .with_runtime(2, runtime)
        .finalize(&blockchain);

    let artifact = ArtifactId {
        runtime_id: 2,
        name: "recoverable_after_restart".to_owned(),
    };
    let mut spec = vec![0_u8; 8];
    LittleEndian::write_u64(&mut spec, 100);

    let mut fork = db.fork();
    Dispatcher::commit_artifact(&fork, artifact.clone(), spec).unwrap();
    dispatcher.activate_pending(&fork);
    dispatcher.commit_block_and_notify_runtimes(&mut fork);
    db.merge_sync(fork.into_patch()).unwrap();
    assert!(dispatcher.is_artifact_deployed(&artifact));

    let snapshot = db.snapshot();
    let state = DispatcherSchema::new(&snapshot)
        .get_artifact(&artifact.name)
        .unwrap();
    assert_eq!(state.status, ArtifactStatus::Active);
}

#[test]
fn recoverable_error_during_deployment() {
    let db = Arc::new(TemporaryDB::new());
    let blockchain = Blockchain::new(
        Arc::clone(&db) as Arc<dyn Database>,
        gen_keypair(),
        ApiSender(mpsc::channel(1).0),
    );
    let runtime = DeploymentRuntime::default();
    let mut dispatcher = DispatcherBuilder::new()
        .with_runtime(2, runtime.clone())
        .finalize(&blockchain);

    let mut fork = db.fork();
    create_genesis_block(&mut dispatcher, &mut fork);
    db.merge_sync(fork.into_patch()).unwrap();

    // Queue an artifact for deployment.
    let (artifact, spec) = runtime.deploy_test_artifact("recoverable", &mut dispatcher, &db);
    assert!(!dispatcher.is_artifact_deployed(&artifact));
    assert_eq!(runtime.deploy_attempts(&artifact), 1);

    let mut fork = db.fork();
    Dispatcher::commit_artifact(&fork, artifact.clone(), spec).unwrap();
    dispatcher.commit_block_and_notify_runtimes(&mut fork);
    // The dispatcher should try to deploy the artifact again despite a previous failure.
    assert!(dispatcher.is_artifact_deployed(&artifact));
    assert_eq!(runtime.deploy_attempts(&artifact), 2);
}<|MERGE_RESOLUTION|>--- conflicted
+++ resolved
@@ -51,17 +51,6 @@
     dispatcher.activate_pending(fork);
     dispatcher.commit_block(fork);
 
-<<<<<<< HEAD
-    let block = Block::new(
-        ValidatorId(0),
-        Height(0),
-        0,
-        Hash::zero(),
-        Hash::zero(),
-        Hash::zero(),
-        BlockHeaderEntries::new(),
-    );
-=======
     let block = Block {
         proposer_id: ValidatorId(0),
         height: Height(0),
@@ -70,8 +59,9 @@
         tx_hash: Hash::zero(),
         state_hash: Hash::zero(),
         error_hash: Hash::zero(),
+        entries: BlockHeaderEntries::new(),
     };
->>>>>>> 0793790a
+
     let block_hash = block.object_hash();
     let schema = CoreSchema::new(&*fork);
     schema.block_hashes_by_height().push(block_hash);
