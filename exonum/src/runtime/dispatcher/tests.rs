// Copyright 2019 The Exonum Team
//
// Licensed under the Apache License, Version 2.0 (the "License");
// you may not use this file except in compliance with the License.
// You may obtain a copy of the License at
//
//   http://www.apache.org/licenses/LICENSE-2.0
//
// Unless required by applicable law or agreed to in writing, software
// distributed under the License is distributed on an "AS IS" BASIS,
// WITHOUT WARRANTIES OR CONDITIONS OF ANY KIND, either express or implied.
// See the License for the specific language governing permissions and
// limitations under the License.

use byteorder::{ByteOrder, LittleEndian};
use exonum_crypto::{gen_keypair, Hash};
<<<<<<< HEAD
use exonum_merkledb::{Database, Fork, ObjectHash, Patch, Snapshot, TemporaryDB};
=======
use exonum_merkledb::{BinaryValue, Database, Fork, ObjectHash, Snapshot, TemporaryDB};
>>>>>>> 571d3568
use futures::{future, sync::mpsc, Future, IntoFuture};

use std::{
    collections::HashMap,
    mem, panic,
    sync::{
        atomic::{AtomicBool, Ordering},
        mpsc::{channel, Sender},
        Arc, Mutex,
    },
    thread,
    time::Duration,
};

use crate::{
    blockchain::{Block, Blockchain, Schema as CoreSchema},
    helpers::{Height, ValidatorId},
    node::ApiSender,
    runtime::{
        dispatcher::{Action, ArtifactStatus, Dispatcher, Mailbox},
        rust::{Error as RustRuntimeError, RustRuntime},
        ArtifactId, CallInfo, Caller, DispatcherError, DispatcherSchema, ErrorKind,
        ExecutionContext, ExecutionError, InstanceId, InstanceSpec, MethodId, Runtime,
        RuntimeIdentifier,
    },
};

/// We guarantee that the genesis block will be committed by the time
/// `Runtime::after_commit()` is called. Thus, we need to perform this commitment
/// manually here, emulating the relevant part of `BlockchainMut::create_genesis_block()`.
fn create_genesis_block(dispatcher: &mut Dispatcher, fork: Fork) -> Patch {
    let is_genesis_block = CoreSchema::new(&fork).block_hashes_by_height().is_empty();
    assert!(is_genesis_block);
<<<<<<< HEAD
=======
    dispatcher.activate_pending(fork);
    dispatcher.commit_block(fork);
>>>>>>> 571d3568

    let block = Block::new(
        ValidatorId(0),
        Height(0),
        0,
        Hash::zero(),
        Hash::zero(),
        Hash::zero(),
    );
    let block_hash = block.object_hash();
    let schema = CoreSchema::new(&fork);
    schema.block_hashes_by_height().push(block_hash);
    schema.blocks().put(&block_hash, block);

    let patch = dispatcher.commit_block(fork);
    dispatcher.notify_runtimes_about_commit(&patch);
    patch
}

impl Dispatcher {
    /// Similar to `Dispatcher::execute()`, but accepts universal `caller` and `call_info`.
    pub(crate) fn call(
        &self,
        fork: &mut Fork,
        caller: Caller,
        call_info: &CallInfo,
        arguments: &[u8],
    ) -> Result<(), ExecutionError> {
        let runtime = self
            .runtime_for_service(call_info.instance_id)
            .ok_or(DispatcherError::IncorrectInstanceId)?;
        let context = ExecutionContext::new(self, fork, caller);
        runtime.execute(context, call_info, arguments)
    }

    /// Deploys and commits an artifact synchronously, i.e., blocking until the artifact is
    /// deployed.
    fn commit_artifact_sync(
        &mut self,
        fork: &Fork,
        artifact: ArtifactId,
        payload: impl BinaryValue,
    ) -> Result<(), ExecutionError> {
        Self::commit_artifact(fork, artifact.clone(), payload.to_bytes())?;
        self.block_until_deployed(artifact, payload.into_bytes());
        Ok(())
    }
}

enum SampleRuntimes {
    First = 5,
    Second = 6,
}

#[derive(Debug)]
pub struct DispatcherBuilder {
    dispatcher: Dispatcher,
}

impl DispatcherBuilder {
    fn new() -> Self {
        Self {
            dispatcher: Dispatcher {
                runtimes: Default::default(),
                service_infos: Default::default(),
            },
        }
    }

    fn with_runtime(mut self, id: u32, runtime: impl Into<Box<dyn Runtime>>) -> Self {
        self.dispatcher.runtimes.insert(id, runtime.into());
        self
    }

    fn finalize(mut self, blockchain: &Blockchain) -> Dispatcher {
        for runtime in self.dispatcher.runtimes.values_mut() {
            runtime.initialize(blockchain);
        }
        self.dispatcher
    }
}

impl Default for DispatcherBuilder {
    fn default() -> Self {
        Self::new()
    }
}

#[derive(Debug, Clone)]
struct SampleRuntime {
    runtime_type: u32,
    instance_id: InstanceId,
    method_id: MethodId,
    new_services: Vec<InstanceId>,
    new_service_sender: Sender<(u32, Vec<InstanceId>)>,
}

#[derive(Debug, IntoExecutionError)]
#[execution_error(crate = "crate")]
enum SampleError {
    Foo = 15,
}

impl SampleRuntime {
    fn new(
        runtime_type: u32,
        instance_id: InstanceId,
        method_id: MethodId,
        api_changes_sender: Sender<(u32, Vec<InstanceId>)>,
    ) -> Self {
        Self {
            runtime_type,
            instance_id,
            method_id,
            new_services: vec![],
            new_service_sender: api_changes_sender,
        }
    }
}

impl From<SampleRuntime> for Arc<dyn Runtime> {
    fn from(value: SampleRuntime) -> Self {
        Arc::new(value)
    }
}

impl Runtime for SampleRuntime {
    fn on_resume(&mut self) {
        let changes = mem::replace(&mut self.new_services, vec![]);
        self.new_service_sender
            .send((self.runtime_type, changes))
            .unwrap();
    }

    fn deploy_artifact(
        &mut self,
        artifact: ArtifactId,
        _spec: Vec<u8>,
    ) -> Box<dyn Future<Item = (), Error = ExecutionError>> {
        let res = if artifact.runtime_id == self.runtime_type {
            Ok(())
        } else {
            Err(DispatcherError::IncorrectRuntime.into())
        };
        Box::new(res.into_future())
    }

    fn is_artifact_deployed(&self, id: &ArtifactId) -> bool {
        id.runtime_id == self.runtime_type
    }

    fn commit_service(
        &mut self,
        _snapshot: &dyn Snapshot,
        spec: &InstanceSpec,
    ) -> Result<(), ExecutionError> {
        if spec.artifact.runtime_id == self.runtime_type {
            self.new_services.push(spec.id);
            Ok(())
        } else {
            Err(DispatcherError::IncorrectRuntime.into())
        }
    }

    fn start_adding_service(
        &self,
        _context: ExecutionContext<'_>,
        _spec: &InstanceSpec,
        _parameters: Vec<u8>,
    ) -> Result<(), ExecutionError> {
        Ok(())
    }

    fn execute(
        &self,
        _context: ExecutionContext<'_>,
        call_info: &CallInfo,
        _parameters: &[u8],
    ) -> Result<(), ExecutionError> {
        if call_info.instance_id == self.instance_id && call_info.method_id == self.method_id {
            Ok(())
        } else {
            Err(SampleError::Foo.into())
        }
    }

    fn before_commit(
        &self,
        _context: ExecutionContext<'_>,
        _id: InstanceId,
    ) -> Result<(), ExecutionError> {
        Ok(())
    }

    fn after_commit(&mut self, _snapshot: &dyn Snapshot, _mailbox: &mut Mailbox) {
        self.on_resume();
    }
}

#[test]
fn test_builder() {
    let runtime_a = SampleRuntime::new(SampleRuntimes::First as u32, 0, 0, channel().0);
    let runtime_b = SampleRuntime::new(SampleRuntimes::Second as u32, 1, 0, channel().0);

    let dispatcher = DispatcherBuilder::new()
        .with_runtime(runtime_a.runtime_type, runtime_a)
        .with_runtime(runtime_b.runtime_type, runtime_b)
        .finalize(&Blockchain::build_for_tests());

    assert!(dispatcher
        .runtimes
        .get(&(SampleRuntimes::First as u32))
        .is_some());
    assert!(dispatcher
        .runtimes
        .get(&(SampleRuntimes::Second as u32))
        .is_some());
}

#[test]
fn test_dispatcher_simple() {
    const RUST_SERVICE_ID: InstanceId = 2;
    const JAVA_SERVICE_ID: InstanceId = 3;
    const RUST_SERVICE_NAME: &str = "rust-service";
    const JAVA_SERVICE_NAME: &str = "java-service";
    const RUST_METHOD_ID: MethodId = 0;
    const JAVA_METHOD_ID: MethodId = 1;

    // Create dispatcher and test data.
    let db = Arc::new(TemporaryDB::new());
    let blockchain = Blockchain::new(
        Arc::clone(&db) as Arc<dyn Database>,
        gen_keypair(),
        ApiSender(mpsc::channel(1).0),
    );

    let (changes_tx, changes_rx) = channel();
    let runtime_a = SampleRuntime::new(
        SampleRuntimes::First as u32,
        RUST_SERVICE_ID,
        RUST_METHOD_ID,
        changes_tx.clone(),
    );
    let runtime_b = SampleRuntime::new(
        SampleRuntimes::Second as u32,
        JAVA_SERVICE_ID,
        JAVA_METHOD_ID,
        changes_tx,
    );

    let mut dispatcher = DispatcherBuilder::new()
        .with_runtime(runtime_a.runtime_type, runtime_a.clone())
        .with_runtime(runtime_b.runtime_type, runtime_b.clone())
        .finalize(&blockchain);

    let rust_artifact = ArtifactId {
        runtime_id: SampleRuntimes::First as u32,
        name: "first".into(),
    };
    let java_artifact = ArtifactId {
        runtime_id: SampleRuntimes::Second as u32,
        name: "second".into(),
    };

    // Check if the services are ready for deploy.
    let mut fork = db.fork();
    dispatcher
        .commit_artifact_sync(&fork, rust_artifact.clone(), vec![])
        .unwrap();
    dispatcher
        .commit_artifact_sync(&fork, java_artifact.clone(), vec![])
        .unwrap();

    // Check if the services are ready for initiation. Note that the artifacts are pending at this
    // point.
    let rust_service = InstanceSpec {
        artifact: rust_artifact.clone(),
        id: RUST_SERVICE_ID,
        name: RUST_SERVICE_NAME.into(),
    };
    let mut context = ExecutionContext::new(&dispatcher, &mut fork, Caller::Blockchain);
    context
        .start_adding_service(rust_service, vec![])
        .expect("`start_adding_service` failed for rust");

    let java_service = InstanceSpec {
        artifact: java_artifact.clone(),
        id: JAVA_SERVICE_ID,
        name: JAVA_SERVICE_NAME.into(),
    };
    context
        .start_adding_service(java_service, vec![])
        .expect("`start_adding_service` failed for java");

    // Since services are not active yet, transactions to them should fail.
    let tx_payload = [0x00_u8; 1];
    dispatcher
        .call(
            &mut fork,
            Caller::Service { instance_id: 1 },
            &CallInfo::new(RUST_SERVICE_ID, RUST_METHOD_ID),
            &tx_payload,
        )
        .expect_err("Rust service should not be active yet");

    // Check that we cannot start adding a service with conflicting IDs.
    let conflicting_rust_service = InstanceSpec {
        artifact: rust_artifact.clone(),
        id: RUST_SERVICE_ID,
        name: "inconspicuous-name".to_owned(),
    };

    let mut context = ExecutionContext::new(&dispatcher, &mut fork, Caller::Blockchain);
    let err = context
        .start_adding_service(conflicting_rust_service, vec![])
        .unwrap_err();
    assert_eq!(err, DispatcherError::ServiceIdExists.into());

    let conflicting_rust_service = InstanceSpec {
        artifact: rust_artifact.clone(),
        id: RUST_SERVICE_ID + 1,
        name: RUST_SERVICE_NAME.to_owned(),
    };
    let err = context
        .start_adding_service(conflicting_rust_service, vec![])
        .unwrap_err();
    assert_eq!(err, DispatcherError::ServiceNameExists.into());

    // Activate services / artifacts.
    let patch = create_genesis_block(&mut dispatcher, fork);
    db.merge(patch).unwrap();
    let mut fork = db.fork();

    // Check if transactions are ready for execution.
    dispatcher
        .call(
            &mut fork,
            Caller::Service { instance_id: 1 },
            &CallInfo::new(RUST_SERVICE_ID, RUST_METHOD_ID),
            &tx_payload,
        )
        .expect("Correct tx rust");
    dispatcher
        .call(
            &mut fork,
            Caller::Service { instance_id: 1 },
            &CallInfo::new(RUST_SERVICE_ID, JAVA_METHOD_ID),
            &tx_payload,
        )
        .expect_err("Incorrect tx rust");
    dispatcher
        .call(
            &mut fork,
            Caller::Service { instance_id: 1 },
            &CallInfo::new(JAVA_SERVICE_ID, JAVA_METHOD_ID),
            &tx_payload,
        )
        .expect("Correct tx java");
    dispatcher
        .call(
            &mut fork,
            Caller::Service { instance_id: 1 },
            &CallInfo::new(JAVA_SERVICE_ID, RUST_METHOD_ID),
            &tx_payload,
        )
        .expect_err("Incorrect tx java");

    // Check that API changes in the dispatcher contain the started services.
    let expected_new_services = vec![
        (SampleRuntimes::First as u32, vec![RUST_SERVICE_ID]),
        (SampleRuntimes::Second as u32, vec![JAVA_SERVICE_ID]),
    ];
    assert_eq!(
        expected_new_services,
        changes_rx.iter().take(2).collect::<Vec<_>>()
    );

    // Check that dispatcher restarts service instances.
    db.merge(fork.into_patch()).unwrap();
    let mut dispatcher = DispatcherBuilder::new()
        .with_runtime(runtime_a.runtime_type, runtime_a)
        .with_runtime(runtime_b.runtime_type, runtime_b)
        .finalize(&blockchain);
    dispatcher.restore_state(&db.snapshot()).unwrap();

    assert_eq!(
        expected_new_services,
        changes_rx.iter().take(2).collect::<Vec<_>>()
    );
}

#[test]
fn test_dispatcher_rust_runtime_no_service() {
    const RUST_SERVICE_ID: InstanceId = 2;
    const RUST_SERVICE_NAME: &str = "rust-service";
    const RUST_METHOD_ID: MethodId = 0;

    // Create dispatcher and test data.
    let db = Arc::new(TemporaryDB::new());
    let blockchain = Blockchain::new(
        Arc::clone(&db) as Arc<dyn Database>,
        gen_keypair(),
        ApiSender(mpsc::channel(1).0),
    );

    let mut dispatcher = DispatcherBuilder::default()
        .with_runtime(
            RuntimeIdentifier::Rust as u32,
            RustRuntime::new(mpsc::channel(0).0),
        )
        .finalize(&blockchain);
    let rust_artifact = ArtifactId::new(RuntimeIdentifier::Rust as u32, "foo:1.0.0").unwrap();

    assert_eq!(
        dispatcher
            .deploy_artifact(rust_artifact.clone(), vec![])
            .wait()
            .expect_err("deploy artifact succeed"),
        RustRuntimeError::UnableToDeploy.into()
    );

    let mut fork = db.fork();
    let rust_service = InstanceSpec {
        artifact: rust_artifact.clone(),
        id: RUST_SERVICE_ID,
        name: RUST_SERVICE_NAME.into(),
    };
    assert_eq!(
        ExecutionContext::new(&dispatcher, &mut fork, Caller::Blockchain)
            .start_adding_service(rust_service, vec![])
            .expect_err("start service succeed"),
        DispatcherError::ArtifactNotDeployed.into()
    );

    let patch = create_genesis_block(&mut dispatcher, fork);
    db.merge(patch).unwrap();

    let mut fork = db.fork();
    let tx_payload = [0x00_u8; 1];
    dispatcher
        .call(
            &mut fork,
            Caller::Service { instance_id: 15 },
            &CallInfo::new(RUST_SERVICE_ID, RUST_METHOD_ID),
            &tx_payload,
        )
        .expect_err("execute succeed");
}

#[derive(Debug, Clone)]
struct ShutdownRuntime {
    turned_off: Arc<AtomicBool>,
}

impl ShutdownRuntime {
    fn new(turned_off: Arc<AtomicBool>) -> Self {
        Self { turned_off }
    }
}

impl Runtime for ShutdownRuntime {
    fn deploy_artifact(
        &mut self,
        _artifact: ArtifactId,
        _spec: Vec<u8>,
    ) -> Box<dyn Future<Item = (), Error = ExecutionError>> {
        Box::new(Ok(()).into_future())
    }

    fn is_artifact_deployed(&self, _id: &ArtifactId) -> bool {
        false
    }

    fn start_adding_service(
        &self,
        _context: ExecutionContext<'_>,
        _spec: &InstanceSpec,
        _parameters: Vec<u8>,
    ) -> Result<(), ExecutionError> {
        Ok(())
    }

    fn commit_service(
        &mut self,
        _snapshot: &dyn Snapshot,
        _spec: &InstanceSpec,
    ) -> Result<(), ExecutionError> {
        Ok(())
    }

    fn execute(
        &self,
        _context: ExecutionContext<'_>,
        _call_info: &CallInfo,
        _parameters: &[u8],
    ) -> Result<(), ExecutionError> {
        Ok(())
    }

    fn before_commit(
        &self,
        _context: ExecutionContext<'_>,
        _id: InstanceId,
    ) -> Result<(), ExecutionError> {
        Ok(())
    }

    fn after_commit(&mut self, _snapshot: &dyn Snapshot, _mailbox: &mut Mailbox) {}

    fn shutdown(&mut self) {
        self.turned_off.store(true, Ordering::Relaxed);
    }
}

#[test]
fn test_shutdown() {
    let turned_off_a = Arc::new(AtomicBool::new(false));
    let turned_off_b = Arc::new(AtomicBool::new(false));
    let runtime_a = ShutdownRuntime::new(turned_off_a.clone());
    let runtime_b = ShutdownRuntime::new(turned_off_b.clone());

    let mut dispatcher = DispatcherBuilder::new()
        .with_runtime(2, runtime_a)
        .with_runtime(3, runtime_b)
        .finalize(&Blockchain::build_for_tests());
    dispatcher.shutdown();

    assert_eq!(turned_off_a.load(Ordering::Relaxed), true);
    assert_eq!(turned_off_b.load(Ordering::Relaxed), true);
}

#[derive(Debug, Clone, Copy, Default)]
struct ArtifactDeployStatus {
    attempts: usize,
    is_deployed: bool,
}

#[derive(Debug, Default, Clone)]
struct DeploymentRuntime {
    // Map of artifact names to deploy attempts and the flag for successful deployment.
    artifacts: Arc<Mutex<HashMap<String, ArtifactDeployStatus>>>,
    mailbox_actions: Arc<Mutex<Vec<Action>>>,
}

impl DeploymentRuntime {
    /// Artifact deploy spec. This is u64-LE encoding of the deploy delay in milliseconds.
    const SPEC: [u8; 8] = [100, 0, 0, 0, 0, 0, 0, 0];

    fn deploy_attempts(&self, artifact: &ArtifactId) -> usize {
        self.artifacts
            .lock()
            .unwrap()
            .get(&artifact.name)
            .copied()
            .unwrap_or_default()
            .attempts
    }

    /// Deploys a test artifact. Returns artifact ID and the deploy argument.
    fn deploy_test_artifact(
        &self,
        name: &str,
        dispatcher: &mut Dispatcher,
        db: &Arc<TemporaryDB>,
    ) -> (ArtifactId, Vec<u8>) {
        let artifact = ArtifactId {
            runtime_id: 2,
            name: name.to_owned(),
        };
        self.mailbox_actions
            .lock()
            .unwrap()
            .push(Action::StartDeploy {
                artifact: artifact.clone(),
                spec: Self::SPEC.to_vec(),
                and_then: Box::new(|| Box::new(Ok(()).into_future())),
            });
<<<<<<< HEAD
        let fork = db.fork();
        let patch = dispatcher.commit_block_and_notify_runtimes(fork);
        db.merge_sync(patch).unwrap();
=======
        let mut fork = db.fork();
        dispatcher.activate_pending(&fork);
        dispatcher.commit_block_and_notify_runtimes(&mut fork);
        db.merge_sync(fork.into_patch()).unwrap();
>>>>>>> 571d3568
        (artifact, Self::SPEC.to_vec())
    }
}

impl Runtime for DeploymentRuntime {
    fn deploy_artifact(
        &mut self,
        artifact: ArtifactId,
        spec: Vec<u8>,
    ) -> Box<dyn Future<Item = (), Error = ExecutionError>> {
        let delay = LittleEndian::read_u64(&spec);
        let delay = Duration::from_millis(delay);

        let error_kind = ErrorKind::runtime(0);
        let result = match artifact.name.as_str() {
            "good" => Ok(()),
            "bad" => Err(ExecutionError::new(error_kind, "bad artifact!")),
            "recoverable" => {
                if self.deploy_attempts(&artifact) > 0 {
                    Ok(())
                } else {
                    Err(ExecutionError::new(error_kind, "bad artifact!"))
                }
            }
            "recoverable_after_restart" => {
                if self.deploy_attempts(&artifact) > 1 {
                    Ok(())
                } else {
                    Err(ExecutionError::new(error_kind, "bad artifact!"))
                }
            }
            _ => unreachable!(),
        };

        let artifacts = Arc::clone(&self.artifacts);
        let task = future::lazy(move || {
            // This isn't a correct way to delay future completion, but the correct way
            // (`tokio::timer::Delay`) cannot be used since the futures returned by
            // `Runtime::deploy_artifact()` are not (yet?) run on the `tokio` runtime.
            // TODO: Elaborate constraints on `Runtime::deploy_artifact` futures (ECR-3840)
            thread::sleep(delay);
            result
        })
        .then(move |res| {
            let mut artifacts = artifacts.lock().unwrap();
            let status = artifacts.entry(artifact.name).or_default();
            status.attempts += 1;
            if res.is_ok() {
                status.is_deployed = true;
            }
            res
        });
        Box::new(task)
    }

    fn is_artifact_deployed(&self, id: &ArtifactId) -> bool {
        self.artifacts
            .lock()
            .unwrap()
            .get(&id.name)
            .copied()
            .unwrap_or_default()
            .is_deployed
    }

    fn start_adding_service(
        &self,
        _context: ExecutionContext<'_>,
        _spec: &InstanceSpec,
        _parameters: Vec<u8>,
    ) -> Result<(), ExecutionError> {
        Ok(())
    }

    fn commit_service(
        &mut self,
        _snapshot: &dyn Snapshot,
        _spec: &InstanceSpec,
    ) -> Result<(), ExecutionError> {
        Ok(())
    }

    fn execute(
        &self,
        _context: ExecutionContext<'_>,
        _call_info: &CallInfo,
        _parameters: &[u8],
    ) -> Result<(), ExecutionError> {
        Ok(())
    }

    fn before_commit(
        &self,
        _context: ExecutionContext<'_>,
        _id: InstanceId,
    ) -> Result<(), ExecutionError> {
        Ok(())
    }

    fn after_commit(&mut self, _snapshot: &dyn Snapshot, mailbox: &mut Mailbox) {
        for action in mem::replace(&mut *self.mailbox_actions.lock().unwrap(), vec![]) {
            mailbox.push(action);
        }
    }
}

#[test]
fn delayed_deployment() {
    let db = Arc::new(TemporaryDB::new());
    let blockchain = Blockchain::new(
        Arc::clone(&db) as Arc<dyn Database>,
        gen_keypair(),
        ApiSender(mpsc::channel(1).0),
    );
    let runtime = DeploymentRuntime::default();
    let mut dispatcher = DispatcherBuilder::new()
        .with_runtime(2, runtime.clone())
        .finalize(&blockchain);

    let patch = create_genesis_block(&mut dispatcher, db.fork());
    db.merge_sync(patch).unwrap();

    // Queue an artifact for deployment.
    let (artifact, spec) = runtime.deploy_test_artifact("good", &mut dispatcher, &db);
    // Note that deployment via `Mailbox` is currently blocking, so after the method completion
    // the artifact should be immediately marked as deployed.
    assert!(dispatcher.is_artifact_deployed(&artifact));
    assert_eq!(runtime.deploy_attempts(&artifact), 1);

    // Check that we don't require the runtime to deploy the artifact again if we mark it
    // as committed.
    let fork = db.fork();
    Dispatcher::commit_artifact(&fork, artifact.clone(), spec).unwrap();
    let patch = dispatcher.commit_block_and_notify_runtimes(fork);
    db.merge_sync(patch).unwrap();
    assert_eq!(runtime.deploy_attempts(&artifact), 1);
}

fn test_failed_deployment(db: Arc<TemporaryDB>, runtime: DeploymentRuntime, artifact_name: &str) {
    let blockchain = Blockchain::new(
        Arc::clone(&db) as Arc<dyn Database>,
        gen_keypair(),
        ApiSender(mpsc::channel(1).0),
    );
    let mut dispatcher = DispatcherBuilder::new()
        .with_runtime(2, runtime.clone())
        .finalize(&blockchain);

    let patch = create_genesis_block(&mut dispatcher, db.fork());
    db.merge_sync(patch).unwrap();

    // Queue an artifact for deployment.
    let (artifact, spec) = runtime.deploy_test_artifact(artifact_name, &mut dispatcher, &db);
    // We should not panic during async deployment.
    assert!(!dispatcher.is_artifact_deployed(&artifact));
    assert_eq!(runtime.deploy_attempts(&artifact), 1);

    let fork = db.fork();
    Dispatcher::commit_artifact(&fork, artifact, spec).unwrap();
    dispatcher.commit_block_and_notify_runtimes(fork); // << should panic
}

#[test]
#[should_panic(expected = "Unable to deploy registered artifact")]
fn failed_deployment() {
    let db = Arc::new(TemporaryDB::new());
    let runtime = DeploymentRuntime::default();
    test_failed_deployment(db, runtime, "bad");
}

#[test]
fn failed_deployment_with_node_restart() {
    let db = Arc::new(TemporaryDB::new());
    let runtime = DeploymentRuntime::default();
    let db_ = Arc::clone(&db);
    let runtime_ = runtime.clone();
    panic::catch_unwind(|| test_failed_deployment(db_, runtime_, "recoverable_after_restart"))
        .expect_err("Node didn't stop after unsuccessful sync deployment");

    let snapshot = db.snapshot();
    let schema = DispatcherSchema::new(&snapshot);
    assert!(schema.get_artifact("recoverable_after_restart").is_none());
    // ^-- Since the node panicked before merging the block, the artifact is forgotten.

    // Emulate node restart. The node will obtain the same block with the `commit_artifact`
    // instruction, which has tripped it the last time, and try to commit it again. This time,
    // the commitment will be successful (e.g., the node couldn't download the artifact before,
    // but its admin has fixed the issue).
    let blockchain = Blockchain::new(
        Arc::clone(&db) as Arc<dyn Database>,
        gen_keypair(),
        ApiSender(mpsc::channel(1).0),
    );
    let mut dispatcher = DispatcherBuilder::new()
        .with_runtime(2, runtime)
        .finalize(&blockchain);

    let artifact = ArtifactId {
        runtime_id: 2,
        name: "recoverable_after_restart".to_owned(),
    };
    let mut spec = vec![0_u8; 8];
    LittleEndian::write_u64(&mut spec, 100);

    let fork = db.fork();
    Dispatcher::commit_artifact(&fork, artifact.clone(), spec).unwrap();
<<<<<<< HEAD
    let patch = dispatcher.commit_block_and_notify_runtimes(fork);
    db.merge_sync(patch).unwrap();
=======
    dispatcher.activate_pending(&fork);
    dispatcher.commit_block_and_notify_runtimes(&mut fork);
    db.merge_sync(fork.into_patch()).unwrap();
>>>>>>> 571d3568
    assert!(dispatcher.is_artifact_deployed(&artifact));

    let snapshot = db.snapshot();
    let state = DispatcherSchema::new(&snapshot)
        .get_artifact(&artifact.name)
        .unwrap();
    assert_eq!(state.status, ArtifactStatus::Active);
}

#[test]
fn recoverable_error_during_deployment() {
    let db = Arc::new(TemporaryDB::new());
    let blockchain = Blockchain::new(
        Arc::clone(&db) as Arc<dyn Database>,
        gen_keypair(),
        ApiSender(mpsc::channel(1).0),
    );
    let runtime = DeploymentRuntime::default();
    let mut dispatcher = DispatcherBuilder::new()
        .with_runtime(2, runtime.clone())
        .finalize(&blockchain);

    let patch = create_genesis_block(&mut dispatcher, db.fork());
    db.merge_sync(patch).unwrap();

    // Queue an artifact for deployment.
    let (artifact, spec) = runtime.deploy_test_artifact("recoverable", &mut dispatcher, &db);
    assert!(!dispatcher.is_artifact_deployed(&artifact));
    assert_eq!(runtime.deploy_attempts(&artifact), 1);

    let fork = db.fork();
    Dispatcher::commit_artifact(&fork, artifact.clone(), spec).unwrap();
    dispatcher.commit_block_and_notify_runtimes(fork);
    // The dispatcher should try to deploy the artifact again despite a previous failure.
    assert!(dispatcher.is_artifact_deployed(&artifact));
    assert_eq!(runtime.deploy_attempts(&artifact), 2);
}<|MERGE_RESOLUTION|>--- conflicted
+++ resolved
@@ -14,11 +14,7 @@
 
 use byteorder::{ByteOrder, LittleEndian};
 use exonum_crypto::{gen_keypair, Hash};
-<<<<<<< HEAD
-use exonum_merkledb::{Database, Fork, ObjectHash, Patch, Snapshot, TemporaryDB};
-=======
-use exonum_merkledb::{BinaryValue, Database, Fork, ObjectHash, Snapshot, TemporaryDB};
->>>>>>> 571d3568
+use exonum_merkledb::{BinaryValue, Database, Fork, ObjectHash, Patch, Snapshot, TemporaryDB};
 use futures::{future, sync::mpsc, Future, IntoFuture};
 
 use std::{
@@ -52,11 +48,7 @@
 fn create_genesis_block(dispatcher: &mut Dispatcher, fork: Fork) -> Patch {
     let is_genesis_block = CoreSchema::new(&fork).block_hashes_by_height().is_empty();
     assert!(is_genesis_block);
-<<<<<<< HEAD
-=======
-    dispatcher.activate_pending(fork);
-    dispatcher.commit_block(fork);
->>>>>>> 571d3568
+    dispatcher.activate_pending(&fork);
 
     let block = Block::new(
         ValidatorId(0),
@@ -634,16 +626,10 @@
                 spec: Self::SPEC.to_vec(),
                 and_then: Box::new(|| Box::new(Ok(()).into_future())),
             });
-<<<<<<< HEAD
         let fork = db.fork();
+        dispatcher.activate_pending(&fork);
         let patch = dispatcher.commit_block_and_notify_runtimes(fork);
         db.merge_sync(patch).unwrap();
-=======
-        let mut fork = db.fork();
-        dispatcher.activate_pending(&fork);
-        dispatcher.commit_block_and_notify_runtimes(&mut fork);
-        db.merge_sync(fork.into_patch()).unwrap();
->>>>>>> 571d3568
         (artifact, Self::SPEC.to_vec())
     }
 }
@@ -850,14 +836,9 @@
 
     let fork = db.fork();
     Dispatcher::commit_artifact(&fork, artifact.clone(), spec).unwrap();
-<<<<<<< HEAD
+    dispatcher.activate_pending(&fork);
     let patch = dispatcher.commit_block_and_notify_runtimes(fork);
     db.merge_sync(patch).unwrap();
-=======
-    dispatcher.activate_pending(&fork);
-    dispatcher.commit_block_and_notify_runtimes(&mut fork);
-    db.merge_sync(fork.into_patch()).unwrap();
->>>>>>> 571d3568
     assert!(dispatcher.is_artifact_deployed(&artifact));
 
     let snapshot = db.snapshot();
