--- conflicted
+++ resolved
@@ -26,11 +26,7 @@
 };
 
 use crate::{
-<<<<<<< HEAD
-    blockchain::{Blockchain, FatalError, IndexCoordinates, SchemaOrigin},
-=======
-    blockchain::{Blockchain, IndexCoordinates, IndexOwner},
->>>>>>> 6d7cc3a9
+    blockchain::{Blockchain, IndexCoordinates, SchemaOrigin},
     crypto::Hash,
     helpers::ValidateInput,
     merkledb::BinaryValue,
