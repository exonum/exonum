--- conflicted
+++ resolved
@@ -310,14 +310,8 @@
         let patch = fork.into_patch();
 
         // Block futures with pending deployments.
-<<<<<<< HEAD
-        let mut schema = Schema::new(&*fork);
-        for (artifact, spec) in schema.take_pending_artifacts() {
+        for (artifact, spec) in pending_artifacts {
             self.block_until_deployed(artifact, spec.payload);
-=======
-        for spec in pending_artifacts {
-            self.block_until_deployed(spec.artifact, spec.payload);
->>>>>>> 6e2017e3
         }
         // Start pending services.
         for spec in pending_instances {
