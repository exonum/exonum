// Copyright 2019 The Exonum Team
//
// Licensed under the Apache License, Version 2.0 (the "License");
// you may not use this file except in compliance with the License.
// You may obtain a copy of the License at
//
//   http://www.apache.org/licenses/LICENSE-2.0
//
// Unless required by applicable law or agreed to in writing, software
// distributed under the License is distributed on an "AS IS" BASIS,
// WITHOUT WARRANTIES OR CONDITIONS OF ANY KIND, either express or implied.
// See the License for the specific language governing permissions and
// limitations under the License.

pub use self::{error::Error, schema::Schema};

use exonum_merkledb::{Fork, Patch, Snapshot};
use futures::{
    future::{self, Either},
    Future,
};

use std::{collections::BTreeMap, fmt, panic};

use crate::{
<<<<<<< HEAD
    blockchain::{Blockchain, FatalError},
=======
    blockchain::{Blockchain, IndexCoordinates, IndexOwner},
>>>>>>> 6d7cc3a9
    crypto::Hash,
    helpers::ValidateInput,
    merkledb::BinaryValue,
    messages::{AnyTx, Verified},
};

use super::{
    error::ExecutionError, ArtifactId, ArtifactSpec, Caller, ExecutionContext, InstanceId,
    InstanceSpec, Runtime,
};
use crate::runtime::{InstanceDescriptor, InstanceQuery};

mod error;
mod schema;
#[cfg(test)]
mod tests;

/// Max instance identifier for builtin service.
///
/// By analogy with the privileged ports of the network, we use a range 0..1023 of instance
/// identifiers for built-in services which can be created only during the blockchain genesis
/// block creation.
// FIXME: remove
pub const MAX_BUILTIN_INSTANCE_ID: InstanceId = 1024;

#[derive(Debug)]
struct ServiceInfo {
    runtime_id: u32,
    name: String,
}

/// A collection of `Runtime`s capable of modifying the blockchain state.
#[derive(Debug)]
pub struct Dispatcher {
    runtimes: BTreeMap<u32, Box<dyn Runtime>>,
    service_infos: BTreeMap<InstanceId, ServiceInfo>,
}

impl Dispatcher {
    /// Creates a new dispatcher with the specified runtimes.
    pub(crate) fn new(
        blockchain: &Blockchain,
        runtimes: impl IntoIterator<Item = (u32, Box<dyn Runtime>)>,
    ) -> Self {
        let mut this = Self {
            runtimes: runtimes.into_iter().collect(),
            service_infos: BTreeMap::new(),
        };
        for runtime in this.runtimes.values_mut() {
            runtime.initialize(blockchain);
        }
        this
    }

    /// Restore the dispatcher from the state which was saved in the specified snapshot.
    pub(crate) fn restore_state(&mut self, snapshot: &dyn Snapshot) -> Result<(), ExecutionError> {
        let schema = Schema::new(snapshot);
        // Restore information about the deployed services.
        for ArtifactSpec { artifact, payload } in schema.artifacts().values() {
            self.deploy_artifact(artifact, payload).wait()?;
        }
        // Restart active service instances.
        for instance in schema.service_instances().values() {
            self.start_service(snapshot, &instance)?;
        }
        // Notify runtimes about the end of initialization process.
        for runtime in self.runtimes.values_mut() {
            runtime.on_resume();
        }

        Ok(())
    }

    /// Add a built-in service with the predefined identifier.
    ///
    /// This method must be followed by the `after_commit()` call in order to persist information
    /// about deployed artifacts / services. Multiple `add_builtin_service()` calls can be covered
    /// by a single `after_commit()`.
    ///
    /// # Panics
    ///
    /// * If instance spec contains invalid service name or artifact id.
    /// * If instance id is greater than [`MAX_BUILTIN_INSTANCE_ID`]
    ///
    /// [`MAX_BUILTIN_INSTANCE_ID`]: constant.MAX_BUILTIN_INSTANCE_ID.html
    pub(crate) fn add_builtin_service(
        &mut self,
        fork: &mut Fork,
        spec: InstanceSpec,
        artifact_spec: impl BinaryValue,
        constructor: Vec<u8>,
    ) -> Result<(), ExecutionError> {
        assert!(
            spec.id < MAX_BUILTIN_INSTANCE_ID,
            "Instance identifier for builtin service should be lesser than {}",
            MAX_BUILTIN_INSTANCE_ID
        );

        // Register service artifact in the runtime.
        // TODO Write test for such situations [ECR-3222]
        if !self.is_artifact_deployed(&spec.artifact) {
            self.deploy_artifact_sync(fork, spec.artifact.clone(), artifact_spec)?;
        }

        // Start the built-in service instance.
        ExecutionContext::new(self, fork, Caller::Blockchain)
            .start_adding_service(spec, constructor)?;
        Ok(())
    }

    /// Initiate artifact deploy procedure in the corresponding runtime. If the deploy
    /// is successful, the artifact spec will be written into `artifact_sources`.
    ///
    /// # Panics
    ///
    /// * If artifact identifier is invalid.
    pub(crate) fn deploy_artifact(
        &mut self,
        artifact: ArtifactId,
        payload: Vec<u8>,
    ) -> impl Future<Item = (), Error = ExecutionError> {
        // TODO: revise dispatcher integrity checks [ECR-3743]
        debug_assert!(artifact.validate().is_ok());

        if let Some(runtime) = self.runtimes.get_mut(&artifact.runtime_id) {
            Either::A(runtime.deploy_artifact(artifact.clone(), payload))
        } else {
            Either::B(future::err(Error::IncorrectRuntime.into()))
        }
    }

    /// Commits to the artifact deployment. This means that the node will cease working
    /// if the block with built on top of `fork` is committed until the artifact is deployed.
    ///
    /// Until the block built on top of `fork` is committed (or if `fork` is discarded in
    /// favor of another block proposal), no blocking is performed.
    pub(crate) fn commit_artifact(
        fork: &Fork,
        artifact: ArtifactId,
        spec: Vec<u8>,
    ) -> Result<(), ExecutionError> {
        // TODO: revise dispatcher integrity checks [ECR-3743]
        debug_assert!(artifact.validate().is_ok(), "{:?}", artifact.validate());
        Schema::new(fork).add_pending_artifact(artifact, spec)?;
        Ok(())
    }

    fn block_until_deployed(&mut self, artifact: ArtifactId, spec: Vec<u8>) {
        if !self.is_artifact_deployed(&artifact) {
            self.deploy_artifact(artifact.clone(), spec)
                .wait()
                .unwrap_or_else(|e| {
                    // In this case artifact deployment error is fatal because there are
                    // confirmation that this node can deploy this artifact.
                    panic!("Unable to deploy registered artifact. {}", e)
                });
        }
    }

    /// Deploys an artifact synchronously, i.e., blocking until the artifact is deployed.
    pub(crate) fn deploy_artifact_sync(
        &mut self,
        fork: &Fork,
        artifact: ArtifactId,
        spec: impl BinaryValue,
    ) -> Result<(), ExecutionError> {
        let spec = spec.into_bytes();
        Self::commit_artifact(fork, artifact.clone(), spec.clone())?;
        self.block_until_deployed(artifact, spec);
        Ok(())
    }

    // TODO documentation [ECR-3275]
    pub(crate) fn execute(
        &self,
        fork: &mut Fork,
        tx_id: Hash,
        tx: &Verified<AnyTx>,
    ) -> Result<(), ExecutionError> {
        let caller = Caller::Transaction {
            author: tx.author(),
            hash: tx_id,
        };
        let call_info = &tx.as_ref().call_info;
        let runtime = self
            .runtime_for_service(call_info.instance_id)
            .ok_or(Error::IncorrectRuntime)?;
        let context = ExecutionContext::new(self, fork, caller);
        runtime.execute(context, call_info, &tx.as_ref().arguments)
    }

    /// Calls `before_commit` for all currently active services, isolating each call.
    pub(crate) fn before_commit(&self, fork: &mut Fork) {
        for (&service_id, info) in &self.service_infos {
            let context = ExecutionContext::new(self, fork, Caller::Blockchain);
            if self.runtimes[&info.runtime_id]
                .before_commit(context, service_id)
                .is_ok()
            {
                fork.flush();
            } else {
                fork.rollback();
            }
        }
    }

    /// Commits to service instances and artifacts marked as pending in the provided `fork`.
    /// Returns a patch corresponding to the fork.
    ///
    /// **NB.** Changes made to the `fork` in this method MUST be the same for all nodes.
    /// This is not checked by the consensus algorithm as usual.
    pub(crate) fn commit_block(&mut self, fork: Fork) -> Patch {
        let mut schema = Schema::new(&fork);
        let artifacts: Vec<_> = schema.pending_artifacts().values().collect();
        let services: Vec<_> = schema.pending_service_instances().values().collect();
        // Since the pending changes in artifacts / services are applied atomically,
        // we first commit all changes in the dispatcher schema, and *then* perform
        // the corresponding actions.
        schema.commit_pending_changes();
        let patch = fork.into_patch();

        // Deploy pending artifacts.
        for spec in artifacts {
            self.block_until_deployed(spec.artifact.clone(), spec.payload.clone());
        }

        // Start pending services.
        for spec in services {
            self.start_service(&patch, &spec)
                .expect("Cannot add service");
        }
        patch
    }

    /// Notifies runtimes about a committed block.
    pub(crate) fn notify_runtimes_about_commit(&mut self, snapshot: &dyn Snapshot) {
        let mut mailbox = Mailbox::default();
        for runtime in self.runtimes.values_mut() {
            runtime.after_commit(snapshot, &mut mailbox);
        }
        for action in mailbox.actions {
            action.execute(self);
        }
    }

    /// Performs the complete set of operations after committing a block. Returns a patch
    /// corresponding to the fork.
    ///
    /// This method should be called for all blocks except for the genesis block. For reasons
    /// described in `BlockchainMut::create_genesis_block()`, the processing of the genesis
    /// block is split into 2 parts.
    pub(crate) fn commit_block_and_notify_runtimes(&mut self, fork: Fork) -> Patch {
        let patch = self.commit_block(fork);
        self.notify_runtimes_about_commit(&patch);
        patch
    }

    /// Return true if the artifact with the given identifier is deployed.
    pub(crate) fn is_artifact_deployed(&self, id: &ArtifactId) -> bool {
        if let Some(runtime) = self.runtimes.get(&id.runtime_id) {
            runtime.is_artifact_deployed(id)
        } else {
            false
        }
    }

    /// Looks up a runtime by its identifier.
    pub(crate) fn runtime_by_id(&self, id: u32) -> Option<&dyn Runtime> {
        self.runtimes.get(&id).map(AsRef::as_ref)
    }

    /// Looks up the runtime for the specified service instance. Returns a reference to
    /// the runtime, or `None` if the service with the specified instance ID does not exist.
    pub(crate) fn runtime_for_service(&self, instance_id: InstanceId) -> Option<&dyn Runtime> {
        let ServiceInfo { runtime_id, .. } = self.service_infos.get(&instance_id)?;
        let runtime = self.runtimes[&runtime_id].as_ref();
        Some(runtime)
    }

    /// Returns the service matching the specified query.
    pub(crate) fn get_service<'s>(
        &'s self,
        fork: &Fork,
        id: impl Into<InstanceQuery<'s>>,
    ) -> Option<InstanceDescriptor<'s>> {
        match id.into() {
            InstanceQuery::Id(id) => {
                let name = self.service_infos.get(&id)?.name.as_str();
                Some(InstanceDescriptor { id, name })
            }

            InstanceQuery::Name(name) => {
                // TODO: This may be slow.
                let id = Schema::new(fork).service_instances().get(name)?.id;
                Some(InstanceDescriptor { id, name })
            }
        }
    }

    /// Notify the runtimes that it has to shutdown.
    pub(crate) fn shutdown(&mut self) {
        for runtime in self.runtimes.values_mut() {
            runtime.shutdown();
        }
    }

    /// Start a previously committed service instance.
    fn start_service(
        &mut self,
        snapshot: &dyn Snapshot,
        instance: &InstanceSpec,
    ) -> Result<(), ExecutionError> {
        // Notify the runtime that the service has been committed.
        let runtime = self
            .runtimes
            .get_mut(&instance.artifact.runtime_id)
            .ok_or(Error::IncorrectRuntime)?;
        runtime.commit_service(snapshot, instance)?;

        info!("Running service instance {:?}", instance);
        self.service_infos.insert(
            instance.id,
            ServiceInfo {
                runtime_id: instance.artifact.runtime_id,
                name: instance.name.to_owned(),
            },
        );
        Ok(())
    }

    /// Assigns an instance identifier to the new service instance.
    pub(crate) fn assign_instance_id(fork: &Fork) -> InstanceId {
        Schema::new(fork).assign_instance_id()
    }
}

/// Mailbox accumulating `Action`s to be performed by the dispatcher.
#[derive(Debug, Default)]
pub struct Mailbox {
    actions: Vec<Action>,
}

impl Mailbox {
    /// Appends a new action to be performed by the dispatcher.
    pub fn push(&mut self, action: Action) {
        self.actions.push(action);
    }
}

type ExecutionFuture = Box<dyn Future<Item = (), Error = ExecutionError> + Send>;

pub enum Action {
    StartDeploy {
        artifact: ArtifactId,
        spec: Vec<u8>,
        and_then: Box<dyn FnOnce() -> ExecutionFuture + Send>,
    },
}

impl fmt::Debug for Action {
    fn fmt(&self, formatter: &mut fmt::Formatter<'_>) -> fmt::Result {
        match self {
            Action::StartDeploy { artifact, spec, .. } => formatter
                .debug_struct("StartDeploy")
                .field("artifact", artifact)
                .field("spec", spec)
                .finish(),
        }
    }
}

impl Action {
    fn execute(self, dispatcher: &mut Dispatcher) {
        match self {
            Action::StartDeploy {
                artifact,
                spec,
                and_then,
            } => {
                dispatcher
                    .deploy_artifact(artifact.clone(), spec)
                    .and_then(|()| and_then())
                    .wait()
                    .unwrap_or_else(|e| {
                        error!("Deploying artifact {:?} failed: {}", artifact, e);
                    });
            }
        }
    }
}<|MERGE_RESOLUTION|>--- conflicted
+++ resolved
@@ -23,11 +23,7 @@
 use std::{collections::BTreeMap, fmt, panic};
 
 use crate::{
-<<<<<<< HEAD
-    blockchain::{Blockchain, FatalError},
-=======
-    blockchain::{Blockchain, IndexCoordinates, IndexOwner},
->>>>>>> 6d7cc3a9
+    blockchain::Blockchain,
     crypto::Hash,
     helpers::ValidateInput,
     merkledb::BinaryValue,
