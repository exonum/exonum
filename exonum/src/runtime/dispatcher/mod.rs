--- conflicted
+++ resolved
@@ -73,21 +73,14 @@
     /// Restore the dispatcher from the state which was saved in the specified snapshot.
     pub(crate) fn restore_state(&mut self, snapshot: &dyn Snapshot) -> Result<(), ExecutionError> {
         let schema = Schema::new(snapshot);
-<<<<<<< HEAD
-        // Restore information about the deployed service artifacts.
-        for (artifact, state) in &schema.artifacts() {
-            self.deploy_artifact(artifact, state.payload).wait()?;
-=======
         // Restore information about the deployed services.
-        for state in schema.artifacts().values() {
+        for (artifact, state) in schema.artifacts().iter() {
             debug_assert_eq!(
                 state.status,
                 ArtifactStatus::Active,
                 "BUG: Artifact should not be in pending state."
             );
-            self.deploy_artifact(state.spec.artifact, state.spec.payload)
-                .wait()?;
->>>>>>> 97d2c718
+            self.deploy_artifact(artifact, state.spec.payload).wait()?;
         }
         // Restart active service instances.
         for state in schema.instances().values() {
@@ -196,10 +189,7 @@
         // TODO: revise dispatcher integrity checks [ECR-3743]
         debug_assert!(artifact.validate().is_ok(), "{:?}", artifact.validate());
         Schema::new(fork)
-            .add_pending_artifact(ArtifactSpec {
-                artifact: artifact.clone(),
-                payload: payload.clone(),
-            })
+            .add_pending_artifact(artifact, ArtifactSpec { payload })
             .map_err(From::from)
     }
 
@@ -281,18 +271,10 @@
         fork.flush();
         let snapshot = fork.snapshot_without_unflushed_changes();
 
-<<<<<<< HEAD
-        // Deploy pending artifacts.
-        let mut artifacts = schema.pending_artifacts();
-        for (artifact, spec) in &artifacts {
-            self.block_until_deployed(artifact.clone(), spec.payload.clone());
-            schema.add_artifact(artifact, spec.payload);
-=======
         // Block futures with pending deployments.
         let mut schema = Schema::new(&*fork);
-        for spec in schema.take_pending_artifacts() {
-            self.block_until_deployed(spec.artifact, spec.payload);
->>>>>>> 97d2c718
+        for (artifact, spec) in schema.take_pending_artifacts() {
+            self.block_until_deployed(artifact, spec.payload);
         }
         // Start pending services.
         for spec in schema.take_pending_instances() {
