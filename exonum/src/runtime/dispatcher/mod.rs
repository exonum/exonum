--- conflicted
+++ resolved
@@ -358,24 +358,17 @@
     pub(crate) fn commit_block(&mut self, fork: Fork) -> Patch {
         let mut schema = Schema::new(&fork);
         let pending_artifacts = schema.take_pending_artifacts();
-        let pending_instances = schema.take_pending_instances();
+        let modified_instances = schema.take_modified_instances();
         let patch = fork.into_patch();
 
         // Block futures with pending deployments.
         for spec in pending_artifacts {
             self.block_until_deployed(spec.artifact, spec.payload);
         }
-<<<<<<< HEAD
         // Notify runtime about changes in service instances.
-        for (spec, status) in schema.take_modified_instances() {
-            self.commit_service_status(snapshot, &spec, status)
-                .expect("Cannot commit service");
-=======
-        // Start pending services.
-        for spec in pending_instances {
-            self.start_service(&patch, &spec)
-                .expect("Cannot start service");
->>>>>>> 1ab0ab7a
+        for (spec, status) in modified_instances {
+            self.commit_service_status(&patch, &spec, status)
+                .expect("Cannot commit service status");
         }
         patch
     }
