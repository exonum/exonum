// Copyright 2019 The Exonum Team
//
// Licensed under the Apache License, Version 2.0 (the "License");
// you may not use this file except in compliance with the License.
// You may obtain a copy of the License at
//
//   http://www.apache.org/licenses/LICENSE-2.0
//
// Unless required by applicable law or agreed to in writing, software
// distributed under the License is distributed on an "AS IS" BASIS,
// WITHOUT WARRANTIES OR CONDITIONS OF ANY KIND, either express or implied.
// See the License for the specific language governing permissions and
// limitations under the License.

pub use self::{error::Error, schema::Schema};

use exonum_merkledb::{Fork, Snapshot};
use futures::{
    future::{self, Either},
    Future,
};

use std::{collections::BTreeMap, fmt, panic};

use crate::{
    blockchain::{Blockchain, IndexCoordinates, SchemaOrigin},
    crypto::Hash,
    helpers::ValidateInput,
    merkledb::BinaryValue,
    messages::{AnyTx, Verified},
    runtime::{ArtifactStatus, InstanceDescriptor, InstanceQuery, InstanceStatus},
};

use super::{
    error::ExecutionError, ArtifactId, ArtifactSpec, Caller, ExecutionContext, InstanceId,
    InstanceSpec, Runtime,
};

mod error;
mod schema;
#[cfg(test)]
mod tests;

#[derive(Debug)]
struct ServiceInfo {
    runtime_id: u32,
    name: String,
}

/// A collection of `Runtime`s capable of modifying the blockchain state.
#[derive(Debug)]
pub struct Dispatcher {
    runtimes: BTreeMap<u32, Box<dyn Runtime>>,
    service_infos: BTreeMap<InstanceId, ServiceInfo>,
}

impl Dispatcher {
    /// Creates a new dispatcher with the specified runtimes.
    pub(crate) fn new(
        blockchain: &Blockchain,
        runtimes: impl IntoIterator<Item = (u32, Box<dyn Runtime>)>,
    ) -> Self {
        let mut this = Self {
            runtimes: runtimes.into_iter().collect(),
            service_infos: BTreeMap::new(),
        };
        for runtime in this.runtimes.values_mut() {
            runtime.initialize(blockchain);
        }
        this
    }

    /// Restore the dispatcher from the state which was saved in the specified snapshot.
    pub(crate) fn restore_state(&mut self, snapshot: &dyn Snapshot) -> Result<(), ExecutionError> {
        let schema = Schema::new(snapshot);
        // Restore information about the deployed services.
        for state in schema.artifacts().values() {
            debug_assert_eq!(
                state.status,
                ArtifactStatus::Active,
                "BUG: Artifact should not be in pending state."
            );
            self.deploy_artifact(state.spec.artifact, state.spec.payload)
                .wait()?;
        }
        // Restart active service instances.
        for state in schema.instances().values() {
            debug_assert_eq!(
                state.status,
                InstanceStatus::Active,
                "BUG: Service instance should not be in pending state."
            );
            self.start_service(snapshot, &state.spec)?;
        }
        // Notify runtimes about the end of initialization process.
        for runtime in self.runtimes.values_mut() {
            runtime.on_resume();
        }

        Ok(())
    }

    /// Add a built-in service with the predefined identifier.
    ///
    /// This method must be followed by the `after_commit()` call in order to persist information
    /// about deployed artifacts / services. Multiple `add_builtin_service()` calls can be covered
    /// by a single `after_commit()`.
    ///
    /// # Panics
    ///
    /// * If instance spec contains invalid service name or artifact id.
    pub(crate) fn add_builtin_service(
        &mut self,
        fork: &mut Fork,
        spec: InstanceSpec,
        artifact_payload: impl BinaryValue,
        constructor: Vec<u8>,
    ) -> Result<(), ExecutionError> {
        // Register service artifact in the runtime.
        // TODO Write test for such situations [ECR-3222]
        if !self.is_artifact_deployed(&spec.artifact) {
            Self::commit_artifact(fork, spec.artifact.clone(), artifact_payload.to_bytes())?;
            // Wait until the artifact is ready to instantiate the service instances.
            self.block_until_deployed(spec.artifact.clone(), artifact_payload.into_bytes());
        }
        // Start the built-in service instance.
        ExecutionContext::new(self, fork, Caller::Blockchain)
            .start_adding_service(spec, constructor)?;
        Ok(())
    }

    pub(crate) fn state_hash(
        &self,
        access: &dyn Snapshot,
    ) -> impl IntoIterator<Item = (IndexCoordinates, Hash)> {
        let mut aggregator = Vec::new();
        // Insert state hash of Dispatcher schema.
        aggregator.extend(IndexCoordinates::locate(
            SchemaOrigin::Dispatcher,
            Schema::new(access).state_hash(),
        ));
        // Insert state hashes for the runtimes.
        for (runtime_id, runtime) in &self.runtimes {
            let state = runtime.state_hashes(access);
            aggregator.extend(
                // Runtime state hash.
                IndexCoordinates::locate(SchemaOrigin::Runtime(*runtime_id), state.runtime),
            );
            for (instance_id, instance_hashes) in state.instances {
                aggregator.extend(
                    // Instance state hashes.
                    IndexCoordinates::locate(SchemaOrigin::Service(instance_id), instance_hashes),
                );
            }
        }
        aggregator
    }

    /// Initiate artifact deploy procedure in the corresponding runtime. If the deploy
    /// is successful, the artifact spec will be written into `artifact_sources`.
    ///
    /// # Panics
    ///
    /// * If artifact identifier is invalid.
    pub(crate) fn deploy_artifact(
        &mut self,
        artifact: ArtifactId,
        payload: Vec<u8>,
    ) -> impl Future<Item = (), Error = ExecutionError> {
        // TODO: revise dispatcher integrity checks [ECR-3743]
        debug_assert!(artifact.validate().is_ok());

        if let Some(runtime) = self.runtimes.get_mut(&artifact.runtime_id) {
            Either::A(runtime.deploy_artifact(artifact, payload))
        } else {
            Either::B(future::err(Error::IncorrectRuntime.into()))
        }
    }

    /// Commits to the artifact deployment. This means that the node will cease working
    /// if the block with built on top of `fork` is committed until the artifact is deployed.
    ///
    /// Until the block built on top of `fork` is committed (or if `fork` is discarded in
    /// favor of another block proposal), no blocking is performed.
    pub(crate) fn commit_artifact(
        fork: &Fork,
        artifact: ArtifactId,
        payload: Vec<u8>,
    ) -> Result<(), ExecutionError> {
        // TODO: revise dispatcher integrity checks [ECR-3743]
        debug_assert!(artifact.validate().is_ok(), "{:?}", artifact.validate());
        Schema::new(fork)
            .add_pending_artifact(ArtifactSpec {
                artifact: artifact.clone(),
                payload: payload.clone(),
            })
            .map_err(From::from)
    }

    fn block_until_deployed(&mut self, artifact: ArtifactId, payload: Vec<u8>) {
        if !self.is_artifact_deployed(&artifact) {
            self.deploy_artifact(artifact, payload)
                .wait()
                .unwrap_or_else(|e| {
                    // In this case artifact deployment error is fatal because there are
                    // confirmation that this node can deploy this artifact.
                    panic!("Unable to deploy registered artifact. {}", e)
                });
        }
    }

<<<<<<< HEAD
    /// Deploys an artifact synchronously, i.e., blocking until the artifact is deployed.
    pub(crate) fn deploy_artifact_sync(
        &mut self,
        fork: &Fork,
        artifact: ArtifactId,
        spec: impl BinaryValue,
    ) -> Result<(), ExecutionError> {
        let spec = spec.into_bytes();
        Self::commit_artifact(fork, artifact.clone(), spec.clone())?;
        self.block_until_deployed(artifact, spec);
        Ok(())
    }

    /// Performs several shallow checks that transaction is correct.
    ///
    /// Returned `Ok(())` value doesn't necessarily mean that transaction is correct and will be
    /// executed successfully, but returned `Err(..)` value means that this transaction is
    /// **obviously** incorrect and should be declined as early as possible.
    pub(crate) fn check_tx(&self, tx: &Verified<AnyTx>) -> Result<(), ExecutionError> {
        // Currently the only check is that destination service exists, but later
        // functionality of this method can be extended.
        let call_info = &tx.as_ref().call_info;
        self.runtime_for_service(call_info.instance_id)
            .ok_or(Error::IncorrectInstanceId)?;

        Ok(())
    }

=======
>>>>>>> 00998fa2
    /// Executes transaction with the specified ID without the fork isolation.
    ///
    /// The caller must catch the panics and rollback the changes if panic was happened.
    pub(crate) fn execute(
        &self,
        fork: &mut Fork,
        tx_id: Hash,
        tx: &Verified<AnyTx>,
    ) -> Result<(), ExecutionError> {
        let caller = Caller::Transaction {
            author: tx.author(),
            hash: tx_id,
        };
        let call_info = &tx.as_ref().call_info;
        let runtime = self
            .runtime_for_service(call_info.instance_id)
            .ok_or(Error::IncorrectInstanceId)?;
        let context = ExecutionContext::new(self, fork, caller);
        runtime.execute(context, call_info, &tx.as_ref().arguments)
    }

    /// Calls `before_commit` for all currently active services, isolating each call.
    ///
    /// Changes the status of pending artifacts and services to active in the merkelized
    /// indices of the dispatcher information scheme. Thus, these statuses will be equally
    /// calculated for precommit and actually committed block.
    pub(crate) fn before_commit(&self, fork: &mut Fork) {
        for (&service_id, info) in &self.service_infos {
            let context = ExecutionContext::new(self, fork, Caller::Blockchain);
            if self.runtimes[&info.runtime_id]
                .before_commit(context, service_id)
                .is_ok()
            {
                fork.flush();
            } else {
                fork.rollback();
            }
        }
        self.activate_pending(fork);
    }

    /// Commits to service instances and artifacts marked as pending in the provided `fork`.
    ///
    /// **NB.** Changes made to the `fork` in this method MUST be the same for all nodes.
    /// This is not checked by the consensus algorithm as usual.
    pub(crate) fn commit_block(&mut self, fork: &mut Fork) {
        // If the fork is dirty, `snapshot` will be outdated, which can trip
        // `Runtime::start_service()` calls.
        fork.flush();
        let snapshot = fork.snapshot_without_unflushed_changes();

        // Block futures with pending deployments.
        let mut schema = Schema::new(&*fork);
        for spec in schema.take_pending_artifacts() {
            self.block_until_deployed(spec.artifact, spec.payload);
        }
        // Start pending services.
        for spec in schema.take_pending_instances() {
            self.start_service(snapshot, &spec)
                .expect("Cannot start service");
        }
    }

    /// Make pending artifacts and instances active.
    pub(crate) fn activate_pending(&self, fork: &Fork) {
        Schema::new(fork).activate_pending()
    }

    /// Notifies runtimes about a committed block.
    pub(crate) fn notify_runtimes_about_commit(&mut self, snapshot: &dyn Snapshot) {
        let mut mailbox = Mailbox::default();
        for runtime in self.runtimes.values_mut() {
            runtime.after_commit(snapshot, &mut mailbox);
        }
        for action in mailbox.actions {
            action.execute(self);
        }
    }

    /// Performs the complete set of operations after committing a block.
    ///
    /// This method should be called for all blocks except for the genesis block. For reasons
    /// described in `BlockchainMut::create_genesis_block()`, the processing of the genesis
    /// block is split into 2 parts.
    pub(crate) fn commit_block_and_notify_runtimes(&mut self, fork: &mut Fork) {
        self.commit_block(fork);
        self.notify_runtimes_about_commit(fork.snapshot_without_unflushed_changes());
    }

    /// Return true if the artifact with the given identifier is deployed.
    pub(crate) fn is_artifact_deployed(&self, id: &ArtifactId) -> bool {
        if let Some(runtime) = self.runtimes.get(&id.runtime_id) {
            runtime.is_artifact_deployed(id)
        } else {
            false
        }
    }

    /// Looks up a runtime by its identifier.
    pub(crate) fn runtime_by_id(&self, id: u32) -> Option<&dyn Runtime> {
        self.runtimes.get(&id).map(AsRef::as_ref)
    }

    /// Looks up the runtime for the specified service instance. Returns a reference to
    /// the runtime, or `None` if the service with the specified instance ID does not exist.
    pub(crate) fn runtime_for_service(&self, instance_id: InstanceId) -> Option<&dyn Runtime> {
        let ServiceInfo { runtime_id, .. } = self.service_infos.get(&instance_id)?;
        let runtime = self.runtimes[&runtime_id].as_ref();
        Some(runtime)
    }

    /// Returns the service matching the specified query.
    pub(crate) fn get_service<'s>(
        &'s self,
        fork: &Fork,
        id: impl Into<InstanceQuery<'s>>,
    ) -> Option<InstanceDescriptor<'s>> {
        match id.into() {
            InstanceQuery::Id(id) => {
                let name = self.service_infos.get(&id)?.name.as_str();
                Some(InstanceDescriptor { id, name })
            }

            InstanceQuery::Name(name) => {
                // TODO: This may be slow.
                let id = Schema::new(fork).instances().get(name)?.spec.id;
                Some(InstanceDescriptor { id, name })
            }
        }
    }

    /// Notify the runtimes that it has to shutdown.
    pub(crate) fn shutdown(&mut self) {
        for runtime in self.runtimes.values_mut() {
            runtime.shutdown();
        }
    }

    /// Start a previously committed service instance.
    fn start_service(
        &mut self,
        snapshot: &dyn Snapshot,
        instance: &InstanceSpec,
    ) -> Result<(), ExecutionError> {
        // Notify the runtime that the service has been committed.
        let runtime = self
            .runtimes
            .get_mut(&instance.artifact.runtime_id)
            .ok_or(Error::IncorrectRuntime)?;
        runtime.commit_service(snapshot, instance)?;

        info!("Running service instance {:?}", instance);
        self.service_infos.insert(
            instance.id,
            ServiceInfo {
                runtime_id: instance.artifact.runtime_id,
                name: instance.name.to_owned(),
            },
        );
        Ok(())
    }
}

/// Mailbox accumulating `Action`s to be performed by the dispatcher.
#[derive(Debug, Default)]
pub struct Mailbox {
    actions: Vec<Action>,
}

impl Mailbox {
    /// Appends a new action to be performed by the dispatcher.
    pub fn push(&mut self, action: Action) {
        self.actions.push(action);
    }
}

type ExecutionFuture = Box<dyn Future<Item = (), Error = ExecutionError> + Send>;

pub enum Action {
    StartDeploy {
        artifact: ArtifactId,
        spec: Vec<u8>,
        and_then: Box<dyn FnOnce() -> ExecutionFuture + Send>,
    },
}

impl fmt::Debug for Action {
    fn fmt(&self, formatter: &mut fmt::Formatter<'_>) -> fmt::Result {
        match self {
            Action::StartDeploy { artifact, spec, .. } => formatter
                .debug_struct("StartDeploy")
                .field("artifact", artifact)
                .field("spec", spec)
                .finish(),
        }
    }
}

impl Action {
    fn execute(self, dispatcher: &mut Dispatcher) {
        match self {
            Action::StartDeploy {
                artifact,
                spec,
                and_then,
            } => {
                dispatcher
                    .deploy_artifact(artifact.clone(), spec)
                    .and_then(|()| and_then())
                    .wait()
                    .unwrap_or_else(|e| {
                        error!("Deploying artifact {:?} failed: {}", artifact, e);
                    });
            }
        }
    }
}<|MERGE_RESOLUTION|>--- conflicted
+++ resolved
@@ -209,20 +209,6 @@
         }
     }
 
-<<<<<<< HEAD
-    /// Deploys an artifact synchronously, i.e., blocking until the artifact is deployed.
-    pub(crate) fn deploy_artifact_sync(
-        &mut self,
-        fork: &Fork,
-        artifact: ArtifactId,
-        spec: impl BinaryValue,
-    ) -> Result<(), ExecutionError> {
-        let spec = spec.into_bytes();
-        Self::commit_artifact(fork, artifact.clone(), spec.clone())?;
-        self.block_until_deployed(artifact, spec);
-        Ok(())
-    }
-
     /// Performs several shallow checks that transaction is correct.
     ///
     /// Returned `Ok(())` value doesn't necessarily mean that transaction is correct and will be
@@ -238,8 +224,6 @@
         Ok(())
     }
 
-=======
->>>>>>> 00998fa2
     /// Executes transaction with the specified ID without the fork isolation.
     ///
     /// The caller must catch the panics and rollback the changes if panic was happened.
