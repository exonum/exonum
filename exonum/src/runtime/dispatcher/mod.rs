--- conflicted
+++ resolved
@@ -28,11 +28,7 @@
     helpers::ValidateInput,
     merkledb::BinaryValue,
     messages::{AnyTx, Verified},
-<<<<<<< HEAD
-    runtime::{InstanceDescriptor, InstanceQuery, RuntimeInstance},
-=======
-    runtime::{ArtifactStatus, InstanceDescriptor, InstanceQuery, InstanceStatus},
->>>>>>> 29b46019
+    runtime::{ArtifactStatus, InstanceDescriptor, InstanceQuery, InstanceStatus, RuntimeInstance},
 };
 
 use super::{
@@ -120,21 +116,8 @@
         &mut self,
         fork: &mut Fork,
         spec: InstanceSpec,
-<<<<<<< HEAD
         constructor: Vec<u8>,
     ) -> Result<(), ExecutionError> {
-=======
-        artifact_payload: impl BinaryValue,
-        constructor: Vec<u8>,
-    ) -> Result<(), ExecutionError> {
-        // Register service artifact in the runtime.
-        // TODO Write test for such situations [ECR-3222]
-        if !self.is_artifact_deployed(&spec.artifact) {
-            Self::commit_artifact(fork, spec.artifact.clone(), artifact_payload.to_bytes())?;
-            // Wait until the artifact is ready to instantiate the service instances.
-            self.block_until_deployed(spec.artifact.clone(), artifact_payload.into_bytes());
-        }
->>>>>>> 29b46019
         // Start the built-in service instance.
         ExecutionContext::new(self, fork, Caller::Blockchain)
             .start_adding_service(spec, constructor)?;
