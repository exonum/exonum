--- conflicted
+++ resolved
@@ -241,13 +241,13 @@
 
     /// Calls `before_commit` for all currently active services, isolating each call.
     ///
-<<<<<<< HEAD
     /// # Return value
     ///
     /// Returns errors that occurred during the calls.
     pub(crate) fn before_commit(&self, fork: &mut Fork) -> Vec<(InstanceId, ExecutionError)> {
         fork.flush();
-        self.service_infos
+        let errors = self
+            .service_infos
             .iter()
             .filter_map(|(&service_id, info)| {
                 let context = ExecutionContext::new(self, fork, Caller::Blockchain);
@@ -264,25 +264,9 @@
                     }
                 }
             })
-            .collect()
-=======
-    /// Changes the status of pending artifacts and services to active in the merkelized
-    /// indices of the dispatcher information scheme. Thus, these statuses will be equally
-    /// calculated for precommit and actually committed block.
-    pub(crate) fn before_commit(&self, fork: &mut Fork) {
-        for (&service_id, info) in &self.service_infos {
-            let context = ExecutionContext::new(self, fork, Caller::Blockchain);
-            if self.runtimes[&info.runtime_id]
-                .before_commit(context, service_id)
-                .is_ok()
-            {
-                fork.flush();
-            } else {
-                fork.rollback();
-            }
-        }
+            .collect();
         self.activate_pending(fork);
->>>>>>> f2d5d011
+        errors
     }
 
     /// Commits to service instances and artifacts marked as pending in the provided `fork`.
