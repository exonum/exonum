// Copyright 2019 The Exonum Team
//
// Licensed under the Apache License, Version 2.0 (the "License");
// you may not use this file except in compliance with the License.
// You may obtain a copy of the License at
//
//   http://www.apache.org/licenses/LICENSE-2.0
//
// Unless required by applicable law or agreed to in writing, software
// distributed under the License is distributed on an "AS IS" BASIS,
// WITHOUT WARRANTIES OR CONDITIONS OF ANY KIND, either express or implied.
// See the License for the specific language governing permissions and
// limitations under the License.

pub use self::{error::Error, schema::Schema};

use exonum_merkledb::{Fork, Snapshot};
use futures::{
    future::{self, Either},
    Future,
};

use std::{collections::BTreeMap, fmt, panic};

use crate::{
    blockchain::{Blockchain, CallInBlock, IndexCoordinates, Schema as CoreSchema, SchemaOrigin},
    crypto::Hash,
    helpers::ValidateInput,
    messages::{AnyTx, Verified},
    runtime::{ArtifactStatus, InstanceDescriptor, InstanceQuery, InstanceStatus, RuntimeInstance},
};

use super::{
    error::{CallSite, CallType, ErrorKind, ExecutionError},
    ArtifactId, ArtifactSpec, Caller, ExecutionContext, InstanceId, InstanceSpec, Runtime,
};

mod error;
mod schema;
#[cfg(test)]
mod tests;

#[derive(Debug)]
struct ServiceInfo {
    runtime_id: u32,
    name: String,
    status: InstanceStatus,
}

/// Lookup table for the committed service instances.
#[derive(Debug, Default)]
struct CommittedServices {
    instances: BTreeMap<InstanceId, ServiceInfo>,
    instance_names: BTreeMap<String, InstanceId>,
}

impl CommittedServices {
    fn insert(&mut self, id: InstanceId, info: ServiceInfo) {
        let name = info.name.clone();
        self.instances.insert(id, info);
        self.instance_names.insert(name, id);
    }

    fn get_runtime_for_active_instance(&self, id: InstanceId) -> Option<u32> {
        self.instances.get(&id).and_then(|info| {
            if info.status.is_active() {
                Some(info.runtime_id)
            } else {
                None
            }
        })
    }

    fn get_instance<'s>(
        &'s self,
        id: impl Into<InstanceQuery<'s>>,
    ) -> Option<(InstanceDescriptor<'s>, InstanceStatus)> {
        match id.into() {
            InstanceQuery::Id(id) => {
                let info = self.instances.get(&id)?;
                let name = info.name.as_str();
                Some((InstanceDescriptor { id, name }, info.status))
            }

            InstanceQuery::Name(name) => {
                let id = *self.instance_names.get(name)?;
                let status = self.instances.get(&id)?.status;
                Some((InstanceDescriptor { id, name }, status))
            }
        }
    }

    fn active_instances<'a>(&'a self) -> impl Iterator<Item = (InstanceId, u32)> + 'a {
        self.instances.iter().filter_map(|(&id, info)| {
            if info.status.is_active() {
                Some((id, info.runtime_id))
            } else {
                None
            }
        })
    }
}

/// A collection of `Runtime`s capable of modifying the blockchain state.
#[derive(Debug)]
pub struct Dispatcher {
    runtimes: BTreeMap<u32, Box<dyn Runtime>>,
    service_infos: CommittedServices,
}

impl Dispatcher {
    /// Creates a new dispatcher with the specified runtimes.
    pub(crate) fn new(
        blockchain: &Blockchain,
        runtimes: impl IntoIterator<Item = RuntimeInstance>,
    ) -> Self {
        let mut this = Self {
            runtimes: runtimes
                .into_iter()
                .map(|runtime| (runtime.id, runtime.instance))
                .collect(),
            service_infos: CommittedServices::default(),
        };
        for runtime in this.runtimes.values_mut() {
            runtime.initialize(blockchain);
        }
        this
    }

    /// Restore the dispatcher from the state which was saved in the specified snapshot.
    pub(crate) fn restore_state(&mut self, snapshot: &dyn Snapshot) -> Result<(), ExecutionError> {
        let schema = Schema::new(snapshot);
        // Restore information about the deployed services.
        for state in schema.artifacts().values() {
            debug_assert_eq!(
                state.status,
                ArtifactStatus::Active,
                "BUG: Artifact should not be in pending state."
            );
            self.deploy_artifact(state.spec.artifact, state.spec.payload)
                .wait()?;
        }
        // Restart active service instances.
        for state in schema.instances().values() {
            debug_assert_ne!(
                state.status,
                InstanceStatus::None,
                "BUG: Service instance should has state."
            );

            self.commit_service_state(snapshot, &state.spec, state.status)?;
        }
        // Notify runtimes about the end of initialization process.
        for runtime in self.runtimes.values_mut() {
            runtime.on_resume();
        }

        Ok(())
    }

    /// Add a built-in service with the predefined identifier.
    ///
    /// This method must be followed by the `after_commit()` call in order to persist information
    /// about deployed artifacts / services. Multiple `add_builtin_service()` calls can be covered
    /// by a single `after_commit()`.
    ///
    /// # Panics
    ///
    /// * If instance spec contains invalid service name or artifact id.
    pub(crate) fn add_builtin_service(
        &mut self,
        fork: &mut Fork,
        spec: InstanceSpec,
        constructor: Vec<u8>,
    ) -> Result<(), ExecutionError> {
        // Start the built-in service instance.
        ExecutionContext::new(self, fork, Caller::Blockchain)
            .start_adding_service(spec, constructor)?;
        Ok(())
    }

    pub(crate) fn state_hash(
        &self,
        access: &dyn Snapshot,
    ) -> impl IntoIterator<Item = (IndexCoordinates, Hash)> {
        let mut aggregator = Vec::new();
        // Insert state hash of Dispatcher schema.
        aggregator.extend(IndexCoordinates::locate(
            SchemaOrigin::Dispatcher,
            Schema::new(access).state_hash(),
        ));
        // Insert state hashes for the runtimes.
        for (runtime_id, runtime) in &self.runtimes {
            let state = runtime.state_hashes(access);
            aggregator.extend(
                // Runtime state hash.
                IndexCoordinates::locate(SchemaOrigin::Runtime(*runtime_id), state.runtime),
            );
            for (instance_id, instance_hashes) in state.instances {
                aggregator.extend(
                    // Instance state hashes.
                    IndexCoordinates::locate(SchemaOrigin::Service(instance_id), instance_hashes),
                );
            }
        }
        aggregator
    }

    /// Initiate artifact deploy procedure in the corresponding runtime. If the deploy
    /// is successful, the artifact spec will be written into `artifact_sources`.
    ///
    /// # Panics
    ///
    /// * If artifact identifier is invalid.
    pub(crate) fn deploy_artifact(
        &mut self,
        artifact: ArtifactId,
        payload: Vec<u8>,
    ) -> impl Future<Item = (), Error = ExecutionError> {
        // TODO: revise dispatcher integrity checks [ECR-3743]
        debug_assert!(artifact.validate().is_ok());

        if let Some(runtime) = self.runtimes.get_mut(&artifact.runtime_id) {
            Either::A(runtime.deploy_artifact(artifact, payload))
        } else {
            Either::B(future::err(Error::IncorrectRuntime.into()))
        }
    }

    /// Commits to the artifact deployment. This means that the node will cease working
    /// if the block with built on top of `fork` is committed until the artifact is deployed.
    ///
    /// Until the block built on top of `fork` is committed (or if `fork` is discarded in
    /// favor of another block proposal), no blocking is performed.
    pub(crate) fn commit_artifact(
        fork: &Fork,
        artifact: ArtifactId,
        payload: Vec<u8>,
    ) -> Result<(), ExecutionError> {
        // TODO: revise dispatcher integrity checks [ECR-3743]
        debug_assert!(artifact.validate().is_ok(), "{:?}", artifact.validate());
        Schema::new(fork)
            .add_pending_artifact(ArtifactSpec {
                artifact: artifact.clone(),
                payload: payload.clone(),
            })
            .map_err(From::from)
    }

    fn block_until_deployed(&mut self, artifact: ArtifactId, payload: Vec<u8>) {
        if !self.is_artifact_deployed(&artifact) {
            self.deploy_artifact(artifact, payload)
                .wait()
                .unwrap_or_else(|e| {
                    // In this case artifact deployment error is fatal because there are
                    // confirmation that this node can deploy this artifact.
                    panic!("Unable to deploy registered artifact. {}", e)
                });
        }
    }

    /// Performs several shallow checks that transaction is correct.
    ///
    /// Returned `Ok(())` value doesn't necessarily mean that transaction is correct and will be
    /// executed successfully, but returned `Err(..)` value means that this transaction is
    /// **obviously** incorrect and should be declined as early as possible.
    pub(crate) fn check_tx(&self, tx: &Verified<AnyTx>) -> Result<(), ExecutionError> {
        // Currently the only check is that destination service exists, but later
        // functionality of this method can be extended.
        let call_info = &tx.as_ref().call_info;
        self.runtime_for_service(call_info.instance_id)
            .ok_or(Error::IncorrectInstanceId)?;

        Ok(())
    }

    fn report_error(err: &ExecutionError, fork: &Fork, call: CallInBlock) {
        let height = CoreSchema::new(fork).height().next();
        if err.kind() == ErrorKind::Unexpected {
            log::error!(
                "{} at {:?} resulted in unexpected error: {:?}",
                call,
                height,
                err
            );
        } else {
            log::info!("{} at {:?} failed: {:?}", call, height, err);
        }
    }

    /// Executes transaction with the specified ID with fork isolation.
    pub(crate) fn execute(
        &self,
        fork: &mut Fork,
        tx_id: Hash,
        tx_index: u64,
        tx: &Verified<AnyTx>,
    ) -> Result<(), ExecutionError> {
        let caller = Caller::Transaction {
            author: tx.author(),
            hash: tx_id,
        };
        let call_info = &tx.as_ref().call_info;
        let (runtime_id, runtime) = self
            .runtime_for_service(call_info.instance_id)
            .ok_or(Error::IncorrectInstanceId)?;
        let context = ExecutionContext::new(self, fork, caller);

        let mut res = runtime.execute(context, call_info, &tx.as_ref().arguments);
        if let Err(ref mut err) = res {
            fork.rollback();

            err.set_runtime_id(runtime_id).set_call_site(|| CallSite {
                instance_id: call_info.instance_id,
                call_type: CallType::Method {
                    interface: String::new(),
                    id: call_info.method_id,
                },
            });
            Self::report_error(err, fork, CallInBlock::transaction(tx_index));
        } else {
            fork.flush();
        }
        res
    }

    /// Calls service hooks of the specified type for all active services.
<<<<<<< HEAD
    // FIXME: Use `CallLocation` instead of `CallType` once #1576 is landed
    fn call_service_hooks(&self, fork: &mut Fork, call_type: CallType) {
        for (instance_id, runtime_id) in self.service_infos.active_instances() {
            let context = ExecutionContext::new(self, fork, Caller::Blockchain);
            let call_fn = match &call_type {
                CallType::BeforeTransactions => Runtime::before_transactions,
                CallType::AfterTransactions => Runtime::after_transactions,
                _ => unreachable!(),
            };

            let mut res = call_fn(self.runtimes[&runtime_id].as_ref(), context, instance_id);
            if let Err(ref mut err) = res {
                fork.rollback();
                err.set_runtime_id(runtime_id).set_call_site(|| CallSite {
                    instance_id,
                    call_type: call_type.clone(),
                });
                Self::report_error(err, fork, instance_id, &call_type);
            } else {
                fork.flush();
            }
        }
=======
    fn call_service_hooks(
        &self,
        fork: &mut Fork,
        call_type: CallType,
    ) -> Vec<(CallInBlock, ExecutionError)> {
        self.service_infos
            .iter()
            .filter_map(|(&instance_id, info)| {
                let context = ExecutionContext::new(self, fork, Caller::Blockchain);
                let call_fn = match &call_type {
                    CallType::BeforeTransactions => Runtime::before_transactions,
                    CallType::AfterTransactions => Runtime::after_transactions,
                    _ => unreachable!(),
                };

                let res = call_fn(
                    self.runtimes[&info.runtime_id].as_ref(),
                    context,
                    instance_id,
                );
                if let Err(mut err) = res {
                    fork.rollback();
                    err.set_runtime_id(info.runtime_id)
                        .set_call_site(|| CallSite {
                            instance_id,
                            call_type: call_type.clone(),
                        });

                    let call = match &call_type {
                        CallType::BeforeTransactions => {
                            CallInBlock::before_transactions(instance_id)
                        }
                        CallType::AfterTransactions => CallInBlock::after_transactions(instance_id),
                        _ => unreachable!(),
                    };
                    Self::report_error(&err, fork, call);
                    Some((call, err))
                } else {
                    fork.flush();
                    None
                }
            })
            .collect()
>>>>>>> 0793790a
    }

    /// Calls `before_transactions` for all currently active services, isolating each call.
    pub(crate) fn before_transactions(
        &self,
        fork: &mut Fork,
    ) -> Vec<(CallInBlock, ExecutionError)> {
        self.call_service_hooks(fork, CallType::BeforeTransactions)
    }

    /// Calls `after_transactions` for all currently active services, isolating each call.
    ///
    /// Changes the status of pending artifacts and services to active in the merkelized
    /// indices of the dispatcher information scheme. Thus, these statuses will be equally
    /// calculated for precommit and actually committed block.
    pub(crate) fn after_transactions(&self, fork: &mut Fork) -> Vec<(CallInBlock, ExecutionError)> {
        let errors = self.call_service_hooks(fork, CallType::AfterTransactions);
        self.activate_pending(fork);
        errors
    }

    /// Commits to service instances and artifacts marked as pending in the provided `fork`.
    ///
    /// **NB.** Changes made to the `fork` in this method MUST be the same for all nodes.
    /// This is not checked by the consensus algorithm as usual.
    pub(crate) fn commit_block(&mut self, fork: &mut Fork) {
        // If the fork is dirty, `snapshot` will be outdated, which can trip
        // `Runtime::start_service()` calls.
        fork.flush();
        let snapshot = fork.snapshot_without_unflushed_changes();

        // Block futures with pending deployments.
        let mut schema = Schema::new(&*fork);
        for spec in schema.take_pending_artifacts() {
            self.block_until_deployed(spec.artifact, spec.payload);
        }
        // Notify runtime about changes in service instances.
        for (spec, status) in schema.take_modified_instances() {
            self.commit_service_state(snapshot, &spec, status)
                .expect("Cannot commit service");
        }
    }

    /// Make pending artifacts and instances active.
    pub(crate) fn activate_pending(&self, fork: &Fork) {
        Schema::new(fork).activate_pending()
    }

    /// Notifies runtimes about a committed block.
    pub(crate) fn notify_runtimes_about_commit(&mut self, snapshot: &dyn Snapshot) {
        let mut mailbox = Mailbox::default();
        for runtime in self.runtimes.values_mut() {
            runtime.after_commit(snapshot, &mut mailbox);
        }
        for action in mailbox.actions {
            action.execute(self);
        }
    }

    /// Performs the complete set of operations after committing a block.
    ///
    /// This method should be called for all blocks except for the genesis block. For reasons
    /// described in `BlockchainMut::create_genesis_block()`, the processing of the genesis
    /// block is split into 2 parts.
    pub(crate) fn commit_block_and_notify_runtimes(&mut self, fork: &mut Fork) {
        self.commit_block(fork);
        self.notify_runtimes_about_commit(fork.snapshot_without_unflushed_changes());
    }

    /// Return true if the artifact with the given identifier is deployed.
    pub(crate) fn is_artifact_deployed(&self, id: &ArtifactId) -> bool {
        if let Some(runtime) = self.runtimes.get(&id.runtime_id) {
            runtime.is_artifact_deployed(id)
        } else {
            false
        }
    }

    /// Looks up a runtime by its identifier.
    pub(crate) fn runtime_by_id(&self, id: u32) -> Option<&dyn Runtime> {
        self.runtimes.get(&id).map(AsRef::as_ref)
    }

    /// Looks up the runtime for the specified service instance. Returns a reference to
    /// the runtime, or `None` if the service with the specified instance ID does not exist.
    pub(crate) fn runtime_for_service(
        &self,
        instance_id: InstanceId,
    ) -> Option<(u32, &dyn Runtime)> {
        let runtime_id = self
            .service_infos
            .get_runtime_for_active_instance(instance_id)?;
        let runtime = self.runtimes[&runtime_id].as_ref();
        Some((runtime_id, runtime))
    }

    /// Returns the service matching the specified query.
    pub(crate) fn get_service<'s>(
        &'s self,
        id: impl Into<InstanceQuery<'s>>,
    ) -> Option<InstanceDescriptor<'s>> {
        self.service_infos
            .get_instance(id)
            .and_then(|(descriptor, status)| {
                if status.is_active() {
                    Some(descriptor)
                } else {
                    None
                }
            })
    }

    /// Notifies the runtimes that it has to shutdown.
    pub(crate) fn shutdown(&mut self) {
        for runtime in self.runtimes.values_mut() {
            runtime.shutdown();
        }
    }

    /// Commits service instance state in the corresponding runtime.
    fn commit_service_state(
        &mut self,
        snapshot: &dyn Snapshot,
        instance: &InstanceSpec,
        status: InstanceStatus,
    ) -> Result<(), ExecutionError> {
        // Notify the runtime that the service has been committed.
        let runtime = self
            .runtimes
            .get_mut(&instance.artifact.runtime_id)
            .ok_or(Error::IncorrectRuntime)?;
        // TODO Rewrite runtime API to pass status to runtime.
        if status.is_active() {
            runtime.commit_service(snapshot, instance)?;
        }

        info!(
            "Committing service instance {:?} with status {}",
            instance, status
        );

        self.service_infos.insert(
            instance.id,
            ServiceInfo {
                runtime_id: instance.artifact.runtime_id,
                name: instance.name.to_owned(),
                status,
            },
        );
        Ok(())
    }
}

/// Mailbox accumulating `Action`s to be performed by the dispatcher.
#[derive(Debug, Default)]
pub struct Mailbox {
    actions: Vec<Action>,
}

impl Mailbox {
    /// Appends a new action to be performed by the dispatcher.
    pub fn push(&mut self, action: Action) {
        self.actions.push(action);
    }
}

type ExecutionFuture = Box<dyn Future<Item = (), Error = ExecutionError> + Send>;

pub enum Action {
    StartDeploy {
        artifact: ArtifactId,
        spec: Vec<u8>,
        and_then: Box<dyn FnOnce() -> ExecutionFuture + Send>,
    },
}

impl fmt::Debug for Action {
    fn fmt(&self, formatter: &mut fmt::Formatter<'_>) -> fmt::Result {
        match self {
            Action::StartDeploy { artifact, spec, .. } => formatter
                .debug_struct("StartDeploy")
                .field("artifact", artifact)
                .field("spec", spec)
                .finish(),
        }
    }
}

impl Action {
    fn execute(self, dispatcher: &mut Dispatcher) {
        match self {
            Action::StartDeploy {
                artifact,
                spec,
                and_then,
            } => {
                dispatcher
                    .deploy_artifact(artifact.clone(), spec)
                    .and_then(|()| and_then())
                    .wait()
                    .unwrap_or_else(|e| {
                        error!("Deploying artifact {:?} failed: {}", artifact, e);
                    });
            }
        }
    }
}<|MERGE_RESOLUTION|>--- conflicted
+++ resolved
@@ -325,38 +325,14 @@
     }
 
     /// Calls service hooks of the specified type for all active services.
-<<<<<<< HEAD
-    // FIXME: Use `CallLocation` instead of `CallType` once #1576 is landed
-    fn call_service_hooks(&self, fork: &mut Fork, call_type: CallType) {
-        for (instance_id, runtime_id) in self.service_infos.active_instances() {
-            let context = ExecutionContext::new(self, fork, Caller::Blockchain);
-            let call_fn = match &call_type {
-                CallType::BeforeTransactions => Runtime::before_transactions,
-                CallType::AfterTransactions => Runtime::after_transactions,
-                _ => unreachable!(),
-            };
-
-            let mut res = call_fn(self.runtimes[&runtime_id].as_ref(), context, instance_id);
-            if let Err(ref mut err) = res {
-                fork.rollback();
-                err.set_runtime_id(runtime_id).set_call_site(|| CallSite {
-                    instance_id,
-                    call_type: call_type.clone(),
-                });
-                Self::report_error(err, fork, instance_id, &call_type);
-            } else {
-                fork.flush();
-            }
-        }
-=======
     fn call_service_hooks(
         &self,
         fork: &mut Fork,
         call_type: CallType,
     ) -> Vec<(CallInBlock, ExecutionError)> {
         self.service_infos
-            .iter()
-            .filter_map(|(&instance_id, info)| {
+            .active_instances()
+            .filter_map(|(instance_id, runtime_id)| {
                 let context = ExecutionContext::new(self, fork, Caller::Blockchain);
                 let call_fn = match &call_type {
                     CallType::BeforeTransactions => Runtime::before_transactions,
@@ -364,18 +340,13 @@
                     _ => unreachable!(),
                 };
 
-                let res = call_fn(
-                    self.runtimes[&info.runtime_id].as_ref(),
-                    context,
-                    instance_id,
-                );
+                let res = call_fn(self.runtimes[&runtime_id].as_ref(), context, instance_id);
                 if let Err(mut err) = res {
                     fork.rollback();
-                    err.set_runtime_id(info.runtime_id)
-                        .set_call_site(|| CallSite {
-                            instance_id,
-                            call_type: call_type.clone(),
-                        });
+                    err.set_runtime_id(runtime_id).set_call_site(|| CallSite {
+                        instance_id,
+                        call_type: call_type.clone(),
+                    });
 
                     let call = match &call_type {
                         CallType::BeforeTransactions => {
@@ -392,7 +363,6 @@
                 }
             })
             .collect()
->>>>>>> 0793790a
     }
 
     /// Calls `before_transactions` for all currently active services, isolating each call.
