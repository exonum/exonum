// Copyright 2019 The Exonum Team
//
// Licensed under the Apache License, Version 2.0 (the "License");
// you may not use this file except in compliance with the License.
// You may obtain a copy of the License at
//
//   http://www.apache.org/licenses/LICENSE-2.0
//
// Unless required by applicable law or agreed to in writing, software
// distributed under the License is distributed on an "AS IS" BASIS,
// WITHOUT WARRANTIES OR CONDITIONS OF ANY KIND, either express or implied.
// See the License for the specific language governing permissions and
// limitations under the License.

pub use self::{error::Error, schema::Schema};

use exonum_merkledb::{Fork, Snapshot};
use futures::{
    future::{self, Either},
    Future,
};

use std::{
    collections::{BTreeMap, HashMap},
    fmt, panic,
};

use crate::{
    blockchain::{Blockchain, IndexCoordinates, SchemaOrigin},
    crypto::Hash,
    helpers::ValidateInput,
    merkledb::BinaryValue,
    messages::{AnyTx, Verified},
};

use super::{
    error::ExecutionError, ArtifactId, ArtifactSpec, Caller, ExecutionContext, InstanceId,
    InstanceSpec, Runtime,
};
use crate::runtime::{InstanceDescriptor, InstanceQuery};

mod error;
mod schema;
#[cfg(test)]
mod tests;

#[derive(Debug)]
struct ServiceInfo {
    runtime_id: u32,
    name: String,
}

/// A collection of `Runtime`s capable of modifying the blockchain state.
#[derive(Debug)]
pub struct Dispatcher {
    runtimes: BTreeMap<u32, Box<dyn Runtime>>,
    service_infos: BTreeMap<InstanceId, ServiceInfo>,
}

impl Dispatcher {
    /// Creates a new dispatcher with the specified runtimes.
    pub(crate) fn new(
        blockchain: &Blockchain,
        runtimes: impl IntoIterator<Item = (u32, Box<dyn Runtime>)>,
    ) -> Self {
        let mut this = Self {
            runtimes: runtimes.into_iter().collect(),
            service_infos: BTreeMap::new(),
        };
        for runtime in this.runtimes.values_mut() {
            runtime.initialize(blockchain);
        }
        this
    }

    /// Restore the dispatcher from the state which was saved in the specified snapshot.
    pub(crate) fn restore_state(&mut self, snapshot: &dyn Snapshot) -> Result<(), ExecutionError> {
        let schema = Schema::new(snapshot);
        // Restore information about the deployed services.
        for ArtifactSpec { artifact, payload } in schema.artifacts().values() {
            self.deploy_artifact(artifact, payload).wait()?;
        }
        // Restart active service instances.
        for instance in schema.service_instances().values() {
            self.start_service(snapshot, &instance)?;
        }
        // Notify runtimes about the end of initialization process.
        for runtime in self.runtimes.values_mut() {
            runtime.on_resume();
        }

        Ok(())
    }

    /// Add a built-in service with the predefined identifier.
    ///
    /// This method must be followed by the `after_commit()` call in order to persist information
    /// about deployed artifacts / services. Multiple `add_builtin_service()` calls can be covered
    /// by a single `after_commit()`.
    ///
    /// # Panics
    ///
    /// * If instance spec contains invalid service name or artifact id.
    pub(crate) fn add_builtin_service(
        &mut self,
        fork: &mut Fork,
        spec: InstanceSpec,
        artifact_spec: impl BinaryValue,
        constructor: Vec<u8>,
    ) -> Result<(), ExecutionError> {
        // Register service artifact in the runtime.
        // TODO Write test for such situations [ECR-3222]
        if !self.is_artifact_deployed(&spec.artifact) {
            self.deploy_artifact_sync(fork, spec.artifact.clone(), artifact_spec)?;
        }
        // Start the built-in service instance.
        ExecutionContext::new(self, fork, Caller::Blockchain)
            .start_adding_service(spec, constructor)?;
        Ok(())
    }

    pub(crate) fn state_hash(
        &self,
        access: &dyn Snapshot,
    ) -> impl IntoIterator<Item = (IndexCoordinates, Hash)> {
        let mut aggregator = HashMap::new();
        // Inserts state hashes for the runtimes.
        for (runtime_id, runtime) in &self.runtimes {
            let state = runtime.state_hashes(access);
            aggregator.extend(
                // Runtime state hash.
                IndexCoordinates::locate(SchemaOrigin::Runtime(*runtime_id), state.runtime),
            );
            for (instance_id, instance_hashes) in state.instances {
                aggregator.extend(
                    // Instance state hashes.
                    IndexCoordinates::locate(SchemaOrigin::Service(instance_id), instance_hashes),
                );
            }
        }
        aggregator
    }

    /// Initiate artifact deploy procedure in the corresponding runtime. If the deploy
    /// is successful, the artifact spec will be written into `artifact_sources`.
    ///
    /// # Panics
    ///
    /// * If artifact identifier is invalid.
    pub(crate) fn deploy_artifact(
        &mut self,
        artifact: ArtifactId,
        payload: Vec<u8>,
    ) -> impl Future<Item = (), Error = ExecutionError> {
        // TODO: revise dispatcher integrity checks [ECR-3743]
        debug_assert!(artifact.validate().is_ok());

        if let Some(runtime) = self.runtimes.get_mut(&artifact.runtime_id) {
            Either::A(runtime.deploy_artifact(artifact.clone(), payload))
        } else {
            Either::B(future::err(Error::IncorrectRuntime.into()))
        }
    }

    /// Commits to the artifact deployment. This means that the node will cease working
    /// if the block with built on top of `fork` is committed until the artifact is deployed.
    ///
    /// Until the block built on top of `fork` is committed (or if `fork` is discarded in
    /// favor of another block proposal), no blocking is performed.
    pub(crate) fn commit_artifact(
        fork: &Fork,
        artifact: ArtifactId,
        spec: Vec<u8>,
    ) -> Result<(), ExecutionError> {
        // TODO: revise dispatcher integrity checks [ECR-3743]
        debug_assert!(artifact.validate().is_ok(), "{:?}", artifact.validate());
        Schema::new(fork).add_pending_artifact(artifact, spec)?;
        Ok(())
    }

    fn block_until_deployed(&mut self, artifact: ArtifactId, spec: Vec<u8>) {
        if !self.is_artifact_deployed(&artifact) {
            self.deploy_artifact(artifact.clone(), spec)
                .wait()
                .unwrap_or_else(|e| {
                    // In this case artifact deployment error is fatal because there are
                    // confirmation that this node can deploy this artifact.
                    panic!("Unable to deploy registered artifact. {}", e)
                });
        }
    }

    /// Deploys an artifact synchronously, i.e., blocking until the artifact is deployed.
    pub(crate) fn deploy_artifact_sync(
        &mut self,
        fork: &Fork,
        artifact: ArtifactId,
        spec: impl BinaryValue,
    ) -> Result<(), ExecutionError> {
        let spec = spec.into_bytes();
        Self::commit_artifact(fork, artifact.clone(), spec.clone())?;
        self.block_until_deployed(artifact, spec);
        Ok(())
    }

<<<<<<< HEAD
    /// Performs several shallow checks that transaction is correct.
    ///
    /// Returned `Ok(())` value doesn't necessarily mean that transaction is correct and will be
    /// executed successfully, but returned `Err(..)` value means that this transaction is
    /// **obviously** incorrect and should be declined as early as possible.
    pub(crate) fn check_tx(&self, tx: &Verified<AnyTx>) -> Result<(), ExecutionError> {
        // Currently the only check is that destination service exists, but later
        // functionality of this method can be extended.
        let call_info = &tx.as_ref().call_info;
        self.runtime_for_service(call_info.instance_id)
            .ok_or(Error::IncorrectInstanceId)?;

        Ok(())
    }

    // TODO documentation [ECR-3275]
=======
    /// Executes transaction with the specified ID without the fork isolation.
    ///
    /// The caller must catch the panics and rollback the changes if panic was happened.
>>>>>>> 7b87860a
    pub(crate) fn execute(
        &self,
        fork: &mut Fork,
        tx_id: Hash,
        tx: &Verified<AnyTx>,
    ) -> Result<(), ExecutionError> {
        let caller = Caller::Transaction {
            author: tx.author(),
            hash: tx_id,
        };
        let call_info = &tx.as_ref().call_info;
        let runtime = self
            .runtime_for_service(call_info.instance_id)
            .ok_or(Error::IncorrectInstanceId)?;
        let context = ExecutionContext::new(self, fork, caller);
        runtime.execute(context, call_info, &tx.as_ref().arguments)
    }

    /// Calls `before_commit` for all currently active services, isolating each call.
    pub(crate) fn before_commit(&self, fork: &mut Fork) {
        for (&service_id, info) in &self.service_infos {
            let context = ExecutionContext::new(self, fork, Caller::Blockchain);
            if self.runtimes[&info.runtime_id]
                .before_commit(context, service_id)
                .is_ok()
            {
                fork.flush();
            } else {
                fork.rollback();
            }
        }
    }

    /// Commits to service instances and artifacts marked as pending in the provided `fork`.
    ///
    /// **NB.** Changes made to the `fork` in this method MUST be the same for all nodes.
    /// This is not checked by the consensus algorithm as usual.
    pub(crate) fn commit_block(&mut self, fork: &mut Fork) {
        // If the fork is dirty, `snapshot` will be outdated, which can trip
        // `Runtime::start_service()` calls.
        fork.flush();
        let snapshot = fork.snapshot_without_unflushed_changes();
        let mut schema = Schema::new(&*fork);

        // Deploy pending artifacts.
        let mut artifacts = schema.pending_artifacts();
        for spec in artifacts.values() {
            self.block_until_deployed(spec.artifact.clone(), spec.payload.clone());
            schema.add_artifact(spec.artifact, spec.payload);
        }

        // Start pending services.
        let mut services = schema.pending_service_instances();
        for spec in services.values() {
            self.start_service(snapshot, &spec)
                .expect("Cannot add service");
            schema.add_service(spec);
        }
        artifacts.clear();
        services.clear();
    }

    /// Notifies runtimes about a committed block.
    pub(crate) fn notify_runtimes_about_commit(&mut self, snapshot: &dyn Snapshot) {
        let mut mailbox = Mailbox::default();
        for runtime in self.runtimes.values_mut() {
            runtime.after_commit(snapshot, &mut mailbox);
        }
        for action in mailbox.actions {
            action.execute(self);
        }
    }

    /// Performs the complete set of operations after committing a block.
    ///
    /// This method should be called for all blocks except for the genesis block. For reasons
    /// described in `BlockchainMut::create_genesis_block()`, the processing of the genesis
    /// block is split into 2 parts.
    pub(crate) fn commit_block_and_notify_runtimes(&mut self, fork: &mut Fork) {
        self.commit_block(fork);
        self.notify_runtimes_about_commit(fork.snapshot_without_unflushed_changes());
    }

    /// Return true if the artifact with the given identifier is deployed.
    pub(crate) fn is_artifact_deployed(&self, id: &ArtifactId) -> bool {
        if let Some(runtime) = self.runtimes.get(&id.runtime_id) {
            runtime.is_artifact_deployed(id)
        } else {
            false
        }
    }

    /// Looks up a runtime by its identifier.
    pub(crate) fn runtime_by_id(&self, id: u32) -> Option<&dyn Runtime> {
        self.runtimes.get(&id).map(AsRef::as_ref)
    }

    /// Looks up the runtime for the specified service instance. Returns a reference to
    /// the runtime, or `None` if the service with the specified instance ID does not exist.
    pub(crate) fn runtime_for_service(&self, instance_id: InstanceId) -> Option<&dyn Runtime> {
        let ServiceInfo { runtime_id, .. } = self.service_infos.get(&instance_id)?;
        let runtime = self.runtimes[&runtime_id].as_ref();
        Some(runtime)
    }

    /// Returns the service matching the specified query.
    pub(crate) fn get_service<'s>(
        &'s self,
        fork: &Fork,
        id: impl Into<InstanceQuery<'s>>,
    ) -> Option<InstanceDescriptor<'s>> {
        match id.into() {
            InstanceQuery::Id(id) => {
                let name = self.service_infos.get(&id)?.name.as_str();
                Some(InstanceDescriptor { id, name })
            }

            InstanceQuery::Name(name) => {
                // TODO: This may be slow.
                let id = Schema::new(fork).service_instances().get(name)?.id;
                Some(InstanceDescriptor { id, name })
            }
        }
    }

    /// Notify the runtimes that it has to shutdown.
    pub(crate) fn shutdown(&mut self) {
        for runtime in self.runtimes.values_mut() {
            runtime.shutdown();
        }
    }

    /// Start a previously committed service instance.
    fn start_service(
        &mut self,
        snapshot: &dyn Snapshot,
        instance: &InstanceSpec,
    ) -> Result<(), ExecutionError> {
        // Notify the runtime that the service has been committed.
        let runtime = self
            .runtimes
            .get_mut(&instance.artifact.runtime_id)
            .ok_or(Error::IncorrectRuntime)?;
        runtime.commit_service(snapshot, instance)?;

        info!("Running service instance {:?}", instance);
        self.service_infos.insert(
            instance.id,
            ServiceInfo {
                runtime_id: instance.artifact.runtime_id,
                name: instance.name.to_owned(),
            },
        );
        Ok(())
    }
}

/// Mailbox accumulating `Action`s to be performed by the dispatcher.
#[derive(Debug, Default)]
pub struct Mailbox {
    actions: Vec<Action>,
}

impl Mailbox {
    /// Appends a new action to be performed by the dispatcher.
    pub fn push(&mut self, action: Action) {
        self.actions.push(action);
    }
}

type ExecutionFuture = Box<dyn Future<Item = (), Error = ExecutionError> + Send>;

pub enum Action {
    StartDeploy {
        artifact: ArtifactId,
        spec: Vec<u8>,
        and_then: Box<dyn FnOnce() -> ExecutionFuture + Send>,
    },
}

impl fmt::Debug for Action {
    fn fmt(&self, formatter: &mut fmt::Formatter<'_>) -> fmt::Result {
        match self {
            Action::StartDeploy { artifact, spec, .. } => formatter
                .debug_struct("StartDeploy")
                .field("artifact", artifact)
                .field("spec", spec)
                .finish(),
        }
    }
}

impl Action {
    fn execute(self, dispatcher: &mut Dispatcher) {
        match self {
            Action::StartDeploy {
                artifact,
                spec,
                and_then,
            } => {
                dispatcher
                    .deploy_artifact(artifact.clone(), spec)
                    .and_then(|()| and_then())
                    .wait()
                    .unwrap_or_else(|e| {
                        error!("Deploying artifact {:?} failed: {}", artifact, e);
                    });
            }
        }
    }
}<|MERGE_RESOLUTION|>--- conflicted
+++ resolved
@@ -203,7 +203,6 @@
         Ok(())
     }
 
-<<<<<<< HEAD
     /// Performs several shallow checks that transaction is correct.
     ///
     /// Returned `Ok(())` value doesn't necessarily mean that transaction is correct and will be
@@ -219,12 +218,9 @@
         Ok(())
     }
 
-    // TODO documentation [ECR-3275]
-=======
     /// Executes transaction with the specified ID without the fork isolation.
     ///
     /// The caller must catch the panics and rollback the changes if panic was happened.
->>>>>>> 7b87860a
     pub(crate) fn execute(
         &self,
         fork: &mut Fork,
