// Copyright 2020 The Exonum Team
//
// Licensed under the Apache License, Version 2.0 (the "License");
// you may not use this file except in compliance with the License.
// You may obtain a copy of the License at
//
//   http://www.apache.org/licenses/LICENSE-2.0
//
// Unless required by applicable law or agreed to in writing, software
// distributed under the License is distributed on an "AS IS" BASIS,
// WITHOUT WARRANTIES OR CONDITIONS OF ANY KIND, either express or implied.
// See the License for the specific language governing permissions and
// limitations under the License.

use assert_matches::assert_matches;
use exonum_crypto::KeyPair;
use exonum_merkledb::{
    access::{AccessExt, CopyAccessExt},
    migration::Migration,
    HashTag, ObjectHash, SystemSchema, TemporaryDB,
};

use std::time::Duration;

use super::*;
use crate::{
    blockchain::{ApiSender, Block, BlockchainMut},
    helpers::ValidatorId,
    runtime::{
        migrations::{InitMigrationError, MigrationError},
        oneshot::Receiver,
        BlockchainData, CoreError, DispatcherSchema, ErrorMatch, MethodId, RuntimeIdentifier,
        SnapshotExt, WellKnownRuntime,
    },
};

const DELAY: Duration = Duration::from_millis(40);

#[derive(Default, Debug, Clone)]
struct MigrationRuntime {
    /// Flag to run good or erroneous migration script for `good-or-not-good` artifact.
    run_good_script: bool,
}

impl MigrationRuntime {
    fn with_script_flag(flag: bool) -> Self {
        Self {
            run_good_script: flag,
        }
    }
}

impl WellKnownRuntime for MigrationRuntime {
    const ID: u32 = 2;
}

impl Runtime for MigrationRuntime {
<<<<<<< HEAD
    fn deploy_artifact(&mut self, _artifact: ArtifactId, _deploy_spec: Vec<u8>) -> Receiver {
        Receiver::with_result(Ok(()))
=======
    // We use service freezing in some tests.
    fn is_supported(&self, feature: &RuntimeFeature) -> bool {
        match feature {
            RuntimeFeature::FreezingServices => true,
            _ => false,
        }
    }

    fn deploy_artifact(
        &mut self,
        _artifact: ArtifactId,
        _deploy_spec: Vec<u8>,
    ) -> Box<dyn Future<Item = (), Error = ExecutionError>> {
        Box::new(Ok(()).into_future())
>>>>>>> de9737fc
    }

    fn is_artifact_deployed(&self, _id: &ArtifactId) -> bool {
        true
    }

    fn initiate_adding_service(
        &self,
        _context: ExecutionContext<'_>,
        _artifact: &ArtifactId,
        _parameters: Vec<u8>,
    ) -> Result<(), ExecutionError> {
        Ok(())
    }

    fn initiate_resuming_service(
        &self,
        _context: ExecutionContext<'_>,
        _artifact: &ArtifactId,
        _parameters: Vec<u8>,
    ) -> Result<(), ExecutionError> {
        Ok(())
    }

    fn update_service_status(&mut self, _snapshot: &dyn Snapshot, _state: &InstanceState) {}

    fn migrate(
        &self,
        new_artifact: &ArtifactId,
        data_version: &Version,
    ) -> Result<Option<MigrationScript>, InitMigrationError> {
        let mut end_version = new_artifact.version.clone();
        end_version.patch = 0;

        let script = match new_artifact.name.as_str() {
            "good" => simple_delayed_migration,
            "complex" => {
                let version1 = Version::new(0, 2, 0);
                let version2 = Version::new(0, 3, 0);

                if *data_version < version1 {
                    end_version = version1;
                    complex_migration_part1
                } else if *data_version < version2 && new_artifact.version >= version2 {
                    end_version = version2;
                    complex_migration_part2
                } else {
                    return Ok(None);
                }
            }
            "not-good" => erroneous_migration,
            "bad" => panicking_migration,
            "with-state" => migration_modifying_state_hash,
            "none" => return Ok(None),
            "good-or-not-good" => {
                if self.run_good_script {
                    simple_delayed_migration
                } else {
                    erroneous_migration
                }
            }
            _ => return Err(InitMigrationError::NotSupported),
        };
        let script = MigrationScript::new(script, end_version);
        Ok(Some(script))
    }

    fn execute(
        &self,
        _context: ExecutionContext<'_>,
        _method_id: MethodId,
        _arguments: &[u8],
    ) -> Result<(), ExecutionError> {
        Ok(())
    }

    fn before_transactions(&self, _context: ExecutionContext<'_>) -> Result<(), ExecutionError> {
        Ok(())
    }

    fn after_transactions(&self, _context: ExecutionContext<'_>) -> Result<(), ExecutionError> {
        Ok(())
    }

    fn after_commit(&mut self, _snapshot: &dyn Snapshot, _mailbox: &mut Mailbox) {}
}

fn simple_delayed_migration(_ctx: &mut MigrationContext) -> Result<(), MigrationError> {
    thread::sleep(DELAY);
    Ok(())
}

fn erroneous_migration(_ctx: &mut MigrationContext) -> Result<(), MigrationError> {
    thread::sleep(DELAY);
    Err(MigrationError::new("This migration is unsuccessful!"))
}

fn panicking_migration(_ctx: &mut MigrationContext) -> Result<(), MigrationError> {
    thread::sleep(DELAY);
    panic!("This migration is unsuccessful!");
}

fn migration_modifying_state_hash(ctx: &mut MigrationContext) -> Result<(), MigrationError> {
    for i in 1_u32..=2 {
        ctx.helper.new_data().get_proof_entry("entry").set(i);
        thread::sleep(DELAY / 2);
        ctx.helper.merge()?;
    }
    Ok(())
}

fn complex_migration_part1(ctx: &mut MigrationContext) -> Result<(), MigrationError> {
    assert!(ctx.data_version < Version::new(0, 2, 0));
    ctx.helper.new_data().get_proof_entry("entry").set(1_u32);
    Ok(())
}

fn complex_migration_part2(ctx: &mut MigrationContext) -> Result<(), MigrationError> {
    assert!(ctx.data_version >= Version::new(0, 2, 0));
    assert!(ctx.data_version < Version::new(0, 3, 0));
    ctx.helper.new_data().get_proof_entry("entry").set(2_u32);
    Ok(())
}

#[derive(Debug, Clone, Copy, PartialEq)]
enum LocalResult {
    None,
    InMemory,
    Saved,
    SavedWithNodeRestart,
}

/// Test rig encapsulating typical tasks for migration tests, such as artifact deployment
/// and service instantiation.
#[derive(Debug)]
struct Rig {
    blockchain: BlockchainMut,
    next_service_id: InstanceId,
}

impl Rig {
    fn new() -> Self {
        Self::with_db_and_flag(Arc::new(TemporaryDB::new()), false)
    }

    fn with_db_and_flag(db: Arc<TemporaryDB>, flag: bool) -> Self {
        let blockchain = Blockchain::new(
            db as Arc<dyn Database>,
            KeyPair::random(),
            ApiSender::closed(),
        );
        let blockchain = blockchain
            .into_mut_with_dummy_config()
            .with_runtime(MigrationRuntime::with_script_flag(flag))
            .build();

        Self {
            blockchain,
            next_service_id: 100,
        }
    }

    /// Computes expected state hash of a migration.
    fn migration_hash(&self, indexes: &[(&str, Hash)]) -> Hash {
        let fork = self.blockchain.fork();
        let mut aggregator = fork.get_proof_map::<_, str, Hash>("_aggregator");
        for &(index_name, hash) in indexes {
            aggregator.put(index_name, hash);
        }
        aggregator.object_hash()
    }

    /// Emulates node stopping.
    fn stop(self) -> Blockchain {
        self.blockchain.immutable_view()
    }

    /// Emulates node restart by recreating the dispatcher.
    fn restart(&mut self) {
        let blockchain = self.blockchain.as_ref().to_owned();
        let blockchain = blockchain
            .into_mut_with_dummy_config()
            .with_runtime(MigrationRuntime::default())
            .build();
        self.blockchain = blockchain;
    }

    fn dispatcher(&mut self) -> &mut Dispatcher {
        self.blockchain.dispatcher()
    }

    fn migration_threads(&mut self) -> &HashMap<String, MigrationThread> {
        &self.dispatcher().migrations.threads
    }

    /// Asserts that no migration scripts are currently being executed.
    fn assert_no_migration_threads(&mut self) {
        assert!(self.migration_threads().is_empty());
    }

    /// Waits for migration scripts to finish according to the specified policy.
    fn wait_migration_threads(&mut self, local_result: LocalResult) {
        if local_result == LocalResult::None {
            // Don't wait at all.
        } else {
            // Wait for the script to finish.
            thread::sleep(DELAY * 3);
            if local_result == LocalResult::InMemory {
                // Keep the local result in memory.
            } else {
                self.create_block(self.blockchain.fork());
                assert!(self.dispatcher().migrations.threads.is_empty());

                if local_result == LocalResult::SavedWithNodeRestart {
                    self.restart();
                }
            }
        }
    }

    fn create_block(&mut self, fork: Fork) -> Block {
        let height = CoreSchema::new(&fork).next_height();
        let (block_hash, patch) = self.blockchain.create_patch_inner(
            fork,
            ValidatorId(0),
            height,
            &[],
            &mut BTreeMap::new(),
        );
        self.blockchain
            .commit(patch, block_hash, vec![], &mut BTreeMap::new())
            .unwrap();
        self.blockchain.as_ref().last_block()
    }

    fn deploy_artifact(&mut self, name: &str, version: Version) -> ArtifactId {
        let artifact = ArtifactId::from_raw_parts(MigrationRuntime::ID, name.into(), version);

        let fork = self.blockchain.fork();
        Dispatcher::commit_artifact(&fork, &artifact, vec![]);
        self.create_block(fork);
        artifact
    }

    fn initialize_service(&mut self, artifact: ArtifactId, name: &str) -> InstanceSpec {
        let service = InstanceSpec::from_raw_parts(self.next_service_id, name.to_owned(), artifact);
        self.next_service_id += 1;

        let mut fork = self.blockchain.fork();
        let mut should_rollback = false;
        let mut context = ExecutionContext::for_block_call(
            self.dispatcher(),
            &mut fork,
            &mut should_rollback,
            service.as_descriptor(),
        );
        context
            .initiate_adding_service(service.clone(), vec![])
            .expect("`initiate_adding_service` failed");
        assert!(!should_rollback);
        self.create_block(fork);
        service
    }

    fn stop_service(&mut self, spec: &InstanceSpec) {
        let fork = self.blockchain.fork();
        Dispatcher::initiate_stopping_service(&fork, spec.id).unwrap();
        self.create_block(fork);
    }

    fn freeze_service(&mut self, spec: &InstanceSpec) {
        let fork = self.blockchain.fork();
        self.dispatcher()
            .initiate_freezing_service(&fork, spec.id)
            .unwrap();
        self.create_block(fork);
    }
}

fn test_migration_workflow(freeze_service: bool) {
    let mut rig = Rig::new();
    let old_artifact = rig.deploy_artifact("good", "0.3.0".parse().unwrap());
    let new_artifact = rig.deploy_artifact("good", "0.5.2".parse().unwrap());
    let service = rig.initialize_service(old_artifact, "good");

    // Since service is not stopped, the migration should fail.
    let fork = rig.blockchain.fork();
    let err = rig
        .dispatcher()
        .initiate_migration(&fork, new_artifact.clone(), &service.name)
        .unwrap_err();
    assert_eq!(
        err,
        ErrorMatch::from_fail(&CoreError::ServiceNotStopped)
            .with_description_containing("Data migration cannot be initiated")
    );

    // Stop or freeze the service.
    if freeze_service {
        rig.freeze_service(&service);
    } else {
        rig.stop_service(&service);
    }

    // Now, the migration start should succeed.
    let fork = rig.blockchain.fork();
    let ty = rig
        .dispatcher()
        .initiate_migration(&fork, new_artifact, &service.name)
        .unwrap();
    assert_matches!(ty, MigrationType::Async);
    // Migration scripts should not start executing immediately, but only on block commit.
    assert!(!rig.migration_threads().contains_key(&service.name));
    rig.create_block(fork);

    // Check that the migration was initiated.
    assert!(rig.migration_threads().contains_key(&service.name));
    // Check that the old service data can be accessed.
    let snapshot = rig.blockchain.snapshot();
    assert!(snapshot.for_service(service.id).is_some());

    // Create several more blocks before the migration is complete and check that
    // we don't spawn multiple migration scripts at once (this check is performed in `Migrations`).
    for _ in 0..3 {
        rig.create_block(rig.blockchain.fork());
    }

    // Wait until the migration script is completed and check that its result is recorded.
    thread::sleep(DELAY * 3);

    rig.create_block(rig.blockchain.fork());
    let snapshot = rig.blockchain.snapshot();
    let schema = DispatcherSchema::new(&snapshot);
    let state = schema.get_instance(service.id).unwrap();
    let end_version = match state.status.unwrap() {
        InstanceStatus::Migrating(migration) => migration.end_version,
        status => panic!("Unexpected service status: {:?}", status),
    };
    assert_eq!(end_version, Version::new(0, 5, 0));
    let res = schema.local_migration_result(&service.name).unwrap();
    assert_eq!(res.0, Ok(HashTag::empty_map_hash()));
    assert!(!rig.migration_threads().contains_key(&service.name));

    // Create couple more blocks to check that the migration script is not launched again,
    // and the migration result is not overridden (these checks are `debug_assert`s
    // in the `Dispatcher` code).
    for _ in 0..3 {
        rig.create_block(rig.blockchain.fork());
    }
    assert!(!rig.migration_threads().contains_key(&service.name));
}

/// Tests basic workflow of migration initiation.
#[test]
fn migration_workflow() {
    test_migration_workflow(false);
}

#[test]
fn migration_workflow_with_frozen_service() {
    test_migration_workflow(true);
}

fn test_fast_forward_migration(freeze_service: bool) {
    let mut rig = Rig::new();
    let old_artifact = rig.deploy_artifact("none", "0.3.0".parse().unwrap());
    let new_artifact = rig.deploy_artifact("none", "0.5.2".parse().unwrap());
    let service = rig.initialize_service(old_artifact, "service");
    if freeze_service {
        rig.freeze_service(&service);
    } else {
        rig.stop_service(&service);
    }

    let fork = rig.blockchain.fork();
    let ty = rig
        .dispatcher()
        .initiate_migration(&fork, new_artifact.clone(), &service.name)
        .unwrap();
    assert_matches!(ty, MigrationType::FastForward);
    rig.create_block(fork);

    // Service version should be updated when the block is merged.
    let snapshot = rig.blockchain.snapshot();
    let schema = DispatcherSchema::new(&snapshot);
    let state = schema.get_instance(service.id).unwrap();
    assert_eq!(state.status, Some(InstanceStatus::Stopped));
    assert_eq!(state.pending_status, None);
    assert_eq!(state.spec.artifact, new_artifact);
    assert_eq!(state.data_version, None);
}

/// Tests fast-forwarding a migration.
#[test]
fn fast_forward_migration() {
    test_fast_forward_migration(false);
}

#[test]
fn fast_forward_migration_with_service_freezing() {
    test_fast_forward_migration(true);
}

/// Tests checks performed by the dispatcher during migration initiation.
#[test]
fn migration_immediate_errors() {
    let mut rig = Rig::new();
    let old_artifact = rig.deploy_artifact("good", "0.3.0".parse().unwrap());
    let new_artifact = rig.deploy_artifact("good", "0.5.2".parse().unwrap());
    let unrelated_artifact = rig.deploy_artifact("unrelated", "1.0.1".parse().unwrap());
    let old_service = rig.initialize_service(old_artifact.clone(), "old");
    rig.stop_service(&old_service);
    let new_service = rig.initialize_service(new_artifact.clone(), "new");
    rig.stop_service(&new_service);

    let fork = rig.blockchain.fork();

    // Attempt to upgrade service to an unrelated artifact.
    let err = rig
        .dispatcher()
        .initiate_migration(&fork, unrelated_artifact, &old_service.name)
        .unwrap_err();
    assert_eq!(
        err,
        ErrorMatch::from_fail(&CoreError::CannotUpgradeService).with_any_description()
    );

    // Attempt to downgrade service.
    let err = rig
        .dispatcher()
        .initiate_migration(&fork, old_artifact, &new_service.name)
        .unwrap_err();
    assert_eq!(
        err,
        ErrorMatch::from_fail(&CoreError::CannotUpgradeService).with_any_description()
    );

    // Attempt to migrate to the same version.
    let err = rig
        .dispatcher()
        .initiate_migration(&fork, new_artifact.clone(), &new_service.name)
        .unwrap_err();
    assert_eq!(
        err,
        ErrorMatch::from_fail(&CoreError::CannotUpgradeService).with_any_description()
    );

    // Attempt to migrate unknown service.
    let err = rig
        .dispatcher()
        .initiate_migration(&fork, new_artifact, "bogus-service")
        .unwrap_err();
    assert_eq!(err, ErrorMatch::from_fail(&CoreError::IncorrectInstanceId));

    // Attempt to migrate to unknown artifact.
    let unknown_artifact = ArtifactId::from_raw_parts(
        RuntimeIdentifier::Rust as _,
        "good".into(),
        Version::new(0, 6, 0),
    );
    let err = rig
        .dispatcher()
        .initiate_migration(&fork, unknown_artifact.clone(), &old_service.name)
        .unwrap_err();
    assert_eq!(
        err,
        ErrorMatch::from_fail(&CoreError::UnknownArtifactId).with_any_description()
    );

    // Mark the artifact as pending.
    Dispatcher::commit_artifact(&fork, &unknown_artifact, vec![]);
    let err = rig
        .dispatcher()
        .initiate_migration(&fork, unknown_artifact, &old_service.name)
        .unwrap_err();
    assert_eq!(
        err,
        ErrorMatch::from_fail(&CoreError::ArtifactNotDeployed).with_any_description()
    );
}

/// Tests that an unfinished migration script is restarted on node restart.
#[test]
fn migration_is_resumed_after_node_restart() {
    let mut rig = Rig::new();
    let old_artifact = rig.deploy_artifact("good", "0.3.0".parse().unwrap());
    let new_artifact = rig.deploy_artifact("good", "0.5.2".parse().unwrap());
    let service = rig.initialize_service(old_artifact, "good");
    rig.stop_service(&service);

    // Start migration.
    let fork = rig.blockchain.fork();
    rig.dispatcher()
        .initiate_migration(&fork, new_artifact, &service.name)
        .unwrap();
    rig.create_block(fork);

    // Emulate node restart. Note that the old migration thread will continue running
    // as a detached thread, but since `Dispatcher.migrations` is dropped, the migration
    // will be aborted.
    rig.restart();
    assert!(rig.migration_threads().contains_key(&service.name));

    thread::sleep(DELAY * 3);
    rig.create_block(rig.blockchain.fork());
    let snapshot = rig.blockchain.snapshot();
    let schema = DispatcherSchema::new(&snapshot);
    let res = schema.local_migration_result(&service.name).unwrap();
    assert_eq!(res.0, Ok(HashTag::empty_map_hash()));
}

/// Tests that migration scripts are timely aborted on node stop.
#[test]
fn migration_threads_are_timely_aborted() {
    let mut rig = Rig::new();
    let old_artifact = rig.deploy_artifact("with-state", "0.3.0".parse().unwrap());
    let new_artifact = rig.deploy_artifact("with-state", "0.5.2".parse().unwrap());
    let service = rig.initialize_service(old_artifact, "good");
    rig.stop_service(&service);

    let fork = rig.blockchain.fork();
    rig.dispatcher()
        .initiate_migration(&fork, new_artifact, &service.name)
        .unwrap();
    rig.create_block(fork);

    thread::sleep(DELAY * 2 / 3);
    let blockchain = rig.stop();
    thread::sleep(DELAY * 10);
    let snapshot = blockchain.snapshot();
    let migration = Migration::new(&service.name, &snapshot);
    // The `migration_modifying_state_hash` script should complete the 0 or 1 merge, but not
    // 2 merges.
    let val = migration
        .get_proof_entry::<_, u32>("entry")
        .get()
        .unwrap_or(0);
    assert!(val < 2);

    // New merges should not be added with time.
    thread::sleep(DELAY * 2);
    let snapshot = blockchain.snapshot();
    let migration = Migration::new(&service.name, &snapshot);
    let new_val = migration
        .get_proof_entry::<_, u32>("entry")
        .get()
        .unwrap_or(0);
    assert_eq!(val, new_val);
}

/// Tests that a completed migration script is not launched again.
#[test]
fn completed_migration_is_not_resumed_after_node_restart() {
    let mut rig = Rig::new();
    let old_artifact = rig.deploy_artifact("good", "0.3.0".parse().unwrap());
    let new_artifact = rig.deploy_artifact("good", "0.5.2".parse().unwrap());
    let service = rig.initialize_service(old_artifact, "good");
    rig.stop_service(&service);

    // Start migration.
    let fork = rig.blockchain.fork();
    rig.dispatcher()
        .initiate_migration(&fork, new_artifact, &service.name)
        .unwrap();
    rig.create_block(fork);

    thread::sleep(DELAY * 3);
    rig.create_block(rig.blockchain.fork());
    // Migration should be completed.
    rig.assert_no_migration_threads();
    // Check that the local migration result is persisted.
    let snapshot = rig.blockchain.snapshot();
    let schema = DispatcherSchema::new(&snapshot);
    assert!(schema.local_migration_result(&service.name).is_some());

    // Therefore, the script should not resume after blockchain restart.
    rig.restart();
    rig.assert_no_migration_threads();
}

/// Tests that an error in a migration script is reflected in the local migration result.
fn test_erroneous_migration(artifact_name: &str) {
    let mut rig = Rig::new();
    let old_artifact = rig.deploy_artifact(artifact_name, "0.3.0".parse().unwrap());
    let new_artifact = rig.deploy_artifact(artifact_name, "0.5.2".parse().unwrap());
    let service = rig.initialize_service(old_artifact, "service");
    rig.stop_service(&service);

    // Start migration.
    let fork = rig.blockchain.fork();
    rig.dispatcher()
        .initiate_migration(&fork, new_artifact, &service.name)
        .unwrap();
    rig.create_block(fork);

    // Wait for the migration script to complete.
    let res = loop {
        thread::sleep(DELAY * 3);

        rig.create_block(rig.blockchain.fork());
        let snapshot = rig.blockchain.snapshot();
        let schema = DispatcherSchema::new(&snapshot);
        if let Some(res) = schema.local_migration_result(&service.name) {
            break res;
        }
    };
    assert!(res
        .0
        .unwrap_err()
        .contains("This migration is unsuccessful!"));
}

#[test]
fn migration_with_error() {
    test_erroneous_migration("not-good");
}

#[test]
fn migration_with_panic() {
    test_erroneous_migration("bad");
}

/// Tests that concurrent migrations with the same artifact are independent.
#[test]
fn concurrent_migrations_to_same_artifact() {
    let mut rig = Rig::new();
    let old_artifact = rig.deploy_artifact("good", "0.3.0".parse().unwrap());
    let new_artifact = rig.deploy_artifact("good", "0.5.2".parse().unwrap());
    let service = rig.initialize_service(old_artifact.clone(), "service");
    rig.stop_service(&service);
    let other_service = rig.initialize_service(old_artifact.clone(), "other-service");
    rig.stop_service(&other_service);
    let another_service = rig.initialize_service(old_artifact, "another-service");
    rig.stop_service(&another_service);

    // Place two migration starts in the same block.
    let fork = rig.blockchain.fork();
    rig.dispatcher()
        .initiate_migration(&fork, new_artifact.clone(), &service.name)
        .unwrap();
    rig.dispatcher()
        .initiate_migration(&fork, new_artifact.clone(), &other_service.name)
        .unwrap();
    rig.create_block(fork);

    let threads = rig.migration_threads();
    assert!(threads.contains_key(&service.name));
    assert!(threads.contains_key(&other_service.name));
    assert!(!threads.contains_key(&another_service.name));

    // ...and one more in the following block.
    thread::sleep(DELAY * 2 / 3);
    let fork = rig.blockchain.fork();
    rig.dispatcher()
        .initiate_migration(&fork, new_artifact, &another_service.name)
        .unwrap();
    rig.create_block(fork);

    assert!(rig.migration_threads().contains_key(&another_service.name));

    // Wait for first two migrations to finish.
    thread::sleep(DELAY / 2);
    rig.create_block(rig.blockchain.fork());
    let snapshot = rig.blockchain.snapshot();
    let schema = DispatcherSchema::new(&snapshot);
    let res = schema.local_migration_result(&service.name).unwrap();
    assert_eq!(res.0, Ok(HashTag::empty_map_hash()));
    let res = schema.local_migration_result(&other_service.name).unwrap();
    assert_eq!(res.0, Ok(HashTag::empty_map_hash()));

    // Wait for the third migration to finish.
    thread::sleep(DELAY);
    rig.create_block(rig.blockchain.fork());
    let snapshot = rig.blockchain.snapshot();
    let schema = DispatcherSchema::new(&snapshot);
    let res = schema
        .local_migration_result(&another_service.name)
        .unwrap();
    assert_eq!(res.0, Ok(HashTag::empty_map_hash()));

    rig.assert_no_migration_threads();
}

/// Tests that migration workflow changes state hash as expected.
#[test]
fn migration_influencing_state_hash() {
    let mut rig = Rig::new();
    let old_artifact = rig.deploy_artifact("with-state", "0.3.0".parse().unwrap());
    let new_artifact = rig.deploy_artifact("with-state", "0.5.2".parse().unwrap());
    let service = rig.initialize_service(old_artifact, "service");
    rig.stop_service(&service);

    let fork = rig.blockchain.fork();
    rig.dispatcher()
        .initiate_migration(&fork, new_artifact, &service.name)
        .unwrap();
    let state_hash = rig.create_block(fork).state_hash;

    for _ in 0..2 {
        // The sleeping interval is chosen to be larger than the interval of DB merges
        // in the migration script.
        thread::sleep(DELAY * 2 / 3);

        let fork = rig.blockchain.fork();
        // Check that we can access the old service data from outside.
        let blockchain_data = BlockchainData::new(&fork, "test");
        assert!(!blockchain_data
            .for_service(service.id)
            .unwrap()
            .get_proof_entry::<_, u32>("entry")
            .exists());
        // Check that the state during migration does not influence the default `state_hash`.
        let new_state_hash = rig.create_block(fork).state_hash;
        assert_eq!(state_hash, new_state_hash);
    }

    let snapshot = rig.blockchain.snapshot();
    let schema = DispatcherSchema::new(&snapshot);
    let res = schema.local_migration_result(&service.name).unwrap();
    let migration_hash = res.0.unwrap();

    let migration = Migration::new(&service.name, &snapshot);
    assert_eq!(migration_hash, migration.state_hash());
    let aggregator = migration.state_aggregator();
    assert_eq!(
        aggregator.keys().collect::<Vec<_>>(),
        vec!["service.entry".to_owned()]
    );
    assert_eq!(aggregator.get("service.entry"), Some(2_u32.object_hash()));
}

/// Tests the basic workflow of migration rollback.
#[test]
fn migration_rollback_workflow() {
    let mut rig = Rig::new();
    let old_artifact = rig.deploy_artifact("good", "0.3.0".parse().unwrap());
    let new_artifact = rig.deploy_artifact("good", "0.5.2".parse().unwrap());
    let service = rig.initialize_service(old_artifact, "good");
    rig.stop_service(&service);

    let fork = rig.blockchain.fork();
    rig.dispatcher()
        .initiate_migration(&fork, new_artifact, &service.name)
        .unwrap();
    rig.create_block(fork);

    // Wait until the migration is finished locally.
    thread::sleep(DELAY * 3);
    rig.create_block(rig.blockchain.fork());
    let snapshot = rig.blockchain.snapshot();
    let schema = DispatcherSchema::new(&snapshot);
    schema.local_migration_result(&service.name).unwrap();
    rig.assert_no_migration_threads();

    // Signal the rollback.
    let fork = rig.blockchain.fork();
    Dispatcher::rollback_migration(&fork, &service.name).unwrap();
    rig.create_block(fork);

    // Check that local migration result is erased.
    let snapshot = rig.blockchain.snapshot();
    let schema = DispatcherSchema::new(&snapshot);
    assert!(schema.local_migration_result(&service.name).is_none());
    let state = schema.get_instance(service.id).unwrap();
    assert_eq!(state.status, Some(InstanceStatus::Stopped));
    // The artifact version hasn't changed.
    assert_eq!(state.data_version, None);
}

/// Tests the checks performed by the dispatcher during migration rollback.
#[test]
fn migration_rollback_invariants() {
    let mut rig = Rig::new();
    let old_artifact = rig.deploy_artifact("good", "0.3.0".parse().unwrap());
    let new_artifact = rig.deploy_artifact("good", "0.5.2".parse().unwrap());
    let service = rig.initialize_service(old_artifact, "good");

    // Non-existing service.
    let fork = rig.blockchain.fork();
    let err = Dispatcher::rollback_migration(&fork, "bogus").unwrap_err();
    assert_eq!(err, ErrorMatch::from_fail(&CoreError::IncorrectInstanceId));

    // Service is not stopped.
    let err = Dispatcher::rollback_migration(&fork, &service.name).unwrap_err();
    assert_eq!(err, ErrorMatch::from_fail(&CoreError::NoMigration));

    rig.stop_service(&service);

    // Service is stopped, but there is no migration happening.
    let fork = rig.blockchain.fork();
    let err = Dispatcher::rollback_migration(&fork, &service.name).unwrap_err();
    assert_eq!(err, ErrorMatch::from_fail(&CoreError::NoMigration));

    // Start migration and commit its result, thus making the rollback impossible.
    rig.dispatcher()
        .initiate_migration(&fork, new_artifact, &service.name)
        .unwrap();
    rig.create_block(fork);
    let fork = rig.blockchain.fork();
    Dispatcher::commit_migration(&fork, &service.name, HashTag::empty_map_hash()).unwrap();

    // In the same block, we'll get an error because the service already has
    // a pending status update.
    let err = Dispatcher::rollback_migration(&fork, &service.name).unwrap_err();
    assert_eq!(err, ErrorMatch::from_fail(&CoreError::ServicePending));
    rig.create_block(fork);
    // ...In the next block, we'll get another error.
    let fork = rig.blockchain.fork();
    let err = Dispatcher::rollback_migration(&fork, &service.name).unwrap_err();
    assert_eq!(err, ErrorMatch::from_fail(&CoreError::NoMigration));
}

/// Tests that migration rollback aborts locally executed migration script.
#[test]
fn migration_rollback_aborts_migration_script() {
    let mut rig = Rig::new();
    let old_artifact = rig.deploy_artifact("with-state", "0.3.0".parse().unwrap());
    let new_artifact = rig.deploy_artifact("with-state", "0.5.2".parse().unwrap());
    let service = rig.initialize_service(old_artifact, "good");
    rig.stop_service(&service);

    let fork = rig.blockchain.fork();
    rig.dispatcher()
        .initiate_migration(&fork, new_artifact, &service.name)
        .unwrap();
    rig.create_block(fork);

    // Rollback the migration without waiting for the migration script to succeed locally.
    let fork = rig.blockchain.fork();
    Dispatcher::rollback_migration(&fork, &service.name).unwrap();
    rig.create_block(fork);

    let snapshot = rig.blockchain.snapshot();
    let schema = DispatcherSchema::new(&snapshot);
    assert!(schema.local_migration_result(&service.name).is_none());
    rig.assert_no_migration_threads();
    let migration = Migration::new(&service.name, &snapshot);
    assert!(!migration.get_proof_entry::<_, u32>("entry").exists());

    // Wait some time to ensure that script doesn't merge changes to the DB.
    thread::sleep(DELAY);
    let snapshot = rig.blockchain.snapshot();
    let migration = Migration::new(&service.name, &snapshot);
    assert!(!migration.get_proof_entry::<_, u32>("entry").exists());
}

/// Tests that migration rollback erases data created by the migration script.
#[test]
fn migration_rollback_erases_migration_data() {
    let mut rig = Rig::new();
    let old_artifact = rig.deploy_artifact("with-state", "0.3.0".parse().unwrap());
    let new_artifact = rig.deploy_artifact("with-state", "0.5.2".parse().unwrap());
    let service = rig.initialize_service(old_artifact, "good");
    rig.stop_service(&service);

    let fork = rig.blockchain.fork();
    rig.dispatcher()
        .initiate_migration(&fork, new_artifact, &service.name)
        .unwrap();
    rig.create_block(fork);

    // Wait until the migration is finished locally.
    thread::sleep(DELAY * 10);
    rig.create_block(rig.blockchain.fork());
    let snapshot = rig.blockchain.snapshot();
    let migration = Migration::new(&service.name, &snapshot);
    assert_eq!(migration.get_proof_entry::<_, u32>("entry").get(), Some(2));

    let fork = rig.blockchain.fork();
    Dispatcher::rollback_migration(&fork, &service.name).unwrap();
    rig.create_block(fork);

    // Migration data should be dropped now.
    let snapshot = rig.blockchain.snapshot();
    let migration = Migration::new(&service.name, &snapshot);
    assert!(!migration.get_proof_entry::<_, u32>("entry").exists());
}

/// Tests basic migration commit workflow.
#[test]
fn migration_commit_workflow() {
    let mut rig = Rig::new();
    let old_artifact = rig.deploy_artifact("good", "0.3.0".parse().unwrap());
    let new_artifact = rig.deploy_artifact("good", "0.5.2".parse().unwrap());
    let service = rig.initialize_service(old_artifact, "good");
    rig.stop_service(&service);

    let fork = rig.blockchain.fork();
    rig.dispatcher()
        .initiate_migration(&fork, new_artifact.clone(), &service.name)
        .unwrap();
    rig.create_block(fork);

    // Wait until the migration is finished locally.
    thread::sleep(DELAY * 3);
    rig.create_block(rig.blockchain.fork());

    let fork = rig.blockchain.fork();
    Dispatcher::commit_migration(&fork, &service.name, HashTag::empty_map_hash()).unwrap();
    rig.create_block(fork);

    // Check that local migration result is erased.
    let snapshot = rig.blockchain.snapshot();
    let schema = DispatcherSchema::new(&snapshot);
    let res = schema.local_migration_result(&service.name).unwrap();
    assert_eq!(res.0.unwrap(), HashTag::empty_map_hash());
    let state = schema.get_instance(service.id).unwrap();
    let expected_status = InstanceStatus::migrating(InstanceMigration::from_raw_parts(
        new_artifact,
        Version::new(0, 5, 0),
        Some(HashTag::empty_map_hash()),
    ));
    assert_eq!(state.status, Some(expected_status));
}

/// Tests checks performed by the dispatcher during migration commit.
#[test]
fn migration_commit_invariants() {
    let mut rig = Rig::new();
    let old_artifact = rig.deploy_artifact("good", "0.3.0".parse().unwrap());
    let new_artifact = rig.deploy_artifact("good", "0.5.2".parse().unwrap());
    let service = rig.initialize_service(old_artifact, "good");

    // Non-existing service.
    let fork = rig.blockchain.fork();
    let err = Dispatcher::commit_migration(&fork, "bogus", Hash::zero()).unwrap_err();
    assert_eq!(err, ErrorMatch::from_fail(&CoreError::IncorrectInstanceId));

    // Service is not stopped.
    let err = Dispatcher::commit_migration(&fork, &service.name, Hash::zero()).unwrap_err();
    assert_eq!(err, ErrorMatch::from_fail(&CoreError::NoMigration));

    rig.stop_service(&service);

    // Service is stopped, but there is no migration happening.
    let fork = rig.blockchain.fork();
    let err = Dispatcher::commit_migration(&fork, &service.name, Hash::zero()).unwrap_err();
    assert_eq!(err, ErrorMatch::from_fail(&CoreError::NoMigration));

    // Start migration and commit its result, making the second commit impossible.
    rig.dispatcher()
        .initiate_migration(&fork, new_artifact, &service.name)
        .unwrap();
    rig.create_block(fork);
    let fork = rig.blockchain.fork();
    let migration_hash = HashTag::empty_map_hash();
    Dispatcher::commit_migration(&fork, &service.name, migration_hash).unwrap();

    // In the same block, we'll get an error because the service already has
    // a pending status update.
    let err = Dispatcher::commit_migration(&fork, &service.name, migration_hash).unwrap_err();
    assert_eq!(err, ErrorMatch::from_fail(&CoreError::ServicePending));
    rig.create_block(fork);
    // ...In the next block, we'll get another error.
    let fork = rig.blockchain.fork();
    let err = Dispatcher::commit_migration(&fork, &service.name, migration_hash).unwrap_err();
    assert_eq!(err, ErrorMatch::from_fail(&CoreError::NoMigration));
}

/// Tests that a migration commit after the migration script finished locally with an error
/// leads to node stopping.
fn test_migration_commit_with_local_error(
    rig: &mut Rig,
    local_result: LocalResult,
    artifact_name: &str,
) {
    let old_artifact = rig.deploy_artifact(artifact_name, "0.3.0".parse().unwrap());
    let new_artifact = rig.deploy_artifact(artifact_name, "0.5.2".parse().unwrap());
    let service = rig.initialize_service(old_artifact, "service");
    rig.stop_service(&service);

    let fork = rig.blockchain.fork();
    rig.dispatcher()
        .initiate_migration(&fork, new_artifact, &service.name)
        .unwrap();
    rig.create_block(fork);

    rig.wait_migration_threads(local_result);

    let fork = rig.blockchain.fork();
    Dispatcher::commit_migration(&fork, &service.name, Hash::zero()).unwrap();
    rig.create_block(fork); // << should panic
}

#[test]
#[should_panic(expected = "locally it has finished with an error: This migration is unsuccessful")]
fn migration_commit_with_local_error_blocking() {
    test_migration_commit_with_local_error(&mut Rig::new(), LocalResult::None, "not-good");
}

#[test]
#[should_panic(expected = "locally it has finished with an error: This migration is unsuccessful")]
fn migration_commit_with_local_error_in_memory() {
    test_migration_commit_with_local_error(&mut Rig::new(), LocalResult::InMemory, "not-good");
}

#[test]
#[should_panic(expected = "locally it has finished with an error: This migration is unsuccessful")]
fn migration_commit_with_local_error_saved() {
    test_migration_commit_with_local_error(&mut Rig::new(), LocalResult::Saved, "not-good");
}

#[test]
#[should_panic(expected = "locally it has finished with an error: This migration is unsuccessful")]
fn migration_commit_with_local_error_saved_and_node_restart() {
    test_migration_commit_with_local_error(
        &mut Rig::new(),
        LocalResult::SavedWithNodeRestart,
        "not-good",
    );
}

#[test]
fn test_migration_restart() {
    let artifact_name = "good-or-not-good";
    let service_name = "service";
    let db = Arc::new(TemporaryDB::new());

    // Running migration that should fail.
    std::panic::catch_unwind(|| {
        // Set script flag to fail migration.
        let mut rig = Rig::with_db_and_flag(Arc::clone(&db), false);
        test_migration_commit_with_local_error(&mut rig, LocalResult::Saved, artifact_name)
    })
    .expect_err("Node should panic on unsuccessful migration commit");

    // Check that we have failed result locally.
    let snapshot = db.snapshot();
    let schema = DispatcherSchema::new(&snapshot);
    let res = schema
        .local_migration_result(service_name)
        .expect("Schema does not have local result");
    assert_eq!(res.0.unwrap_err(), "This migration is unsuccessful!");

    // Remove local migration result.
    let mut fork = db.fork();
    rollback_migration(&mut fork, service_name);
    remove_local_migration_result(&fork, service_name);
    db.merge_sync(fork.into_patch())
        .expect("Failed to merge patch after local migration result remove");

    // Check that local result is removed.
    let snapshot = db.snapshot();
    let schema = DispatcherSchema::new(&snapshot);
    assert!(schema.local_migration_result(service_name).is_none());

    // Set script flag to migrate successfully.
    let mut rig = Rig::with_db_and_flag(Arc::clone(&db), true);

    let fork = rig.blockchain.fork();
    Dispatcher::commit_migration(&fork, service_name, HashTag::empty_map_hash())
        .expect("Failed to commit migration");
    rig.create_block(fork);

    // Check that the migration script has finished.
    rig.assert_no_migration_threads();

    // Check that local migration result is erased.
    let snapshot = rig.blockchain.snapshot();
    let schema = DispatcherSchema::new(&snapshot);
    let res = schema.local_migration_result(service_name).unwrap();
    assert_eq!(res.0.unwrap(), HashTag::empty_map_hash());

    // Check current instance migration status.
    let state = schema.get_instance(100).unwrap();
    let artifact = ArtifactId::from_raw_parts(
        MigrationRuntime::ID,
        artifact_name.to_string(),
        "0.5.2".parse().unwrap(),
    );
    let expected_status = InstanceStatus::migrating(InstanceMigration::from_raw_parts(
        artifact,
        Version::new(0, 5, 0),
        Some(HashTag::empty_map_hash()),
    ));
    assert_eq!(state.status, Some(expected_status));
}

/// Tests that a migration commit after the migration script finished locally with another hash
/// leads to node stopping.
fn test_migration_commit_with_differing_hash(local_result: LocalResult) {
    let mut rig = Rig::new();
    let old_artifact = rig.deploy_artifact("good", "0.3.0".parse().unwrap());
    let new_artifact = rig.deploy_artifact("good", "0.5.2".parse().unwrap());
    let service = rig.initialize_service(old_artifact, "service");
    rig.stop_service(&service);

    let fork = rig.blockchain.fork();
    rig.dispatcher()
        .initiate_migration(&fork, new_artifact, &service.name)
        .unwrap();
    rig.create_block(fork);

    rig.wait_migration_threads(local_result);

    let fork = rig.blockchain.fork();
    Dispatcher::commit_migration(&fork, &service.name, Hash::zero()).unwrap();
    rig.create_block(fork); // << should panic
}

#[test]
#[should_panic(expected = "locally it has finished with another hash")]
fn migration_commit_with_differing_hash_blocking() {
    test_migration_commit_with_differing_hash(LocalResult::None);
}

#[test]
#[should_panic(expected = "locally it has finished with another hash")]
fn migration_commit_with_differing_hash_in_memory() {
    test_migration_commit_with_differing_hash(LocalResult::InMemory);
}

#[test]
#[should_panic(expected = "locally it has finished with another hash")]
fn migration_commit_with_differing_hash_saved() {
    test_migration_commit_with_differing_hash(LocalResult::Saved);
}

#[test]
#[should_panic(expected = "locally it has finished with another hash")]
fn migration_commit_with_differing_hash_saved_and_node_restarted() {
    test_migration_commit_with_differing_hash(LocalResult::SavedWithNodeRestart);
}

/// Tests that committing a migration with a locally running migration script leads to the node
/// waiting until the script is completed.
#[test]
fn migration_commit_without_completing_script_locally() {
    let mut rig = Rig::new();
    let old_artifact = rig.deploy_artifact("with-state", "0.3.0".parse().unwrap());
    let new_artifact = rig.deploy_artifact("with-state", "0.5.2".parse().unwrap());
    let service = rig.initialize_service(old_artifact, "test");
    rig.stop_service(&service);

    let fork = rig.blockchain.fork();
    rig.dispatcher()
        .initiate_migration(&fork, new_artifact.clone(), &service.name)
        .unwrap();
    rig.create_block(fork);

    // Compute migration hash using the knowledge about the end state of migrated data.
    let migration_hash = rig.migration_hash(&[("test.entry", 2_u32.object_hash())]);

    let fork = rig.blockchain.fork();
    Dispatcher::commit_migration(&fork, &service.name, migration_hash).unwrap();
    rig.create_block(fork);
    // Check that the migration script has finished.
    rig.assert_no_migration_threads();

    let snapshot = rig.blockchain.snapshot();
    let schema = DispatcherSchema::new(&snapshot);
    let state = schema.get_instance(service.id).unwrap();
    let expected_status = InstanceStatus::migrating(InstanceMigration::from_raw_parts(
        new_artifact,
        Version::new(0, 5, 0),
        Some(migration_hash),
    ));
    assert_eq!(state.status, Some(expected_status));

    // Flush the migration.
    let mut fork = rig.blockchain.fork();
    Dispatcher::flush_migration(&mut fork, &service.name).unwrap();
    let state_hash = rig.create_block(fork).state_hash;

    // The artifact version should be updated.
    let snapshot = rig.blockchain.snapshot();
    let schema = DispatcherSchema::new(&snapshot);
    let state = schema.get_instance(service.id).unwrap();
    assert_eq!(state.data_version, Some(Version::new(0, 5, 0)));
    assert_eq!(state.status, Some(InstanceStatus::Stopped));
    assert!(schema.local_migration_result(&service.name).is_none());

    // Check that service data has been updated.
    let entry = snapshot.get_proof_entry::<_, u32>("test.entry");
    assert_eq!(entry.get(), Some(2));
    // Check state aggregation.
    let aggregator = SystemSchema::new(&snapshot).state_aggregator();
    assert_eq!(aggregator.get("test.entry"), Some(2_u32.object_hash()));
    assert_eq!(aggregator.object_hash(), state_hash);
}

/// Tests that the migration workflow is applicable to a migration spanning multiple scripts.
#[test]
fn two_part_migration() {
    let mut rig = Rig::new();
    let old_artifact = rig.deploy_artifact("complex", "0.1.1".parse().unwrap());
    let new_artifact = rig.deploy_artifact("complex", "0.3.7".parse().unwrap());
    let service = rig.initialize_service(old_artifact, "test");
    rig.stop_service(&service);

    // First part of migration.
    let fork = rig.blockchain.fork();
    rig.dispatcher()
        .initiate_migration(&fork, new_artifact.clone(), &service.name)
        .unwrap();
    rig.create_block(fork);

    let migration_hash = rig.migration_hash(&[("test.entry", 1_u32.object_hash())]);
    let fork = rig.blockchain.fork();
    Dispatcher::commit_migration(&fork, &service.name, migration_hash).unwrap();
    rig.create_block(fork);

    let mut fork = rig.blockchain.fork();
    Dispatcher::flush_migration(&mut fork, &service.name).unwrap();
    rig.create_block(fork);

    // Check service data and metadata.
    let snapshot = rig.blockchain.snapshot();
    assert_eq!(
        snapshot.get_proof_entry::<_, u32>("test.entry").get(),
        Some(1)
    );
    let schema = DispatcherSchema::new(&snapshot);
    let instance_state = schema.get_instance(service.id).unwrap();
    assert_eq!(instance_state.data_version, Some(Version::new(0, 2, 0)));

    // Second part of migration.
    let fork = rig.blockchain.fork();
    rig.dispatcher()
        .initiate_migration(&fork, new_artifact, &service.name)
        .unwrap();
    rig.create_block(fork);

    // TODO: check state

    let migration_hash = rig.migration_hash(&[("test.entry", 2_u32.object_hash())]);
    let fork = rig.blockchain.fork();
    Dispatcher::commit_migration(&fork, &service.name, migration_hash).unwrap();
    rig.create_block(fork);

    let mut fork = rig.blockchain.fork();
    Dispatcher::flush_migration(&mut fork, &service.name).unwrap();
    rig.create_block(fork);

    // Check service data and metadata.
    let snapshot = rig.blockchain.snapshot();
    assert_eq!(
        snapshot.get_proof_entry::<_, u32>("test.entry").get(),
        Some(2)
    );
    let schema = DispatcherSchema::new(&snapshot);
    let instance_state = schema.get_instance(service.id).unwrap();
    assert_eq!(instance_state.data_version, Some(Version::new(0, 3, 0)));
}

#[test]
fn two_part_migration_with_intermediate_artifact() {
    let mut rig = Rig::new();
    let old_artifact = rig.deploy_artifact("complex", "0.1.1".parse().unwrap());
    let intermediate_artifact = rig.deploy_artifact("complex", "0.2.2".parse().unwrap());
    let new_artifact = rig.deploy_artifact("complex", "0.3.7".parse().unwrap());
    let service = rig.initialize_service(old_artifact, "test");
    rig.stop_service(&service);

    // First part of migration.
    let fork = rig.blockchain.fork();
    rig.dispatcher()
        .initiate_migration(&fork, new_artifact.clone(), &service.name)
        .unwrap();
    rig.create_block(fork);

    let migration_hash = rig.migration_hash(&[("test.entry", 1_u32.object_hash())]);
    let fork = rig.blockchain.fork();
    Dispatcher::commit_migration(&fork, &service.name, migration_hash).unwrap();
    rig.create_block(fork);
    let mut fork = rig.blockchain.fork();
    Dispatcher::flush_migration(&mut fork, &service.name).unwrap();
    rig.create_block(fork);

    // Use a fast-forward migration to associate the service with an intermediate artifact.
    let fork = rig.blockchain.fork();
    rig.dispatcher()
        .initiate_migration(&fork, intermediate_artifact.clone(), &service.name)
        .unwrap();
    rig.create_block(fork);

    // Check service data and metadata.
    let snapshot = rig.blockchain.snapshot();
    assert_eq!(
        snapshot.get_proof_entry::<_, u32>("test.entry").get(),
        Some(1)
    );
    let schema = DispatcherSchema::new(&snapshot);
    let instance_state = schema.get_instance(service.id).unwrap();
    assert_eq!(instance_state.status, Some(InstanceStatus::Stopped));
    assert_eq!(instance_state.spec.artifact, intermediate_artifact);
    assert_eq!(instance_state.data_version, None);

    // Second part of migration. Since we've associated the service with a newer artifact,
    // the state will indicate that read endpoints may be retained for the service.
    let fork = rig.blockchain.fork();
    rig.dispatcher()
        .initiate_migration(&fork, new_artifact, &service.name)
        .unwrap();
    rig.create_block(fork);

    thread::sleep(DELAY * 5);
    let migration_hash = rig.migration_hash(&[("test.entry", 2_u32.object_hash())]);
    let fork = rig.blockchain.fork();
    // Check that intermediate blockchain data can be accessed.
    let blockchain_data = BlockchainData::new(&fork, "other");
    let entry_value = blockchain_data
        .for_service(service.id)
        .unwrap()
        .get_proof_entry::<_, u32>("entry")
        .get();
    assert_eq!(entry_value, Some(1));
    Dispatcher::commit_migration(&fork, &service.name, migration_hash).unwrap();
    rig.create_block(fork);

    let mut fork = rig.blockchain.fork();
    Dispatcher::flush_migration(&mut fork, &service.name).unwrap();
    rig.create_block(fork);

    // Check service data and metadata.
    let snapshot = rig.blockchain.snapshot();
    assert_eq!(
        snapshot.get_proof_entry::<_, u32>("test.entry").get(),
        Some(2)
    );
    let schema = DispatcherSchema::new(&snapshot);
    let instance_state = schema.get_instance(service.id).unwrap();
    assert_eq!(instance_state.data_version, Some(Version::new(0, 3, 0)));
}<|MERGE_RESOLUTION|>--- conflicted
+++ resolved
@@ -55,25 +55,16 @@
 }
 
 impl Runtime for MigrationRuntime {
-<<<<<<< HEAD
     fn deploy_artifact(&mut self, _artifact: ArtifactId, _deploy_spec: Vec<u8>) -> Receiver {
         Receiver::with_result(Ok(()))
-=======
+    }
+  
     // We use service freezing in some tests.
     fn is_supported(&self, feature: &RuntimeFeature) -> bool {
         match feature {
             RuntimeFeature::FreezingServices => true,
             _ => false,
         }
-    }
-
-    fn deploy_artifact(
-        &mut self,
-        _artifact: ArtifactId,
-        _deploy_spec: Vec<u8>,
-    ) -> Box<dyn Future<Item = (), Error = ExecutionError>> {
-        Box::new(Ok(()).into_future())
->>>>>>> de9737fc
     }
 
     fn is_artifact_deployed(&self, _id: &ArtifactId) -> bool {
