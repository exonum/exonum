// Copyright 2020 The Exonum Team
//
// Licensed under the Apache License, Version 2.0 (the "License");
// you may not use this file except in compliance with the License.
// You may obtain a copy of the License at
//
//   http://www.apache.org/licenses/LICENSE-2.0
//
// Unless required by applicable law or agreed to in writing, software
// distributed under the License is distributed on an "AS IS" BASIS,
// WITHOUT WARRANTIES OR CONDITIONS OF ANY KIND, either express or implied.
// See the License for the specific language governing permissions and
// limitations under the License.

use exonum_crypto::gen_keypair;
use exonum_merkledb::{
    access::{AccessExt, AccessRefExt},
    migration::Migration,
    HashTag, ObjectHash, SystemSchema, TemporaryDB,
};
use futures::IntoFuture;

use std::time::Duration;

use super::*;
use crate::{
    blockchain::{ApiSender, Block, BlockchainMut},
    helpers::ValidatorId,
    runtime::migrations::{InitMigrationError, MigrationError},
    runtime::{
        CoreError, DispatcherSchema, ErrorMatch, MethodId, RuntimeIdentifier, WellKnownRuntime,
    },
};

const DELAY: Duration = Duration::from_millis(40);

#[derive(Default, Debug, Clone)]
struct MigrationRuntime {
    /// Flag to run good or erroneous migration script for `good-or-not-good` artifact.
    run_good_script: bool,
}

impl MigrationRuntime {
    fn with_script_flag(flag: bool) -> Self {
        Self {
            run_good_script: flag,
        }
    }
}

impl WellKnownRuntime for MigrationRuntime {
    const ID: u32 = 2;
}

impl Runtime for MigrationRuntime {
    fn deploy_artifact(
        &mut self,
        _artifact: ArtifactId,
        _deploy_spec: Vec<u8>,
    ) -> Box<dyn Future<Item = (), Error = ExecutionError>> {
        Box::new(Ok(()).into_future())
    }

    fn is_artifact_deployed(&self, _id: &ArtifactId) -> bool {
        true
    }

    fn initiate_adding_service(
        &self,
        _context: ExecutionContext<'_>,
        _artifact: &ArtifactId,
        _parameters: Vec<u8>,
    ) -> Result<(), ExecutionError> {
        Ok(())
    }

    fn initiate_resuming_service(
        &self,
        _context: ExecutionContext<'_>,
        _artifact: &ArtifactId,
        _parameters: Vec<u8>,
    ) -> Result<(), ExecutionError> {
        Ok(())
    }

    fn update_service_status(
        &mut self,
        _snapshot: &dyn Snapshot,
        _spec: &InstanceSpec,
        _status: &InstanceStatus,
    ) {
    }

    fn migrate(
        &self,
        new_artifact: &ArtifactId,
        data_version: &Version,
    ) -> Result<Option<MigrationScript>, InitMigrationError> {
        let mut end_version = new_artifact.version.clone();
        end_version.patch = 0;

        let script = match new_artifact.name.as_str() {
            "good" => simple_delayed_migration,
            "complex" => {
                if *data_version < Version::new(0, 2, 0) {
                    end_version = Version::new(0, 2, 0);
                    complex_migration_part1
                } else if *data_version < Version::new(0, 3, 0) {
                    end_version = Version::new(0, 3, 0);
                    complex_migration_part2
                } else {
                    return Ok(None);
                }
            }
            "not-good" => erroneous_migration,
            "bad" => panicking_migration,
            "with-state" => migration_modifying_state_hash,
            "none" => return Ok(None),
            "good-or-not-good" => {
                if self.run_good_script {
                    simple_delayed_migration
                } else {
                    erroneous_migration
                }
            }
            _ => return Err(InitMigrationError::NotSupported),
        };
        let script = MigrationScript::new(script, end_version);
        Ok(Some(script))
    }

    fn execute(
        &self,
        _context: ExecutionContext<'_>,
        _method_id: MethodId,
        _arguments: &[u8],
    ) -> Result<(), ExecutionError> {
        Ok(())
    }

    fn before_transactions(&self, _context: ExecutionContext<'_>) -> Result<(), ExecutionError> {
        Ok(())
    }

    fn after_transactions(&self, _context: ExecutionContext<'_>) -> Result<(), ExecutionError> {
        Ok(())
    }

    fn after_commit(&mut self, _snapshot: &dyn Snapshot, _mailbox: &mut Mailbox) {}
}

fn simple_delayed_migration(_ctx: &mut MigrationContext) -> Result<(), MigrationError> {
    thread::sleep(DELAY);
    Ok(())
}

fn erroneous_migration(_ctx: &mut MigrationContext) -> Result<(), MigrationError> {
    thread::sleep(DELAY);
    Err(MigrationError::new("This migration is unsuccessful!"))
}

fn panicking_migration(_ctx: &mut MigrationContext) -> Result<(), MigrationError> {
    thread::sleep(DELAY);
    panic!("This migration is unsuccessful!");
}

fn migration_modifying_state_hash(ctx: &mut MigrationContext) -> Result<(), MigrationError> {
    for i in 1_u32..=2 {
        ctx.helper.new_data().get_proof_entry("entry").set(i);
        thread::sleep(DELAY / 2);
        ctx.helper.merge()?;
    }
    Ok(())
}

fn complex_migration_part1(ctx: &mut MigrationContext) -> Result<(), MigrationError> {
    assert!(ctx.data_version < Version::new(0, 2, 0));
    ctx.helper.new_data().get_proof_entry("entry").set(1_u32);
    Ok(())
}

fn complex_migration_part2(ctx: &mut MigrationContext) -> Result<(), MigrationError> {
    assert_eq!(ctx.data_version, Version::new(0, 2, 0));
    ctx.helper.new_data().get_proof_entry("entry").set(2_u32);
    Ok(())
}

#[derive(Debug, Clone, Copy, PartialEq)]
enum LocalResult {
    None,
    InMemory,
    Saved,
    SavedWithNodeRestart,
}

/// Test rig encapsulating typical tasks for migration tests, such as artifact deployment
/// and service instantiation.
#[derive(Debug)]
struct Rig {
    blockchain: BlockchainMut,
    next_service_id: InstanceId,
}

impl Rig {
    fn new() -> Self {
        Self::with_db_and_flag(Arc::new(TemporaryDB::new()), false)
    }

    fn with_db_and_flag(db: Arc<TemporaryDB>, flag: bool) -> Self {
        let blockchain =
            Blockchain::new(db as Arc<dyn Database>, gen_keypair(), ApiSender::closed());
        let blockchain = blockchain
            .into_mut_with_dummy_config()
            .with_runtime(MigrationRuntime::with_script_flag(flag))
            .build();

        Self {
            blockchain,
            next_service_id: 100,
        }
    }

    /// Computes expected state hash of a migration.
    fn migration_hash(&self, indexes: &[(&str, Hash)]) -> Hash {
        let fork = self.blockchain.fork();
        let mut aggregator = fork.get_proof_map::<_, str, Hash>("_aggregator");
        for &(index_name, hash) in indexes {
            aggregator.put(index_name, hash);
        }
        aggregator.object_hash()
    }

    /// Emulates node stopping.
    fn stop(self) -> Blockchain {
        self.blockchain.immutable_view()
    }

    /// Emulates node restart by recreating the dispatcher.
    fn restart(&mut self) {
        let blockchain = self.blockchain.as_ref().to_owned();
        let blockchain = blockchain
            .into_mut_with_dummy_config()
            .with_runtime(MigrationRuntime::default())
            .build();
        self.blockchain = blockchain;
    }

    fn dispatcher(&mut self) -> &mut Dispatcher {
        self.blockchain.dispatcher()
    }

    fn migration_threads(&mut self) -> &HashMap<String, MigrationThread> {
        &self.dispatcher().migrations.threads
    }

    /// Asserts that no migration scripts are currently being executed.
    fn assert_no_migration_threads(&mut self) {
        assert!(self.migration_threads().is_empty());
    }

    /// Waits for migration scripts to finish according to the specified policy.
    fn wait_migration_threads(&mut self, local_result: LocalResult) {
        if local_result == LocalResult::None {
            // Don't wait at all.
        } else {
            // Wait for the script to finish.
            thread::sleep(DELAY * 3);
            if local_result == LocalResult::InMemory {
                // Keep the local result in memory.
            } else {
                self.create_block(self.blockchain.fork());
                assert!(self.dispatcher().migrations.threads.is_empty());

                if local_result == LocalResult::SavedWithNodeRestart {
                    self.restart();
                }
            }
        }
    }

    fn create_block(&mut self, fork: Fork) -> Block {
        let height = CoreSchema::new(&fork).next_height();
        let (block_hash, patch) = self.blockchain.create_patch_inner(
            fork,
            ValidatorId(0),
            height,
            &[],
            &mut BTreeMap::new(),
        );
        self.blockchain
            .commit(patch, block_hash, vec![], &mut BTreeMap::new())
            .unwrap();
        self.blockchain.as_ref().last_block()
    }

    fn deploy_artifact(&mut self, name: &str, version: Version) -> ArtifactId {
        let artifact = ArtifactId::from_raw_parts(MigrationRuntime::ID, name.into(), version);

        let fork = self.blockchain.fork();
        Dispatcher::commit_artifact(&fork, artifact.clone(), vec![]);
        self.create_block(fork);
        artifact
    }

    fn initialize_service(&mut self, artifact: ArtifactId, name: &str) -> InstanceSpec {
        let service = InstanceSpec::from_raw_parts(self.next_service_id, name.to_owned(), artifact);
        self.next_service_id += 1;

        let mut fork = self.blockchain.fork();
        let mut context =
            ExecutionContext::for_block_call(self.dispatcher(), &mut fork, service.as_descriptor());
        context
            .initiate_adding_service(service.clone(), vec![])
            .expect("`initiate_adding_service` failed");
        self.create_block(fork);
        service
    }

    fn stop_service(&mut self, spec: &InstanceSpec) {
        let fork = self.blockchain.fork();
        Dispatcher::initiate_stopping_service(&fork, spec.id).unwrap();
        self.create_block(fork);
    }
}

/// Tests basic workflow of migration initiation.
#[test]
fn migration_workflow() {
    let mut rig = Rig::new();
    let old_artifact = rig.deploy_artifact("good", "0.3.0".parse().unwrap());
    let new_artifact = rig.deploy_artifact("good", "0.5.2".parse().unwrap());
    let service = rig.initialize_service(old_artifact, "good");

    // Since service is not stopped, the migration should fail.
    let fork = rig.blockchain.fork();
    let err = rig
        .dispatcher()
        .initiate_migration(&fork, new_artifact.clone(), &service.name)
        .unwrap_err();
    assert_eq!(err, ErrorMatch::from_fail(&CoreError::ServiceNotStopped));

    // Stop the service.
    rig.stop_service(&service);

    // Now, the migration start should succeed.
    let fork = rig.blockchain.fork();
    rig.dispatcher()
        .initiate_migration(&fork, new_artifact, &service.name)
        .unwrap();
    // Migration scripts should not start executing immediately, but only on block commit.
    assert!(!rig
        .dispatcher()
        .migrations
        .threads
        .contains_key(&service.name));
    rig.create_block(fork);

    // Check that the migration was initiated.
    assert!(rig
        .dispatcher()
        .migrations
        .threads
        .contains_key(&service.name));

    // Create several more blocks before the migration is complete and check that
    // we don't spawn multiple migration scripts at once (this check is performed in `Migrations`).
    for _ in 0..3 {
        rig.create_block(rig.blockchain.fork());
    }

    // Wait until the migration script is completed and check that its result is recorded.
    thread::sleep(DELAY * 3);

    rig.create_block(rig.blockchain.fork());
    let snapshot = rig.blockchain.snapshot();
    let schema = DispatcherSchema::new(&snapshot);
    let state = schema.get_instance(service.id).unwrap();
    let end_version = match state.status.unwrap() {
        InstanceStatus::Migrating(migration) => migration.end_version,
        status => panic!("Unexpected service status: {:?}", status),
    };
    assert_eq!(end_version, Version::new(0, 5, 0));
    let res = schema.local_migration_result(&service.name).unwrap();
    assert_eq!(res.0, Ok(HashTag::empty_map_hash()));
    assert!(!rig
        .dispatcher()
        .migrations
        .threads
        .contains_key(&service.name));

    // Create couple more blocks to check that the migration script is not launched again,
    // and the migration result is not overridden (these checks are `debug_assert`s).
    for _ in 0..3 {
        rig.create_block(rig.blockchain.fork());
    }
    assert!(!rig
        .dispatcher()
        .migrations
        .threads
        .contains_key(&service.name));
}

/// Tests fast-forwarding a migration.
#[test]
fn fast_forward_migration() {
    let mut rig = Rig::new();
    let old_artifact = rig.deploy_artifact("none", "0.3.0".parse().unwrap());
    let new_artifact = rig.deploy_artifact("none", "0.5.2".parse().unwrap());
    let service = rig.initialize_service(old_artifact, "service");
    rig.stop_service(&service);

    let fork = rig.blockchain.fork();
    rig.dispatcher()
        .initiate_migration(&fork, new_artifact, &service.name)
        .unwrap();
    rig.create_block(fork);

    // Service version should be updated when the block is merged.
    let snapshot = rig.blockchain.snapshot();
    let schema = DispatcherSchema::new(&snapshot);
    let state = schema.get_instance(service.id).unwrap();
    assert_eq!(state.status, Some(InstanceStatus::Stopped));
    assert_eq!(state.pending_status, None);
    assert_eq!(state.data_version, Some(Version::new(0, 5, 2)));
}

/// Tests checks performed by the dispatcher during migration initiation.
#[test]
fn migration_immediate_errors() {
    let mut rig = Rig::new();
    let old_artifact = rig.deploy_artifact("good", "0.3.0".parse().unwrap());
    let new_artifact = rig.deploy_artifact("good", "0.5.2".parse().unwrap());
    let unrelated_artifact = rig.deploy_artifact("unrelated", "1.0.1".parse().unwrap());
    let old_service = rig.initialize_service(old_artifact.clone(), "old");
    rig.stop_service(&old_service);
    let new_service = rig.initialize_service(new_artifact.clone(), "new");
    rig.stop_service(&new_service);

    let fork = rig.blockchain.fork();

    // Attempt to upgrade service to an unrelated artifact.
    let err = rig
        .dispatcher()
        .initiate_migration(&fork, unrelated_artifact, &old_service.name)
        .unwrap_err();
    assert_eq!(err, ErrorMatch::from_fail(&CoreError::CannotUpgradeService));

    // Attempt to downgrade service.
    let err = rig
        .dispatcher()
        .initiate_migration(&fork, old_artifact, &new_service.name)
        .unwrap_err();
    assert_eq!(err, ErrorMatch::from_fail(&CoreError::CannotUpgradeService));

    // Attempt to migrate to the same version.
    let err = rig
        .dispatcher()
        .initiate_migration(&fork, new_artifact.clone(), &new_service.name)
        .unwrap_err();
    assert_eq!(err, ErrorMatch::from_fail(&CoreError::CannotUpgradeService));

    // Attempt to migrate unknown service.
    let err = rig
        .dispatcher()
        .initiate_migration(&fork, new_artifact, "bogus-service")
        .unwrap_err();
    assert_eq!(err, ErrorMatch::from_fail(&CoreError::IncorrectInstanceId));

    // Attempt to migrate to unknown artifact.
    let unknown_artifact = ArtifactId::from_raw_parts(
        RuntimeIdentifier::Rust as _,
        "good".into(),
        Version::new(0, 6, 0),
    );
    let err = rig
        .dispatcher()
        .initiate_migration(&fork, unknown_artifact.clone(), &old_service.name)
        .unwrap_err();
    assert_eq!(err, ErrorMatch::from_fail(&CoreError::UnknownArtifactId));

    // Mark the artifact as pending.
    Dispatcher::commit_artifact(&fork, unknown_artifact.clone(), vec![]);
    let err = rig
        .dispatcher()
        .initiate_migration(&fork, unknown_artifact, &old_service.name)
        .unwrap_err();
    assert_eq!(err, ErrorMatch::from_fail(&CoreError::ArtifactNotDeployed));
}

/// Tests that an unfinished migration script is restarted on node restart.
#[test]
fn migration_is_resumed_after_node_restart() {
    let mut rig = Rig::new();
    let old_artifact = rig.deploy_artifact("good", "0.3.0".parse().unwrap());
    let new_artifact = rig.deploy_artifact("good", "0.5.2".parse().unwrap());
    let service = rig.initialize_service(old_artifact, "good");
    rig.stop_service(&service);

    // Start migration.
    let fork = rig.blockchain.fork();
    rig.dispatcher()
        .initiate_migration(&fork, new_artifact, &service.name)
        .unwrap();
    rig.create_block(fork);

    // Emulate node restart. Note that the old migration thread will continue running
    // as a detached thread, but since `Dispatcher.migrations` is dropped, the migration
    // will be aborted.
    rig.restart();
    assert!(rig.migration_threads().contains_key(&service.name));

    thread::sleep(DELAY * 3);
    rig.create_block(rig.blockchain.fork());
    let snapshot = rig.blockchain.snapshot();
    let schema = DispatcherSchema::new(&snapshot);
    let res = schema.local_migration_result(&service.name).unwrap();
    assert_eq!(res.0, Ok(HashTag::empty_map_hash()));
}

/// Tests that migration scripts are timely aborted on node stop.
#[test]
fn migration_threads_are_timely_aborted() {
    let mut rig = Rig::new();
    let old_artifact = rig.deploy_artifact("with-state", "0.3.0".parse().unwrap());
    let new_artifact = rig.deploy_artifact("with-state", "0.5.2".parse().unwrap());
    let service = rig.initialize_service(old_artifact, "good");
    rig.stop_service(&service);

    let fork = rig.blockchain.fork();
    rig.dispatcher()
        .initiate_migration(&fork, new_artifact, &service.name)
        .unwrap();
    rig.create_block(fork);

    thread::sleep(DELAY * 2 / 3);
    let blockchain = rig.stop();
    thread::sleep(DELAY * 10);
    let snapshot = blockchain.snapshot();
    let migration = Migration::new(&service.name, &snapshot);
    // The `migration_modifying_state_hash` script should complete the 0 or 1 merge, but not
    // 2 merges.
    let val = migration
        .get_proof_entry::<_, u32>("entry")
        .get()
        .unwrap_or(0);
    assert!(val < 2);

    // New merges should not be added with time.
    thread::sleep(DELAY * 2);
    let snapshot = blockchain.snapshot();
    let migration = Migration::new(&service.name, &snapshot);
    let new_val = migration
        .get_proof_entry::<_, u32>("entry")
        .get()
        .unwrap_or(0);
    assert_eq!(val, new_val);
}

/// Tests that a completed migration script is not launched again.
#[test]
fn completed_migration_is_not_resumed_after_node_restart() {
    let mut rig = Rig::new();
    let old_artifact = rig.deploy_artifact("good", "0.3.0".parse().unwrap());
    let new_artifact = rig.deploy_artifact("good", "0.5.2".parse().unwrap());
    let service = rig.initialize_service(old_artifact, "good");
    rig.stop_service(&service);

    // Start migration.
    let fork = rig.blockchain.fork();
    rig.dispatcher()
        .initiate_migration(&fork, new_artifact, &service.name)
        .unwrap();
    rig.create_block(fork);

    thread::sleep(DELAY * 3);
    rig.create_block(rig.blockchain.fork());
    // Migration should be completed.
    rig.assert_no_migration_threads();
    // Check that the local migration result is persisted.
    let snapshot = rig.blockchain.snapshot();
    let schema = DispatcherSchema::new(&snapshot);
    assert!(schema.local_migration_result(&service.name).is_some());

    // Therefore, the script should not resume after blockchain restart.
    rig.restart();
    rig.assert_no_migration_threads();
}

/// Tests that an error in a migration script is reflected in the local migration result.
fn test_erroneous_migration(artifact_name: &str) {
    let mut rig = Rig::new();
    let old_artifact = rig.deploy_artifact(artifact_name, "0.3.0".parse().unwrap());
    let new_artifact = rig.deploy_artifact(artifact_name, "0.5.2".parse().unwrap());
    let service = rig.initialize_service(old_artifact, "service");
    rig.stop_service(&service);

    // Start migration.
    let fork = rig.blockchain.fork();
    rig.dispatcher()
        .initiate_migration(&fork, new_artifact, &service.name)
        .unwrap();
    rig.create_block(fork);

    // Wait for the migration script to complete.
    let res = loop {
        thread::sleep(DELAY * 3);

        rig.create_block(rig.blockchain.fork());
        let snapshot = rig.blockchain.snapshot();
        let schema = DispatcherSchema::new(&snapshot);
        if let Some(res) = schema.local_migration_result(&service.name) {
            break res;
        }
    };
    assert!(res
        .0
        .unwrap_err()
        .contains("This migration is unsuccessful!"));
}

#[test]
fn migration_with_error() {
    test_erroneous_migration("not-good");
}

#[test]
fn migration_with_panic() {
    test_erroneous_migration("bad");
}

/// Tests that concurrent migrations with the same artifact are independent.
#[test]
fn concurrent_migrations_to_same_artifact() {
    let mut rig = Rig::new();
    let old_artifact = rig.deploy_artifact("good", "0.3.0".parse().unwrap());
    let new_artifact = rig.deploy_artifact("good", "0.5.2".parse().unwrap());
    let service = rig.initialize_service(old_artifact.clone(), "service");
    rig.stop_service(&service);
    let other_service = rig.initialize_service(old_artifact.clone(), "other-service");
    rig.stop_service(&other_service);
    let another_service = rig.initialize_service(old_artifact, "another-service");
    rig.stop_service(&another_service);

    // Place two migration starts in the same block.
    let fork = rig.blockchain.fork();
    rig.dispatcher()
        .initiate_migration(&fork, new_artifact.clone(), &service.name)
        .unwrap();
    rig.dispatcher()
        .initiate_migration(&fork, new_artifact.clone(), &other_service.name)
        .unwrap();
    rig.create_block(fork);

    let threads = rig.migration_threads();
    assert!(threads.contains_key(&service.name));
    assert!(threads.contains_key(&other_service.name));
    assert!(!threads.contains_key(&another_service.name));

    // ...and one more in the following block.
    thread::sleep(DELAY * 2 / 3);
    let fork = rig.blockchain.fork();
    rig.dispatcher()
        .initiate_migration(&fork, new_artifact, &another_service.name)
        .unwrap();
    rig.create_block(fork);

    assert!(rig.migration_threads().contains_key(&another_service.name));

    // Wait for first two migrations to finish.
    thread::sleep(DELAY / 2);
    rig.create_block(rig.blockchain.fork());
    let snapshot = rig.blockchain.snapshot();
    let schema = DispatcherSchema::new(&snapshot);
    let res = schema.local_migration_result(&service.name).unwrap();
    assert_eq!(res.0, Ok(HashTag::empty_map_hash()));
    let res = schema.local_migration_result(&other_service.name).unwrap();
    assert_eq!(res.0, Ok(HashTag::empty_map_hash()));

    // Wait for the third migration to finish.
    thread::sleep(DELAY);
    rig.create_block(rig.blockchain.fork());
    let snapshot = rig.blockchain.snapshot();
    let schema = DispatcherSchema::new(&snapshot);
    let res = schema
        .local_migration_result(&another_service.name)
        .unwrap();
    assert_eq!(res.0, Ok(HashTag::empty_map_hash()));

    rig.assert_no_migration_threads();
}

/// Tests that migration workflow changes state hash as expected.
#[test]
fn migration_influencing_state_hash() {
    let mut rig = Rig::new();
    let old_artifact = rig.deploy_artifact("with-state", "0.3.0".parse().unwrap());
    let new_artifact = rig.deploy_artifact("with-state", "0.5.2".parse().unwrap());
    let service = rig.initialize_service(old_artifact, "service");
    rig.stop_service(&service);

    let fork = rig.blockchain.fork();
    rig.dispatcher()
        .initiate_migration(&fork, new_artifact, &service.name)
        .unwrap();
    let state_hash = rig.create_block(fork).state_hash;

    // Check that the state during migration does not influence the default `state_hash`.
    for _ in 0..2 {
        // The sleeping interval is chosen to be larger than the interval of DB merges
        // in the migration script.
        thread::sleep(DELAY * 2 / 3);

        let new_state_hash = rig.create_block(rig.blockchain.fork()).state_hash;
        assert_eq!(state_hash, new_state_hash);
    }

    let snapshot = rig.blockchain.snapshot();
    let schema = DispatcherSchema::new(&snapshot);
    let res = schema.local_migration_result(&service.name).unwrap();
    let migration_hash = res.0.unwrap();

    let migration = Migration::new(&service.name, &snapshot);
    assert_eq!(migration_hash, migration.state_hash());
    let aggregator = migration.state_aggregator();
    assert_eq!(
        aggregator.keys().collect::<Vec<_>>(),
        vec!["service.entry".to_owned()]
    );
    assert_eq!(aggregator.get("service.entry"), Some(2_u32.object_hash()));
}

/// Tests the basic workflow of migration rollback.
#[test]
fn migration_rollback_workflow() {
    let mut rig = Rig::new();
    let old_artifact = rig.deploy_artifact("good", "0.3.0".parse().unwrap());
    let new_artifact = rig.deploy_artifact("good", "0.5.2".parse().unwrap());
    let service = rig.initialize_service(old_artifact, "good");
    rig.stop_service(&service);

    let fork = rig.blockchain.fork();
    rig.dispatcher()
        .initiate_migration(&fork, new_artifact, &service.name)
        .unwrap();
    rig.create_block(fork);

    // Wait until the migration is finished locally.
    thread::sleep(DELAY * 3);
    rig.create_block(rig.blockchain.fork());
    let snapshot = rig.blockchain.snapshot();
    let schema = DispatcherSchema::new(&snapshot);
    schema.local_migration_result(&service.name).unwrap();
    rig.assert_no_migration_threads();

    // Signal the rollback.
    let fork = rig.blockchain.fork();
    Dispatcher::rollback_migration(&fork, &service.name).unwrap();
    rig.create_block(fork);

    // Check that local migration result is erased.
    let snapshot = rig.blockchain.snapshot();
    let schema = DispatcherSchema::new(&snapshot);
    assert!(schema.local_migration_result(&service.name).is_none());
    let state = schema.get_instance(service.id).unwrap();
    assert_eq!(state.status, Some(InstanceStatus::Stopped));
    // The artifact version hasn't changed.
    assert_eq!(state.data_version, None);
}

/// Tests the checks performed by the dispatcher during migration rollback.
#[test]
fn migration_rollback_invariants() {
    let mut rig = Rig::new();
    let old_artifact = rig.deploy_artifact("good", "0.3.0".parse().unwrap());
    let new_artifact = rig.deploy_artifact("good", "0.5.2".parse().unwrap());
    let service = rig.initialize_service(old_artifact, "good");

    // Non-existing service.
    let fork = rig.blockchain.fork();
    let err = Dispatcher::rollback_migration(&fork, "bogus").unwrap_err();
    assert_eq!(err, ErrorMatch::from_fail(&CoreError::IncorrectInstanceId));

    // Service is not stopped.
    let err = Dispatcher::rollback_migration(&fork, &service.name).unwrap_err();
    assert_eq!(err, ErrorMatch::from_fail(&CoreError::NoMigration));

    rig.stop_service(&service);

    // Service is stopped, but there is no migration happening.
    let fork = rig.blockchain.fork();
    let err = Dispatcher::rollback_migration(&fork, &service.name).unwrap_err();
    assert_eq!(err, ErrorMatch::from_fail(&CoreError::NoMigration));

    // Start migration and commit its result, thus making the rollback impossible.
    rig.dispatcher()
        .initiate_migration(&fork, new_artifact, &service.name)
        .unwrap();
    rig.create_block(fork);
    let fork = rig.blockchain.fork();
    Dispatcher::commit_migration(&fork, &service.name, HashTag::empty_map_hash()).unwrap();

    // In the same block, we'll get an error because the service already has
    // a pending status update.
    let err = Dispatcher::rollback_migration(&fork, &service.name).unwrap_err();
    assert_eq!(err, ErrorMatch::from_fail(&CoreError::ServicePending));
    rig.create_block(fork);
    // ...In the next block, we'll get another error.
    let fork = rig.blockchain.fork();
    let err = Dispatcher::rollback_migration(&fork, &service.name).unwrap_err();
    assert_eq!(err, ErrorMatch::from_fail(&CoreError::NoMigration));
}

/// Tests that migration rollback aborts locally executed migration script.
#[test]
fn migration_rollback_aborts_migration_script() {
    let mut rig = Rig::new();
    let old_artifact = rig.deploy_artifact("with-state", "0.3.0".parse().unwrap());
    let new_artifact = rig.deploy_artifact("with-state", "0.5.2".parse().unwrap());
    let service = rig.initialize_service(old_artifact, "good");
    rig.stop_service(&service);

    let fork = rig.blockchain.fork();
    rig.dispatcher()
        .initiate_migration(&fork, new_artifact, &service.name)
        .unwrap();
    rig.create_block(fork);

    // Rollback the migration without waiting for the migration script to succeed locally.
    let fork = rig.blockchain.fork();
    Dispatcher::rollback_migration(&fork, &service.name).unwrap();
    rig.create_block(fork);

    let snapshot = rig.blockchain.snapshot();
    let schema = DispatcherSchema::new(&snapshot);
    assert!(schema.local_migration_result(&service.name).is_none());
    rig.assert_no_migration_threads();
    let migration = Migration::new(&service.name, &snapshot);
    assert!(!migration.get_proof_entry::<_, u32>("entry").exists());

    // Wait some time to ensure that script doesn't merge changes to the DB.
    thread::sleep(DELAY);
    let snapshot = rig.blockchain.snapshot();
    let migration = Migration::new(&service.name, &snapshot);
    assert!(!migration.get_proof_entry::<_, u32>("entry").exists());
}

/// Tests that migration rollback erases data created by the migration script.
#[test]
fn migration_rollback_erases_migration_data() {
    let mut rig = Rig::new();
    let old_artifact = rig.deploy_artifact("with-state", "0.3.0".parse().unwrap());
    let new_artifact = rig.deploy_artifact("with-state", "0.5.2".parse().unwrap());
    let service = rig.initialize_service(old_artifact, "good");
    rig.stop_service(&service);

    let fork = rig.blockchain.fork();
    rig.dispatcher()
        .initiate_migration(&fork, new_artifact, &service.name)
        .unwrap();
    rig.create_block(fork);

    // Wait until the migration is finished locally.
    thread::sleep(DELAY * 10);
    rig.create_block(rig.blockchain.fork());
    let snapshot = rig.blockchain.snapshot();
    let migration = Migration::new(&service.name, &snapshot);
    assert_eq!(migration.get_proof_entry::<_, u32>("entry").get(), Some(2));

    let fork = rig.blockchain.fork();
    Dispatcher::rollback_migration(&fork, &service.name).unwrap();
    rig.create_block(fork);

    // Migration data should be dropped now.
    let snapshot = rig.blockchain.snapshot();
    let migration = Migration::new(&service.name, &snapshot);
    assert!(!migration.get_proof_entry::<_, u32>("entry").exists());
}

/// Tests basic migration commit workflow.
#[test]
fn migration_commit_workflow() {
    let mut rig = Rig::new();
    let old_artifact = rig.deploy_artifact("good", "0.3.0".parse().unwrap());
    let new_artifact = rig.deploy_artifact("good", "0.5.2".parse().unwrap());
    let service = rig.initialize_service(old_artifact, "good");
    rig.stop_service(&service);

    let fork = rig.blockchain.fork();
    rig.dispatcher()
        .initiate_migration(&fork, new_artifact.clone(), &service.name)
        .unwrap();
    rig.create_block(fork);

    // Wait until the migration is finished locally.
    thread::sleep(DELAY * 3);
    rig.create_block(rig.blockchain.fork());

    let fork = rig.blockchain.fork();
    Dispatcher::commit_migration(&fork, &service.name, HashTag::empty_map_hash()).unwrap();
    rig.create_block(fork);

    // Check that local migration result is erased.
    let snapshot = rig.blockchain.snapshot();
    let schema = DispatcherSchema::new(&snapshot);
    let res = schema.local_migration_result(&service.name).unwrap();
    assert_eq!(res.0.unwrap(), HashTag::empty_map_hash());
    let state = schema.get_instance(service.id).unwrap();
    let expected_status = InstanceStatus::migrating(InstanceMigration::from_raw_parts(
        new_artifact,
        Version::new(0, 5, 0),
        Some(HashTag::empty_map_hash()),
    ));
    assert_eq!(state.status, Some(expected_status));
}

/// Tests checks performed by the dispatcher during migration commit.
#[test]
fn migration_commit_invariants() {
    let mut rig = Rig::new();
    let old_artifact = rig.deploy_artifact("good", "0.3.0".parse().unwrap());
    let new_artifact = rig.deploy_artifact("good", "0.5.2".parse().unwrap());
    let service = rig.initialize_service(old_artifact, "good");

    // Non-existing service.
    let fork = rig.blockchain.fork();
    let err = Dispatcher::commit_migration(&fork, "bogus", Hash::zero()).unwrap_err();
    assert_eq!(err, ErrorMatch::from_fail(&CoreError::IncorrectInstanceId));

    // Service is not stopped.
    let err = Dispatcher::commit_migration(&fork, &service.name, Hash::zero()).unwrap_err();
    assert_eq!(err, ErrorMatch::from_fail(&CoreError::NoMigration));

    rig.stop_service(&service);

    // Service is stopped, but there is no migration happening.
    let fork = rig.blockchain.fork();
    let err = Dispatcher::commit_migration(&fork, &service.name, Hash::zero()).unwrap_err();
    assert_eq!(err, ErrorMatch::from_fail(&CoreError::NoMigration));

    // Start migration and commit its result, making the second commit impossible.
    rig.dispatcher()
        .initiate_migration(&fork, new_artifact, &service.name)
        .unwrap();
    rig.create_block(fork);
    let fork = rig.blockchain.fork();
    let migration_hash = HashTag::empty_map_hash();
    Dispatcher::commit_migration(&fork, &service.name, migration_hash).unwrap();

    // In the same block, we'll get an error because the service already has
    // a pending status update.
    let err = Dispatcher::commit_migration(&fork, &service.name, migration_hash).unwrap_err();
    assert_eq!(err, ErrorMatch::from_fail(&CoreError::ServicePending));
    rig.create_block(fork);
    // ...In the next block, we'll get another error.
    let fork = rig.blockchain.fork();
    let err = Dispatcher::commit_migration(&fork, &service.name, migration_hash).unwrap_err();
    assert_eq!(err, ErrorMatch::from_fail(&CoreError::NoMigration));
}

/// Tests that a migration commit after the migration script finished locally with an error
/// leads to node stopping.
<<<<<<< HEAD
fn test_migration_commit_with_local_error(local_result: LocalResult) {
    let mut rig = Rig::new();
    let old_artifact = rig.deploy_artifact("not-good", "0.3.0".parse().unwrap());
    let new_artifact = rig.deploy_artifact("not-good", "0.5.2".parse().unwrap());
    let service = rig.initialize_service(old_artifact, "service");
=======
fn test_migration_commit_with_local_error(
    rig: &mut Rig,
    local_result: LocalResult,
    artifact_name: &str,
) {
    let old_artifact = rig.deploy_artifact(artifact_name, "0.3.0".parse().unwrap());
    let new_artifact = rig.deploy_artifact(artifact_name, "0.5.2".parse().unwrap());
    let service = rig.initialize_service(old_artifact.clone(), "service");
>>>>>>> b8f367cf
    rig.stop_service(&service);

    let fork = rig.blockchain.fork();
    rig.dispatcher()
        .initiate_migration(&fork, new_artifact, &service.name)
        .unwrap();
    rig.create_block(fork);

    rig.wait_migration_threads(local_result);

    let fork = rig.blockchain.fork();
    Dispatcher::commit_migration(&fork, &service.name, Hash::zero()).unwrap();
    rig.create_block(fork); // << should panic
}

#[test]
#[should_panic(expected = "locally it has finished with an error: This migration is unsuccessful")]
fn migration_commit_with_local_error_blocking() {
    test_migration_commit_with_local_error(&mut Rig::new(), LocalResult::None, "not-good");
}

#[test]
#[should_panic(expected = "locally it has finished with an error: This migration is unsuccessful")]
fn migration_commit_with_local_error_in_memory() {
    test_migration_commit_with_local_error(&mut Rig::new(), LocalResult::InMemory, "not-good");
}

#[test]
#[should_panic(expected = "locally it has finished with an error: This migration is unsuccessful")]
fn migration_commit_with_local_error_saved() {
    test_migration_commit_with_local_error(&mut Rig::new(), LocalResult::Saved, "not-good");
}

#[test]
#[should_panic(expected = "locally it has finished with an error: This migration is unsuccessful")]
fn migration_commit_with_local_error_saved_and_node_restart() {
    test_migration_commit_with_local_error(
        &mut Rig::new(),
        LocalResult::SavedWithNodeRestart,
        "not-good",
    );
}

#[test]
fn test_migration_restart() {
    let artifact_name = "good-or-not-good";
    let service_name = "service";
    let db = Arc::new(TemporaryDB::new());

    // Running migration that should fail.
    std::panic::catch_unwind(|| {
        // Set script flag to fail migration.
        let mut rig = Rig::with_db_and_flag(Arc::clone(&db), false);
        test_migration_commit_with_local_error(&mut rig, LocalResult::Saved, artifact_name)
    })
    .expect_err("Node should panic on unsuccessful migration commit");

    // Check that we have failed result locally.
    let snapshot = db.snapshot();
    let schema = DispatcherSchema::new(&snapshot);
    let res = schema
        .local_migration_result(service_name)
        .expect("Schema does not have local result");
    assert_eq!(res.0.unwrap_err(), "This migration is unsuccessful!");

    // Remove local migration result.
    let mut fork = db.fork();
    rollback_migration(&mut fork, service_name);
    remove_local_migration_result(&fork, service_name);
    db.merge_sync(fork.into_patch())
        .expect("Failed to merge patch after local migration result remove");

    // Check that local result is removed.
    let snapshot = db.snapshot();
    let schema = DispatcherSchema::new(&snapshot);
    assert!(schema.local_migration_result(service_name).is_none());

    // Set script flag to migrate successfully.
    let mut rig = Rig::with_db_and_flag(Arc::clone(&db), true);

    let fork = rig.blockchain.fork();
    Dispatcher::commit_migration(&fork, service_name, HashTag::empty_map_hash())
        .expect("Failed to commit migration");
    rig.create_block(fork);

    // Check that the migration script has finished.
    rig.assert_no_migration_threads();

    // Check that local migration result is erased.
    let snapshot = rig.blockchain.snapshot();
    let schema = DispatcherSchema::new(&snapshot);
    let res = schema.local_migration_result(service_name).unwrap();
    assert_eq!(res.0.unwrap(), HashTag::empty_map_hash());

    // Check current instance migration status.
    let state = schema.get_instance(100).unwrap();
    let artifact = ArtifactId::from_raw_parts(
        MigrationRuntime::ID,
        artifact_name.to_string(),
        "0.5.2".parse().unwrap(),
    );
    let expected_status = InstanceStatus::migrating(InstanceMigration::from_raw_parts(
        artifact,
        Version::new(0, 5, 0),
        Some(HashTag::empty_map_hash()),
    ));
    assert_eq!(state.status, Some(expected_status));
}

/// Tests that a migration commit after the migration script finished locally with another hash
/// leads to node stopping.
fn test_migration_commit_with_differing_hash(local_result: LocalResult) {
    let mut rig = Rig::new();
    let old_artifact = rig.deploy_artifact("good", "0.3.0".parse().unwrap());
    let new_artifact = rig.deploy_artifact("good", "0.5.2".parse().unwrap());
    let service = rig.initialize_service(old_artifact, "service");
    rig.stop_service(&service);

    let fork = rig.blockchain.fork();
    rig.dispatcher()
        .initiate_migration(&fork, new_artifact, &service.name)
        .unwrap();
    rig.create_block(fork);

    rig.wait_migration_threads(local_result);

    let fork = rig.blockchain.fork();
    Dispatcher::commit_migration(&fork, &service.name, Hash::zero()).unwrap();
    rig.create_block(fork); // << should panic
}

#[test]
#[should_panic(expected = "locally it has finished with another hash")]
fn migration_commit_with_differing_hash_blocking() {
    test_migration_commit_with_differing_hash(LocalResult::None);
}

#[test]
#[should_panic(expected = "locally it has finished with another hash")]
fn migration_commit_with_differing_hash_in_memory() {
    test_migration_commit_with_differing_hash(LocalResult::InMemory);
}

#[test]
#[should_panic(expected = "locally it has finished with another hash")]
fn migration_commit_with_differing_hash_saved() {
    test_migration_commit_with_differing_hash(LocalResult::Saved);
}

#[test]
#[should_panic(expected = "locally it has finished with another hash")]
fn migration_commit_with_differing_hash_saved_and_node_restarted() {
    test_migration_commit_with_differing_hash(LocalResult::SavedWithNodeRestart);
}

/// Tests that committing a migration with a locally running migration script leads to the node
/// waiting until the script is completed.
#[test]
fn migration_commit_without_completing_script_locally() {
    let mut rig = Rig::new();
    let old_artifact = rig.deploy_artifact("with-state", "0.3.0".parse().unwrap());
    let new_artifact = rig.deploy_artifact("with-state", "0.5.2".parse().unwrap());
    let service = rig.initialize_service(old_artifact, "test");
    rig.stop_service(&service);

    let fork = rig.blockchain.fork();
    rig.dispatcher()
        .initiate_migration(&fork, new_artifact.clone(), &service.name)
        .unwrap();
    rig.create_block(fork);

    // Compute migration hash using the knowledge about the end state of migrated data.
    let migration_hash = rig.migration_hash(&[("test.entry", 2_u32.object_hash())]);

    let fork = rig.blockchain.fork();
    Dispatcher::commit_migration(&fork, &service.name, migration_hash).unwrap();
    rig.create_block(fork);
    // Check that the migration script has finished.
    rig.assert_no_migration_threads();

    let snapshot = rig.blockchain.snapshot();
    let schema = DispatcherSchema::new(&snapshot);
    let state = schema.get_instance(service.id).unwrap();
    let expected_status = InstanceStatus::migrating(InstanceMigration::from_raw_parts(
        new_artifact,
        Version::new(0, 5, 0),
        Some(migration_hash),
    ));
    assert_eq!(state.status, Some(expected_status));

    // Flush the migration.
    let mut fork = rig.blockchain.fork();
    Dispatcher::flush_migration(&mut fork, &service.name).unwrap();
    let state_hash = rig.create_block(fork).state_hash;

    // The artifact version should be updated.
    let snapshot = rig.blockchain.snapshot();
    let schema = DispatcherSchema::new(&snapshot);
    let state = schema.get_instance(service.id).unwrap();
    assert_eq!(state.data_version, Some(Version::new(0, 5, 0)));
    assert_eq!(state.status, Some(InstanceStatus::Stopped));
    assert!(schema.local_migration_result(&service.name).is_none());

    // Check that service data has been updated.
    let entry = snapshot.get_proof_entry::<_, u32>("test.entry");
    assert_eq!(entry.get(), Some(2));
    // Check state aggregation.
    let aggregator = SystemSchema::new(&snapshot).state_aggregator();
    assert_eq!(aggregator.get("test.entry"), Some(2_u32.object_hash()));
    assert_eq!(aggregator.object_hash(), state_hash);
}

/// Tests that the migration workflow is applicable to a migration spanning multiple scripts.
#[test]
fn two_part_migration() {
    let mut rig = Rig::new();
    let old_artifact = rig.deploy_artifact("complex", "0.1.1".parse().unwrap());
    let new_artifact = rig.deploy_artifact("complex", "0.3.7".parse().unwrap());
    let service = rig.initialize_service(old_artifact, "test");
    rig.stop_service(&service);

    // First part of migration.
    let fork = rig.blockchain.fork();
    rig.dispatcher()
        .initiate_migration(&fork, new_artifact.clone(), &service.name)
        .unwrap();
    rig.create_block(fork);

    let migration_hash = rig.migration_hash(&[("test.entry", 1_u32.object_hash())]);
    let fork = rig.blockchain.fork();
    Dispatcher::commit_migration(&fork, &service.name, migration_hash).unwrap();
    rig.create_block(fork);

    let mut fork = rig.blockchain.fork();
    Dispatcher::flush_migration(&mut fork, &service.name).unwrap();
    rig.create_block(fork);

    // Check service data and metadata.
    let snapshot = rig.blockchain.snapshot();
    assert_eq!(
        snapshot.get_proof_entry::<_, u32>("test.entry").get(),
        Some(1)
    );
    let schema = DispatcherSchema::new(&snapshot);
    let instance_state = schema.get_instance(service.id).unwrap();
    assert_eq!(instance_state.data_version, Some(Version::new(0, 2, 0)));

    // Second part of migration.
    let fork = rig.blockchain.fork();
    rig.dispatcher()
        .initiate_migration(&fork, new_artifact, &service.name)
        .unwrap();
    rig.create_block(fork);

    let migration_hash = rig.migration_hash(&[("test.entry", 2_u32.object_hash())]);
    let fork = rig.blockchain.fork();
    Dispatcher::commit_migration(&fork, &service.name, migration_hash).unwrap();
    rig.create_block(fork);

    let mut fork = rig.blockchain.fork();
    Dispatcher::flush_migration(&mut fork, &service.name).unwrap();
    rig.create_block(fork);

    // Check service data and metadata.
    let snapshot = rig.blockchain.snapshot();
    assert_eq!(
        snapshot.get_proof_entry::<_, u32>("test.entry").get(),
        Some(2)
    );
    let schema = DispatcherSchema::new(&snapshot);
    let instance_state = schema.get_instance(service.id).unwrap();
    assert_eq!(instance_state.data_version, Some(Version::new(0, 3, 0)));
}<|MERGE_RESOLUTION|>--- conflicted
+++ resolved
@@ -959,13 +959,6 @@
 
 /// Tests that a migration commit after the migration script finished locally with an error
 /// leads to node stopping.
-<<<<<<< HEAD
-fn test_migration_commit_with_local_error(local_result: LocalResult) {
-    let mut rig = Rig::new();
-    let old_artifact = rig.deploy_artifact("not-good", "0.3.0".parse().unwrap());
-    let new_artifact = rig.deploy_artifact("not-good", "0.5.2".parse().unwrap());
-    let service = rig.initialize_service(old_artifact, "service");
-=======
 fn test_migration_commit_with_local_error(
     rig: &mut Rig,
     local_result: LocalResult,
@@ -973,8 +966,7 @@
 ) {
     let old_artifact = rig.deploy_artifact(artifact_name, "0.3.0".parse().unwrap());
     let new_artifact = rig.deploy_artifact(artifact_name, "0.5.2".parse().unwrap());
-    let service = rig.initialize_service(old_artifact.clone(), "service");
->>>>>>> b8f367cf
+    let service = rig.initialize_service(old_artifact, "service");
     rig.stop_service(&service);
 
     let fork = rig.blockchain.fork();
