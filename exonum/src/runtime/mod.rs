--- conflicted
+++ resolved
@@ -77,7 +77,6 @@
 //! [execution]: trait.Runtime.html#execute
 //! [execution status]: error/struct.ExecutionStatus.html
 //! [artifacts]: struct.ArtifactId.html
-//!
 
 pub use self::{
     error::{ErrorKind, ExecutionError},
@@ -176,7 +175,7 @@
 
     /// Start a new service instance with the given specification.
     ///
-    /// # Policy on Panics
+    /// # Policy on panics
     ///
     /// * Catch each kind of panics except for `FatalError` and convert
     /// them into `ExecutionError`.
@@ -300,13 +299,8 @@
 pub struct StateHashAggregator {
     /// List of hashes of the root objects of the runtime information schemas.
     pub runtime: Vec<Hash>,
-<<<<<<< HEAD
-    /// List of hashes of the root objects of service instances schemas.
+    /// List of hashes of the root objects of the service instances schemas.
     pub instances: Vec<(InstanceId, Vec<Hash>)>,
-=======
-    /// List of hashes of the root objects of the service instances schemas.
-    pub instances: Vec<(ServiceInstanceId, Vec<Hash>)>,
->>>>>>> 4a92cc81
 }
 
 /// The initiator of the transaction execution.
