// Copyright 2020 The Exonum Team
//
// Licensed under the Apache License, Version 2.0 (the "License");
// you may not use this file except in compliance with the License.
// You may obtain a copy of the License at
//
//   http://www.apache.org/licenses/LICENSE-2.0
//
// Unless required by applicable law or agreed to in writing, software
// distributed under the License is distributed on an "AS IS" BASIS,
// WITHOUT WARRANTIES OR CONDITIONS OF ANY KIND, either express or implied.
// See the License for the specific language governing permissions and
// limitations under the License.

//! Common building blocks that compose runtimes for the Exonum blockchain.
//!
//! Each runtime contains specific services that execute transactions, process events,
//! provide user APIs, etc. A unified dispatcher redirects all the calls
//! and requests to an appropriate runtime environment. Thus, a blockchain interacts with the
//! dispatcher, and not with specific runtime instances.
//!
//! # Artifacts
//!
//! Each runtime has its own [artifacts] registry. Users can create services from the stored
//! artifacts. An artifact identifier is required by the runtime to construct service instances.
//! In other words, an artifact identifier is similar to a class name, and a specific
//! service instance - to a class instance. A single artifact may be used to instantiate
//! zero or more services.
//!
//! The format of the artifact ID is uniform across runtimes - it is essentially a string.
//! But the runtime may customize artifact deployment via runtime-specific deployment arguments.
//!
//! # Artifact Lifecycle
//!
//! 1. An artifact is assembled in a way specific to the runtime. For example, an artifact may
//!   be compiled from sources and packaged using an automated build system.
//!
//! 2. The artifact with the service is deployed on the blockchain. The decision to deploy the
//!   artifact and the deployment spec are usually performed by the blockchain administrators.
//!   The corresponding logic is customizable via the [supervisor service](#supervisor-service).
//!   What deployment entails depends on the runtime; e.g., the artifact may be downloaded
//!   by each Exonum node, verified for integrity and then added into the execution environment.
//!
//! 3. For each node, an artifact may be deployed either asynchronously or synchronously, that is
//!   in a blocking manner. The supervisor usually first commands a node to deploy the artifact
//!   asynchronously via [`Mailbox`], once the decision to start deployment is reached
//!   by the blockchain administrators. Asynchronous deployment speed and outcome may differ among
//!   nodes.
//!
//! 4. The supervisor translates the local deployment outcomes into a consensus-agreed result.
//!   For example, the supervisor may collect confirmations from the validator nodes that have
//!   successfully deployed the artifact. Once all the validator nodes have sent
//!   their confirmations, the artifact is *committed*. As a part of the service logic,
//!   artifact commitment is completely deterministic, agreed via consensus,
//!   and occurs at the same blockchain height for all nodes in the network.
//!
//! 5. Once the artifact is committed, every node in the network must have it deployed
//!   in order to continue functioning.
//!   If a node has not deployed the artifact previously, deployment becomes blocking. The node
//!   does not participate in consensus or block processing until the deployment is completed
//!   successfully. If the deployment is unsuccessful, the node stops indefinitely.
//!   The deployment confirmation mechanics is built into the supervisor. Thus, it is reasonable
//!   to assume that a deployment failure at this stage is local to the node and
//!   could be fixed by the node admin.
//!
//! # Service Lifecycle
//!
//! 1. Once the artifact is committed, it is possible to instantiate the corresponding service.
//!   Each instantiation request contains an ID of the previously deployed artifact,
//!   a string instance ID, and instantiation arguments in a binary encoding
//!   (by convention, Protobuf). As with the artifacts, the logic that controls instantiation
//!   is encapsulated in the supervisor service.
//!
//! 2. During instantiation the service gets a numeric ID, which is used to reference
//!   the service in transactions. The runtime can execute initialization logic defined
//!   in the service artifact; e.g., the service may store some initial data in the storage,
//!   check service dependencies, etc. If the service (or the enclosing runtime) signals that
//!   the initialization failed, the service is considered not instantiated.
//!
//! 3. Once the service is instantiated, it can process transactions and interact with the
//!   external users in other ways. Different services instantiated from the same artifact
//!   are independent and have separate blockchain storages. Users can distinguish services
//!   by their IDs; both numeric and string IDs are unique within a blockchain. (Note that
//!   the transition to the "active" state is not immediate;
//!   see [*Service State Transitions*](#service-state-transitions) section below.)
//!
//! 4. Active service instances can be stopped by a corresponding request to [`Dispatcher`].
//!   A stopped service no longer participates in business logic, i.e. it does not process
//!   transactions, events, does not interact with the users in any way.
//!   Service data becomes unavailable for the other services, but still exists. The service name
//!   and identifier remain reserved for the stopped service and can't be used again for
//!   adding new services.
//!
//! The [`Dispatcher`] is responsible for persisting artifacts and services across node restarts.
//!
//! ## Service State Transitions
//!
//! Transitions between service states (including service creation) occur once the block
//! with the transition is committed; the effect of a transition is not immediate. This means
//! that, for example, an instantiated service cannot process transactions or internal calls
//! in the block with instantiation, but can in the following block. Likewise, the service hooks
//! (`before_transactions` / `after_transactions`) are *not* called in the block with service
//! instantiation.
//!
//! When the service is stopped, the reverse is true:
//!
//! - The service continues processing transactions until the end of the block containing
//!   the stop command
//! - The service hooks *are* called for the service in this block
//!
//! # Transaction Lifecycle
//!
//! 1. An Exonum client creates a transaction message which includes two parts. The first part is
//!   the [`CallInfo`] - information about a method to call. The second part is the
//!   serialized method parameters as a payload.
//!   The client then signs the message using the Ed25519 signature system.
//!
//! 2. The client transmits the message to one of the Exonum nodes in the network.
//!
//! 3. The node verifies correctness of the transaction signature and retransmits it to
//!   the other network nodes if it is correct.
//!
//! 4. When the consensus algorithm finds a feasible candidate for the next block
//!   of transactions, transactions in this block are passed to the [`Dispatcher`] for execution.
//!
//! 5. The dispatcher uses a lookup table to find the corresponding [`Runtime`] for each transaction
//!   by the [`instance_id`] recorded in the transaction message. If the corresponding runtime exists,
//!   the dispatcher passes the transaction into this runtime for immediate [execution].
//!
//! 6. After execution the transaction [execution status] is written into the blockchain.
//!
//! # Data Migration Lifecycle
//!
//! Service data can be migrated to a newer version of the service artifact.
//! See [`migrations` module docs] for details.
//!
//! # Supervisor Service
//!
//! A supervisor service is a service that has additional privileges. This service
//! allows deploying artifacts and instantiating new services after the blockchain is launched
//! and running. Moreover the Supervisor service allows update the configuration or stop the
//! active service instances.
//! Other than that, it looks like an ordinary service.
//!
//! To enable adding new artifacts / services to the blockchain after its start, the supervisor
//! must be one of the builtin service instances.
//!
//! The supervisor service is distinguished by its numerical ID, which must be set
//! to [`SUPERVISOR_INSTANCE_ID`]. Services may assume that transactions originating from
//! the supervisor service are authorized by the blockchain administrators. This can be used
//! in services: if a certain transaction originates from a service with `SUPERVISOR_INSTANCE_ID`,
//! it is authorized by the administrators.
//!
//! [`AnyTx`]: struct.AnyTx.html
//! [`CallInfo`]: struct.CallInfo.html
//! [`Dispatcher`]: struct.Dispatcher.html
//! [`instance_id`]: struct.CallInfo.html#structfield.instance_id
//! [`Runtime`]: trait.Runtime.html
//! [execution]: trait.Runtime.html#execute
//! [execution status]: struct.ExecutionStatus.html
//! [artifacts]: struct.ArtifactId.html
//! [`migrations` module docs]: migrations/index.html
//! [`SUPERVISOR_INSTANCE_ID`]: constant.SUPERVISOR_INSTANCE_ID.html
//! [`Mailbox`]: struct.Mailbox.html
//! [`ExecutionError`]: struct.ExecutionError.html
//! [`instance_id`]: struct.CallInfo.html#structfield.method_id

pub use self::{
    blockchain_data::{BlockchainData, SnapshotExt},
    dispatcher::{Action as DispatcherAction, Dispatcher, Mailbox, Schema as DispatcherSchema},
    error::{
        catch_panic, CallSite, CallType, CommonError, CoreError, ErrorKind, ErrorMatch,
        ExecutionError, ExecutionFail, ExecutionStatus,
    },
    execution_context::{ExecutionContext, ExecutionContextUnstable, SupervisorExtensions},
    types::{
        AnyTx, ArtifactId, ArtifactSpec, ArtifactState, ArtifactStatus, CallInfo, Caller,
        CallerAddress, InstanceId, InstanceQuery, InstanceSpec, InstanceState, InstanceStatus,
        MethodId,
    },
};

// Re-export for serializing `ExecutionError` via `serde`.
#[doc(hidden)]
pub use error::execution_error::ExecutionErrorSerde;

pub mod migrations;
pub mod versioning;

use exonum_merkledb::Snapshot;
use futures::Future;
use semver::Version;

use std::fmt;

use self::migrations::{InitMigrationError, MigrationScript};
use crate::blockchain::Blockchain;

mod blockchain_data;
mod dispatcher;
pub(crate) mod error;
mod execution_context;
mod types;

/// Persistent identifier of a supervisor service instance.
///
/// Only a service with this ID can perform actions with the dispatcher.
pub const SUPERVISOR_INSTANCE_ID: InstanceId = 0;

/// List of predefined runtimes.
///
/// This type is not intended to be exhaustively matched. It can be extended in the future
/// without breaking the semver compatibility.
#[derive(Debug, PartialEq, Eq, Hash, Clone)]
#[repr(u32)]
pub enum RuntimeIdentifier {
    /// Built-in Rust runtime.
    Rust = 0,
    /// Exonum Java Binding runtime.
    Java = 1,

    /// Never actually generated.
    #[doc(hidden)]
    __NonExhaustive,
}

impl From<RuntimeIdentifier> for u32 {
    fn from(id: RuntimeIdentifier) -> Self {
        id as Self
    }
}

impl RuntimeIdentifier {
    fn transform(id: u32) -> Result<Self, ()> {
        match id {
            0 => Ok(RuntimeIdentifier::Rust),
            1 => Ok(RuntimeIdentifier::Java),
            _ => Err(()),
        }
    }
}

impl fmt::Display for RuntimeIdentifier {
    fn fmt(&self, f: &mut fmt::Formatter<'_>) -> fmt::Result {
        match self {
            RuntimeIdentifier::Rust => f.write_str("Rust runtime"),
            RuntimeIdentifier::Java => f.write_str("Java runtime"),
            RuntimeIdentifier::__NonExhaustive => unreachable!("Never actually generated"),
        }
    }
}

/// Runtime environment for the Exonum services.
///
/// You can read more about the life cycle of services and transactions
/// [above](index.html#service-life-cycle).
///
/// Using this trait, you can extend the Exonum blockchain with the services written in
/// different languages. It assumes that the deployment procedure of a new service may be
/// complex and long and even may fail. Therefore, an additional entity is introduced - *artifacts*.
/// Each artifact has a unique identifier. Depending on the runtime, an artifact may have an
/// additional specification required for its deployment; e.g., files to be compiled.
/// An artifact creates corresponding service instances similar to classes in object-oriented
/// programming.
///
/// # Call Ordering
///
/// Within the lifetime of a `Runtime`, calls to its methods have the following order:
///
/// ```text
/// LIFE ::= initialize (GENESIS | RESUME) BLOCK* shutdown
/// GENESIS ::= (deploy_artifact | initiate_adding_service update_service_status)* after_commit
/// RESUME ::= (deploy_artifact | update_service_status)* on_resume
/// BLOCK* ::= PROPOSAL+ COMMIT
/// PROPOSAL ::= before_transactions* (execute | initiate_adding_service)* after_transactions*
/// COMMIT ::= deploy_artifact* update_service_status* after_commit
/// ```
///
/// The ordering for the "read-only" method `is_artifact_deployed` in relation
/// to the lifecycle above is not specified.
///
/// # Consensus and Local Methods
///
/// The following methods should return the same result if provided arguments are the same for all
/// the nodes in the blockchain network:
///
/// - `before_transactions`
/// - `execute`
/// - `after_transactions`
/// - `initiate_adding_service`
///
/// All these methods should also produce the same changes to the storage via
/// the provided `ExecutionContext`. Discrepancy in node behavior within these methods may lead
/// to a consensus failure.
///
/// Other `Runtime` methods may execute logic specific to the node.
///
/// # Handling Panics
///
/// Panics in the `Runtime` methods are **not** caught. A panic in the runtime method will cause
/// the node termination. To catch panics in the Rust code and convert them to unchecked execution
/// errors, use the [`catch_panic`](fn.catch_panic.html) method.
#[allow(unused_variables)]
pub trait Runtime: Send + fmt::Debug + 'static {
    /// Initializes the runtime, providing a `Blockchain` instance for further use.
    ///
    /// Calling this method always takes place before calling any other `Runtime` methods.
    /// The `initialize` method is called *exactly once* during the `Runtime` lifetime.
    ///
    /// The default implementation does nothing.
    fn initialize(&mut self, blockchain: &Blockchain) {}

    /// Notifies the runtime that the dispatcher has completed re-initialization after the
    /// node restart. Re-initialization includes restoring the deployed artifacts / started service
    /// instances for all the runtimes.
    ///
    /// This method is called *maximum once* during the `Runtime` lifetime. It is called iff
    /// the genesis block was already created before the node start (e.g. after node relaunch).
    /// The blockchain state will remain the same between the `initialize` and `on_resume` calls.
    ///
    /// The default implementation does nothing.
    fn on_resume(&mut self) {}

    /// A request to deploy an artifact with the given identifier and an additional deploy
    /// specification.
    ///
    /// This method is called *once* for a specific artifact during the `Runtime` lifetime:
    ///
    /// - For newly added artifacts, the method is called as the supervisor service decides to deploy
    ///   the artifact.
    /// - After the node restart, the method is called for all the previously deployed artifacts.
    ///
    /// Core guarantees that there will be no request to deploy an artifact which is already deployed,
    /// thus runtime should not report an attempt to do so as `ExecutionError`, but should consider it
    /// a bug in core.
    // TODO: Elaborate constraints on `Runtime::deploy_artifact` futures (ECR-3840)
    fn deploy_artifact(
        &mut self,
        artifact: ArtifactId,
        deploy_spec: Vec<u8>,
    ) -> Box<dyn Future<Item = (), Error = ExecutionError>>;

    /// Returns `true` if the specified artifact is deployed in this runtime.
    fn is_artifact_deployed(&self, id: &ArtifactId) -> bool;

    /// Runs the constructor of a new service instance with the given specification
    /// and initial arguments. The constructor can initialize the storage of the service,
    /// check for dependencies, etc.
    ///
    /// The constructor runs *exactly once* during the blockchain lifetime for each successfully
    /// initialized service instance. That is to say, the constructor is *not* called on a node
    /// restart.
    ///
    /// At the same time, when `initiate_adding_service` is called,
    /// there is no guarantee that the service will eventually get to the blockchain via
    /// `update_service_status`. The consensus may accept an alternative block proposal, in which
    /// the service is not instantiated or instantiated with different parameters.
    ///
    /// The `update_service_status` call always takes place
    /// in the closest committed block, i.e., before the nearest `Runtime::after_commit()`.
    /// The dispatcher routes transactions and `before_transactions` / `after_transactions`
    /// events to the service only after `update_service_status()` is called with the same instance
    /// specification.
    ///
    /// The runtime should discard the instantiated service instance after completing this method.
    /// Otherwise, if the service is successfully committed in the block, it will duplicate the one
    /// instantiated in the runtime. There may be compelling reasons for the runtime to retain
    /// the instantiated service. For example, if creating an instance takes very long time.
    /// In this case, the "garbage" services may be removed from the runtime in `after_commit`
    /// because of the time dependence between `update_service_status` and `after_commit` described above.
    ///
    /// The runtime should commit long-term resources for the service only after the
    /// `update_service_status()` call. In other words, the runtime must be sure that the service
    /// has been committed to the blockchain.
    ///
    /// # Return Value
    ///
    /// Returning an error is a signal of `Runtime` that the
    /// service instantiation has failed. As a rule of a thumb, changes made by the
    /// `initiate_adding_service` method will be rolled back after such a signal. The exact logic of
    /// the rollback is determined by the supervisor.
    ///
    /// An error is one of the expected / handled outcomes of the service instantiation procedure.
    /// Thus, verifying prerequisites
    /// for instantiation and reporting corresponding failures should be performed at this stage
    /// rather than in `update_service_status`.
    ///
    /// Core guarantees that there will be no request to start a service instance which is already running,
    /// thus runtime should not report an attempt to do so as `ExecutionError`, but should consider it
    /// a bug in core.
    fn initiate_adding_service(
        &self,
        context: ExecutionContext<'_>,
        artifact: &ArtifactId,
        parameters: Vec<u8>,
    ) -> Result<(), ExecutionError>;

    /// Resumes previously stopped service instance with the given specification and arguments.
    /// As an example, arguments can be used to update the service configuration.
    ///
    /// The dispatcher ensures that a service instance with the given specification has been
    /// previously stopped and has the proper artifact version and name.
    ///
    /// This method has the same workflow as [`initiate_adding_service`] method.
    /// The main difference is that `initialize_adding_service` should call the service
    /// `initialize` method and `initiate_resuming_service` should call the service `resume` method.
    ///
    /// [`initiate_adding_service`]: #tymethod.initiate_adding_service
    fn initiate_resuming_service(
        &self,
        context: ExecutionContext<'_>,
        artifact: &ArtifactId,
        parameters: Vec<u8>,
    ) -> Result<(), ExecutionError>;

    /// Notifies runtime about changes of the service instance state.
    ///
    /// This method notifies runtime about a specific service instance state changes in the
    /// dispatcher. Runtime should perform corresponding actions in according to changes in
    /// the service instance state.
    ///
    /// Method is called for a specific service instance during the `Runtime` lifetime in the
    /// following cases:
    ///
    /// - For newly added instances, or modified existing this method is called when the fork
    ///   with the corresponding changes is committed.
    /// - After a node restart, the method is called for all existing service instances regardless
    ///   of their statuses.
    ///
    /// For newly added instances invocation of this method guarantees that
    /// `initiate_adding_service()` has been called with the same `spec` already and returned
    /// `Ok(())`. The results of the call (i.e., changes to the blockchain state) will be
    /// persisted from the call.
    ///
    /// # Arguments
    ///
    /// `snapshot` is a storage snapshot at the latest height when the method is called:
    ///
    /// - Suppose the service is committed during the node operation. Then `snapshot` is taken at the
    ///   moment the fork applies for which the corresponding `initiate_adding_service`
    ///   has been performed.
    /// - Suppose the service is stopped during the node operation. `Then `snapshot` is taken at
    ///   the moment the fork applies for which the corresponding request has been performed.
    /// - Suppose the service resumes after the node restart. Then `snapshot` is the storage state
    ///   at the node start.
    ///
    /// For the built-in services, on the first node start `snapshot` will not contain information
    /// on the genesis block. Thus, using some core APIs, like requesting the current
    /// blockchain height, will result in a panic.
    ///
    /// `status` is the resulting status of the service instance.
    ///
    /// # Return value
    ///
    /// This method does not return a value, meaning that any error occurred during this method execution
    /// is considered critical and should lead to the node stopping.
    ///
    /// It is assumed that if `initiate_adding_service` didn't return an error previously,
    /// the runtime is able to update service status and within normal conditions no error is
    /// expected to happen.
    fn update_service_status(
        &mut self,
        snapshot: &dyn Snapshot,
        spec: &InstanceSpec,
        status: &InstanceStatus,
    );

    /// Gets the migration script to migrate the data of the service to the state usable
    /// by a newer version of the artifact.
    ///
    /// An implementation of this method should be idempotent, i.e., return the same script or error
    /// for the same input.
    ///
    /// # Invariants Ensured by the Caller
    ///
    /// - `new_artifact` is deployed in the runtime
    /// - `data_version < new_artifact.version`
    ///
    /// # Return Value
    ///
    /// - An error signals that the runtime does not know how to migrate the service
    ///   to a newer version.
    /// - `Ok(Some(_))` provides a script to execute against service data. After the script
    ///   is executed, [`data_version`] of the service will be updated to `end_version`
    ///   from the script. `end_version` does not need to correspond to the version of `new_artifact`,
    ///   or to a version of an artifact deployed on the blockchain in general.
    /// - `Ok(None)` means that the service does not require data migration. `data_version`
    ///   of the service will be updated to the version of `new_artifact` once the block
    ///   with the migration command is committed; see [*Service State Transitions*] for details.
    ///
    /// [`data_version`]: struct.InstanceState.html#field.data_version
    /// [*Service State Transitions*]: index.html#service-state-transitions
    fn migrate(
        &self,
        new_artifact: &ArtifactId,
        data_version: &Version,
    ) -> Result<Option<MigrationScript>, InitMigrationError>;

    /// Dispatches payload to the method of a specific service instance.
    ///
    /// The call is dispatched iff the service is considered active at the moment.
    /// See [*Service State Transitions*] for more details.
    ///
    /// # Arguments
    ///
    /// The service instance name and method ID are provided in the `call_info` argument and
    /// the interface name is provided as the corresponding field of the `context` argument.
    ///
    /// A blank interface name denotes the "default" interface; it should be supported by all
    /// services. The methods of the default interface are defined by the service artifact
    /// and thus may have different signatures for different services.
    ///
    /// A non-empty interface name denotes an interface defined externally to the service instance.
    /// In this case, the name is a Protobuf flavor of a fully qualified name
    /// (e.g., `exonum.Configure`). And the method signatures can be inferred from the name
    /// using an interface definition.
    ///
    /// **Note**. Support of non-default interfaces is experimental; as such, an IDL for them
    /// is not stabilized yet.
    ///
    /// # Return Value
    ///
    /// - If the service does not implement an interface, returns a `NoSuchInterface` error.
    /// - If the interface does not have a method, returns a `NoSuchMethod` error.
    ///
    /// An error returned from this method will lead to the rollback of all changes
    /// in the fork enclosed in the `context`.
    ///
    /// [*Service State Transitions*]: index.html#service-state-transitions
    fn execute(
        &self,
        context: ExecutionContext<'_>,
        method_id: MethodId,
        arguments: &[u8],
    ) -> Result<(), ExecutionError>;

    /// Notifies a service stored in the present runtime about the beginning of the block. Allows
    /// the service to modify the blockchain state before any transaction in the block is processed.
    ///
    /// `before_transactions` is called for every service active at the beginning of the block
    /// exactly once for each block. Services that will be instantiated within the block do **not**
    /// receive a call. The method is not called for the genesis block.
    ///
    /// # Return Value
    ///
    /// An error returned from this method will lead to the rollback of all changes
    /// in the fork enclosed in the `context`.
    fn before_transactions(&self, context: ExecutionContext<'_>) -> Result<(), ExecutionError>;

    /// Notifies a service stored in this runtime about the end of the block. Allows the method
    /// to modify the blockchain state after all transactions in the block are processed.
    ///
    /// `after_transactions` is called for every service active at the beginning of the block
    /// exactly once for each block. Services instantiated within the block do **not** receive a call.
    /// Services instantiated within genesis block are activated **immediately** and
    /// thus `after_transactions` is invoked for them in the genesis block.
    ///
    /// # Return value
    ///
    /// An error returned from this method will lead to the rollback of all changes
    /// in the fork enclosed in the `context`.
    fn after_transactions(&self, context: ExecutionContext<'_>) -> Result<(), ExecutionError>;

    /// Notifies the runtime about commit of a new block.
    ///
    /// This method is called *after* all `update_service_status` calls related
    /// to the same block. The method is called exactly once for each block in the blockchain,
    /// including the genesis block.
    ///
    /// A block is not yet persisted when this method is called. The `snapshot` provides an up-to-date
    /// block information. It corresponds exactly to the information
    /// eventually persisted.
    ///
    /// `mailbox` is used to send async commands to the dispatcher. This mechanism is used, e.g.,
    /// by the supervisor service to enqueue artifact deployment. A runtime may ignore `mailbox`
    /// if its services (or the runtime itself) do not require privileged access to the dispatcher.
    fn after_commit(&mut self, snapshot: &dyn Snapshot, mailbox: &mut Mailbox);

    /// Notifies the runtime that it has to shutdown.
    ///
    /// This callback is invoked sequentially for each runtime just before the node shutdown.
    /// Thus, the runtimes can stop themselves gracefully.
    ///
    /// Invoking this callback is the last operation for the runtime.
    /// This method is a part of shutdown process. Thus, the runtimes can block and perform
    /// heavy operations here if needed.
    fn shutdown(&mut self) {}
}

impl<T: Runtime> From<T> for Box<dyn Runtime> {
    fn from(value: T) -> Self {
        Box::new(value)
    }
}

/// A subset of [`Runtime`]s with a well-known runtime identifier.
///
/// [`Runtime`]: trait.Runtime.html
pub trait WellKnownRuntime: Runtime {
    /// Identifier of the present runtime.
    const ID: u32;
}

// TODO: Rethink visibility [ECR-3913]
/// Instance of [`Runtime`] with the corresponding ID.
///
/// [`Runtime`]: trait.Runtime.html
#[derive(Debug)]
pub struct RuntimeInstance {
    /// Identifier of the enclosed runtime.
    pub id: u32,
    /// Enclosed `Runtime` object.
    pub instance: Box<dyn Runtime>,

    /// No-op field for forward compatibility.
    non_exhaustive: (),
}

impl RuntimeInstance {
    /// Constructs a new `RuntimeInstance` object.
    pub fn new(id: u32, instance: Box<dyn Runtime>) -> Self {
        Self {
            id,
            instance,
            non_exhaustive: (),
        }
    }
}

impl<T: WellKnownRuntime> From<T> for RuntimeInstance {
    fn from(runtime: T) -> Self {
        RuntimeInstance::new(T::ID, runtime.into())
    }
}

/// Instance descriptor contains information to access the running service instance.
#[derive(Debug, Copy, Clone, PartialEq, Eq)]
pub struct InstanceDescriptor<'a> {
    /// A unique numeric ID of the service instance.
    /// [Read more.](struct.InstanceSpec.html#structfield.id)
    pub id: InstanceId,
    /// A unique name of the service instance.
    /// [Read more.](struct.InstanceSpec.html#structfield.name)
    pub name: &'a str,

    /// No-op field for forward compatibility.
    non_exhaustive: (),
}

impl<'a> InstanceDescriptor<'a> {
    /// Creates a new `InstanceDescriptor` object.
    pub fn new(id: InstanceId, name: &'a str) -> Self {
        Self {
            id,
            name,
            non_exhaustive: (),
        }
    }
}

impl fmt::Display for InstanceDescriptor<'_> {
    fn fmt(&self, f: &mut fmt::Formatter<'_>) -> fmt::Result {
        write!(f, "{}:{}", self.id, self.name)
    }
}

impl From<InstanceDescriptor<'_>> for (InstanceId, String) {
    fn from(descriptor: InstanceDescriptor<'_>) -> Self {
        (descriptor.id, descriptor.name.to_owned())
    }
}

impl<'a> From<(InstanceId, &'a str)> for InstanceDescriptor<'a> {
    fn from((id, name): (InstanceId, &'a str)) -> Self {
        InstanceDescriptor::new(id, name)
    }
<<<<<<< HEAD
=======
}

/// Execution context extensions required for the Supervisor service implementation.
#[doc(hidden)]
#[derive(Debug)]
pub struct SupervisorExtensions<'a>(ExecutionContext<'a>);

impl<'a> SupervisorExtensions<'a> {
    /// Marks an artifact as *committed*, i.e., one which service instances can be deployed from.
    ///
    /// If / when a block with this instruction is accepted, artifact deployment becomes
    /// a requirement for all nodes in the network. A node that did not successfully
    /// deploy the artifact previously blocks until the artifact is deployed successfully.
    /// If a node cannot deploy the artifact, it panics.
    pub fn start_artifact_registration(&self, artifact: ArtifactId, spec: Vec<u8>) {
        Dispatcher::commit_artifact(self.0.fork, artifact, spec);
    }

    /// Initiates adding a service instance to the blockchain.
    ///
    /// The service is not immediately activated; it activates if / when the block containing
    /// the activation transaction is committed.
    pub fn initiate_adding_service(
        &mut self,
        instance_spec: InstanceSpec,
        constructor: impl BinaryValue,
    ) -> Result<(), ExecutionError> {
        self.0
            .child_context(Some(SUPERVISOR_INSTANCE_ID))
            .initiate_adding_service(instance_spec, constructor)
    }

    /// Initiates stopping an active service instance in the blockchain.
    ///
    /// The service is not immediately stopped; it stops if / when the block containing
    /// the stopping transaction is committed.
    pub fn initiate_stopping_service(&self, instance_id: InstanceId) -> Result<(), ExecutionError> {
        Dispatcher::initiate_stopping_service(self.0.fork, instance_id)
    }

    /// Initiates resuming previously stopped service instance in the blockchain.
    ///
    /// Provided artifact will be used in attempt to resume service. Artifact name should be equal to
    /// the artifact name of the previously stopped instance.
    /// Artifact version should be same as the `data_version` stored in the stopped service
    /// instance.
    ///
    /// This method can be used to resume modified service after successful migration.
    ///
    /// The service is not immediately activated; it activates when the block containing
    /// the activation transaction is committed.
    pub fn initiate_resuming_service(
        &mut self,
        instance_id: InstanceId,
        artifact: ArtifactId,
        params: impl BinaryValue,
    ) -> Result<(), ExecutionError> {
        let mut context = self.0.child_context(Some(SUPERVISOR_INSTANCE_ID));

        let state = DispatcherSchema::new(&*context.fork)
            .get_instance(instance_id)
            .ok_or(CoreError::IncorrectInstanceId)?;

        if state.status != Some(InstanceStatus::Stopped) {
            return Err(CoreError::ServiceNotStopped.into());
        }

        let mut spec = state.spec;
        spec.artifact = artifact;

        let runtime = context
            .dispatcher
            .runtime_by_id(spec.artifact.runtime_id)
            .ok_or(CoreError::IncorrectRuntime)?;
        runtime
            .initiate_resuming_service(context.reborrow(), &spec, params.into_bytes())
            .map_err(|mut err| {
                err.set_runtime_id(spec.artifact.runtime_id)
                    .set_call_site(|| CallSite {
                        instance_id,
                        call_type: CallType::Resume,
                    });
                err
            })?;

        DispatcherSchema::new(&*context.fork)
            .initiate_resuming_service(instance_id, spec.artifact)
            .map_err(From::from)
    }

    /// Provides writeable access to core schema.
    pub fn writeable_core_schema(&self) -> CoreSchema<&Fork> {
        CoreSchema::new(self.0.fork)
    }

    /// Initiates data migration.
    pub fn initiate_migration(
        &self,
        new_artifact: ArtifactId,
        old_service: &str,
    ) -> Result<(), ExecutionError> {
        self.0
            .dispatcher
            .initiate_migration(self.0.fork, new_artifact, old_service)
    }

    /// Rolls back previously initiated migration.
    pub fn rollback_migration(&self, service_name: &str) -> Result<(), ExecutionError> {
        Dispatcher::rollback_migration(self.0.fork, service_name)
    }

    /// Commits the result of a previously initiated migration.
    pub fn commit_migration(
        &self,
        service_name: &str,
        migration_hash: Hash,
    ) -> Result<(), ExecutionError> {
        Dispatcher::commit_migration(self.0.fork, service_name, migration_hash)
    }

    /// Flushes a committed migration.
    pub fn flush_migration(&mut self, service_name: &str) -> Result<(), ExecutionError> {
        Dispatcher::flush_migration(self.0.fork, service_name)
    }
}

/// Collection of unstable execution context features.
#[doc(hidden)]
pub trait ExecutionContextUnstable {
    /// Re-borrows an execution context with the same interface name.
    fn reborrow(&mut self) -> ExecutionContext<'_>;
    /// Re-borrows an execution context with the specified interface name.
    fn reborrow_with_interface<'s>(&'s mut self, interface_name: &'s str) -> ExecutionContext<'s>;
    /// Returns the service matching the specified query.
    fn get_service<'q>(&self, id: impl Into<InstanceQuery<'q>>) -> Option<InstanceDescriptor<'_>>;
    /// Invokes the interface method of the instance with the specified ID.
    /// You may override the instance ID of the one who calls this method by the given one.
    fn make_child_call(
        &mut self,
        interface_name: &str,
        call_info: &CallInfo,
        arguments: &[u8],
        caller: Option<InstanceId>,
    ) -> Result<(), ExecutionError>;
}

impl<'a> ExecutionContextUnstable for ExecutionContext<'a> {
    fn reborrow_with_interface<'s>(&'s mut self, interface_name: &'s str) -> ExecutionContext<'s> {
        ExecutionContext {
            fork: &mut *self.fork,
            caller: self.caller.clone(),
            transaction_hash: self.transaction_hash,
            interface_name,
            dispatcher: self.dispatcher,
            call_stack_depth: self.call_stack_depth,
        }
    }

    fn reborrow(&mut self) -> ExecutionContext<'_> {
        self.reborrow_with_interface(self.interface_name)
    }

    fn get_service<'q>(&self, id: impl Into<InstanceQuery<'q>>) -> Option<InstanceDescriptor<'_>> {
        self.dispatcher.get_service(id)
    }

    fn make_child_call(
        &mut self,
        interface_name: &str,
        call_info: &CallInfo,
        arguments: &[u8],
        caller: Option<InstanceId>,
    ) -> Result<(), ExecutionError> {
        self.child_context(caller)
            .call(interface_name, call_info, arguments)
    }
>>>>>>> eeae256f
}<|MERGE_RESOLUTION|>--- conflicted
+++ resolved
@@ -674,183 +674,4 @@
     fn from((id, name): (InstanceId, &'a str)) -> Self {
         InstanceDescriptor::new(id, name)
     }
-<<<<<<< HEAD
-=======
-}
-
-/// Execution context extensions required for the Supervisor service implementation.
-#[doc(hidden)]
-#[derive(Debug)]
-pub struct SupervisorExtensions<'a>(ExecutionContext<'a>);
-
-impl<'a> SupervisorExtensions<'a> {
-    /// Marks an artifact as *committed*, i.e., one which service instances can be deployed from.
-    ///
-    /// If / when a block with this instruction is accepted, artifact deployment becomes
-    /// a requirement for all nodes in the network. A node that did not successfully
-    /// deploy the artifact previously blocks until the artifact is deployed successfully.
-    /// If a node cannot deploy the artifact, it panics.
-    pub fn start_artifact_registration(&self, artifact: ArtifactId, spec: Vec<u8>) {
-        Dispatcher::commit_artifact(self.0.fork, artifact, spec);
-    }
-
-    /// Initiates adding a service instance to the blockchain.
-    ///
-    /// The service is not immediately activated; it activates if / when the block containing
-    /// the activation transaction is committed.
-    pub fn initiate_adding_service(
-        &mut self,
-        instance_spec: InstanceSpec,
-        constructor: impl BinaryValue,
-    ) -> Result<(), ExecutionError> {
-        self.0
-            .child_context(Some(SUPERVISOR_INSTANCE_ID))
-            .initiate_adding_service(instance_spec, constructor)
-    }
-
-    /// Initiates stopping an active service instance in the blockchain.
-    ///
-    /// The service is not immediately stopped; it stops if / when the block containing
-    /// the stopping transaction is committed.
-    pub fn initiate_stopping_service(&self, instance_id: InstanceId) -> Result<(), ExecutionError> {
-        Dispatcher::initiate_stopping_service(self.0.fork, instance_id)
-    }
-
-    /// Initiates resuming previously stopped service instance in the blockchain.
-    ///
-    /// Provided artifact will be used in attempt to resume service. Artifact name should be equal to
-    /// the artifact name of the previously stopped instance.
-    /// Artifact version should be same as the `data_version` stored in the stopped service
-    /// instance.
-    ///
-    /// This method can be used to resume modified service after successful migration.
-    ///
-    /// The service is not immediately activated; it activates when the block containing
-    /// the activation transaction is committed.
-    pub fn initiate_resuming_service(
-        &mut self,
-        instance_id: InstanceId,
-        artifact: ArtifactId,
-        params: impl BinaryValue,
-    ) -> Result<(), ExecutionError> {
-        let mut context = self.0.child_context(Some(SUPERVISOR_INSTANCE_ID));
-
-        let state = DispatcherSchema::new(&*context.fork)
-            .get_instance(instance_id)
-            .ok_or(CoreError::IncorrectInstanceId)?;
-
-        if state.status != Some(InstanceStatus::Stopped) {
-            return Err(CoreError::ServiceNotStopped.into());
-        }
-
-        let mut spec = state.spec;
-        spec.artifact = artifact;
-
-        let runtime = context
-            .dispatcher
-            .runtime_by_id(spec.artifact.runtime_id)
-            .ok_or(CoreError::IncorrectRuntime)?;
-        runtime
-            .initiate_resuming_service(context.reborrow(), &spec, params.into_bytes())
-            .map_err(|mut err| {
-                err.set_runtime_id(spec.artifact.runtime_id)
-                    .set_call_site(|| CallSite {
-                        instance_id,
-                        call_type: CallType::Resume,
-                    });
-                err
-            })?;
-
-        DispatcherSchema::new(&*context.fork)
-            .initiate_resuming_service(instance_id, spec.artifact)
-            .map_err(From::from)
-    }
-
-    /// Provides writeable access to core schema.
-    pub fn writeable_core_schema(&self) -> CoreSchema<&Fork> {
-        CoreSchema::new(self.0.fork)
-    }
-
-    /// Initiates data migration.
-    pub fn initiate_migration(
-        &self,
-        new_artifact: ArtifactId,
-        old_service: &str,
-    ) -> Result<(), ExecutionError> {
-        self.0
-            .dispatcher
-            .initiate_migration(self.0.fork, new_artifact, old_service)
-    }
-
-    /// Rolls back previously initiated migration.
-    pub fn rollback_migration(&self, service_name: &str) -> Result<(), ExecutionError> {
-        Dispatcher::rollback_migration(self.0.fork, service_name)
-    }
-
-    /// Commits the result of a previously initiated migration.
-    pub fn commit_migration(
-        &self,
-        service_name: &str,
-        migration_hash: Hash,
-    ) -> Result<(), ExecutionError> {
-        Dispatcher::commit_migration(self.0.fork, service_name, migration_hash)
-    }
-
-    /// Flushes a committed migration.
-    pub fn flush_migration(&mut self, service_name: &str) -> Result<(), ExecutionError> {
-        Dispatcher::flush_migration(self.0.fork, service_name)
-    }
-}
-
-/// Collection of unstable execution context features.
-#[doc(hidden)]
-pub trait ExecutionContextUnstable {
-    /// Re-borrows an execution context with the same interface name.
-    fn reborrow(&mut self) -> ExecutionContext<'_>;
-    /// Re-borrows an execution context with the specified interface name.
-    fn reborrow_with_interface<'s>(&'s mut self, interface_name: &'s str) -> ExecutionContext<'s>;
-    /// Returns the service matching the specified query.
-    fn get_service<'q>(&self, id: impl Into<InstanceQuery<'q>>) -> Option<InstanceDescriptor<'_>>;
-    /// Invokes the interface method of the instance with the specified ID.
-    /// You may override the instance ID of the one who calls this method by the given one.
-    fn make_child_call(
-        &mut self,
-        interface_name: &str,
-        call_info: &CallInfo,
-        arguments: &[u8],
-        caller: Option<InstanceId>,
-    ) -> Result<(), ExecutionError>;
-}
-
-impl<'a> ExecutionContextUnstable for ExecutionContext<'a> {
-    fn reborrow_with_interface<'s>(&'s mut self, interface_name: &'s str) -> ExecutionContext<'s> {
-        ExecutionContext {
-            fork: &mut *self.fork,
-            caller: self.caller.clone(),
-            transaction_hash: self.transaction_hash,
-            interface_name,
-            dispatcher: self.dispatcher,
-            call_stack_depth: self.call_stack_depth,
-        }
-    }
-
-    fn reborrow(&mut self) -> ExecutionContext<'_> {
-        self.reborrow_with_interface(self.interface_name)
-    }
-
-    fn get_service<'q>(&self, id: impl Into<InstanceQuery<'q>>) -> Option<InstanceDescriptor<'_>> {
-        self.dispatcher.get_service(id)
-    }
-
-    fn make_child_call(
-        &mut self,
-        interface_name: &str,
-        call_info: &CallInfo,
-        arguments: &[u8],
-        caller: Option<InstanceId>,
-    ) -> Result<(), ExecutionError> {
-        self.child_context(caller)
-            .call(interface_name, call_info, arguments)
-    }
->>>>>>> eeae256f
 }