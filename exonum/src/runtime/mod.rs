// Copyright 2019 The Exonum Team
//
// Licensed under the Apache License, Version 2.0 (the "License");
// you may not use this file except in compliance with the License.
// You may obtain a copy of the License at
//
//   http://www.apache.org/licenses/LICENSE-2.0
//
// Unless required by applicable law or agreed to in writing, software
// distributed under the License is distributed on an "AS IS" BASIS,
// WITHOUT WARRANTIES OR CONDITIONS OF ANY KIND, either express or implied.
// See the License for the specific language governing permissions and
// limitations under the License.

//! Common building blocks that compose runtimes for the Exonum blockchain.
//!
//! Each runtime contains specific services that execute transactions, process events,
//! provide user APIs, etc. A unified dispatcher redirects all the calls
//! and requests to an appropriate runtime environment. Thus, a blockchain interacts with the
//! dispatcher, and not with specific runtime instances.
//!
//! # Artifacts
//!
//! Each runtime has its own [artifacts] registry. Users can create services from the stored
//! artifacts. An artifact identifier is required by the runtime to construct service instances.
//! In other words, an artifact identifier is similar to a class name, and a specific
//! service instance - to a class instance. A single artifact may be used to instantiate
//! zero or more services.
//!
//! The format of the artifact ID is uniform across runtimes - it is essentially a string.
//! But the runtime may customize artifact deployment via runtime-specific deployment arguments.
//!
//! # Artifact Lifecycle
//!
//! 1. An artifact is assembled in a way specific to the runtime. For example, an artifact may
//!   be compiled from sources and packaged using an automated build system.
//!
//! 2. The artifact with the service is deployed on the blockchain. The decision to deploy the
//!   artifact and the deployment spec are usually performed by the blockchain administrators.
//!   The corresponding logic is customizable via the [supervisor service](#supervisor-service).
//!   What deployment entails depends on the runtime; e.g., the artifact may be downloaded
//!   by each Exonum node, verified for integrity and then added into the execution environment.
//!
//! 3. For each node, an artifact may be deployed either asynchronously or synchronously, that is
//!   in a blocking manner. The supervisor usually first commands a node to deploy the artifact
//!   asynchronously via [`Mailbox`], once the decision to start deployment is reached
//!   by the blockchain administrators. Asynchronous deployment speed and outcome may differ among
//!   nodes.
//!
//! 4. The supervisor translates the local deployment outcomes into a consensus-agreed result.
//!   For example, the supervisor may collect confirmations from the validator nodes that have
//!   successfully deployed the artifact. Once all the validator nodes have sent
//!   their confirmations, the artifact is *committed*. As a part of the service logic,
//!   artifact commitment is completely deterministic, agreed via consensus,
//!   and occurs at the same blockchain height for all nodes in the network.
//!
//! 5. Once the artifact is committed, every node in the network must have it deployed
//!   in order to continue functioning.
//!   If a node has not deployed the artifact previously, deployment becomes blocking. The node
//!   does not participate in consensus or block processing until the deployment is completed
//!   successfully. If the deployment is unsuccessful, the node stops indefinitely.
//!   The deployment confirmation mechanics is built into the supervisor. Thus, it is reasonable
//!   to assume that a deployment failure at this stage is local to the node and
//!   could be fixed by the node admin.
//!
//! # Service Lifecycle
//!
//! 1. Once the artifact is committed, it is possible to instantiate the corresponding service.
//!   Each instantiation request contains an ID of the previously deployed artifact,
//!   a string instance ID, and instantiation arguments in a binary encoding
//!   (by convention, Protobuf). As with the artifacts, the logic that controls instantiation
//!   is encapsulated in the supervisor service.
//!
//! 2. During instantiation the service gets a numeric ID, which is used to reference
//!   the service in transactions. The runtime can execute initialization logic defined
//!   in the service artifact; e.g., the service may store some initial data in the storage,
//!   check service dependencies, etc. If the service (or the enclosing runtime) signals that
//!   the initialization failed, the service is considered not instantiated.
//!
//! 3. Once the service is instantiated, it can process transactions and interact with the
//!   external users in other ways. Different services instantiated from the same artifact
//!   are independent and have separate blockchain storages. Users can distinguish services
//!   by their IDs; both numeric and string IDs are unique within a blockchain.
//!
//! 4. Active service instances can be stopped by a corresponding request to [`Dispatcher`].
//!   A stopped service no longer participates in business logic, i.e. it does not process
//!   transactions, events, does not interact with the users in any way.
//!   Service data becomes unavailable for the other services, but still exists. The service name
//!   and identifier remain reserved for the stopped service and can't be used again for
//!   adding new services.
//!
//! The [`Dispatcher`] is responsible for persisting artifacts and services across node restarts.
//!
//! # Transaction Lifecycle
//!
//! 1. An Exonum client creates a transaction message which includes two parts. The first part is
//!   the [`CallInfo`] - information about a method to call. The second part is the
//!   serialized method parameters as a payload.
//!   The client then signs the message using the Ed25519 signature system.
//!
//! 2. The client transmits the message to one of the Exonum nodes in the network.
//!
//! 3. The node verifies correctness of the transaction signature and retransmits it to
//!   the other network nodes if it is correct.
//!
//! 4. When the consensus algorithm finds a feasible candidate for the next block
//!   of transactions, transactions in this block are passed to the [`Dispatcher`] for execution.
//!
//! 5. The dispatcher uses a lookup table to find the corresponding [`Runtime`] for each transaction
//!   by the [`instance_id`] recorded in the transaction message. If the corresponding runtime exists,
//!   the dispatcher passes the transaction into this runtime for immediate [execution].
//!
//! 6. After execution the transaction [execution status] is written into the blockchain.
//!
//! # Supervisor Service
//!
//! A supervisor service is a service that has additional privileges. This service
//! allows deploying artifacts and instantiating new services after the blockchain is launched
//! and running. Moreover the Supervisor service allows update the configuration or stop the
//! active service instances.
//! Other than that, it looks like an ordinary service.
//!
//! To enable adding new artifacts / services to the blockchain after its start, the supervisor
//! must be one of the builtin service instances.
//!
//! The supervisor service is distinguished by its numerical ID, which must be set
//! to [`SUPERVISOR_INSTANCE_ID`]. Services may assume that transactions originating from
//! the supervisor service are authorized by the blockchain administrators. This can be used
//! in services: if a certain transaction originates from a service with `SUPERVISOR_INSTANCE_ID`,
//! it is authorized by the administrators.
//!
//! [`AnyTx`]: struct.AnyTx.html
//! [`CallInfo`]: struct.CallInfo.html
//! [`Dispatcher`]: struct.Dispatcher.html
//! [`instance_id`]: struct.CallInfo.html#structfield.instance_id
//! [`Runtime`]: trait.Runtime.html
//! [execution]: trait.Runtime.html#execute
//! [execution status]: struct.ExecutionStatus.html
//! [artifacts]: struct.ArtifactId.html
//! [`SUPERVISOR_INSTANCE_ID`]: constant.SUPERVISOR_INSTANCE_ID.html
//! [`Mailbox`]: struct.Mailbox.html

pub use self::{
    blockchain_data::{BlockchainData, SnapshotExt},
    dispatcher::{Dispatcher, Error as DispatcherError, Mailbox, Schema as DispatcherSchema},
    error::{
        catch_panic, CallSite, CallType, ErrorKind, ErrorMatch, ExecutionError, ExecutionFail,
        ExecutionStatus,
    },
    types::{
        AnyTx, ArtifactId, ArtifactSpec, ArtifactState, ArtifactStatus, CallInfo, InstanceId,
        InstanceQuery, InstanceSpec, InstanceState, InstanceStatus, MethodId,
    },
};

#[macro_use]
pub mod rust;
<<<<<<< HEAD
pub mod migrations;
=======
pub mod versioning;
>>>>>>> 258671fc

use futures::Future;

use std::fmt;

use exonum_merkledb::{BinaryValue, Fork, Snapshot};

use crate::{
    blockchain::Blockchain,
    crypto::{Hash, PublicKey},
    helpers::ValidateInput,
};

mod blockchain_data;
mod dispatcher;
pub(crate) mod error;
mod types;

/// Persistent identifier of a supervisor service instance.
///
/// Only a service with this ID can perform actions with the dispatcher.
pub const SUPERVISOR_INSTANCE_ID: InstanceId = 0;

/// List of predefined runtimes.
#[derive(Debug, PartialEq, Eq, Hash, Clone)]
#[repr(u32)]
pub enum RuntimeIdentifier {
    /// Built-in Rust runtime.
    Rust = 0,
    /// Exonum Java Binding runtime.
    Java = 1,
}

impl From<RuntimeIdentifier> for u32 {
    fn from(id: RuntimeIdentifier) -> Self {
        id as Self
    }
}

impl RuntimeIdentifier {
    fn transform(id: u32) -> Result<Self, ()> {
        match id {
            0 => Ok(RuntimeIdentifier::Rust),
            1 => Ok(RuntimeIdentifier::Java),
            _ => Err(()),
        }
    }
}

impl fmt::Display for RuntimeIdentifier {
    fn fmt(&self, f: &mut fmt::Formatter<'_>) -> fmt::Result {
        match self {
            RuntimeIdentifier::Rust => f.write_str("Rust runtime"),
            RuntimeIdentifier::Java => f.write_str("Java runtime"),
        }
    }
}

/// Runtime environment for the Exonum services.
///
/// You can read more about the life cycle of services and transactions
/// [above](index.html#service-life-cycle).
///
/// Using this trait, you can extend the Exonum blockchain with the services written in
/// different languages. It assumes that the deployment procedure of a new service may be
/// complex and long and even may fail. Therefore, an additional entity is introduced - *artifacts*.
/// Each artifact has a unique identifier. Depending on the runtime, an artifact may have an
/// additional specification required for its deployment; e.g., files to be compiled.
/// An artifact creates corresponding service instances similar to classes in object-oriented
/// programming.
///
/// # Call Ordering
///
/// Within the lifetime of a `Runtime`, calls to its methods have the following order:
///
/// ```text
/// LIFE ::= initialize (GENESIS | RESUME) BLOCK* shutdown
/// GENESIS ::= (deploy_artifact | initiate_adding_service update_service_status)* after_commit
/// RESUME ::= (deploy_artifact | update_service_status)* on_resume
/// BLOCK* ::= PROPOSAL+ COMMIT
/// PROPOSAL ::= before_transactions* (execute | initiate_adding_service)* after_transactions*
/// COMMIT ::= deploy_artifact* update_service_status* after_commit
/// ```
///
/// The ordering for the "read-only" method `is_artifact_deployed` in relation
/// to the lifecycle above is not specified.
///
/// # Consensus and Local Methods
///
/// The following methods should return the same result if provided arguments are the same for all
/// the nodes in the blockchain network:
///
/// - `before_transactions`
/// - `execute`
/// - `after_transactions`
/// - `initiate_adding_service`
///
/// All these methods should also produce the same changes to the storage via
/// the provided `ExecutionContext`. Discrepancy in node behavior within these methods may lead
/// to a consensus failure.
///
/// Other `Runtime` methods may execute logic specific to the node.
///
/// # Handling Panics
///
/// Panics in the `Runtime` methods are **not** caught. A panic in the runtime method will cause
/// the node termination. To catch panics in the Rust code and convert them to unchecked execution
/// errors, use the [`catch_panic`](fn.catch_panic.html) method.
#[allow(unused_variables)]
pub trait Runtime: Send + fmt::Debug + 'static {
    /// Initializes the runtime, providing a `Blockchain` instance for further use.
    ///
    /// Calling this method always takes place before calling any other `Runtime` methods.
    /// The `initialize` method is called *exactly once* during the `Runtime` lifetime.
    ///
    /// The default implementation does nothing.
    fn initialize(&mut self, blockchain: &Blockchain) {}

    /// Notifies the runtime that the dispatcher has completed re-initialization after the
    /// node restart. Re-initialization includes restoring the deployed artifacts / started service
    /// instances for all the runtimes.
    ///
    /// This method is called *maximum once* during the `Runtime` lifetime. It is called iff
    /// the genesis block was already created before the node start (e.g. after node relaunch).
    /// The blockchain state will remain the same between the `initialize` and `on_resume` calls.
    ///
    /// The default implementation does nothing.
    fn on_resume(&mut self) {}

    /// A request to deploy an artifact with the given identifier and an additional deploy
    /// specification.
    ///
    /// This method is called *once* for a specific artifact during the `Runtime` lifetime:
    ///
    /// - For newly added artifacts, the method is called as the supervisor service decides to deploy
    ///   the artifact.
    /// - After the node restart, the method is called for all the previously deployed artifacts.
    // TODO: Elaborate constraints on `Runtime::deploy_artifact` futures (ECR-3840)
    fn deploy_artifact(
        &mut self,
        artifact: ArtifactId,
        deploy_spec: Vec<u8>,
    ) -> Box<dyn Future<Item = (), Error = ExecutionError>>;

    /// Returns `true` if the specified artifact is deployed in this runtime.
    fn is_artifact_deployed(&self, id: &ArtifactId) -> bool;

    /// Runs the constructor of a new service instance with the given specification
    /// and initial arguments. The constructor can initialize the storage of the service,
    /// check for dependencies, etc.
    ///
    /// The constructor runs *exactly once* during the blockchain lifetime for each successfully
    /// initialized service instance. That is to say, the constructor is *not* called on a node
    /// restart.
    ///
    /// At the same time, when `initiate_adding_service` is called,
    /// there is no guarantee that the service will eventually get to the blockchain via
    /// `update_service_status`. The consensus may accept an alternative block proposal, in which
    /// the service is not instantiated or instantiated with different parameters.
    ///
    /// The `update_service_status` call always takes place
    /// in the closest committed block, i.e., before the nearest `Runtime::after_commit()`.
    /// The dispatcher routes transactions and `before_transactions` / `after_transactions`
    /// events to the service only after `update_service_status()` is called with the same instance
    /// specification.
    ///
    /// The runtime should discard the instantiated service instance after completing this method.
    /// Otherwise, if the service is successfully committed in the block, it will duplicate the one
    /// instantiated in the runtime. There may be compelling reasons for the runtime to retain
    /// the instantiated service. For example, if creating an instance takes very long time.
    /// In this case, the "garbage" services may be removed from the runtime in `after_commit`
    /// because of the time dependence between `update_service_status` and `after_commit` described above.
    ///
    /// The runtime should commit long-term resources for the service only after the
    /// `update_service_status()` call. In other words, the runtime must be sure that the service
    /// has been committed to the blockchain.
    ///
    /// # Return Value
    ///
    /// Returning an error is a signal of `Runtime` that the
    /// service instantiation has failed. As a rule of a thumb, changes made by the
    /// `initiate_adding_service` method will be rolled back after such a signal. The exact logic of
    /// the rollback is determined by the supervisor.
    ///
    /// An error is one of the expected / handled outcomes of the service instantiation procedure.
    /// Thus, verifying prerequisites
    /// for instantiation and reporting corresponding failures should be performed at this stage
    /// rather than in `update_service_status`.
    fn initiate_adding_service(
        &self,
        context: ExecutionContext<'_>,
        spec: &InstanceSpec,
        parameters: Vec<u8>,
    ) -> Result<(), ExecutionError>;

    /// Notifies runtime about changes of the service instance state.
    ///
    /// This method notifies runtime about a specific service instance state changes in the
    /// dispatcher. Runtime should perform corresponding actions in according to changes in
    /// the service instance state.
    ///
    /// Method is called for a specific service instance during the `Runtime` lifetime in the
    /// following cases:
    ///
    /// - For newly added instances, or modified existing this method is called when the fork
    ///   with the corresponding changes is committed.
    /// - After a node restart, the method is called for all existing service instances regardless
    ///   of their statuses.
    ///
    /// For newly added instances invocation of this method guarantees that
    /// `initiate_adding_service()` has been called with the same `spec` already and returned
    /// `Ok(())`. The results of the call (i.e., changes to the blockchain state) will be
    /// persisted from the call.
    ///
    /// # Arguments
    ///
    /// `snapshot` is a storage snapshot at the latest height when the method is called:
    ///
    /// - Suppose the service is committed during the node operation. Then `snapshot` is taken at the
    ///   moment the fork applies for which the corresponding `initiate_adding_service`
    ///   has been performed.
    /// - Suppose the service is stopped during the node operation. `Then `snapshot` is taken at
    ///   the moment the fork applies for which the corresponding request has been performed.
    /// - Suppose the service resumes after the node restart. Then `snapshot` is the storage state
    ///   at the node start.
    ///
    /// For the built-in services, on the first node start `snapshot` will not contain information
    /// on the genesis block. Thus, using some core APIs, like requesting the current
    /// blockchain height, will result in a panic.
    ///
    /// `status` is the resulting status of the service instance.
    ///
    /// # Return value
    ///
    /// An error or panic returned from this method will not be processed and will lead
    /// to the node stopping. Thus, a runtime should only return an error / panic if the error is local
    /// to the node or affects less than 1/3 of nodes in the network. The error should contain a
    /// description allowing the node administrator to determine
    /// the root cause of the error and recover the node(s) by eliminating the cause.
    ///
    /// This error / panic must not be common to all nodes in the network.
    /// The errors common for the whole network should be produced during the preceding
    /// `initiate_adding_service` call.
    fn update_service_status(
        &mut self,
        snapshot: &dyn Snapshot,
        spec: &InstanceSpec,
        status: InstanceStatus,
    ) -> Result<(), ExecutionError>;

    /// Dispatches payload to the method of a specific service instance.
    ///
    /// # Arguments
    ///
    /// The service instance name and method ID are provided in the `call_info` argument and
    /// the interface name is provided as the corresponding field of the `context` argument.
    ///
    /// A blank interface name denotes the "default" interface; it should be supported by all
    /// services. The methods of the default interface are defined by the service artifact
    /// and thus may have different signatures for different services.
    ///
    /// A non-empty interface name denotes an interface defined externally to the service instance.
    /// In this case, the name is a Protobuf flavor of a fully qualified name
    /// (e.g., `exonum.Configure`). And the method signatures can be inferred from the name
    /// using an interface definition.
    ///
    /// **Note**. Support of non-default interfaces is experimental; as such, an IDL for them
    /// is not stabilized yet.
    ///
    /// # Return Value
    ///
    /// - If the service does not implement an interface, returns a `NoSuchInterface` error.
    /// - If the interface does not have a method, returns a `NoSuchMethod` error.
    ///
    /// An error returned from this method will lead to the rollback of all changes
    /// in the fork enclosed in the `context`.
    fn execute(
        &self,
        context: ExecutionContext<'_>,
        call_info: &CallInfo,
        arguments: &[u8],
    ) -> Result<(), ExecutionError>;

    /// Notifies a service stored in the present runtime about the beginning of the block. Allows
    /// the service to modify the blockchain state before any transaction in the block is processed.
    ///
    /// `before_transactions` is called for every service active at the beginning of the block
    /// exactly once for each block. Services that will be instantiated within the block do **not**
    /// receive a call. The method is not called for the genesis block.
    ///
    /// # Return Value
    ///
    /// An error returned from this method will lead to the rollback of all changes
    /// in the fork enclosed in the `context`.
    fn before_transactions(
        &self,
        context: ExecutionContext<'_>,
        instance_id: InstanceId,
    ) -> Result<(), ExecutionError>;

    /// Notifies a service stored in this runtime about the end of the block. Allows the method
    /// to modify the blockchain state after all transactions in the block are processed.
    ///
    /// `after_transactions` is called for every service active at the beginning of the block
    /// exactly once for each block. Services instantiated within the block do **not** receive a call.
    /// Services instantiated within genesis block are activated **immediately** and
    /// thus `after_transactions` is invoked for them in the genesis block.
    ///
    /// # Return value
    ///
    /// An error returned from this method will lead to the rollback of all changes
    /// in the fork enclosed in the `context`.
    fn after_transactions(
        &self,
        context: ExecutionContext<'_>,
        instance_id: InstanceId,
    ) -> Result<(), ExecutionError>;

    /// Notifies the runtime about commit of a new block.
    ///
    /// This method is called *after* all `update_service_status` calls related
    /// to the same block. The method is called exactly once for each block in the blockchain,
    /// including the genesis block.
    ///
    /// A block is not yet persisted when this method is called. The `snapshot` provides an up-to-date
    /// block information. It corresponds exactly to the information
    /// eventually persisted.
    ///
    /// `mailbox` is used to send async commands to the dispatcher. This mechanism is used, e.g.,
    /// by the supervisor service to enqueue artifact deployment. A runtime may ignore `mailbox`
    /// if its services (or the runtime itself) do not require privileged access to the dispatcher.
    fn after_commit(&mut self, snapshot: &dyn Snapshot, mailbox: &mut Mailbox);

    /// Notifies the runtime that it has to shutdown.
    ///
    /// This callback is invoked sequentially for each runtime just before the node shutdown.
    /// Thus, the runtimes can stop themselves gracefully.
    ///
    /// Invoking this callback is the last operation for the runtime.
    /// This method is a part of shutdown process. Thus, the runtimes can block and perform
    /// heavy operations here if needed.
    fn shutdown(&mut self) {}
}

impl<T: Runtime> From<T> for Box<dyn Runtime> {
    fn from(value: T) -> Self {
        Box::new(value)
    }
}

/// Specifies a system identifier for [`Runtime`].
pub trait WellKnownRuntime: Runtime {
    /// Identifier of the present runtime.
    const ID: u32;
}

// TODO: Rethink visibility [ECR-3913]
#[derive(Debug)]
/// Instance of [`Runtime`] with the corresponding ID.
pub struct RuntimeInstance {
    /// Identifier of the present runtime.
    pub id: u32,
    /// Instance of [`Runtime`].
    pub instance: Box<dyn Runtime>,
}

impl<T: WellKnownRuntime> From<T> for RuntimeInstance {
    fn from(runtime: T) -> Self {
        RuntimeInstance {
            id: T::ID,
            instance: runtime.into(),
        }
    }
}

/// The initiator of the method execution.
#[derive(Debug, PartialEq, Copy, Clone)]
pub enum Caller {
    /// A usual transaction from the Exonum client authorized by its key pair.
    Transaction {
        /// Hash of the transaction message.
        hash: Hash,
        /// Public key of the user who signed this transaction.
        author: PublicKey,
    },

    /// Method is invoked during the method execution of a different service.
    Service {
        /// Identifier of the service instance which invoked the present method.
        instance_id: InstanceId,
    },

    /// Call is invoked by one of the blockchain lifecycle events.
    ///
    /// This kind of authorization is used for `before_transactions` / `after_transactions`
    /// calls to the service instances, and for initialization of built-in services.
    Blockchain,
}

impl Caller {
    /// Returns the author's public key, if it exists.
    pub fn author(&self) -> Option<PublicKey> {
        self.as_transaction().map(|(_hash, author)| author)
    }

    /// Return the transaction hash, if it exists.
    pub fn transaction_hash(&self) -> Option<Hash> {
        self.as_transaction().map(|(hash, _)| hash)
    }

    /// Tries to reinterpret the caller as an authorized transaction.
    pub fn as_transaction(&self) -> Option<(Hash, PublicKey)> {
        if let Caller::Transaction { hash, author } = self {
            Some((*hash, *author))
        } else {
            None
        }
    }

    /// Tries to reinterpret the caller as a service.
    pub fn as_service(&self) -> Option<InstanceId> {
        if let Caller::Service { instance_id } = self {
            Some(*instance_id)
        } else {
            None
        }
    }

    /// Verifies that the caller of this method is a supervisor service.
    pub fn as_supervisor(&self) -> Option<()> {
        self.as_service().and_then(|instance_id| {
            if instance_id == SUPERVISOR_INSTANCE_ID {
                Some(())
            } else {
                None
            }
        })
    }
}

/// Provides the current state of the blockchain and the caller information for the transaction
/// which is being executed.
#[derive(Debug)]
pub struct ExecutionContext<'a> {
    /// The current state of the blockchain. It includes the new, not-yet-committed, changes to
    /// the database made by the previous transactions already executed in this block.
    pub fork: &'a mut Fork,
    /// The initiator of the transaction execution.
    pub caller: Caller,
    /// Identifier of the service interface required for the call. Keep in mind that this field, in
    /// fact, is a part of an unfinished "interfaces" feature. It will be replaced in future releases.
    /// At the moment this field is always empty for the primary service interface.
    pub interface_name: &'a str,
    /// Reference to the dispatcher.
    dispatcher: &'a Dispatcher,
    /// Depth of the call stack.
    call_stack_depth: usize,
}

impl<'a> ExecutionContext<'a> {
    /// Maximum depth of the call stack.
    const MAX_CALL_STACK_DEPTH: usize = 256;

    pub(crate) fn new(dispatcher: &'a Dispatcher, fork: &'a mut Fork, caller: Caller) -> Self {
        Self {
            dispatcher,
            fork,
            caller,
            interface_name: "",
            call_stack_depth: 0,
        }
    }

    pub(crate) fn child_context(
        &mut self,
        caller_service_id: Option<InstanceId>,
    ) -> ExecutionContext<'_> {
        ExecutionContext {
            caller: caller_service_id
                .map(|instance_id| Caller::Service { instance_id })
                .unwrap_or(self.caller),
            dispatcher: self.dispatcher,
            fork: self.fork,
            interface_name: "",
            call_stack_depth: self.call_stack_depth + 1,
        }
    }

    pub(crate) fn call(
        &mut self,
        interface_name: &str,
        call_info: &CallInfo,
        arguments: &[u8],
    ) -> Result<(), ExecutionError> {
        if self.call_stack_depth >= Self::MAX_CALL_STACK_DEPTH {
            let err = DispatcherError::stack_overflow(Self::MAX_CALL_STACK_DEPTH);
            return Err(err);
        }

        let (runtime_id, runtime) = self
            .dispatcher
            .runtime_for_service(call_info.instance_id)
            .ok_or(DispatcherError::IncorrectRuntime)?;
        let reborrowed = self.reborrow_with_interface(interface_name);
        runtime
            .execute(reborrowed, call_info, arguments)
            .map_err(|mut err| {
                err.set_runtime_id(runtime_id).set_call_site(|| CallSite {
                    instance_id: call_info.instance_id,
                    call_type: CallType::Method {
                        interface: interface_name.to_owned(),
                        id: call_info.method_id,
                    },
                });
                err
            })
    }

    /// Initiates adding a new service instance to the blockchain. The created service is not active
    /// (i.e., does not process transactions or the `after_transactions` hook)
    /// until the block built on top of the provided `fork` is committed.
    ///
    /// This method should be called for the exact context passed to the runtime.
    pub(crate) fn initiate_adding_service(
        &mut self,
        spec: InstanceSpec,
        constructor: impl BinaryValue,
    ) -> Result<(), ExecutionError> {
        // TODO: revise dispatcher integrity checks [ECR-3743]
        debug_assert!(spec.validate().is_ok(), "{:?}", spec.validate());
        let runtime = self
            .dispatcher
            .runtime_by_id(spec.artifact.runtime_id)
            .ok_or(DispatcherError::IncorrectRuntime)?;
        runtime
            .initiate_adding_service(self.reborrow(), &spec, constructor.into_bytes())
            .map_err(|mut err| {
                err.set_runtime_id(spec.artifact.runtime_id)
                    .set_call_site(|| CallSite {
                        instance_id: spec.id,
                        call_type: CallType::Constructor,
                    });
                err
            })?;

        // Add a service instance to the dispatcher schema.
        DispatcherSchema::new(&*self.fork)
            .initiate_adding_service(spec)
            .map_err(From::from)
    }

    fn reborrow(&mut self) -> ExecutionContext<'_> {
        self.reborrow_with_interface(self.interface_name)
    }

    fn reborrow_with_interface<'s>(&'s mut self, interface_name: &'s str) -> ExecutionContext<'s> {
        ExecutionContext {
            fork: &mut *self.fork,
            caller: self.caller,
            interface_name,
            dispatcher: self.dispatcher,
            call_stack_depth: self.call_stack_depth,
        }
    }
}

/// Instance descriptor contains information to access the running service instance.
#[derive(Debug, Copy, Clone, PartialEq, Eq)]
pub struct InstanceDescriptor<'a> {
    /// A unique numeric ID of the service instance.
    /// [Read more.](struct.InstanceSpec.html#structfield.id)
    pub id: InstanceId,
    /// A unique name of the service instance.
    /// [Read more.](struct.InstanceSpec.html#structfield.name)
    pub name: &'a str,
}

impl fmt::Display for InstanceDescriptor<'_> {
    fn fmt(&self, f: &mut fmt::Formatter<'_>) -> fmt::Result {
        write!(f, "{}:{}", self.id, self.name)
    }
}

impl From<InstanceDescriptor<'_>> for (InstanceId, String) {
    fn from(descriptor: InstanceDescriptor<'_>) -> Self {
        (descriptor.id, descriptor.name.to_owned())
    }
}

impl<'a> From<(InstanceId, &'a str)> for InstanceDescriptor<'a> {
    fn from((id, name): (InstanceId, &'a str)) -> Self {
        InstanceDescriptor { id, name }
    }
}<|MERGE_RESOLUTION|>--- conflicted
+++ resolved
@@ -155,11 +155,8 @@
 
 #[macro_use]
 pub mod rust;
-<<<<<<< HEAD
 pub mod migrations;
-=======
 pub mod versioning;
->>>>>>> 258671fc
 
 use futures::Future;
 
