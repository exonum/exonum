--- conflicted
+++ resolved
@@ -135,15 +135,10 @@
 
 pub use self::{
     blockchain_data::{BlockchainData, SnapshotExt},
-<<<<<<< HEAD
     dispatcher::{
         ActiveServices, Dispatcher, Error as DispatcherError, Mailbox, Schema as DispatcherSchema,
     },
-    error::{ErrorKind, ExecutionError},
-=======
-    dispatcher::{Dispatcher, Error as DispatcherError, Mailbox, Schema as DispatcherSchema},
     error::{CallSite, CallType, ErrorKind, ErrorMatch, ExecutionError, ExecutionFail},
->>>>>>> ad09c0ce
     types::{
         AnyTx, ArtifactId, ArtifactSpec, ArtifactState, ArtifactStatus, CallInfo, InstanceId,
         InstanceQuery, InstanceSpec, InstanceState, InstanceStatus, MethodId,
