--- conflicted
+++ resolved
@@ -137,7 +137,6 @@
     ) -> Option<Prefixed<'static, &dyn Snapshot>> {
         mount_point_for_service(self, id)
     }
-<<<<<<< HEAD
 
     fn proof_for_index(&self, index_name: &str) -> Option<IndexProof> {
         let core_schema = self.for_core();
@@ -152,21 +151,4 @@
             index_proof,
         })
     }
-}
-
-/// Extension trait for `Fork` allowing to writeable access blockchain data in a more structured way.
-///
-/// Be very careful with blockchain manipulations, they can destroy the data consistency!
-#[doc(hidden)]
-pub trait ForkExt {
-    /// Returns writeable core schema.
-    fn for_core_writeable(&self) -> CoreSchema<&'_ Fork>;
-}
-
-impl ForkExt for Fork {
-    fn for_core_writeable(&self) -> CoreSchema<&'_ Fork> {
-        CoreSchema::new(self)
-    }
-=======
->>>>>>> 28de12bc
 }