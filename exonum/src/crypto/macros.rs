--- conflicted
+++ resolved
@@ -14,15 +14,9 @@
 
 //! Common macros for crypto module.
 
-<<<<<<< HEAD
-macro_rules! implement_public_sodium_wrapper {
-    ($(#[$attr:meta])* struct $name:ident, $name_from:ident, $size:expr) => (
-    #[derive(PartialEq, Eq, Clone, Copy, PartialOrd, Ord, Hash, Serialize, Deserialize)]
-=======
 macro_rules! implement_public_crypto_wrapper {
     ($(#[$attr:meta])* struct $name:ident, $size:expr) => (
     #[derive(PartialEq, Eq, Clone, Copy, PartialOrd, Ord, Hash)]
->>>>>>> 4cf37115
     $(#[$attr])*
     pub struct $name($crate::crypto::crypto_impl::$name);
 
@@ -71,19 +65,12 @@
             write_short_hex(f, &self[..])
         }
     }
-    implement_from_hex!($name);
     )
 }
 
-<<<<<<< HEAD
-macro_rules! implement_private_sodium_wrapper {
-    ($(#[$attr:meta])* struct $name:ident, $name_from:ident, $size:expr) => (
-    #[derive(Clone, PartialEq, Eq, Serialize, Deserialize)]
-=======
 macro_rules! implement_private_crypto_wrapper {
     ($(#[$attr:meta])* struct $name:ident, $size:expr) => (
     #[derive(Clone, PartialEq, Eq)]
->>>>>>> 4cf37115
     $(#[$attr])*
     pub struct $name($crate::crypto::crypto_impl::$name);
 
@@ -130,11 +117,10 @@
             (self.0).0.as_ref().write_hex_upper(w)
         }
     }
-    implement_from_hex!($name);
     )
 }
 
-macro_rules! implement_from_hex {
+macro_rules! implement_serde {
     ($name:ident) => {
         impl FromHex for $name {
             type Error = FromHexError;
@@ -148,6 +134,39 @@
                 }
             }
         }
+
+        impl Serialize for $name {
+            fn serialize<S>(&self, ser: S) -> Result<S::Ok, S::Error>
+            where
+                S: Serializer,
+            {
+                let hex_string = encode_hex(&self[..]);
+                ser.serialize_str(&hex_string)
+            }
+        }
+
+        impl<'de> Deserialize<'de> for $name {
+            fn deserialize<D>(deserializer: D) -> Result<Self, D::Error>
+            where
+                D: Deserializer<'de>,
+            {
+                struct HexVisitor;
+
+                impl<'v> Visitor<'v> for HexVisitor {
+                    type Value = $name;
+                    fn expecting(&self, fmt: &mut fmt::Formatter) -> Result<(), fmt::Error> {
+                        write!(fmt, "expecting str.")
+                    }
+                    fn visit_str<E>(self, s: &str) -> Result<Self::Value, E>
+                    where
+                        E: de::Error,
+                    {
+                        $name::from_hex(s).map_err(|_| de::Error::custom("Invalid hex"))
+                    }
+                }
+                deserializer.deserialize_str(HexVisitor)
+            }
+        }
     };
 }
 
