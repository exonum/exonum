// Copyright 2019 The Exonum Team
//
// Licensed under the Apache License, Version 2.0 (the "License");
// you may not use this file except in compliance with the License.
// You may obtain a copy of the License at
//
//   http://www.apache.org/licenses/LICENSE-2.0
//
// Unless required by applicable law or agreed to in writing, software
// distributed under the License is distributed on an "AS IS" BASIS,
// WITHOUT WARRANTIES OR CONDITIONS OF ANY KIND, either express or implied.
// See the License for the specific language governing permissions and
// limitations under the License.

//! Blockchain explorer module provides API for getting information about blocks and transactions
//! from the blockchain.
//!
//! See the `explorer` example in the crate for examples of usage.

use chrono::{DateTime, Utc};
use exonum_merkledb::{ListProof, ObjectHash, Snapshot};
use serde::{Serialize, Serializer};

use std::{
    cell::{Ref, RefCell},
    collections::Bound,
    fmt,
    ops::{Index, RangeBounds},
    slice,
    time::UNIX_EPOCH,
};

use crate::{
    blockchain::{Block, ExecutionError, ExecutionStatus, Schema, TransactionMessage, TxLocation},
    crypto::Hash,
    helpers::Height,
    messages::{Precommit, Verified},
};

/// Ending height of the range (exclusive), given the a priori max height.
fn end_height(bound: Bound<&Height>, max: Height) -> Height {
    use std::cmp::min;

    let inner_end = match bound {
        Bound::Included(height) => height.next(),
        Bound::Excluded(height) => *height,
        Bound::Unbounded => max.next(),
    };

    min(inner_end, max.next())
}

/// Information about a block in the blockchain.
///
/// # JSON presentation
///
/// JSON object with the following fields:
///
/// | Name | Equivalent type | Description |
/// |------|-------|--------|
/// | `block` | [`Block`] | Block header as recorded in the blockchain |
/// | `precommits` | `Vec<`[`Precommit`]`>` | Precommits authorizing the block |
/// | `txs` | `Vec<`[`Hash`]`>` | Hashes of transactions in the block |
///
/// [`Block`]: ../blockchain/struct.Block.html
/// [`Precommit`]: ../messages/struct.Precommit.html
/// [`Hash`]: ../../exonum_crypto/struct.Hash.html
#[derive(Debug)]
pub struct BlockInfo<'a> {
    header: Block,
    explorer: &'a BlockchainExplorer<'a>,
    precommits: RefCell<Option<Vec<Verified<Precommit>>>>,
    txs: RefCell<Option<Vec<Hash>>>,
}

impl<'a> BlockInfo<'a> {
<<<<<<< HEAD
    fn new(explorer: &'a BlockchainExplorer, height: Height) -> Self {
        let schema = explorer.schema;
        let hashes = schema.block_hashes_by_height();
        let blocks = schema.blocks();

        let block_hash = hashes
            .get(height.0)
            .unwrap_or_else(|| panic!("Block not found, height: {:?}", height));
        let header = blocks
            .get(&block_hash)
            .unwrap_or_else(|| panic!("Block not found, hash: {:?}", block_hash));
=======
    fn new(explorer: &'a BlockchainExplorer<'_>, height: Height) -> Self {
        let schema = Schema::new(explorer.snapshot);
        let header = {
            let hashes = schema.block_hashes_by_height();
            let blocks = schema.blocks();

            let block_hash = hashes
                .get(height.0)
                .unwrap_or_else(|| panic!("Block not found, height: {:?}", height));
            blocks
                .get(&block_hash)
                .unwrap_or_else(|| panic!("Block not found, hash: {:?}", block_hash))
        };
>>>>>>> a75206f9

        BlockInfo {
            explorer,
            header,
            precommits: RefCell::new(None),
            txs: RefCell::new(None),
        }
    }

    /// Returns block header as recorded in the blockchain.
    pub fn header(&self) -> &Block {
        &self.header
    }

    /// Extracts the header discarding all other information.
    pub fn into_header(self) -> Block {
        self.header
    }

    /// Returns the height of this block.
    ///
    /// This method is equivalent to calling `block.header().height()`.
    pub fn height(&self) -> Height {
        self.header.height()
    }

    /// Returns the number of transactions in this block.
    pub fn len(&self) -> usize {
        self.header.tx_count() as usize
    }

    /// Is this block empty (i.e., contains no transactions)?
    pub fn is_empty(&self) -> bool {
        self.len() == 0
    }

    /// Returns a list of precommits for this block.
    pub fn precommits(&self) -> Ref<'_, [Verified<Precommit>]> {
        if self.precommits.borrow().is_none() {
            let precommits = self.explorer.precommits(&self.header);
            *self.precommits.borrow_mut() = Some(precommits);
        }

        Ref::map(self.precommits.borrow(), |cache| {
            cache.as_ref().unwrap().as_ref()
        })
    }

    /// Lists hashes of transactions included in this block.
    pub fn transaction_hashes(&self) -> Ref<'_, [Hash]> {
        if self.txs.borrow().is_none() {
            let txs = self.explorer.transaction_hashes(&self.header);
            *self.txs.borrow_mut() = Some(txs);
        }

        Ref::map(self.txs.borrow(), |cache| cache.as_ref().unwrap().as_ref())
    }

    /// Returns a transaction with the specified index in the block.
    pub fn transaction(&self, index: usize) -> Option<CommittedTransaction> {
        self.transaction_hashes()
            .get(index)
            .map(|hash| self.explorer.committed_transaction(hash, None))
    }

    /// Iterates over transactions in the block.
    pub fn iter(&self) -> Transactions<'_, '_> {
        Transactions {
            block: self,
            ptr: 0,
            len: self.len(),
        }
    }

    /// Loads transactions and precommits for the block.
    pub fn with_transactions(self) -> BlockWithTransactions {
        let (explorer, header, precommits, transactions) =
            (self.explorer, self.header, self.precommits, self.txs);

        let precommits = precommits
            .into_inner()
            .unwrap_or_else(|| explorer.precommits(&header));
        let transactions = transactions
            .into_inner()
            .unwrap_or_else(|| explorer.transaction_hashes(&header))
            .iter()
            .map(|tx_hash| explorer.committed_transaction(tx_hash, None))
            .collect();

        BlockWithTransactions {
            header,
            precommits,
            transactions,
        }
    }
}

impl<'a> Serialize for BlockInfo<'a> {
    fn serialize<S: Serializer>(&self, serializer: S) -> Result<S::Ok, S::Error> {
        use serde::ser::SerializeStruct;

        let mut s = serializer.serialize_struct("BlockInfo", 3)?;
        s.serialize_field("block", &self.header)?;
        s.serialize_field("precommits", &*self.precommits())?;
        s.serialize_field("txs", &*self.transaction_hashes())?;
        s.end()
    }
}

/// Iterator over transactions in a block.
#[derive(Debug)]
pub struct Transactions<'r, 'a> {
    block: &'r BlockInfo<'a>,
    ptr: usize,
    len: usize,
}

impl<'a, 'r> Iterator for Transactions<'a, 'r> {
    type Item = CommittedTransaction;

    fn next(&mut self) -> Option<CommittedTransaction> {
        if self.ptr == self.len {
            None
        } else {
            let transaction = self.block.transaction(self.ptr);
            self.ptr += 1;
            transaction
        }
    }
}

impl<'a, 'r: 'a> IntoIterator for &'r BlockInfo<'a> {
    type Item = CommittedTransaction;
    type IntoIter = Transactions<'a, 'r>;

    fn into_iter(self) -> Transactions<'a, 'r> {
        self.iter()
    }
}

/// Information about a block in the blockchain with info on transactions eagerly loaded.
#[derive(Debug, Serialize, Deserialize)]
pub struct BlockWithTransactions {
    /// Block header as recorded in the blockchain.
    #[serde(rename = "block")]
    pub header: Block,
    /// Precommits.
    pub precommits: Vec<Verified<Precommit>>,
    /// Transactions in the order they appear in the block.
    pub transactions: Vec<CommittedTransaction>,
}

impl BlockWithTransactions {
    /// Returns the height of this block.
    ///
    /// This method is equivalent to calling `block.header.height()`.
    pub fn height(&self) -> Height {
        self.header.height()
    }

    /// Returns the number of transactions in this block.
    pub fn len(&self) -> usize {
        self.transactions.len()
    }

    /// Is this block empty (i.e., contains no transactions)?
    pub fn is_empty(&self) -> bool {
        self.transactions.is_empty()
    }

    /// Iterates over transactions in the block.
    pub fn iter(&self) -> EagerTransactions<'_> {
        self.transactions.iter()
    }
}

/// Iterator over transactions in [`BlockWithTransactions`].
///
/// [`BlockWithTransactions`]: struct.BlockWithTransactions.html
pub type EagerTransactions<'a> = slice::Iter<'a, CommittedTransaction>;

impl Index<usize> for BlockWithTransactions {
    type Output = CommittedTransaction;

    fn index(&self, index: usize) -> &CommittedTransaction {
        self.transactions.get(index).unwrap_or_else(|| {
            panic!(
                "Index exceeds number of transactions in block {}",
                self.len()
            )
        })
    }
}

impl<'a> IntoIterator for &'a BlockWithTransactions {
    type Item = &'a CommittedTransaction;
    type IntoIter = EagerTransactions<'a>;

    fn into_iter(self) -> EagerTransactions<'a> {
        self.iter()
    }
}

/// Information about a particular transaction in the blockchain.
///
/// # JSON presentation
///
/// | Name | Equivalent type | Description |
/// |------|-------|--------|
/// | `content` | `Verified<AnyTx>` | Transaction as recorded in the blockchain |
/// | `location` | [`TxLocation`] | Location of the transaction in the block |
/// | `location_proof` | [`ListProof`]`<`[`Hash`]`>` | Proof of transaction inclusion into a block |
/// | `status` | (custom; see below) | Execution status |
///
/// ## `status` field
///
/// The `status` field is a more readable representation of the [`ExecutionStatus`] type.
///
/// For successfully executed transactions, `status` is equal to
///
/// ```json
/// { "type": "success" }
/// ```
///
/// For transactions that return an [`ExecutionError`], `status` contains the error code
/// and an optional description, i.e., has the following type in the
/// [`Flow`] / [`TypeScript`] notation:
///
/// ```javascript
/// { type: 'service_error', code: number, description?: string }
/// ```
///
/// For transactions that have resulted in a panic, `status` contains an optional description
/// as well:
///
/// ```javascript
/// { type: 'panic', description?: string }
/// ```
///
/// [`Transaction`]: ../blockchain/trait.Transaction.html
/// [`TxLocation`]: ../blockchain/struct.TxLocation.html
/// [`ListProof`]: ../../exonum_merkledb/proof_list_index/struct.ListProof.html
/// [`Hash`]: ../../exonum_crypto/struct.Hash.html
/// [`ExecutionStatus`]: ../runtime/error/struct.ExecutionStatus.html
/// [`ExecutionError`]: ../runtime/error/struct.ExecutionError.html
/// [`Flow`]: https://flow.org/
/// [`TypeScript`]: https://www.typescriptlang.org/
///
/// # Examples
///
/// TODO [ECR-3275]
#[derive(Debug, Serialize, Deserialize)]
pub struct CommittedTransaction {
    content: TransactionMessage,
    location: TxLocation,
    location_proof: ListProof<Hash>,
    status: ExecutionStatus,
    time: DateTime<Utc>,
}

impl CommittedTransaction {
    /// Returns the content of the transaction.
    pub fn content(&self) -> &TransactionMessage {
        &self.content
    }

    /// Returns the transaction location in block.
    pub fn location(&self) -> &TxLocation {
        &self.location
    }

    /// Returns a proof that transaction is recorded in the blockchain.
    pub fn location_proof(&self) -> &ListProof<Hash> {
        &self.location_proof
    }

    /// Returns the status of the transaction execution.
    pub fn status(&self) -> Result<(), &ExecutionError> {
        self.status.0.as_ref().map(drop)
    }

    /// Returns an approximate commit time of the block which includes this transaction.
    pub fn time(&self) -> &DateTime<Utc> {
        &self.time
    }
}

/// Information about the transaction.
///
/// Values of this type are returned by the [`transaction()`] method of the `BlockchainExplorer`.
///
/// The type parameter corresponds to some representation of `Box<Transaction>`.
/// This generalization is needed to deserialize `TransactionInfo`.
///
/// [`transaction()`]: struct.BlockchainExplorer.html#method.transaction
///
/// # JSON presentation
///
/// ## Committed transactions
///
/// Committed transactions are represented just like a [`CommittedTransaction`],
/// with the additional `type` field equal to `"committed"`.
///
/// [`CommittedTransaction`]: struct.CommittedTransaction.html#json-presentation
///
/// ## Transaction in pool
///
/// Transactions in pool are represented with a 2-field object:
///
/// - `type` field contains transaction type (`"in-pool"`).
/// - `content` is JSON serialization of the transaction.
///
/// # Examples
///
/// Use of the custom type parameter for deserialization:
///
/// ```ignore [ECR-3275]
/// # extern crate exonum;
/// use std::borrow::Cow;
/// # #[macro_use] extern crate exonum_derive;
/// # #[macro_use] extern crate serde_json;
/// # #[macro_use] extern crate serde_derive;
/// # use exonum::blockchain::{ExecutionResult, Transaction, TransactionContext};
/// # use exonum::crypto::{PublicKey, Signature};
/// # use exonum::explorer::TransactionInfo;
///
/// #[derive(Debug, Clone, Serialize, Deserialize, ProtobufConvert)]
/// #[exonum(pb = "exonum::proto::schema::doc_tests::CreateWallet")]
/// struct CreateWallet {
///     name: String,
/// }
///
/// #[derive(Debug, Clone, Serialize, Deserialize, TransactionSet)]
/// enum Transactions {
///    CreateWallet(CreateWallet),
///     // Other transaction types...
/// }
///
/// # impl Transaction for CreateWallet {
/// #     fn execute(&self, _: TransactionContext) -> ExecutionResult { Ok(()) }
/// # }
///
/// # fn main() {
/// # let message = "5b9de7f26b2a12ad46616ba0c9b9d251a6b1a3f1a2df7e\
/// #                    ae37032861caa4ddac0000000000005b9de7f26b2a12ad\
/// #                    46616ba0c9b9d251a6b1a3f1a2df7eae37032861caa4dd\
/// #                    ac2800000005000000416c69636574556b9b7172b7072c\
/// #                    75444e7c2018200c824b2f856c4e45d4536f3e96204faf\
/// #                    bd13ee2afe16feeec8e320aaa093260525081af27e57d2\
/// #                    e4e6ba44e284416f0f";
///
/// let json = json!({
///     "type": "in-pool",
///     "content": {
///         "message": // ...
/// #                    message
///     }
/// });
///
/// let parsed: TransactionInfo = serde_json::from_value(json).unwrap();
/// assert!(parsed.is_in_pool());
/// # } // main
/// ```
#[derive(Debug, Serialize, Deserialize)]
#[serde(tag = "type", rename_all = "kebab-case")]
pub enum TransactionInfo {
    /// Transaction is in the memory pool, but not yet committed to the blockchain.
    InPool {
        /// Transaction contents.
        content: TransactionMessage,
    },

    /// Transaction is already committed to the blockchain.
    Committed(CommittedTransaction),
}

impl TransactionInfo {
    /// Returns the content of this transaction.
    pub fn content(&self) -> &TransactionMessage {
        match *self {
            TransactionInfo::InPool { ref content } => content,
            TransactionInfo::Committed(ref tx) => tx.content(),
        }
    }

    /// Is this in-pool transaction?
    pub fn is_in_pool(&self) -> bool {
        match *self {
            TransactionInfo::InPool { .. } => true,
            _ => false,
        }
    }

    /// Is this a committed transaction?
    pub fn is_committed(&self) -> bool {
        match *self {
            TransactionInfo::Committed(_) => true,
            _ => false,
        }
    }

    /// Returns a reference to the inner committed transaction if this transaction is committed.
    /// For transactions in pool, returns `None`.
    pub fn as_committed(&self) -> Option<&CommittedTransaction> {
        match *self {
            TransactionInfo::Committed(ref tx) => Some(tx),
            _ => None,
        }
    }
}

/// Blockchain explorer.
///
/// # Notes
///
/// The explorer wraps a specific [`Snapshot`] of the blockchain state; that is,
/// all calls to the methods of an explorer instance are guaranteed to be consistent.
///
/// [`Snapshot`]: ../../exonum_merkledb/trait.Snapshot.html
#[derive(Debug, Copy, Clone)]
pub struct BlockchainExplorer<'a> {
    schema: Schema<&'a dyn Snapshot>,
}

impl<'a> BlockchainExplorer<'a> {
    /// Create a new `BlockchainExplorer` instance.
    pub fn new(snapshot: &'a dyn Snapshot) -> Self {
        BlockchainExplorer {
            schema: Schema::get_unchecked(snapshot),
        }
    }

    /// Return information about the transaction identified by the hash.
    pub fn transaction(&self, tx_hash: &Hash) -> Option<TransactionInfo> {
        let content = self.transaction_without_proof(tx_hash)?;
        if self.schema.transactions_pool().contains(tx_hash) {
            return Some(TransactionInfo::InPool { content });
        }

        let tx = self.committed_transaction(tx_hash, Some(content));
        Some(TransactionInfo::Committed(tx))
    }

    /// Return transaction message without proof.
    pub fn transaction_without_proof(&self, tx_hash: &Hash) -> Option<TransactionMessage> {
        self.schema.transactions().get(tx_hash)
    }

    fn precommits(&self, block: &Block) -> Vec<Verified<Precommit>> {
        self.schema
            .precommits(&block.object_hash())
            .iter()
            .collect()
    }

    fn transaction_hashes(&self, block: &Block) -> Vec<Hash> {
        let tx_hashes_table = self.schema.block_transactions(block.height());
        tx_hashes_table.iter().collect()
    }

    /// Retrieves a transaction that is known to be committed.
    fn committed_transaction(
        &self,
        tx_hash: &Hash,
        maybe_content: Option<TransactionMessage>,
    ) -> CommittedTransaction {
        let location = self
            .schema
            .transactions_locations()
            .get(tx_hash)
            .unwrap_or_else(|| panic!("Location not found for transaction hash {:?}", tx_hash));

        let location_proof = self
            .schema
            .block_transactions(location.block_height())
            .get_proof(location.position_in_block());

        let block_precommits = self
            .schema
            .block_and_precommits(location.block_height())
            .unwrap();
        let time = median_precommits_time(&block_precommits.precommits);

        // Unwrap is OK here, because we already know that transaction is committed.
        let status = self.schema.transaction_results().get(tx_hash).unwrap();

        CommittedTransaction {
            content: maybe_content.unwrap_or_else(|| {
                self.schema
                    .transactions()
                    .get(tx_hash)
                    .expect("BUG: Cannot find transaction in database")
            }),
            location,
            location_proof,
            status,
            time,
        }
    }

    /// Return the height of the blockchain.
    pub fn height(&self) -> Height {
        self.schema.height()
    }

    /// Returns block information for the specified height or `None` if there is no such block.
    pub fn block(&self, height: Height) -> Option<BlockInfo<'_>> {
        if self.height() >= height {
            Some(BlockInfo::new(self, height))
        } else {
            None
        }
    }

    /// Return a block together with its transactions at the specified height, or `None`
    /// if there is no such block.
    pub fn block_with_txs(&self, height: Height) -> Option<BlockWithTransactions> {
        let txs_table = self.schema.block_transactions(height);
        let block_proof = self.schema.block_and_precommits(height);

        block_proof.map(|proof| BlockWithTransactions {
            header: proof.block,
            precommits: proof.precommits,
            transactions: txs_table
                .iter()
                .map(|tx_hash| self.committed_transaction(&tx_hash, None))
                .collect(),
        })
    }

    /// Iterates over blocks in the blockchain.
    pub fn blocks<R: RangeBounds<Height>>(&self, heights: R) -> Blocks<'_> {
        use std::cmp::max;

        let max_height = self.schema.height();
        let ptr = match heights.start_bound() {
            Bound::Included(height) => *height,
            Bound::Excluded(height) => height.next(),
            Bound::Unbounded => Height(0),
        };
        Blocks {
            explorer: self,
            ptr,
            back: max(ptr, end_height(heights.end_bound(), max_height)),
        }
    }
}

/// Iterator over blocks in the blockchain.
pub struct Blocks<'a> {
    explorer: &'a BlockchainExplorer<'a>,
    ptr: Height,
    back: Height,
}

impl<'a> fmt::Debug for Blocks<'a> {
    fn fmt(&self, formatter: &mut fmt::Formatter<'_>) -> Result<(), fmt::Error> {
        formatter
            .debug_struct("Blocks")
            .field("ptr", &self.ptr)
            .field("back", &self.back)
            .finish()
    }
}

impl<'a> Iterator for Blocks<'a> {
    type Item = BlockInfo<'a>;

    fn next(&mut self) -> Option<BlockInfo<'a>> {
        if self.ptr == self.back {
            return None;
        }

        let block = BlockInfo::new(self.explorer, self.ptr);
        self.ptr = self.ptr.next();
        Some(block)
    }

    fn size_hint(&self) -> (usize, Option<usize>) {
        let exact = (self.back.0 - self.ptr.0) as usize;
        (exact, Some(exact))
    }

    fn count(self) -> usize {
        (self.back.0 - self.ptr.0) as usize
    }

    fn nth(&mut self, n: usize) -> Option<BlockInfo<'a>> {
        if self.ptr.0 + n as u64 >= self.back.0 {
            self.ptr = self.back;
            None
        } else {
            self.ptr = Height(self.ptr.0 + n as u64);
            let block = BlockInfo::new(self.explorer, self.ptr);
            self.ptr = self.ptr.next();
            Some(block)
        }
    }
}

impl<'a> DoubleEndedIterator for Blocks<'a> {
    fn next_back(&mut self) -> Option<BlockInfo<'a>> {
        if self.ptr == self.back {
            return None;
        }

        self.back = self.back.previous();
        Some(BlockInfo::new(self.explorer, self.back))
    }
}

/// Calculates a median time from precommits.
pub fn median_precommits_time(precommits: &[Verified<Precommit>]) -> DateTime<Utc> {
    if precommits.is_empty() {
        UNIX_EPOCH.into()
    } else {
        let mut times: Vec<_> = precommits.iter().map(|p| p.payload().time()).collect();
        times.sort();
        times[times.len() / 2]
    }
}<|MERGE_RESOLUTION|>--- conflicted
+++ resolved
@@ -74,8 +74,7 @@
 }
 
 impl<'a> BlockInfo<'a> {
-<<<<<<< HEAD
-    fn new(explorer: &'a BlockchainExplorer, height: Height) -> Self {
+    fn new(explorer: &'a BlockchainExplorer<'_>, height: Height) -> Self {
         let schema = explorer.schema;
         let hashes = schema.block_hashes_by_height();
         let blocks = schema.blocks();
@@ -86,21 +85,6 @@
         let header = blocks
             .get(&block_hash)
             .unwrap_or_else(|| panic!("Block not found, hash: {:?}", block_hash));
-=======
-    fn new(explorer: &'a BlockchainExplorer<'_>, height: Height) -> Self {
-        let schema = Schema::new(explorer.snapshot);
-        let header = {
-            let hashes = schema.block_hashes_by_height();
-            let blocks = schema.blocks();
-
-            let block_hash = hashes
-                .get(height.0)
-                .unwrap_or_else(|| panic!("Block not found, height: {:?}", height));
-            blocks
-                .get(&block_hash)
-                .unwrap_or_else(|| panic!("Block not found, hash: {:?}", block_hash))
-        };
->>>>>>> a75206f9
 
         BlockInfo {
             explorer,
