--- conflicted
+++ resolved
@@ -36,17 +36,13 @@
 use std::fmt;
 use std::time::{SystemTime, UNIX_EPOCH};
 
-<<<<<<< HEAD
-=======
 use std::default::Default;
 use std::ops::{Index, Range, RangeFrom, RangeFull, RangeTo};
 use std::fmt;
 use std::time::{SystemTime, UNIX_EPOCH};
 
-use encoding::serialize::FromHex;
 use helpers::Round;
 
->>>>>>> 137105e3
 // spell-checker:disable
 pub use sodiumoxide::crypto::sign::ed25519::{PUBLICKEYBYTES as PUBLIC_KEY_LENGTH,
                                              SECRETKEYBYTES as SECRET_KEY_LENGTH,
@@ -704,7 +700,12 @@
     }
 }
 
-<<<<<<< HEAD
+impl CryptoHash for Round {
+    fn hash(&self) -> Hash {
+        self.0.hash()
+    }
+}
+
 impl<'a> ExonumJson for &'a [Hash] {
     fn deserialize_field<B: WriteBufferWrapper>(
         value: &Value,
@@ -822,14 +823,6 @@
 impl_default_deserialize_owned!{u8; u16; u32; i8; i16; i32; u64; i64;
                                 Hash; PublicKey; Signature; bool}
 
-=======
-impl CryptoHash for Round {
-    fn hash(&self) -> Hash {
-        self.0.hash()
-    }
-}
-
->>>>>>> 137105e3
 #[cfg(test)]
 mod tests {
     use serde_json;
