// Copyright 2018 The Exonum Team
//
// Licensed under the Apache License, Version 2.0 (the "License");
// you may not use this file except in compliance with the License.
// You may obtain a copy of the License at
//
//   http://www.apache.org/licenses/LICENSE-2.0
//
// Unless required by applicable law or agreed to in writing, software
// distributed under the License is distributed on an "AS IS" BASIS,
// WITHOUT WARRANTIES OR CONDITIONS OF ANY KIND, either express or implied.
// See the License for the specific language governing permissions and
// limitations under the License.

<<<<<<< HEAD
<<<<<<< Updated upstream
//! Cryptography related types and functions.
=======
//! Cryptography related types, constants, traits and functions. The functions
//! in this module are used for key generation, hashing, signing and signature
//! verification.
>>>>>>> Stashed changes
=======
//! Cryptography related types, constants, traits and functions. The functions
//! in this module are used for key generation, hashing, signing and signature
//! verification.
>>>>>>> 91b76afa
//!
//! The SHA-256 function applied in Exonum splits the input data into blocks
//! and runs each block through a cycle of 64 iterations. The result of the
//! function is a cryptographic hash 256 bits or 32 bytes in length. This
//! hash can later be used to verify the integrity of data without accessing the
//! data itself.
//!
//! Exonum also makes use of Ed25519 keys. Ed25519 is a signature system that ensures
//! fast signing and key generation, as well as security and collision
//! resilience.
//!
//! [Sodium library](https://github.com/jedisct1/libsodium)
//! is used under the hood through [sodiumoxide rust bindings](https://github.com/dnaq/sodiumoxide).
//! The constants in this module are imported from Sodium.
//!
//! The Crypto module makes it possible to potentially change the type of
//! cryptography applied in the system and add abstractions best
//! suited for Exonum.

// spell-checker:disable
pub use sodiumoxide::crypto::sign::ed25519::{PUBLICKEYBYTES as PUBLIC_KEY_LENGTH,
                                             SECRETKEYBYTES as SECRET_KEY_LENGTH,
                                             SEEDBYTES as SEED_LENGTH,
                                             SIGNATUREBYTES as SIGNATURE_LENGTH};
pub use sodiumoxide::crypto::hash::sha256::DIGESTBYTES as HASH_SIZE;
// spell-checker:enable

use sodiumoxide::crypto::sign::ed25519::{gen_keypair as gen_keypair_sodium, keypair_from_seed,
                                         sign_detached, verify_detached,
                                         PublicKey as PublicKeySodium,
                                         SecretKey as SecretKeySodium, Seed as SeedSodium,
                                         Signature as SignatureSodium, State as SignState};
use sodiumoxide::crypto::hash::sha256::{hash as hash_sodium, Digest as DigestSodium,
                                        State as HashState};
use sodiumoxide;
use serde::{Serialize, Serializer};
use serde::de::{self, Deserialize, Deserializer, Visitor};
use byteorder::{ByteOrder, LittleEndian};
use chrono::{DateTime, Duration, Utc};
use uuid::Uuid;
use rust_decimal::Decimal;

use std::default::Default;
use std::ops::{Index, Range, RangeFrom, RangeFull, RangeTo};
use std::fmt;
use std::str::FromStr;
use std::time::{SystemTime, UNIX_EPOCH};

use encoding::{Field, Offset};
use encoding::serialize::{encode_hex, FromHex, FromHexError, ToHex};
use helpers::Round;

/// The size to crop the string in debug messages.
const BYTES_IN_DEBUG: usize = 4;

/// Signs a slice of bytes using the signer's secret key and returns the
/// resulting `Signature`.
///
/// # Examples
///
/// The example below generates a pair of secret and public keys, indicates
/// certain data, signs the data using the secret key and with the help of
/// the public key verifies that the data have been signed with the corresponding
/// secret key.
///
/// ```
/// use exonum::crypto;
///
/// # crypto::init();
/// let (public_key, secret_key) = crypto::gen_keypair();
/// let data = [1, 2, 3];
/// let signature = crypto::sign(&data, &secret_key);
/// assert!(crypto::verify(&signature, &data, &public_key));
/// ```
pub fn sign(data: &[u8], secret_key: &SecretKey) -> Signature {
    let sodium_signature = sign_detached(data, &secret_key.0);
    Signature(sodium_signature)
}

/// Computes a secret key and a corresponding public key from a `Seed`.
///
/// # Examples
///
/// The example below generates a keypair that depends on the indicated seed.
/// Indicating the same seed value always results in the same keypair.
///
/// ```
/// use exonum::crypto::{self, Seed};
///
/// # crypto::init();
/// let (public_key, secret_key) = crypto::gen_keypair_from_seed(&Seed::new([1; 32]));
/// ```
pub fn gen_keypair_from_seed(seed: &Seed) -> (PublicKey, SecretKey) {
    let (sod_pub_key, sod_secret_key) = keypair_from_seed(&seed.0);
    (PublicKey(sod_pub_key), SecretKey(sod_secret_key))
}

/// Generates a secret key and a corresponding public key using a cryptographically secure
/// pseudo-random number generator.
///
/// # Examples
///
/// The example below generates a unique keypair.
///
/// ```
/// use exonum::crypto;
///
/// # crypto::init();
/// let (public_key, secret_key) = crypto::gen_keypair();
/// ```
pub fn gen_keypair() -> (PublicKey, SecretKey) {
    let (pubkey, secret_key) = gen_keypair_sodium();
    (PublicKey(pubkey), SecretKey(secret_key))
}

/// Verifies that `data` is signed with a secret key corresponding to the
/// given public key.
///
/// # Examples
///
/// The example below generates a pair of secret and public keys, indicates
/// certain data, signs the data using the secret key and with the help of the public key
/// verifies that the data have been signed with the corresponding secret key.
///
/// ```
/// use exonum::crypto;
///
/// # crypto::init();
/// let (public_key, secret_key) = crypto::gen_keypair();
/// let data = [1, 2, 3];
/// let signature = crypto::sign(&data, &secret_key);
/// assert!(crypto::verify(&signature, &data, &public_key));
/// ```
pub fn verify(sig: &Signature, data: &[u8], pubkey: &PublicKey) -> bool {
    verify_detached(&sig.0, data, &pubkey.0)
}

/// Calculates an SHA-256 hash of a bytes slice.
///
/// # Examples
///
/// The example below calculates the hash of the indicated data.
///
/// ```
/// use exonum::crypto;
///
/// # crypto::init();
/// let data = [1, 2, 3];
/// let hash = crypto::hash(&data);
/// ```
pub fn hash(data: &[u8]) -> Hash {
    let dig = hash_sodium(data);
    Hash(dig)
}

/// A common trait for the ability to compute a cryptographic hash.
pub trait CryptoHash {
    /// Returns a hash of the value.
    ///
    /// The hashing strategy must satisfy the basic requirements of cryptographic hashing:
    /// equal values must have the same hash and not equal values must have different hashes
    /// (except for negligible probability).
    fn hash(&self) -> Hash;
}

/// Initializes the sodium library and automatically selects faster versions
/// of the primitives, if possible.
///
/// # Panics
///
/// Panics if sodium initialization is failed.
///
/// # Examples
///
/// ```
/// use exonum::crypto;
///
/// crypto::init();
/// ```
pub fn init() {
    if !sodiumoxide::init() {
        panic!("Cryptographic library hasn't initialized.");
    }
}

/// This structure provides a possibility to calculate an SHA-256 hash digest
/// for a stream of data. Unlike the
/// [`Hash` structure](https://docs.rs/exonum/0.7.0/exonum/crypto/struct.Hash.html),
/// the given structure lets the code process several data chunks without
/// the need to copy them into a single buffer.
///
/// # Examples
///
/// The example below indicates the data the code is working with; runs the
/// system hash update as many times as required to process all the data chunks
/// and calculates the resulting hash of the system.
///
/// ```rust
/// use exonum::crypto::HashStream;
///
/// let data: Vec<[u8; 5]> = vec![[1, 2, 3, 4, 5], [6, 7, 8, 9, 10]];
/// let mut hash_stream = HashStream::new();
/// for chunk in data {
///     hash_stream = hash_stream.update(&chunk);
/// }
/// let _ = hash_stream.hash();
/// ```
#[derive(Debug, Default)]
pub struct HashStream(HashState);

impl HashStream {
    /// Creates a new instance of `HashStream`.
    pub fn new() -> Self {
        HashStream(HashState::init())
    }

    /// Processes a chunk of stream and returns a `HashStream` with the updated internal state.
    pub fn update(mut self, chunk: &[u8]) -> Self {
        self.0.update(chunk);
        self
    }

    /// Returns the resulting hash of the system calculated upon the commit
    /// of currently supplied data.
    pub fn hash(self) -> Hash {
        let dig = self.0.finalize();
        Hash(dig)
    }
}

/// This structure provides a possibility to create and/or verify Ed25519
/// digital signatures for a stream of data. If the data are split into several
/// chunks, the indicated chunks are added to the system and when adding is
/// complete, the data is signed.
///
/// Ed25519 is a signature system that ensures fast signing and key generation,
/// as well as security and collision resilience.
///
/// # Examples
///
/// The example below adds several data chunks to the system, generates a pair
/// of random public and secret keys, signs the data and verifies the signature.
///
/// ```rust
/// use exonum::crypto::{SignStream, gen_keypair};
///
/// let data: Vec<[u8; 5]> = vec![[1, 2, 3, 4, 5], [6, 7, 8, 9, 10]];
/// let (public_key, secret_key) = gen_keypair();
/// let mut create_stream = SignStream::new();
/// let mut verify_stream = SignStream::new();
/// for chunk in data {
///     create_stream = create_stream.update(&chunk);
///     verify_stream = verify_stream.update(&chunk);
/// }
/// let file_sign = create_stream.sign(&secret_key);
/// assert!(verify_stream.verify(&file_sign, &public_key));
/// ```
#[derive(Debug, Default)]
pub struct SignStream(SignState);

impl SignStream {
    /// Creates a new instance of `SignStream`.
    pub fn new() -> Self {
        SignStream(SignState::init())
    }

    /// Adds a new `chunk` to the message that will eventually be signed and/or verified.
    pub fn update(mut self, chunk: &[u8]) -> Self {
        self.0.update(chunk);
        self
    }

    /// Computes and returns a signature for the previously supplied message
    /// using the given `secret_key`.
    pub fn sign(&mut self, secret_key: &SecretKey) -> Signature {
        Signature(self.0.finalize(&secret_key.0))
    }

    /// Verifies that `sig` is a valid signature for the previously supplied message
    /// using the given `public_key`.
    pub fn verify(&mut self, sig: &Signature, public_key: &PublicKey) -> bool {
        self.0.verify(&sig.0, &public_key.0)
    }
}

macro_rules! implement_public_sodium_wrapper {
    ($(#[$attr:meta])* struct $name:ident, $name_from:ident, $size:expr) => (
    #[derive(PartialEq, Eq, Clone, Copy, PartialOrd, Ord, Hash)]
    $(#[$attr])*
    pub struct $name($name_from);

    impl $name {
        /// Creates a new instance filled with zeros.
        pub fn zero() -> Self {
            $name::new([0; $size])
        }
    }

    impl $name {
        /// Creates a new instance from bytes array.
        pub fn new(bytes_array: [u8; $size]) -> Self {
            $name($name_from(bytes_array))
        }

        /// Creates a new instance from bytes slice.
        pub fn from_slice(bytes_slice: &[u8]) -> Option<Self> {
            $name_from::from_slice(bytes_slice).map($name)
        }

        /// Returns a hex representation of binary data.
        /// Lower case letters are used (e.g. f9b4ca).
        pub fn to_hex(&self) -> String {
            encode_hex(self)
        }
    }

    impl AsRef<[u8]> for $name {
        fn as_ref(&self) -> &[u8] {
            self.0.as_ref()
        }
    }

    impl FromStr for $name {
        type Err = FromHexError;
        fn from_str(s: &str) -> Result<Self, Self::Err> {
            $name::from_hex(s)
        }
    }

    impl fmt::Debug for $name {
        fn fmt(&self, f: &mut fmt::Formatter) -> fmt::Result {
            write!(f, stringify!($name))?;
            write!(f, "(")?;
            for i in &self[0..BYTES_IN_DEBUG] {
                write!(f, "{:02X}", i)?
            }
            write!(f, ")")
        }
    }

    impl fmt::Display for $name {
        fn fmt(&self, f: &mut fmt::Formatter) -> fmt::Result {
            f.write_str(&self.to_hex())
        }
    }
    )
}

macro_rules! implement_private_sodium_wrapper {
    ($(#[$attr:meta])* struct $name:ident, $name_from:ident, $size:expr) => (
    #[derive(Clone, PartialEq, Eq)]
    $(#[$attr])*
    pub struct $name($name_from);

    impl $name {
        /// Creates a new instance filled with zeros.
        pub fn zero() -> Self {
            $name::new([0; $size])
        }
    }

    impl $name {
        /// Creates a new instance from bytes array.
        pub fn new(bytes_array: [u8; $size]) -> Self {
            $name($name_from(bytes_array))
        }

        /// Creates a new instance from bytes slice.
        pub fn from_slice(bytes_slice: &[u8]) -> Option<Self> {
            $name_from::from_slice(bytes_slice).map($name)
        }

        /// Returns a hex representation of binary data.
        /// Lower case letters are used (e.g. f9b4ca).
        pub fn to_hex(&self) -> String {
            encode_hex(&self[..])
        }
    }

    impl fmt::Debug for $name {
        fn fmt(&self, f: &mut fmt::Formatter) -> fmt::Result {
            write!(f, stringify!($name))?;
            write!(f, "(")?;
            for i in &self[0..BYTES_IN_DEBUG] {
                write!(f, "{:02X}", i)?
            }
            write!(f, "...)")
        }
    }

    impl ToHex for $name {
        fn write_hex<W: ::std::fmt::Write>(&self, w: &mut W) -> ::std::fmt::Result {
            (self.0).0.as_ref().write_hex(w)
        }

        fn write_hex_upper<W: ::std::fmt::Write>(&self, w: &mut W) -> ::std::fmt::Result {
            (self.0).0.as_ref().write_hex_upper(w)
        }
    }
    )
}

implement_public_sodium_wrapper! {
/// Ed25519 public key used to verify digital signatures.
///
/// In public-key cryptography, the system uses a a mathematically related pair
/// of keys: a public key, which is openly distributed, and a secret key,
/// which should remain confidential. For more information, refer to
/// [Public-key cryptography](https://en.wikipedia.org/wiki/Public-key_cryptography).
///
/// Ed25519 is a signature system that ensures fast signing and key generation,
/// as well as security and collision resilience.
///
/// # Examples
///
/// In the example below, the function generates a pair of random public and
/// secret keys.
///
/// ```
/// use exonum::crypto;
///
/// # crypto::init();
/// let (public_key, _) = crypto::gen_keypair();
/// ```
    struct PublicKey, PublicKeySodium, PUBLIC_KEY_LENGTH
}

implement_private_sodium_wrapper! {
/// Ed25519 secret key used to create digital signatures over messages.
///
/// In public-key cryptography, the system uses a a mathematically related pair
/// of keys: a public key, which is openly distributed, and a secret key,
/// which should remain confidential. For more information, refer to
/// [Public-key cryptography](https://en.wikipedia.org/wiki/Public-key_cryptography).
///
/// Ed25519 is a signature system that ensures fast signing and key generation,
/// as well as security and collision resilience.
///
/// # Examples
///
/// In the example below, the function generates a pair of random public and
/// secret keys.
///
/// ```
/// use exonum::crypto;
///
/// # crypto::init();
/// let (_, secret_key) = crypto::gen_keypair();
/// ```
    struct SecretKey, SecretKeySodium, SECRET_KEY_LENGTH
}

implement_public_sodium_wrapper! {
/// The result of applying the SHA-256 hash function to data.
///
/// This function splits the input data into blocks and runs each block
/// through a cycle of 64 iterations. The result of the function is a hash
/// 256 bits or 32 bytes in length.
///
/// # Examples
///
/// The example below generates the hash of the indicated data.
///
/// ```
/// use exonum::crypto::{self, Hash};
///
/// let data = [1, 2, 3];
/// let hash_from_data = crypto::hash(&data);
/// let default_hash = Hash::default();
/// ```
    struct Hash, DigestSodium, HASH_SIZE
}

implement_public_sodium_wrapper! {
/// Ed25519 digital signature. This structure creates a signature over data
/// using a secret key. Later it is possible to verify, using the corresponding
/// public key, that the data have indeed been signed with that secret key.
///
/// Ed25519 is a signature system that ensures fast signing and key generation,
/// as well as security and collision resilience.
///
/// # Examples
///
/// The example below generates a pair of random public and secret keys,
/// adds certain data, signs the data using the secret key and verifies
/// that the data have been signed with that secret key.
///
/// ```
/// use exonum::crypto;
///
/// # crypto::init();
/// let (public_key, secret_key) = crypto::gen_keypair();
/// let data = [1, 2, 3];
/// let signature = crypto::sign(&data, &secret_key);
/// assert!(crypto::verify(&signature, &data, &public_key));
/// ```
    struct Signature, SignatureSodium, SIGNATURE_LENGTH
}

implement_private_sodium_wrapper! {
/// Ed25519 seed representing a succession of bytes that can be used for
/// deterministic keypair generation. If the same seed is indicated in the
/// generator multiple times, the generated keys will be the same each time.
///
/// Note that this is not the seed added to Exonum transactions for additional
/// security, this is a separate entity. This structure is useful for testing,
/// to receive repeatable results. The seed in this structure is either set
/// manually or selected using the methods below.
///
/// # Examples
///
/// The example below generates a pair of public and secret keys taking
/// into account the selected seed. The same seed will always lead to
/// generation of the same keypair.
///
/// ```
/// use exonum::crypto::{self, Seed};
///
/// # crypto::init();
/// let (public_key, secret_key) = crypto::gen_keypair_from_seed(&Seed::new([1; 32]));
/// ```
    struct Seed, SeedSodium, SEED_LENGTH
}

macro_rules! implement_serde {
($name:ident) => (
    impl FromHex for $name {
        type Error = FromHexError;

        fn from_hex<T: AsRef<[u8]>>(v: T) -> Result<Self, Self::Error> {
            let bytes = Vec::<u8>::from_hex(v)?;
            if let Some(self_value) = Self::from_slice(bytes.as_ref()) {
                Ok(self_value)
            } else {
                Err(FromHexError::InvalidStringLength)
            }
        }
    }

    impl Serialize for $name
    {
        fn serialize<S>(&self, ser:S) -> Result<S::Ok, S::Error>
        where S: Serializer
        {
            let hex_string = encode_hex(&self[..]);
            ser.serialize_str(&hex_string)
        }
    }

    impl<'de> Deserialize<'de> for $name
    {
        fn deserialize<D>(deserializer: D) -> Result<Self, D::Error>
        where D: Deserializer<'de>
        {
            struct HexVisitor;

            impl<'v> Visitor<'v> for HexVisitor
            {
                type Value = $name;
                fn expecting (&self, fmt: &mut fmt::Formatter) -> Result<(), fmt::Error> {
                    write!(fmt, "expecting str.")
                }
                fn visit_str<E>(self, s: &str) -> Result<Self::Value, E>
                where E: de::Error
                {
                    $name::from_hex(s).map_err(|_| de::Error::custom("Invalid hex"))
                }
            }
            deserializer.deserialize_str(HexVisitor)
        }
    }
    )
}

implement_serde! {Hash}
implement_serde! {PublicKey}
implement_serde! {SecretKey}
implement_serde! {Seed}
implement_serde! {Signature}

macro_rules! implement_index_traits {
    ($new_type:ident) => (
        impl Index<Range<usize>> for $new_type {
            type Output = [u8];
            fn index(&self, _index: Range<usize>) -> &[u8] {
                let inner  = &self.0;
                inner.0.index(_index)
            }
        }
        impl Index<RangeTo<usize>> for $new_type {
            type Output = [u8];
            fn index(&self, _index: RangeTo<usize>) -> &[u8] {
                let inner  = &self.0;
                inner.0.index(_index)
            }
        }
        impl Index<RangeFrom<usize>> for $new_type {
            type Output = [u8];
            fn index(&self, _index: RangeFrom<usize>) -> &[u8] {
                let inner  = &self.0;
                inner.0.index(_index)
            }
        }
        impl Index<RangeFull> for $new_type {
            type Output = [u8];
            fn index(&self, _index: RangeFull) -> &[u8] {
                let inner  = &self.0;
                inner.0.index(_index)
            }
        })
}
implement_index_traits! {Hash}
implement_index_traits! {PublicKey}
implement_index_traits! {SecretKey}
implement_index_traits! {Seed}
implement_index_traits! {Signature}

/// Returns a hash consisting of zeros.
impl Default for Hash {
    fn default() -> Hash {
        Hash::zero()
    }
}

impl CryptoHash for bool {
    fn hash(&self) -> Hash {
        hash(&[*self as u8])
    }
}

impl CryptoHash for u8 {
    fn hash(&self) -> Hash {
        hash(&[*self])
    }
}

impl CryptoHash for u16 {
    fn hash(&self) -> Hash {
        let mut v = [0; 2];
        LittleEndian::write_u16(&mut v, *self);
        hash(&v)
    }
}

impl CryptoHash for u32 {
    fn hash(&self) -> Hash {
        let mut v = [0; 4];
        LittleEndian::write_u32(&mut v, *self);
        hash(&v)
    }
}

impl CryptoHash for u64 {
    fn hash(&self) -> Hash {
        let mut v = [0; 8];
        LittleEndian::write_u64(&mut v, *self);
        hash(&v)
    }
}

impl CryptoHash for i8 {
    fn hash(&self) -> Hash {
        hash(&[*self as u8])
    }
}

impl CryptoHash for i16 {
    fn hash(&self) -> Hash {
        let mut v = [0; 2];
        LittleEndian::write_i16(&mut v, *self);
        hash(&v)
    }
}

impl CryptoHash for i32 {
    fn hash(&self) -> Hash {
        let mut v = [0; 4];
        LittleEndian::write_i32(&mut v, *self);
        hash(&v)
    }
}

impl CryptoHash for i64 {
    fn hash(&self) -> Hash {
        let mut v = [0; 8];
        LittleEndian::write_i64(&mut v, *self);
        hash(&v)
    }
}

const EMPTY_SLICE_HASH: Hash = Hash(DigestSodium([
    227, 176, 196, 66, 152, 252, 28, 20, 154, 251, 244, 200, 153, 111, 185, 36, 39, 174, 65, 228,
    100, 155, 147, 76, 164, 149, 153, 27, 120, 82, 184, 85,
]));

impl CryptoHash for () {
    fn hash(&self) -> Hash {
        EMPTY_SLICE_HASH
    }
}

impl CryptoHash for PublicKey {
    fn hash(&self) -> Hash {
        hash(self.as_ref())
    }
}

impl CryptoHash for Vec<u8> {
    fn hash(&self) -> Hash {
        hash(self)
    }
}

impl CryptoHash for String {
    fn hash(&self) -> Hash {
        hash(self.as_ref())
    }
}

impl CryptoHash for SystemTime {
    fn hash(&self) -> Hash {
        let duration = self.duration_since(UNIX_EPOCH)
            .expect("time value is later than 1970-01-01 00:00:00 UTC.");
        let secs = duration.as_secs();
        let nanos = duration.subsec_nanos();

        let mut buffer = [0u8; 12];
        LittleEndian::write_u64(&mut buffer[0..8], secs);
        LittleEndian::write_u32(&mut buffer[8..12], nanos);
        hash(&buffer)
    }
}

impl CryptoHash for DateTime<Utc> {
    fn hash(&self) -> Hash {
        let secs = self.timestamp();
        let nanos = self.timestamp_subsec_nanos();

        let mut buffer = vec![0; 12];
        LittleEndian::write_i64(&mut buffer[0..8], secs);
        LittleEndian::write_u32(&mut buffer[8..12], nanos);
        buffer.hash()
    }
}

impl CryptoHash for Duration {
    fn hash(&self) -> Hash {
        let mut buffer = vec![0; Duration::field_size() as usize];
        let from: Offset = 0;
        let to: Offset = Duration::field_size();
        self.write(&mut buffer, from, to);
        buffer.hash()
    }
}

impl CryptoHash for Round {
    fn hash(&self) -> Hash {
        self.0.hash()
    }
}

impl CryptoHash for Uuid {
    fn hash(&self) -> Hash {
        hash(self.as_bytes())
    }
}

impl CryptoHash for Decimal {
    fn hash(&self) -> Hash {
        hash(&self.serialize())
    }
}

#[cfg(test)]
mod tests {
    use serde_json;
    use encoding::serialize::FromHex;
    use super::{gen_keypair, hash, Hash, HashStream, PublicKey, SecretKey, Seed, SignStream,
                Signature, EMPTY_SLICE_HASH};

    #[test]
    fn test_hash() {
        let h = hash(&[]);
        let h1 = Hash::from_hex(h.to_hex()).unwrap();
        assert_eq!(h1, h);
        let h = Hash::zero();
        assert_eq!(*h.as_ref(), [0; 32]);
    }

    #[test]
    fn test_keys() {
        let (p, s) = gen_keypair();
        let p1 = PublicKey::from_hex(p.to_hex()).unwrap();
        let s1 = SecretKey::from_hex(s.to_hex()).unwrap();
        assert_eq!(p1, p);
        assert_eq!(s1, s);
    }

    #[test]
    fn test_serialize_deserialize() {
        let h = Hash::new([207; 32]);
        let json_h = serde_json::to_string(&h).unwrap();
        let h1 = serde_json::from_str(&json_h).unwrap();
        assert_eq!(h, h1);

        let h = PublicKey::new([208; 32]);
        let json_h = serde_json::to_string(&h).unwrap();
        let h1 = serde_json::from_str(&json_h).unwrap();
        assert_eq!(h, h1);

        let h = Signature::new([209; 64]);
        let json_h = serde_json::to_string(&h).unwrap();
        let h1 = serde_json::from_str(&json_h).unwrap();
        assert_eq!(h, h1);

        let h = Seed::new([210; 32]);
        let json_h = serde_json::to_string(&h).unwrap();
        let h1 = serde_json::from_str(&json_h).unwrap();
        assert_eq!(h, h1);

        let h = SecretKey::new([211; 64]);
        let json_h = serde_json::to_string(&h).unwrap();
        let h1 = serde_json::from_str(&json_h).unwrap();
        assert_eq!(h, h1);
    }

    #[test]
    fn test_debug_format() {
        // Check zero padding
        let hash = Hash::new([1; 32]);
        assert_eq!(format!("{:?}", &hash), "Hash(01010101)");

        let pk = PublicKey::new([15; 32]);
        assert_eq!(format!("{:?}", &pk), "PublicKey(0F0F0F0F)");
        let sk = SecretKey::new([8; 64]);
        assert_eq!(format!("{:?}", &sk), "SecretKey(08080808...)");
        let signature = Signature::new([10; 64]);
        assert_eq!(format!("{:?}", &signature), "Signature(0A0A0A0A)");
        let seed = Seed::new([4; 32]);
        assert_eq!(format!("{:?}", &seed), "Seed(04040404...)");

        // Check no padding
        let hash = Hash::new([128; 32]);
        assert_eq!(format!("{:?}", &hash), "Hash(80808080)");
        let sk = SecretKey::new([255; 64]);
        assert_eq!(format!("{:?}", &sk), "SecretKey(FFFFFFFF...)");
    }

    #[test]
    fn test_range_sodium() {
        let h = hash(&[]);
        let sub_range = &h[10..20];
        assert_eq!(
            &[244u8, 200, 153, 111, 185, 36, 39, 174, 65, 228],
            sub_range
        );
    }

    #[test]
    fn test_hash_streaming_zero() {
        let h1 = hash(&[]);
        let state = HashStream::new();
        let h2 = state.update(&[]).hash();
        assert_eq!(h1, h2);
    }

    #[test]
    fn test_hash_streaming_chunks() {
        let data: [u8; 10] = [1, 2, 3, 4, 5, 6, 7, 8, 9, 0];
        let h1 = hash(&data);
        let state = HashStream::new();
        let h2 = state.update(&data[..5]).update(&data[5..]).hash();
        assert_eq!(h1, h2);
    }

    #[test]
    fn test_sign_streaming_zero() {
        let (pk, sk) = gen_keypair();
        let mut creation_stream = SignStream::new().update(&[]);
        let sig = creation_stream.sign(&sk);
        let mut verified_stream = SignStream::new().update(&[]);
        assert!(verified_stream.verify(&sig, &pk));
    }

    #[test]
    fn test_sign_streaming_chunks() {
        let data: [u8; 10] = [1, 2, 3, 4, 5, 6, 7, 8, 9, 0];
        let (pk, sk) = gen_keypair();
        let mut creation_stream = SignStream::new().update(&data[..5]).update(&data[5..]);
        let sig = creation_stream.sign(&sk);
        let mut verified_stream = SignStream::new().update(&data[..5]).update(&data[5..]);
        assert!(verified_stream.verify(&sig, &pk));
    }

    #[test]
    fn test_empty_slice_hash() {
        assert_eq!(EMPTY_SLICE_HASH, hash(&[]));
    }
}<|MERGE_RESOLUTION|>--- conflicted
+++ resolved
@@ -12,19 +12,9 @@
 // See the License for the specific language governing permissions and
 // limitations under the License.
 
-<<<<<<< HEAD
-<<<<<<< Updated upstream
-//! Cryptography related types and functions.
-=======
 //! Cryptography related types, constants, traits and functions. The functions
 //! in this module are used for key generation, hashing, signing and signature
 //! verification.
->>>>>>> Stashed changes
-=======
-//! Cryptography related types, constants, traits and functions. The functions
-//! in this module are used for key generation, hashing, signing and signature
-//! verification.
->>>>>>> 91b76afa
 //!
 //! The SHA-256 function applied in Exonum splits the input data into blocks
 //! and runs each block through a cycle of 64 iterations. The result of the
