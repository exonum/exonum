--- conflicted
+++ resolved
@@ -36,17 +36,10 @@
 
 // spell-checker:disable
 pub use sodiumoxide::crypto::hash::sha256::DIGESTBYTES as HASH_SIZE;
-<<<<<<< HEAD
-pub use sodiumoxide::crypto::sign::ed25519::{
-    PUBLICKEYBYTES as PUBLIC_KEY_LENGTH, SECRETKEYBYTES as SECRET_KEY_LENGTH,
-    SEEDBYTES as SEED_LENGTH, SIGNATUREBYTES as SIGNATURE_LENGTH,
-};
-=======
 pub use sodiumoxide::crypto::sign::ed25519::{PUBLICKEYBYTES as PUBLIC_KEY_LENGTH,
                                              SECRETKEYBYTES as SECRET_KEY_LENGTH,
                                              SEEDBYTES as SEED_LENGTH,
                                              SIGNATUREBYTES as SIGNATURE_LENGTH};
->>>>>>> 0b0eb5c8
 // spell-checker:enable
 
 use byteorder::{ByteOrder, LittleEndian};
@@ -55,16 +48,6 @@
 use serde::de::{self, Deserialize, Deserializer, Visitor};
 use serde::{Serialize, Serializer};
 use sodiumoxide;
-<<<<<<< HEAD
-use sodiumoxide::crypto::hash::sha256::{
-    hash as hash_sodium, Digest as DigestSodium, State as HashState,
-};
-use sodiumoxide::crypto::sign::ed25519::{
-    gen_keypair as gen_keypair_sodium, keypair_from_seed, sign_detached, verify_detached,
-    PublicKey as PublicKeySodium, SecretKey as SecretKeySodium, Seed as SeedSodium,
-    Signature as SignatureSodium, State as SignState,
-};
-=======
 use sodiumoxide::crypto::hash::sha256::{hash as hash_sodium, Digest as DigestSodium,
                                         State as HashState};
 use sodiumoxide::crypto::sign::ed25519::{gen_keypair as gen_keypair_sodium, keypair_from_seed,
@@ -72,7 +55,6 @@
                                          PublicKey as PublicKeySodium,
                                          SecretKey as SecretKeySodium, Seed as SeedSodium,
                                          Signature as SignatureSodium, State as SignState};
->>>>>>> 0b0eb5c8
 use uuid::Uuid;
 
 use std::default::Default;
@@ -865,15 +847,8 @@
 
 #[cfg(test)]
 mod tests {
-<<<<<<< HEAD
-    use super::{
-        gen_keypair, hash, Hash, HashStream, PublicKey, SecretKey, Seed, SignStream, Signature,
-        EMPTY_SLICE_HASH,
-    };
-=======
     use super::{gen_keypair, hash, Hash, HashStream, PublicKey, SecretKey, Seed, SignStream,
                 Signature, EMPTY_SLICE_HASH};
->>>>>>> 0b0eb5c8
     use encoding::serialize::FromHex;
     use serde_json;
 
