// Copyright 2018 The Exonum Team
//
// Licensed under the Apache License, Version 2.0 (the "License");
// you may not use this file except in compliance with the License.
// You may obtain a copy of the License at
//
//   http://www.apache.org/licenses/LICENSE-2.0
//
// Unless required by applicable law or agreed to in writing, software
// distributed under the License is distributed on an "AS IS" BASIS,
// WITHOUT WARRANTIES OR CONDITIONS OF ANY KIND, either express or implied.
// See the License for the specific language governing permissions and
// limitations under the License.

use crypto::Hash;
use helpers::{Height, ValidatorId};
<<<<<<< HEAD
use messages::{Message, Precommit};
=======
use messages::Precommit;
>>>>>>> 0b0eb5c8

/// Current core information schema version.
pub const SCHEMA_MAJOR_VERSION: u16 = 0;

<<<<<<< HEAD
encoding_struct!(/// Exonum block header data structure.
///
/// Block is essentially a list of transactions, which is
/// a result of the consensus algorithm (thus authenticated by the supermajority of validators)
/// and is applied atomically to the blockchain state.
///
/// Header only contains the amount of transactions and the transactions root hash as well as
/// other information, but not the transactions themselves.
struct Block {
    /// Information schema version.
    schema_version: u16,
    /// Identifier of the block proposer.
    proposer_id: ValidatorId,
    /// Height of the block.
    height: Height,
    /// Number of transactions in block.
    tx_count: u32,
    /// Hash link to the previous block in blockchain.
    prev_hash: &Hash,
    /// Root hash of the Merkle tree of transactions in this block.
    tx_hash: &Hash,
    /// Hash of the blockchain state after applying transactions in the block.
    state_hash: &Hash,
});
=======
encoding_struct! {
    /// Exonum block header data structure.
    ///
    /// A block is essentially a list of transactions, which is
    /// a result of the consensus algorithm (thus authenticated by the supermajority of validators)
    /// and is applied atomically to the blockchain state.
    ///
    /// The header only contains the amount of transactions and the transactions root hash as well as
    /// other information, but not the transactions themselves.
    struct Block {
        /// Schema version.
        schema_version: u16,
        /// Identifier of the leader node which has proposed the block.
        proposer_id: ValidatorId,
        /// Height of the block, which is also the number of this particular
        /// block in the blockchain.
        height: Height,
        /// Number of transactions in this block.
        tx_count: u32,
        /// Hash link to the previous block in the blockchain.
        prev_hash: &Hash,
        /// Root hash of the Merkle tree of transactions in this block.
        tx_hash: &Hash,
        /// Hash of the blockchain state after applying transactions in the block.
        state_hash: &Hash,
    }
}
>>>>>>> 0b0eb5c8

/// Block with its `Precommit` messages.
///
/// This structure contains enough information to prove the correctness of
/// a block. It consists of the block itself and the `Precommit`
/// messages related to this block.
#[derive(Debug, Clone, PartialEq, Serialize, Deserialize)]
pub struct BlockProof {
    /// Block header containing such information as the ID of the node which
    /// proposed the block, the height of the block, the number of transactions
    /// in the block, etc.
    pub block: Block,
<<<<<<< HEAD
    /// List of pre-commits for the block.
    pub precommits: Vec<Message<Precommit>>,
=======
    /// List of `Precommit` messages for the block.
    pub precommits: Vec<Precommit>,
>>>>>>> 0b0eb5c8
}

#[cfg(test)]
mod tests {
    use super::*;
    use crypto::hash;

    #[test]
    fn test_block() {
        let proposer_id = ValidatorId(1024);
        let txs = [4, 5, 6];
        let height = Height(123_345);
        let prev_hash = hash(&[1, 2, 3]);
        let tx_hash = hash(&txs);
        let tx_count = txs.len() as u32;
        let state_hash = hash(&[7, 8, 9]);
        let block = Block::new(
            SCHEMA_MAJOR_VERSION,
            proposer_id,
            height,
            tx_count,
            &prev_hash,
            &tx_hash,
            &state_hash,
        );

        assert_eq!(block.schema_version(), SCHEMA_MAJOR_VERSION);
        assert_eq!(block.proposer_id(), proposer_id);
        assert_eq!(block.height(), height);
        assert_eq!(block.tx_count(), tx_count);
        assert_eq!(block.prev_hash(), &prev_hash);
        assert_eq!(block.tx_hash(), &tx_hash);
        assert_eq!(block.state_hash(), &state_hash);
        let json_str = ::serde_json::to_string(&block).unwrap();
        let block1: Block = ::serde_json::from_str(&json_str).unwrap();
        assert_eq!(block1, block);
    }
}<|MERGE_RESOLUTION|>--- conflicted
+++ resolved
@@ -14,41 +14,11 @@
 
 use crypto::Hash;
 use helpers::{Height, ValidatorId};
-<<<<<<< HEAD
 use messages::{Message, Precommit};
-=======
-use messages::Precommit;
->>>>>>> 0b0eb5c8
 
 /// Current core information schema version.
 pub const SCHEMA_MAJOR_VERSION: u16 = 0;
 
-<<<<<<< HEAD
-encoding_struct!(/// Exonum block header data structure.
-///
-/// Block is essentially a list of transactions, which is
-/// a result of the consensus algorithm (thus authenticated by the supermajority of validators)
-/// and is applied atomically to the blockchain state.
-///
-/// Header only contains the amount of transactions and the transactions root hash as well as
-/// other information, but not the transactions themselves.
-struct Block {
-    /// Information schema version.
-    schema_version: u16,
-    /// Identifier of the block proposer.
-    proposer_id: ValidatorId,
-    /// Height of the block.
-    height: Height,
-    /// Number of transactions in block.
-    tx_count: u32,
-    /// Hash link to the previous block in blockchain.
-    prev_hash: &Hash,
-    /// Root hash of the Merkle tree of transactions in this block.
-    tx_hash: &Hash,
-    /// Hash of the blockchain state after applying transactions in the block.
-    state_hash: &Hash,
-});
-=======
 encoding_struct! {
     /// Exonum block header data structure.
     ///
@@ -76,7 +46,6 @@
         state_hash: &Hash,
     }
 }
->>>>>>> 0b0eb5c8
 
 /// Block with its `Precommit` messages.
 ///
@@ -89,13 +58,8 @@
     /// proposed the block, the height of the block, the number of transactions
     /// in the block, etc.
     pub block: Block,
-<<<<<<< HEAD
-    /// List of pre-commits for the block.
-    pub precommits: Vec<Message<Precommit>>,
-=======
     /// List of `Precommit` messages for the block.
-    pub precommits: Vec<Precommit>,
->>>>>>> 0b0eb5c8
+    pub precommits: Vec<Message<Precommit>>,,
 }
 
 #[cfg(test)]
