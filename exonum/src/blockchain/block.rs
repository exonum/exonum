--- conflicted
+++ resolved
@@ -22,17 +22,22 @@
 use exonum_merkledb::BinaryValue;
 use std::borrow::Cow;
 
+///
 pub type BlockHeaderEntries = BinaryMap<String, Vec<u8>>;
 
 impl BlockHeaderEntries {
+
+    /// New instance of `BlockHeaderEntries`.
     pub fn new() -> Self {
         Self::default()
     }
 
+    /// Insert new entry to the map.
     pub fn insert<K: Into<String>, V: BinaryValue>(&mut self, key: K, value: V) {
         self.0.insert(key.into(), value.to_bytes());
     }
 
+    /// Get entry from map.
     pub fn get<K: Into<String>, V: BinaryValue>(&mut self, key: K) -> Option<V> {
         let value = self.0.get(&key.into())?;
         BinaryValue::from_bytes(Cow::Borrowed(value)).ok()
@@ -75,64 +80,12 @@
     pub tx_hash: Hash,
     /// Hash of the blockchain state after applying transactions in the block.
     pub state_hash: Hash,
-<<<<<<< HEAD
-
-    /// TODO: add doc
-    pub entries: BlockHeaderEntries,
-}
-
-impl Block {
-    /// Create new `Block`.
-    pub fn new(
-        proposer_id: ValidatorId,
-        height: Height,
-        tx_count: u32,
-        prev_hash: Hash,
-        tx_hash: Hash,
-        state_hash: Hash,
-        entries: BlockHeaderEntries,
-    ) -> Self {
-        Self {
-            proposer_id,
-            height,
-            tx_count,
-            prev_hash,
-            tx_hash,
-            state_hash,
-            entries,
-        }
-    }
-    /// Identifier of the leader node which has proposed the block.
-    pub fn proposer_id(&self) -> ValidatorId {
-        self.proposer_id
-    }
-    /// Height of the block, which is also the number of this particular
-    /// block in the blockchain.
-    pub fn height(&self) -> Height {
-        self.height
-    }
-    /// Number of transactions in this block.
-    pub fn tx_count(&self) -> u32 {
-        self.tx_count
-    }
-    /// Hash link to the previous block in the blockchain.
-    pub fn prev_hash(&self) -> &Hash {
-        &self.prev_hash
-    }
-    /// Root hash of the Merkle tree of transactions in this block.
-    pub fn tx_hash(&self) -> &Hash {
-        &self.tx_hash
-    }
-    /// Hash of the blockchain state after applying transactions in the block.
-    pub fn state_hash(&self) -> &Hash {
-        &self.state_hash
-    }
-=======
     /// Root hash of the Merkle Patricia tree of the erroneous calls performed within the block.
     /// These calls can include transactions, `before_transactions` and/or `after_transactions` hooks
     /// for services.
     pub error_hash: Hash,
->>>>>>> 0793790a
+    ///
+    pub entries: BlockHeaderEntries,
 }
 
 /// Block with its `Precommit` messages.
@@ -168,37 +121,19 @@
         let tx_hash = hash(&txs);
         let tx_count = txs.len() as u32;
         let state_hash = hash(&[7, 8, 9]);
-<<<<<<< HEAD
 
-        let block = Block::new(
-=======
         let error_hash = hash(&[10, 11]);
         let block = Block {
->>>>>>> 0793790a
             proposer_id,
             height,
             tx_count,
             prev_hash,
             tx_hash,
             state_hash,
-<<<<<<< HEAD
-            entries.clone(),
-        );
-
-        assert_eq!(block.proposer_id(), proposer_id);
-        assert_eq!(block.height(), height);
-        assert_eq!(block.tx_count(), tx_count);
-        assert_eq!(block.prev_hash(), &prev_hash);
-        assert_eq!(block.tx_hash(), &tx_hash);
-        assert_eq!(block.state_hash(), &state_hash);
-        assert_eq!(block.entries, entries);
-
-        // json roundtrip
-=======
             error_hash,
+            entries,
         };
 
->>>>>>> 0793790a
         let json_str = ::serde_json::to_string(&block).unwrap();
         let block1: Block = ::serde_json::from_str(&json_str).unwrap();
         assert_eq!(block1, block);
@@ -217,16 +152,18 @@
         let tx_hash = hash(&txs);
         let tx_count = txs.len() as u32;
         let state_hash = hash(&[7, 8, 9]);
+        let error_hash = hash(&[10, 11]);
 
-        Block::new(
+        Block {
             proposer_id,
             height,
             tx_count,
             prev_hash,
             tx_hash,
             state_hash,
+            error_hash,
             entries,
-        )
+        }
     }
 
     #[test]
