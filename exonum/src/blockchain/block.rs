// Copyright 2020 The Exonum Team
//
// Licensed under the Apache License, Version 2.0 (the "License");
// you may not use this file except in compliance with the License.
// You may obtain a copy of the License at
//
//   http://www.apache.org/licenses/LICENSE-2.0
//
// Unless required by applicable law or agreed to in writing, software
// distributed under the License is distributed on an "AS IS" BASIS,
// WITHOUT WARRANTIES OR CONDITIONS OF ANY KIND, either express or implied.
// See the License for the specific language governing permissions and
// limitations under the License.

use exonum_crypto::{Hash, PublicKey};
use exonum_derive::{BinaryValue, ObjectHash};
use exonum_merkledb::{
    proof_map::MapProofError, BinaryValue, MapProof, ObjectHash, ValidationError,
};
use exonum_proto::ProtobufConvert;
use failure::Fail;

use std::borrow::Cow;

use crate::{
    blockchain::CallInBlock,
    helpers::{byzantine_quorum, Height, OrderedMap, ValidatorId},
    messages::{Precommit, Verified},
    proto::schema,
    runtime::{ExecutionError, ExecutionErrorAux},
};

/// Trait that represents a key in block header entry map. Provides
/// a mapping between `NAME` of the entry and its value.
///
/// # Examples
///
/// See [`Block::get_entry()`].
///
/// [`Block::get_entry()`]: struct.Block.html#method.get_entry
pub trait BlockHeaderKey {
    /// Key name.
    const NAME: &'static str;
    /// Type of the value associated with this key.
    type Value: BinaryValue;
}

/// Identifier of a proposer of the block.
#[derive(Debug, Copy, Clone, Eq, PartialEq)]
pub struct ProposerId(());

impl BlockHeaderKey for ProposerId {
    const NAME: &'static str = "proposer_id";
    type Value = ValidatorId;
}

/// Expandable set of headers allowed to be added to the block.
///
/// In a serialized form, headers are represented as a sequence of
/// pairs, in which first element is a string (header name), and the
/// second element is a byte sequence (deserialization format for which
/// depends on the header name).
#[derive(Debug, Default, Clone, PartialEq, Eq, PartialOrd, Ord)]
#[derive(Serialize, Deserialize)]
#[derive(ProtobufConvert)]
#[protobuf_convert(source = "schema::blockchain::AdditionalHeaders")]
pub struct AdditionalHeaders {
    /// Underlying storage for additional headers.
    headers: OrderedMap<String, Vec<u8>>,
}

impl AdditionalHeaders {
    /// New instance of `AdditionalHeaders`.
    pub fn new() -> Self {
        Self::default()
    }

    /// Insert new header to the map.
    pub fn insert<K: BlockHeaderKey>(&mut self, value: K::Value) {
        self.headers.0.insert(K::NAME.into(), value.into_bytes());
    }

    /// Get header from the map.
    pub fn get<K: BlockHeaderKey>(&self) -> Option<&[u8]> {
        self.headers.0.get(K::NAME).map(Vec::as_slice)
    }
}

/// Header of a block.
///
/// A block is essentially a list of transactions. Blocks are produced as
/// a result of the consensus algorithm (thus authenticated by the supermajority of validators)
/// and are applied atomically to the blockchain state. The header contains a block summary,
/// such as the number of transactions and the transactions root hash, but not
/// the transactions themselves.
///
/// Note that this structure is export-only, meaning that one can rely on the serialization format
/// provided by corresponding Protobuf definitions, but cannot expect Exonum nodes
/// or the `exonum` crate to accept and process `Block`s created externally.
#[derive(Clone, PartialEq, Eq, Ord, PartialOrd, Debug)]
#[derive(Serialize, Deserialize)]
#[derive(ProtobufConvert, BinaryValue, ObjectHash)]
#[protobuf_convert(source = "schema::blockchain::Block")]
pub struct Block {
    /// Height of the block, which is also the number of this particular
    /// block in the blockchain.
    pub height: Height,
    /// Number of transactions in this block.
    pub tx_count: u32,
    /// Hash link to the previous block in the blockchain.
    pub prev_hash: Hash,
    /// Root hash of the Merkle tree of transactions in this block.
    pub tx_hash: Hash,
    /// Hash of the blockchain state after applying transactions in the block.
    pub state_hash: Hash,
    /// Root hash of the Merkle Patricia tree of the erroneous calls performed within the block.
    /// These calls can include transactions, `before_transactions` and/or `after_transactions` hooks
    /// for services.
    pub error_hash: Hash,
    /// Additional information that can be added into the block.
    pub additional_headers: AdditionalHeaders,
}

impl Block {
    /// Inserts new additional header to the block.
    #[doc(hidden)]
    pub fn add_header<K: BlockHeaderKey>(&mut self, value: K::Value) {
        self.additional_headers.insert::<K>(value);
    }

    /// Gets the value of an additional header for the specified key type, which is specified via
    /// the type parameter.
    ///
    /// # Examples
    ///
    /// ```
    /// # use exonum::crypto::Hash;
    /// # use exonum::blockchain::{Block, BlockHeaderKey, AdditionalHeaders};
    /// # use exonum::helpers::Height;
    /// # use exonum::merkledb::BinaryValue;
    /// # use failure::Error;
    /// # use std::borrow::Cow;
    /// // Suppose we store a list of active service IDs in a block.
    /// // We can do this by defining a corresponding BlockHeaderKey implementation.
    /// struct ActiveServices {
    ///     service_ids: Vec<u32>,
    /// }
    ///
    /// # impl BinaryValue for ActiveServices {
    /// #     fn to_bytes(&self) -> Vec<u8> { vec![] }
    /// #     fn from_bytes(bytes: Cow<'_, [u8]>) -> Result<Self, Error> {
    /// #         Ok(Self { service_ids: vec![] })
    /// #     }
    /// # }
    /// // To implement `BlockHeaderKey` we need to provide the key name and a corresponding
    /// // value type. In this case it's `Self`.
    /// impl BlockHeaderKey for ActiveServices {
    ///     const NAME: &'static str = "active_services";
    ///     type Value = Self;
    /// }
    ///
    /// // Create an empty block.
    /// let block = Block {
    ///     # height: Height(0),
    ///     # tx_count: 0,
    ///     # prev_hash: Hash::zero(),
    ///     # tx_hash: Hash::zero(),
    ///     # state_hash: Hash::zero(),
    ///     # error_hash: Hash::zero(),
    ///     // other fields skipped...
    ///     additional_headers: AdditionalHeaders::new(),
    /// };
    ///
    /// let services = block.get_header::<ActiveServices>().unwrap();
    /// assert!(services.is_none());
    /// ```
    pub fn get_header<K: BlockHeaderKey>(&self) -> Result<Option<K::Value>, failure::Error> {
        self.additional_headers
            .get::<K>()
            .map(|bytes: &[u8]| K::Value::from_bytes(Cow::Borrowed(bytes)))
            .transpose()
    }
}

/// Block with its `Precommit` messages.
///
/// This structure contains enough information to prove the correctness of
/// a block. It consists of the block itself and the `Precommit`
/// messages related to this block.
#[derive(Debug, Clone, PartialEq, Serialize, Deserialize, ProtobufConvert)]
#[protobuf_convert(source = "schema::proofs::BlockProof")]
#[non_exhaustive]
pub struct BlockProof {
    /// Block header containing such information as the ID of the node which
    /// proposed the block, the height of the block, the number of transactions
    /// in the block, etc.
    pub block: Block,
    /// List of `Precommit` messages for the block.
    pub precommits: Vec<Verified<Precommit>>,
}

impl BlockProof {
    /// Creates a new `BlockProof` object.
    pub fn new(block: Block, precommits: Vec<Verified<Precommit>>) -> Self {
        Self { block, precommits }
    }

    /// Verifies that the block in this proof is endorsed by the Byzantine majority of provided
    /// validators.
    pub fn verify(&self, validator_keys: &[PublicKey]) -> Result<(), ProofError> {
        if self.precommits.len() < byzantine_quorum(validator_keys.len()) {
            return Err(ProofError::NoQuorum);
        }
        if self.precommits.len() > validator_keys.len() {
            return Err(ProofError::DoubleEndorsement);
        }

        let correct_heights = self
            .precommits
            .iter()
            .all(|precommit| precommit.payload().height == self.block.height);
        if !correct_heights {
            return Err(ProofError::IncorrectHeight);
        }

        let block_hash = self.block.object_hash();
        let correct_block_hashes = self
            .precommits
            .iter()
            .all(|precommit| precommit.payload().block_hash == block_hash);
        if !correct_block_hashes {
            return Err(ProofError::IncorrectBlockHash);
        }

        let mut endorsements = vec![false; validator_keys.len()];
        for precommit in &self.precommits {
            let validator_id = precommit.payload().validator.0 as usize;
            let expected_key = *validator_keys
                .get(validator_id)
                .ok_or(ProofError::IncorrectValidatorId)?;
            if expected_key != precommit.author() {
                return Err(ProofError::ValidatorKeyMismatch);
            }
            if endorsements[validator_id] {
                return Err(ProofError::DoubleEndorsement);
            }
            endorsements[validator_id] = true;
        }

        // This assertion should always hold. Indeed, we've checked that there are +2/3 precommits
        // and that there are no double endorsements; hence, the block should be approved
        // by +2/3 validators.
        debug_assert!(
            endorsements.iter().filter(|&&flag| flag).count()
                >= byzantine_quorum(validator_keys.len())
        );

        Ok(())
    }
}

/// Errors that can occur during verification of `BlockProof`s, `IndexProof`s and `CallProof`s.
#[derive(Debug, Fail)]
#[non_exhaustive]
pub enum ProofError {
    /// The block is authorized by an insufficient number of precommits.
    #[fail(display = "Insufficient number of precommits")]
    NoQuorum,

    /// Block height mentioned in at least one of precommits differs from the height mentioned
    /// in the block header.
    #[fail(display = "Incorrect block height in at least one of precommits")]
    IncorrectHeight,

    /// Hash of the block in at least one precommit differs from that of the real block.
    #[fail(display = "Incorrect block hash in at least one of precommits")]
    IncorrectBlockHash,

    /// Validator ID mentioned in at least one precommit is incorrect.
    #[fail(display = "Incorrect validator ID in at least one of precommits")]
    IncorrectValidatorId,

    /// Key of a validator differs from the expected.
    #[fail(
        display = "Mismatch between key in precommit message and key of corresponding validator"
    )]
    ValidatorKeyMismatch,

    /// The same validator has authorized several precommits.
    #[fail(display = "Multiple precommits from the same validator")]
    DoubleEndorsement,

    /// The proof does not actually prove existence of any index.
    #[fail(display = "proof does not actually prove existence of any entry")]
    NoEntry,

    /// The proof purports to prove existence of more than one index.
    #[fail(display = "proof purports to prove existence of more than one entry")]
    AmbiguousEntry,

<<<<<<< HEAD
    /// Index proof is incorrect.
    #[fail(display = "index proof is incorrect: {}", _0)]
    IncorrectIndexProof(#[fail(cause)] ValidationError<MapProofError>),
=======
    /// Entry proof is incorrect.
    #[fail(display = "entry proof is incorrect: {}", _0)]
    IncorrectEntryProof(#[fail(cause)] ValidationError<MapProofError>),

    /// Call status embedded in the proof is malformed; it could not be generated by a
    /// properly functioning Exonum node.
    #[fail(display = "call status embedded in the proof is malformed")]
    MalformedStatus,

    /// Never actually generated.
    #[doc(hidden)]
    #[fail(display = "")]
    __NonExhaustive,
>>>>>>> b3729025
}

/// Proof of authenticity for a single index within the database.
#[derive(Debug, Clone, Serialize, Deserialize, ProtobufConvert)]
#[protobuf_convert(source = "schema::proofs::IndexProof")]
#[non_exhaustive]
pub struct IndexProof {
    /// Proof of authenticity for the block header.
    #[serde(flatten)]
    pub block_proof: BlockProof,

    /// Proof of authenticity for the index. Must contain a single key - a full index name
    /// in the form `$service_name.$name_within_service`, e.g., `cryptocurrency.wallets`.
    /// The root hash of the proof must be equal to the `state_hash` mentioned in `block_proof`.
    pub index_proof: MapProof<String, Hash>,
}

impl IndexProof {
    /// Creates a new `IndexProof` object.
    pub fn new(block_proof: BlockProof, index_proof: MapProof<String, Hash>) -> Self {
        Self {
            block_proof,
            index_proof,
        }
    }

    /// Verifies this proof, returning the full index name (e.g., `cryptocurrency.wallets`)
    /// and its hash on success.
    pub fn verify(&self, validator_keys: &[PublicKey]) -> Result<(&str, Hash), ProofError> {
        self.block_proof.verify(validator_keys)?;

        // The index proof should feature exactly one present entry.
        let mut unchecked_entries = self.index_proof.all_entries_unchecked();
        let (name, maybe_hash) = unchecked_entries.next().ok_or(ProofError::NoEntry)?;
        if unchecked_entries.next().is_some() {
            return Err(ProofError::AmbiguousEntry);
        }
        let index_hash = *maybe_hash.ok_or(ProofError::NoEntry)?;
        self.index_proof
            .check_against_hash(self.block_proof.block.state_hash)
            .map_err(ProofError::IncorrectEntryProof)?;
        Ok((name.as_str(), index_hash))
    }
}

/// Proof of authenticity for a single top-level call in a block, such as a [transaction].
///
/// The proof consists of two parts:
///
/// - `block_proof`: block header with the proof of authenticity
/// - `call_proof`: proof from the error aggregator (i.e., a `ProofMapIndex` the Merkle root
///   of which is recorded in the block header as `error_hash`).
///
/// For an execution that resulted in an error, `call_proof` will be a proof of existence.
/// If a transaction was executed successfully, `call_proof` will be a proof of absence.
/// Since the number of transactions in a block is mentioned in the block header, the user
/// will be able to distinguish absence of error (meaning successful execution) from
/// the absence of a transaction with such an index. Indeed, if the index is less
/// than amount of transactions in block, the proof denotes successful execution;
/// otherwise, the transaction with the given index does not exist in the block.
///
/// Similarly, execution errors of the `before_transactions` / `after_transactions`
/// hooks can be proven to external clients. Discerning successful execution
/// from a non-existing service requires prior knowledge though.
///
/// `CallProof`s should not be confused with a proof of transaction commitment.
/// To verify that a certain transaction was committed, use a proof from
/// the `block_transactions` index of the [core schema].
///
/// [transaction]: ../runtime/struct.AnyTx.html
/// [core schema]: struct.Schema.html
/// [`ExecutionError`]: ../runtime/struct.ExecutionError.html
#[derive(Debug, Clone, Serialize, Deserialize)]
pub struct CallProof {
    /// Proof of authenticity for the block header.
    #[serde(flatten)]
    pub block_proof: BlockProof,

    /// Proof of authenticity for the call status. Must contain a single key corresponding
    /// to the `CallInBlock` in question.
    /// The root hash of the proof must be equal to the `error_hash` mentioned in `block_proof`.
    pub call_proof: MapProof<CallInBlock, ExecutionError>,

    /// Human-readable description of an error if the call status is erroneous.
    /// This description is not authenticated and thus should be used for diagnostic purposes only.
    /// If the call is successful, the error description should be `None`.
    #[serde(default, skip_serializing_if = "Option::is_none")]
    pub error_description: Option<String>,

    #[serde(skip, default)]
    _non_exhaustive: (),
}

impl CallProof {
    pub(super) fn new(
        block_proof: BlockProof,
        call_proof: MapProof<CallInBlock, ExecutionError>,
        error_description: Option<String>,
    ) -> Self {
        Self {
            block_proof,
            call_proof,
            error_description,
            _non_exhaustive: (),
        }
    }

    /// Verifies this proof, returning the location of the proven call together with its status.
    ///
    /// Note that a successful status is indistinguishable from the point of view of a proof
    /// from a non-existing one. It is up to caller to discern between these two possibilities.
    pub fn verify(
        &self,
        validator_keys: &[PublicKey],
    ) -> Result<(CallInBlock, Result<(), ExecutionError>), ProofError> {
        self.block_proof.verify(validator_keys)?;

        // The proof should feature exactly one present or absent entry.
        let mut unchecked_entries = self.call_proof.all_entries_unchecked();
        let (call, maybe_status) = unchecked_entries.next().ok_or(ProofError::NoEntry)?;
        if unchecked_entries.next().is_some() {
            return Err(ProofError::AmbiguousEntry);
        }

        let call_status = match maybe_status {
            None => {
                if self.error_description.is_some() {
                    return Err(ProofError::MalformedStatus);
                }
                Ok(())
            }
            Some(e) => {
                let mut full_error = e.to_owned();
                if !full_error.description().is_empty() {
                    return Err(ProofError::MalformedStatus);
                }
                let description = self.error_description.clone().unwrap_or_default();
                full_error.recombine_with_aux(ExecutionErrorAux { description });
                Err(full_error)
            }
        };

        self.call_proof
            .check_against_hash(self.block_proof.block.error_hash)
            .map_err(ProofError::IncorrectEntryProof)?;
        Ok((call.to_owned(), call_status))
    }
}

#[cfg(test)]
mod tests {
    use assert_matches::assert_matches;
    use chrono::Utc;
    use exonum_crypto::{hash, KeyPair};
    use exonum_merkledb::{
        access::CopyAccessExt, Database, HashTag, ObjectHash, SystemSchema, TemporaryDB,
    };
    use pretty_assertions::{assert_eq, assert_ne};

    use super::*;
    use crate::{blockchain::Schema as CoreSchema, helpers::Round, runtime::InstanceId};

    impl BlockHeaderKey for Hash {
        const NAME: &'static str = "HASH";
        type Value = Self;
    }

    #[test]
    fn block() {
        let mut additional_headers = AdditionalHeaders::new();
        additional_headers.insert::<Hash>(hash(&[0_u8; 10]));

        let txs = [4, 5, 6];
        let height = Height(123_345);
        let prev_hash = hash(&[1, 2, 3]);
        let tx_hash = hash(&txs);
        let tx_count = txs.len() as u32;
        let state_hash = hash(&[7, 8, 9]);

        let error_hash = hash(&[10, 11]);
        let block = Block {
            height,
            tx_count,
            prev_hash,
            tx_hash,
            state_hash,
            error_hash,
            additional_headers,
        };

        let json_str = ::serde_json::to_string(&block).unwrap();
        let block1: Block = ::serde_json::from_str(&json_str).unwrap();
        assert_eq!(block1, block);

        // protobuf roundtrip
        let pb = block.to_pb();
        let de_block: Block = ProtobufConvert::from_pb(pb).unwrap();
        assert_eq!(block, de_block);
    }

    fn create_block(additional_headers: AdditionalHeaders) -> Block {
        let txs = [4, 5, 6];
        let height = Height(123_345);
        let prev_hash = hash(&[1, 2, 3]);
        let tx_hash = hash(&txs);
        let tx_count = txs.len() as u32;
        let state_hash = hash(&[7, 8, 9]);
        let error_hash = hash(&[10, 11]);

        Block {
            height,
            tx_count,
            prev_hash,
            tx_hash,
            state_hash,
            error_hash,
            additional_headers,
        }
    }

    #[test]
    fn block_object_hash() {
        let block_without_entries = create_block(AdditionalHeaders::new());
        let hash_without_entries = block_without_entries.object_hash();

        let mut entries = AdditionalHeaders::new();
        entries.insert::<Hash>(hash(&[0_u8; 10]));

        let block_with_entries = create_block(entries);
        let hash_with_entries = block_with_entries.object_hash();

        assert_ne!(hash_without_entries, hash_with_entries);
    }

    #[derive(Debug, Clone, PartialEq, Eq, Serialize, Deserialize)]
    #[derive(BinaryValue)]
    #[binary_value(codec = "bincode")]
    struct TestServiceInfo {
        pub instance_id: InstanceId,
        pub runtime_id: u32,
        pub name: String,
    }

    #[derive(Debug, Clone, Default, PartialEq, Eq, Serialize, Deserialize)]
    #[derive(BinaryValue)]
    #[binary_value(codec = "bincode")]
    struct ActiveServices {
        pub services: Vec<TestServiceInfo>,
    }

    impl BlockHeaderKey for ActiveServices {
        const NAME: &'static str = "active_services";
        type Value = Self;
    }

    #[test]
    fn block_entry_keys() {
        let mut block = create_block(AdditionalHeaders::new());
        assert!(block.get_header::<ActiveServices>().unwrap().is_none());

        let services = ActiveServices::default();
        block.add_header::<ActiveServices>(services.clone());
        let restored_services = block
            .get_header::<ActiveServices>()
            .expect("Active services not found");
        assert_eq!(Some(services), restored_services);

        let info = TestServiceInfo {
            runtime_id: 0,
            instance_id: 1,
            name: "test".into(),
        };
        let info_2 = TestServiceInfo {
            runtime_id: 2,
            instance_id: 10,
            name: "test service instance".into(),
        };
        let services = ActiveServices {
            services: vec![info, info_2],
        };

        // Should override previous entry for `ActiveServices`.
        block.add_header::<ActiveServices>(services.clone());
        let restored_services = block
            .get_header::<ActiveServices>()
            .expect("Active services not found");
        assert_eq!(Some(services), restored_services);
    }

    #[test]
    fn block_entry_wrong_type() {
        let mut headers: OrderedMap<String, Vec<u8>> = OrderedMap::default();

        headers
            .0
            .insert("active_services".into(), vec![255_u8; 1_024]);
        let block = create_block(AdditionalHeaders { headers });
        let services = block.get_header::<ActiveServices>();
        assert!(services.is_err());
    }

    fn create_block_proof(keys: &[KeyPair], state_hash: Hash, error_hash: Hash) -> BlockProof {
        let mut block = Block {
            height: Height(1),
            tx_count: 0,
            prev_hash: Hash::zero(),
            tx_hash: Hash::zero(),
            state_hash,
            error_hash,
            additional_headers: AdditionalHeaders::default(),
        };
        block
            .additional_headers
            .insert::<ProposerId>(ValidatorId(1));

        let precommits = keys.iter().enumerate().map(|(i, keypair)| {
            let precommit = Precommit::new(
                ValidatorId(i as u16),
                Height(1),
                Round(1),
                Hash::zero(),
                block.object_hash(),
                Utc::now(),
            );
            Verified::from_value(precommit, keypair.public_key(), keypair.secret_key())
        });
        let precommits = precommits.collect();

        BlockProof::new(block, precommits)
    }

    #[test]
    fn correct_block_proof() {
        let keys: Vec<_> = (0..4).map(|_| KeyPair::random()).collect();
        let public_keys: Vec<_> = keys.iter().map(KeyPair::public_key).collect();

        let mut proof = create_block_proof(&keys, Hash::zero(), Hash::zero());
        proof.verify(&public_keys).unwrap();
        // We can remove one `Precommit` without disturbing the proof integrity.
        proof.precommits.truncate(3);
        proof.verify(&public_keys).unwrap();
    }

    #[test]
    fn incorrect_block_proofs() {
        let keys: Vec<_> = (0..4).map(|_| KeyPair::random()).collect();
        let public_keys: Vec<_> = keys.iter().map(KeyPair::public_key).collect();

        // Too many precommits.
        let proof = create_block_proof(&keys, Hash::zero(), Hash::zero());
        let mut mauled_proof = proof.clone();
        mauled_proof.precommits.push(proof.precommits[0].clone());
        assert_matches!(
            mauled_proof.verify(&public_keys).unwrap_err(),
            ProofError::DoubleEndorsement
        );

        // Too few precommits.
        let mut mauled_proof = proof.clone();
        mauled_proof.precommits.truncate(2);
        assert_matches!(
            mauled_proof.verify(&public_keys).unwrap_err(),
            ProofError::NoQuorum
        );

        // Double endorsement.
        let mut mauled_proof = proof.clone();
        mauled_proof.precommits.truncate(2);
        mauled_proof.precommits.push(proof.precommits[0].clone());
        assert_matches!(
            mauled_proof.verify(&public_keys).unwrap_err(),
            ProofError::DoubleEndorsement
        );

        // Key mismatch.
        let mut expected_public_keys = public_keys.clone();
        expected_public_keys[3] = KeyPair::random().public_key();
        assert_matches!(
            proof.verify(&expected_public_keys).unwrap_err(),
            ProofError::ValidatorKeyMismatch
        );

        // Incorrect height in a precommit.
        let bogus_precommit = Precommit::new(
            ValidatorId(3),
            Height(100),
            Round(1),
            Hash::zero(),
            proof.block.object_hash(),
            Utc::now(),
        );
        let bogus_precommit =
            Verified::from_value(bogus_precommit, public_keys[3], keys[3].secret_key());
        let mut mauled_proof = proof.clone();
        mauled_proof.precommits.truncate(2);
        mauled_proof.precommits.push(bogus_precommit);
        assert_matches!(
            mauled_proof.verify(&public_keys).unwrap_err(),
            ProofError::IncorrectHeight
        );

        // Incorrect block hash in a precommit.
        let bogus_precommit = Precommit::new(
            ValidatorId(3),
            Height(1),
            Round(1),
            Hash::zero(),
            Hash::zero(),
            Utc::now(),
        );
        let bogus_precommit =
            Verified::from_value(bogus_precommit, public_keys[3], keys[3].secret_key());
        let mut mauled_proof = proof;
        mauled_proof.precommits.truncate(2);
        mauled_proof.precommits.push(bogus_precommit);
        assert_matches!(
            mauled_proof.verify(&public_keys).unwrap_err(),
            ProofError::IncorrectBlockHash
        );
    }

    fn create_index_proof() -> (Hash, MapProof<String, Hash>) {
        let db = TemporaryDB::new();
        let fork = db.fork();
        fork.get_proof_list("test.list").extend(vec![1_u8, 2, 3]);
        let patch = fork.into_patch();
        let system_schema = SystemSchema::new(&patch);
        let state_hash = system_schema.state_hash();
        let index_proof = system_schema
            .state_aggregator()
            .get_proof("test.list".to_owned());
        (state_hash, index_proof)
    }

    #[test]
    fn correct_index_proof() {
        let (state_hash, index_proof) = create_index_proof();
        let keys: Vec<_> = (0..4).map(|_| KeyPair::random()).collect();
        let public_keys: Vec<_> = keys.iter().map(KeyPair::public_key).collect();
        let block_proof = create_block_proof(&keys, state_hash, Hash::zero());
        let index_proof = IndexProof::new(block_proof, index_proof);
        let (index_name, index_hash) = index_proof.verify(&public_keys).unwrap();
        assert_eq!(index_name, "test.list");
        let expected_index_hash = HashTag::hash_list(&[1_u8, 2, 3]);
        assert_eq!(index_hash, expected_index_hash);
    }

    #[test]
    fn index_proof_with_incorrect_auth() {
        let (state_hash, index_proof) = create_index_proof();
        let keys: Vec<_> = (0..4).map(|_| KeyPair::random()).collect();
        let public_keys: Vec<_> = keys.iter().map(KeyPair::public_key).collect();
        let block_proof = create_block_proof(&keys, state_hash, Hash::zero());
        let index_proof = IndexProof::new(block_proof, index_proof);

        let mut expected_public_keys = public_keys;
        expected_public_keys.pop();
        expected_public_keys.push(KeyPair::random().public_key());
        assert_matches!(
            index_proof.verify(&expected_public_keys).unwrap_err(),
            ProofError::ValidatorKeyMismatch
        );
    }

    #[test]
    fn index_proof_with_no_index() {
        let db = TemporaryDB::new();
        let snapshot = db.snapshot();
        let system_schema = SystemSchema::new(&snapshot);
        let state_hash = system_schema.state_hash();
        let index_proof = system_schema
            .state_aggregator()
            .get_proof("test.list".to_owned());

        let keys: Vec<_> = (0..4).map(|_| KeyPair::random()).collect();
        let public_keys: Vec<_> = keys.iter().map(KeyPair::public_key).collect();
        let block_proof = create_block_proof(&keys, state_hash, Hash::zero());
        let index_proof = IndexProof::new(block_proof, index_proof);

        assert_matches!(
            index_proof.verify(&public_keys).unwrap_err(),
            ProofError::NoEntry
        );
    }

    #[test]
    fn index_proof_with_multiple_indexes() {
        let db = TemporaryDB::new();
        let fork = db.fork();
        fork.get_proof_entry("test.some").set("!".to_owned());
        fork.get_proof_entry("test.other").set(42_u64);
        let patch = fork.into_patch();
        let system_schema = SystemSchema::new(&patch);
        let state_hash = system_schema.state_hash();
        let index_proof = system_schema
            .state_aggregator()
            .get_multiproof(vec!["test.some".to_owned(), "test.other".to_owned()]);

        let keys: Vec<_> = (0..4).map(|_| KeyPair::random()).collect();
        let public_keys: Vec<_> = keys.iter().map(KeyPair::public_key).collect();
        let block_proof = create_block_proof(&keys, state_hash, Hash::zero());
        let index_proof = IndexProof::new(block_proof, index_proof);

        assert_matches!(
            index_proof.verify(&public_keys).unwrap_err(),
            ProofError::AmbiguousEntry
        );
    }

    #[test]
    fn index_proof_with_mismatched_state_hash() {
        let db = TemporaryDB::new();
        let fork = db.fork();
        fork.get_proof_entry("test.some").set("!".to_owned());
        fork.get_proof_entry("test.other").set(42_u64);
        let patch = fork.into_patch();
        let system_schema = SystemSchema::new(&patch);
        let index_proof = system_schema
            .state_aggregator()
            .get_proof("test.some".to_owned());

        let keys: Vec<_> = (0..4).map(|_| KeyPair::random()).collect();
        let public_keys: Vec<_> = keys.iter().map(KeyPair::public_key).collect();
        let bogus_state_hash = Hash::zero();
        let block_proof = create_block_proof(&keys, bogus_state_hash, Hash::zero());
        let index_proof = IndexProof::new(block_proof, index_proof);

        assert_matches!(
            index_proof.verify(&public_keys).unwrap_err(),
            ProofError::IncorrectEntryProof(ValidationError::UnmatchedRootHash)
        );
    }

    #[derive(Clone, Copy)]
    enum CallProofKind {
        Ok,
        Error,
        Ambiguous,
    }

    fn create_error_proof(kind: CallProofKind) -> (Hash, MapProof<CallInBlock, ExecutionError>) {
        let db = TemporaryDB::new();
        let fork = db.fork();
        let mut schema = CoreSchema::new(&fork);

        let err = ExecutionError::service(5, "huh?");
        let call = CallInBlock::transaction(2);
        schema.save_error(Height(1), call, err);
        let other_call = CallInBlock::after_transactions(0);
        schema.save_error(Height(1), other_call, ExecutionError::service(16, "oops"));

        let error_map = schema.call_errors_map(Height(1));
        let proof = match kind {
            CallProofKind::Ok => error_map.get_proof(CallInBlock::before_transactions(0)),
            CallProofKind::Error => error_map.get_proof(call),
            CallProofKind::Ambiguous => error_map.get_multiproof(vec![call, other_call]),
        };
        (error_map.object_hash(), proof)
    }

    #[test]
    fn erroneous_call_proof() {
        let (error_hash, call_proof) = create_error_proof(CallProofKind::Error);
        let keys: Vec<_> = (0..4).map(|_| KeyPair::random()).collect();
        let public_keys: Vec<_> = keys.iter().map(KeyPair::public_key).collect();
        let block_proof = create_block_proof(&keys, Hash::zero(), error_hash);
        let mut call_proof = CallProof::new(block_proof, call_proof, Some("huh?".to_owned()));
        let (call, res) = call_proof.verify(&public_keys).unwrap();
        assert_eq!(call, CallInBlock::transaction(2));
        assert_eq!(res, Err(ExecutionError::service(5, "huh?")));

        // Check that the proof remains valid if we change the description.
        call_proof.error_description = Some("other description".to_owned());
        let _ = call_proof.verify(&public_keys).unwrap();
        call_proof.error_description = None;
        let _ = call_proof.verify(&public_keys).unwrap();

        // ...but not if we change the hashed part of the error.
        call_proof.call_proof = call_proof
            .call_proof
            .map_values(|_| ExecutionError::service(6, ""));
        let err = call_proof.verify(&public_keys).unwrap_err();
        assert_matches!(
            err,
            ProofError::IncorrectEntryProof(ValidationError::UnmatchedRootHash)
        );
    }

    #[test]
    fn ok_call_proof() {
        let (error_hash, call_proof) = create_error_proof(CallProofKind::Ok);
        let keys: Vec<_> = (0..3).map(|_| KeyPair::random()).collect();
        let public_keys: Vec<_> = keys.iter().map(KeyPair::public_key).collect();
        let block_proof = create_block_proof(&keys, Hash::zero(), error_hash);
        let mut call_proof = CallProof::new(block_proof, call_proof, None);
        let (call, res) = call_proof.verify(&public_keys).unwrap();
        assert_eq!(call, CallInBlock::before_transactions(0));
        assert_eq!(res, Ok(()));

        // Check proof invalidation if the block part is mangled.
        call_proof.block_proof.block.height = Height(100);
        let err = call_proof.verify(&public_keys).unwrap_err();
        assert_matches!(err, ProofError::IncorrectHeight);

        // Check proof invalidation if an error description is supplied.
        call_proof.block_proof.block.height = Height(1);
        call_proof.error_description = Some("huh?".to_owned());
        let err = call_proof.verify(&public_keys).unwrap_err();
        assert_matches!(err, ProofError::MalformedStatus);
    }

    #[test]
    fn ambiguous_call_proof() {
        let (error_hash, call_proof) = create_error_proof(CallProofKind::Ambiguous);
        let keys: Vec<_> = (0..3).map(|_| KeyPair::random()).collect();
        let public_keys: Vec<_> = keys.iter().map(KeyPair::public_key).collect();
        let block_proof = create_block_proof(&keys, Hash::zero(), error_hash);
        let call_proof = CallProof::new(block_proof, call_proof, Some("".to_owned()));
        let err = call_proof.verify(&public_keys).unwrap_err();
        assert_matches!(err, ProofError::AmbiguousEntry);
    }
}<|MERGE_RESOLUTION|>--- conflicted
+++ resolved
@@ -298,11 +298,6 @@
     #[fail(display = "proof purports to prove existence of more than one entry")]
     AmbiguousEntry,
 
-<<<<<<< HEAD
-    /// Index proof is incorrect.
-    #[fail(display = "index proof is incorrect: {}", _0)]
-    IncorrectIndexProof(#[fail(cause)] ValidationError<MapProofError>),
-=======
     /// Entry proof is incorrect.
     #[fail(display = "entry proof is incorrect: {}", _0)]
     IncorrectEntryProof(#[fail(cause)] ValidationError<MapProofError>),
@@ -311,12 +306,6 @@
     /// properly functioning Exonum node.
     #[fail(display = "call status embedded in the proof is malformed")]
     MalformedStatus,
-
-    /// Never actually generated.
-    #[doc(hidden)]
-    #[fail(display = "")]
-    __NonExhaustive,
->>>>>>> b3729025
 }
 
 /// Proof of authenticity for a single index within the database.
@@ -390,6 +379,7 @@
 /// [core schema]: struct.Schema.html
 /// [`ExecutionError`]: ../runtime/struct.ExecutionError.html
 #[derive(Debug, Clone, Serialize, Deserialize)]
+#[non_exhaustive]
 pub struct CallProof {
     /// Proof of authenticity for the block header.
     #[serde(flatten)]
@@ -405,9 +395,6 @@
     /// If the call is successful, the error description should be `None`.
     #[serde(default, skip_serializing_if = "Option::is_none")]
     pub error_description: Option<String>,
-
-    #[serde(skip, default)]
-    _non_exhaustive: (),
 }
 
 impl CallProof {
@@ -420,7 +407,6 @@
             block_proof,
             call_proof,
             error_description,
-            _non_exhaustive: (),
         }
     }
 
