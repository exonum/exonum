// Copyright 2019 The Exonum Team
//
// Licensed under the Apache License, Version 2.0 (the "License");
// you may not use this file except in compliance with the License.
// You may obtain a copy of the License at
//
//   http://www.apache.org/licenses/LICENSE-2.0
//
// Unless required by applicable law or agreed to in writing, software
// distributed under the License is distributed on an "AS IS" BASIS,
// WITHOUT WARRANTIES OR CONDITIONS OF ANY KIND, either express or implied.
// See the License for the specific language governing permissions and
// limitations under the License.

use exonum_crypto as crypto;
use exonum_merkledb::{
    access::AccessExt, BinaryValue, Database, Error as StorageError, ObjectHash, TemporaryDB,
};
use exonum_proto::ProtobufConvert;
use futures::{sync::mpsc, Future};

use std::{collections::BTreeMap, panic, sync::Mutex};

use crate::{
    blockchain::{
        config::{GenesisConfigBuilder, InstanceInitParams},
        Blockchain, BlockchainMut, Schema,
    },
    helpers::{generate_testnet_config, Height, ValidatorId},
    messages::Verified,
    node::ApiSender,
    proto::schema::tests::*,
    runtime::{
        rust::{CallContext, RustRuntime, Service, ServiceFactory, Transaction},
        AnyTx, ArtifactId, DispatcherError, DispatcherSchema, ErrorKind, ErrorMatch,
        ExecutionError, InstanceId, InstanceSpec, InstanceStatus, SUPERVISOR_INSTANCE_ID,
    },
};

const TEST_SERVICE_ID: InstanceId = SUPERVISOR_INSTANCE_ID;
const TEST_SERVICE_NAME: &str = "test_service";
const IDX_NAME: &str = "test_service.val";

#[derive(Clone, Debug)]
#[derive(Serialize, Deserialize)]
#[derive(ProtobufConvert, BinaryValue, ObjectHash)]
#[protobuf_convert(source = "TestServiceTx")]
struct TestExecute {
    value: u64,
}

#[derive(Clone, Debug)]
#[derive(Serialize, Deserialize)]
#[derive(ProtobufConvert, BinaryValue, ObjectHash)]
#[protobuf_convert(source = "TestServiceTx")]
struct TestDeploy {
    value: u64,
}

#[derive(Clone, Debug)]
#[derive(Serialize, Deserialize)]
#[derive(ProtobufConvert, BinaryValue, ObjectHash)]
#[protobuf_convert(source = "TestServiceTx")]
struct TestAdd {
    value: u64,
}

#[derive(Clone, Debug)]
#[derive(Serialize, Deserialize)]
#[derive(ProtobufConvert, BinaryValue, ObjectHash)]
#[protobuf_convert(source = "TestServiceTx")]
struct TestStop {
    value: u64,
}

#[derive(Clone, Debug)]
#[derive(Serialize, Deserialize)]
#[derive(ProtobufConvert, BinaryValue, ObjectHash)]
#[protobuf_convert(source = "TestServiceTx")]
struct TestCallInitialize {
    value: u64,
}

#[exonum_interface(crate = "crate")]
trait TestDispatcherInterface {
    fn test_execute(
        &self,
        context: CallContext<'_>,
        arg: TestExecute,
    ) -> Result<(), ExecutionError>;

    fn test_deploy(&self, context: CallContext<'_>, arg: TestDeploy) -> Result<(), ExecutionError>;

    fn test_add(&self, context: CallContext<'_>, arg: TestAdd) -> Result<(), ExecutionError>;

    fn test_stop(&self, context: CallContext<'_>, arg: TestStop) -> Result<(), ExecutionError>;
}

#[derive(Debug, ServiceDispatcher, ServiceFactory)]
#[service_dispatcher(crate = "crate", implements("TestDispatcherInterface"))]
#[service_factory(
    crate = "crate",
    artifact_name = "test_dispatcher",
    proto_sources = "crate::proto::schema"
)]
struct TestDispatcherService;

impl Service for TestDispatcherService {
    fn initialize(&self, _context: CallContext<'_>, params: Vec<u8>) -> Result<(), ExecutionError> {
        if !params.is_empty() {
            let v = TestExecute::from_bytes(params.into()).unwrap();
            if v.value == 42 {
                panic!("42!");
            } else {
                return Err(ExecutionError::service(0, "Not a great answer"));
            }
        }
        Ok(())
    }
}

impl TestDispatcherInterface for TestDispatcherService {
    fn test_execute(
        &self,
        context: CallContext<'_>,
        arg: TestExecute,
    ) -> Result<(), ExecutionError> {
        if arg.value == 42 {
            panic!(StorageError::new("42"))
        }
        let mut index = context.service_data().get_list("val");
        index.push(arg.value);
        index.push(42 / arg.value);
        Ok(())
    }

    fn test_deploy(&self, context: CallContext<'_>, arg: TestDeploy) -> Result<(), ExecutionError> {
        context.service_data().get_entry("val").set(arg.value);

        let artifact = if arg.value == 24 {
            ServicePanicImpl.artifact_id().into()
        } else {
            ServiceGoodImpl.artifact_id().into()
        };
        context.start_artifact_registration(artifact, vec![])?;
        if arg.value == 42 {
            return Err(DispatcherError::UnknownArtifactId.into());
        }

        Ok(())
    }

    fn test_add(&self, mut context: CallContext<'_>, arg: TestAdd) -> Result<(), ExecutionError> {
        {
            let mut index = context.service_data().get_entry("val");
            index.set(arg.value);
        }

        let instance_id = {
            let mut instance_id_entry = context.service_data().get_entry("instance_ids");
            let instance_id = instance_id_entry.get().unwrap_or(TEST_SERVICE_ID + 1);
            instance_id_entry.set(instance_id + 1);

            instance_id
        };

        let config = match arg.value {
            42 => TestExecute { value: 42 }.into_bytes(),
            18 => TestExecute { value: 18 }.into_bytes(),
            _ => Vec::new(),
        };

        let artifact = if arg.value == 24 {
            ServicePanicImpl.artifact_id().into()
        } else {
            TestDispatcherService.artifact_id().into()
        };

        let instance_name = format!("good-service-{}", arg.value);
        let spec = InstanceSpec {
            id: instance_id,
            name: instance_name,
            artifact,
        };

        context.initiate_adding_service(spec, config)
    }

    fn test_stop(&self, context: CallContext<'_>, arg: TestStop) -> Result<(), ExecutionError> {
        let instance_id = arg.value as InstanceId;
        context.initiate_stopping_service(instance_id)
    }
}

#[exonum_interface(crate = "crate")]
trait ServiceGood {}

#[derive(Debug, ServiceDispatcher, ServiceFactory)]
#[service_dispatcher(crate = "crate", implements("ServiceGood"))]
#[service_factory(
    crate = "crate",
    artifact_name = "good_service",
    artifact_version = "1.0.0",
    proto_sources = "crate::proto::schema"
)]
pub struct ServiceGoodImpl;

impl ServiceGood for ServiceGoodImpl {}

impl Service for ServiceGoodImpl {
    fn after_transactions(&self, context: CallContext<'_>) -> Result<(), ExecutionError> {
        let mut index = context.service_data().get_list("val");
        index.push(1);
        Ok(())
    }
}

#[exonum_interface(crate = "crate")]
trait ServicePanic {}

#[derive(Debug, ServiceDispatcher, ServiceFactory)]
#[service_dispatcher(crate = "crate", implements("ServicePanic"))]
#[service_factory(
    crate = "crate",
    artifact_name = "panic_service",
    artifact_version = "1.0.0",
    proto_sources = "crate::proto::schema"
)]
struct ServicePanicImpl;

impl ServicePanic for ServicePanicImpl {}

impl Service for ServicePanicImpl {
    fn after_transactions(&self, _context: CallContext<'_>) -> Result<(), ExecutionError> {
        panic!("42");
    }
}

#[exonum_interface(crate = "crate")]
trait ServicePanicStorageError {}

#[derive(Debug, ServiceDispatcher, ServiceFactory)]
#[service_dispatcher(crate = "crate", implements("ServicePanicStorageError"))]
#[service_factory(
    crate = "crate",
    artifact_name = "storage_error_service",
    artifact_version = "1.0.0",
    proto_sources = "crate::proto::schema"
)]
struct ServicePanicStorageErrorImpl;

impl ServicePanicStorageError for ServicePanicStorageErrorImpl {}

impl Service for ServicePanicStorageErrorImpl {
    fn after_transactions(&self, _context: CallContext<'_>) -> Result<(), ExecutionError> {
        panic!(StorageError::new("42"));
    }
}

const TX_CHECK_RESULT_SERVICE_ID: InstanceId = 255;

lazy_static! {
    static ref EXECUTION_STATUS: Mutex<Result<(), ExecutionError>> = Mutex::new(Ok(()));
}

#[protobuf_convert(source = "TestServiceTx")]
#[derive(Clone, Debug)]
#[derive(Serialize, Deserialize)]
#[derive(ProtobufConvert, BinaryValue, ObjectHash)]
struct TxResult {
    value: u64,
}

#[exonum_interface(crate = "crate")]
trait TxResultCheckInterface {
    fn tx_result(&self, context: CallContext<'_>, arg: TxResult) -> Result<(), ExecutionError>;
}

#[derive(Debug, ServiceDispatcher, ServiceFactory)]
#[service_dispatcher(crate = "crate", implements("TxResultCheckInterface"))]
#[service_factory(
    crate = "crate",
    artifact_name = "tx_result_check",
    artifact_version = "1.0.0",
    proto_sources = "crate::proto::schema"
)]
struct TxResultCheckService;

impl TxResultCheckInterface for TxResultCheckService {
    fn tx_result(&self, context: CallContext<'_>, arg: TxResult) -> Result<(), ExecutionError> {
        let mut entry = context.service_data().get_entry("status");
        entry.set(arg.value);
        EXECUTION_STATUS.lock().unwrap().clone()
    }
}

impl Service for TxResultCheckService {}

fn assert_service_execute(blockchain: &mut BlockchainMut) {
    let (_, patch) = blockchain.create_patch(
        ValidatorId::zero().into(),
        Height(1),
        &[],
        &mut BTreeMap::new(),
    );
    blockchain.merge(patch).unwrap();
    let snapshot = blockchain.snapshot();
    let index = snapshot.get_list("service_good.val");
    assert_eq!(index.len(), 1);
    assert_eq!(index.get(0), Some(1));
}

fn assert_service_execute_panic(blockchain: &mut BlockchainMut) {
    let (_, patch) = blockchain.create_patch(
        ValidatorId::zero().into(),
        Height(1),
        &[],
        &mut BTreeMap::new(),
    );
    blockchain.merge(patch).unwrap();
    let snapshot = blockchain.snapshot();
    assert!(snapshot
        .as_ref()
        .get_list::<_, u32>("service_panic.val")
        .is_empty());
}

fn execute_transaction(
    blockchain: &mut BlockchainMut,
    tx: Verified<AnyTx>,
) -> Result<(), ExecutionError> {
    let tx_hash = tx.object_hash();
    blockchain
        .merge({
            let fork = blockchain.fork();
            let mut schema = Schema::new(&fork);
            schema.add_transaction_into_pool(tx.clone());
            fork.into_patch()
        })
        .unwrap();

    let (block_hash, patch) = blockchain.create_patch(
<<<<<<< HEAD
        ValidatorId::zero(),
        Height(1),
=======
        ValidatorId::zero().into(),
        Height::zero(),
>>>>>>> 83ede4dd
        &[tx_hash],
        &mut BTreeMap::new(),
    );

    blockchain
        .commit(patch, block_hash, vec![], &mut BTreeMap::new())
        .unwrap();
    let snapshot = blockchain.snapshot();
    let schema = Schema::new(&snapshot);
    let location = schema.transactions_locations().get(&tx_hash).unwrap();
    schema.transaction_result(location).unwrap()
}

fn create_blockchain(
    services: Vec<Box<dyn ServiceFactory>>,
    instances: Vec<impl Into<InstanceInitParams>>,
) -> BlockchainMut {
    let config = generate_testnet_config(1, 0)[0].clone();
    let service_keypair = config.service_keypair();

    let rust_runtime = services
        .into_iter()
        .fold(RustRuntime::new(mpsc::channel(0).0), |runtime, factory| {
            runtime.with_factory(factory)
        });

    let genesis_config = instances
        .into_iter()
        .fold(
            GenesisConfigBuilder::with_consensus_config(config.consensus),
            |builder, instance| {
                let instance = instance.into();
                builder
                    .with_artifact(instance.instance_spec.artifact.clone())
                    .with_instance(instance)
            },
        )
        .build();

    Blockchain::new(TemporaryDB::new(), service_keypair, ApiSender::closed())
        .into_mut(genesis_config)
        .with_runtime(rust_runtime)
        .build()
        .unwrap()
}

#[test]
fn handling_tx_panic_error() {
    let mut blockchain = create_blockchain(
        vec![TestDispatcherService.into()],
        vec![TestDispatcherService
            .artifact_id()
            .into_default_instance(TEST_SERVICE_ID, TEST_SERVICE_NAME)],
    );

    let (pk, sec_key) = crypto::gen_keypair();
    let tx_ok1 = TestExecute { value: 3 }.sign(TEST_SERVICE_ID, pk, &sec_key);
    let tx_ok2 = TestExecute { value: 4 }.sign(TEST_SERVICE_ID, pk, &sec_key);
    let tx_failed = TestExecute { value: 0 }.sign(TEST_SERVICE_ID, pk, &sec_key);
    let tx_storage_error = TestExecute { value: 42 }.sign(TEST_SERVICE_ID, pk, &sec_key);

    let fork = blockchain.fork();
    let mut schema = Schema::new(&fork);
    schema.add_transaction_into_pool(tx_ok1.clone());
    schema.add_transaction_into_pool(tx_ok2.clone());
    schema.add_transaction_into_pool(tx_failed.clone());
    schema.add_transaction_into_pool(tx_storage_error.clone());
    blockchain.merge(fork.into_patch()).unwrap();

    let (_, patch) = blockchain.create_patch(
        ValidatorId::zero().into(),
        Height::zero(),
        &[
            tx_ok1.object_hash(),
            tx_failed.object_hash(),
            tx_ok2.object_hash(),
        ],
        &mut BTreeMap::new(),
    );
    blockchain.merge(patch).unwrap();

    let snapshot = blockchain.snapshot();
    let schema = Schema::new(&snapshot);
    assert_eq!(
        schema.transactions().get(&tx_ok1.object_hash()),
        Some(tx_ok1.clone())
    );
    assert_eq!(
        schema.transactions().get(&tx_ok2.object_hash()),
        Some(tx_ok2.clone())
    );
    assert_eq!(
        schema.transactions().get(&tx_failed.object_hash()),
        Some(tx_failed.clone())
    );

    let index = snapshot.get_list(IDX_NAME);
    assert_eq!(index.len(), 4);
    assert_eq!(index.get(0), Some(3));
    assert_eq!(index.get(1), Some(14));
    assert_eq!(index.get(2), Some(4));
    assert_eq!(index.get(3), Some(10));
}

#[test]
#[should_panic]
fn handling_tx_panic_storage_error() {
    let mut blockchain = create_blockchain(
        vec![TestDispatcherService.into()],
        vec![TestDispatcherService
            .artifact_id()
            .into_default_instance(TEST_SERVICE_ID, IDX_NAME)],
    );

    let (pk, sec_key) = crypto::gen_keypair();
    let tx_ok1 = TestExecute { value: 3 }.sign(TEST_SERVICE_ID, pk, &sec_key);
    let tx_ok2 = TestExecute { value: 4 }.sign(TEST_SERVICE_ID, pk, &sec_key);
    let tx_failed = TestExecute { value: 0 }.sign(TEST_SERVICE_ID, pk, &sec_key);
    let tx_storage_error = TestExecute { value: 42 }.sign(TEST_SERVICE_ID, pk, &sec_key);

    let fork = blockchain.fork();
    let mut schema = Schema::new(&fork);
    schema.add_transaction_into_pool(tx_ok1.clone());
    schema.add_transaction_into_pool(tx_ok2.clone());
    schema.add_transaction_into_pool(tx_failed.clone());
    schema.add_transaction_into_pool(tx_storage_error.clone());
    blockchain.merge(fork.into_patch()).unwrap();
    blockchain.create_patch(
        ValidatorId::zero().into(),
        Height::zero(),
        &[
            tx_ok1.object_hash(),
            tx_storage_error.object_hash(),
            tx_ok2.object_hash(),
        ],
        &mut BTreeMap::new(),
    );
}

#[test]
fn service_execute_good() {
    let mut blockchain = create_blockchain(
        vec![ServiceGoodImpl.into()],
        vec![ServiceGoodImpl
            .artifact_id()
            .into_default_instance(3, "service_good")],
    );
    assert_service_execute(&mut blockchain);
}

#[test]
fn service_execute_panic() {
    let mut blockchain = create_blockchain(
        vec![ServicePanicImpl.into()],
        vec![ServicePanicImpl
            .artifact_id()
            .into_default_instance(4, "service_panic")],
    );
    assert_service_execute_panic(&mut blockchain);
}

#[test]
#[should_panic]
fn service_execute_panic_storage_error() {
    let mut blockchain = create_blockchain(
        vec![ServicePanicStorageErrorImpl.into()],
        vec![ServicePanicStorageErrorImpl
            .artifact_id()
            .into_default_instance(5, "service_panic")],
    );
    assert_service_execute_panic(&mut blockchain);
}

#[test]
fn error_discards_transaction_changes() {
    let statuses = [
        Err(ExecutionError::new(ErrorKind::Service { code: 0 }, "")),
        Err(ExecutionError::new(
            ErrorKind::Dispatcher { code: 5 },
            "Foo",
        )),
        Err(ExecutionError::new(
            ErrorKind::Runtime { code: 0 },
            "Strange bar",
        )),
        Err(ExecutionError::new(ErrorKind::Unexpected, "PANIC")),
        Ok(()),
    ];

    let (pk, sec_key) = crypto::gen_keypair();
    let mut blockchain = create_blockchain(
        vec![TxResultCheckService.into()],
        vec![TxResultCheckService
            .artifact_id()
            .into_default_instance(TX_CHECK_RESULT_SERVICE_ID, "check_result")],
    );
    let db = TemporaryDB::new();

    for (index, status) in statuses.iter().enumerate() {
        let index = index as u64;
        *EXECUTION_STATUS.lock().unwrap() = status.clone();

        let transaction = TxResult { value: index }.sign(TX_CHECK_RESULT_SERVICE_ID, pk, &sec_key);
        let hash = transaction.object_hash();
        let fork = blockchain.fork();
        let mut schema = Schema::new(&fork);
        schema.add_transaction_into_pool(transaction.clone());
        blockchain.merge(fork.into_patch()).unwrap();

        let (_, patch) = blockchain.create_patch(
            ValidatorId::zero().into(),
            Height(index),
            &[hash],
            &mut BTreeMap::new(),
        );
        db.merge(patch).unwrap();

        let snapshot = db.snapshot();
        let entry = snapshot
            .as_ref()
            .get_entry::<_, u64>("check_result.status")
            .get();
        if status.is_err() {
            assert!(entry.is_none());
        } else {
            assert_eq!(Some(index), entry);
        }
    }
}

#[test]
fn test_dispatcher_deploy_good() {
    let keypair = crypto::gen_keypair();
    let mut blockchain = create_blockchain(
        vec![TestDispatcherService.into(), ServiceGoodImpl.into()],
        vec![TestDispatcherService
            .artifact_id()
            .into_default_instance(TEST_SERVICE_ID, TEST_SERVICE_NAME)],
    );

    let artifact_id = ServiceGoodImpl.artifact_id().into();

    // Tests deployment procedure for the available artifact.
    assert!(!blockchain.dispatcher.is_artifact_deployed(&artifact_id));
    blockchain
        .dispatcher
        .deploy_artifact(artifact_id.clone(), vec![])
        .wait()
        .unwrap();
    assert!(blockchain.dispatcher.is_artifact_deployed(&artifact_id));

    // Tests the register artifact action for the deployed artifact.
    let snapshot = blockchain.snapshot();
    assert!(!DispatcherSchema::new(&snapshot)
        .artifacts()
        .contains(&artifact_id.name));
    execute_transaction(
        &mut blockchain,
        TestDeploy { value: 1 }.sign(TEST_SERVICE_ID, keypair.0, &keypair.1),
    )
    .unwrap();
    let snapshot = blockchain.snapshot();
    assert!(DispatcherSchema::new(&snapshot)
        .artifacts()
        .contains(&artifact_id.name));
    assert_eq!(snapshot.get_entry(IDX_NAME).get(), Some(1_u64));
}

#[test]
fn test_dispatcher_already_deployed() {
    let keypair = crypto::gen_keypair();
    let mut blockchain = create_blockchain(
        vec![TestDispatcherService.into(), ServiceGoodImpl.into()],
        vec![
            TestDispatcherService
                .artifact_id()
                .into_default_instance(TEST_SERVICE_ID, TEST_SERVICE_NAME),
            ServiceGoodImpl
                .artifact_id()
                .into_default_instance(11, "good"),
        ],
    );

    let artifact_id = ServiceGoodImpl.artifact_id().into();

    // Tests that we get an error if we try to deploy already deployed artifact.
    assert!(blockchain.dispatcher.is_artifact_deployed(&artifact_id));
    let err = blockchain
        .dispatcher
        .deploy_artifact(artifact_id.clone(), vec![])
        .wait()
        .unwrap_err();
    assert_eq!(
        err,
        ErrorMatch::from_fail(&DispatcherError::ArtifactAlreadyDeployed)
    );
    // Tests that we cannot register artifact twice.
    let res = execute_transaction(
        &mut blockchain,
        TestDeploy { value: 1 }.sign(TEST_SERVICE_ID, keypair.0, &keypair.1),
    );
    assert_eq!(
        res.unwrap_err(),
        ErrorMatch::from_fail(&DispatcherError::ArtifactAlreadyDeployed)
            .in_runtime(0)
            .for_service(TEST_SERVICE_ID)
    );
}

#[test]
#[should_panic(expected = "Unable to deploy registered artifact")]
fn test_dispatcher_register_unavailable() {
    let keypair = crypto::gen_keypair();
    let mut blockchain = create_blockchain(
        vec![TestDispatcherService.into(), ServiceGoodImpl.into()],
        vec![TestDispatcherService
            .artifact_id()
            .into_default_instance(TEST_SERVICE_ID, TEST_SERVICE_NAME)],
    );

    let artifact_id: ArtifactId = ServiceGoodImpl.artifact_id().into();
    blockchain
        .dispatcher
        .deploy_artifact(artifact_id.clone(), vec![])
        .wait()
        .unwrap();
    // Tests ExecutionError during the register artifact execution.
    execute_transaction(
        &mut blockchain,
        TestDeploy { value: 42 }.sign(TEST_SERVICE_ID, keypair.0, &keypair.1),
    )
    .unwrap_err();

    let snapshot = blockchain.snapshot();
    assert!(!DispatcherSchema::new(&snapshot)
        .artifacts()
        .contains(&artifact_id.name));
    assert!(!snapshot.get_entry::<_, u64>(IDX_NAME).exists());
    // Tests that an unavailable artifact will not be registered.
    execute_transaction(
        &mut blockchain,
        TestDeploy { value: 24 }.sign(TEST_SERVICE_ID, keypair.0, &keypair.1),
    )
    .unwrap();
}

#[test]
fn test_dispatcher_start_stop_service_good() {
    let keypair = crypto::gen_keypair();
    let mut blockchain = create_blockchain(
        vec![TestDispatcherService.into()],
        vec![TestDispatcherService
            .artifact_id()
            .into_default_instance(TEST_SERVICE_ID, TEST_SERVICE_NAME)],
    );
    // Tests start service for the good service.
    let snapshot = blockchain.snapshot();
    assert!(!DispatcherSchema::new(&snapshot)
        .instances()
        .contains("good-service-1"));
    execute_transaction(
        &mut blockchain,
        TestAdd { value: 1 }.sign(TEST_SERVICE_ID, keypair.0, &keypair.1),
    )
    .unwrap();
    let snapshot = blockchain.snapshot();
    assert_eq!(
        DispatcherSchema::new(&snapshot)
            .instances()
            .get("good-service-1")
            .unwrap()
            .status,
        Some(InstanceStatus::Active)
    );
    assert_eq!(snapshot.get_entry(IDX_NAME).get(), Some(1_u64));

    execute_transaction(
        &mut blockchain,
        TestStop {
            value: u64::from(TEST_SERVICE_ID),
        }
        .sign(TEST_SERVICE_ID, keypair.0, &keypair.1),
    )
    .unwrap();

    let snapshot = blockchain.snapshot();
    assert_eq!(
        DispatcherSchema::new(&snapshot)
            .instances()
            .get(TEST_SERVICE_NAME)
            .unwrap()
            .status,
        Some(InstanceStatus::Stopped)
    );
}

#[test]
fn test_dispatcher_start_service_rollback() {
    let keypair = crypto::gen_keypair();
    let mut blockchain = create_blockchain(
        vec![TestDispatcherService.into()],
        vec![TestDispatcherService
            .artifact_id()
            .into_default_instance(TEST_SERVICE_ID, TEST_SERVICE_NAME)],
    );

    // Tests that a service with an unregistered artifact will not be started.
    let snapshot = blockchain.snapshot();
    assert!(!DispatcherSchema::new(&snapshot)
        .instances()
        .contains(&"good-service-24".to_owned()));
    let res = execute_transaction(
        &mut blockchain,
        TestAdd { value: 24 }.sign(TEST_SERVICE_ID, keypair.0, &keypair.1),
    );
    assert_eq!(
        res.unwrap_err(),
        ErrorMatch::from_fail(&DispatcherError::ArtifactNotDeployed)
    );

    let snapshot = blockchain.snapshot();
    assert!(!DispatcherSchema::new(&snapshot)
        .instances()
        .contains(&"good-service-24".to_owned()));
    assert!(!snapshot.get_entry::<_, u64>(IDX_NAME).exists());

    // Tests that a service with panic during the configure will not be started.
    assert!(!DispatcherSchema::new(&snapshot)
        .instances()
        .contains(&"good-service-42".to_owned()));
    execute_transaction(
        &mut blockchain,
        TestAdd { value: 42 }.sign(TEST_SERVICE_ID, keypair.0, &keypair.1),
    )
    .unwrap_err();
    let snapshot = blockchain.snapshot();
    assert!(!DispatcherSchema::new(&snapshot)
        .instances()
        .contains(&"good-service-42".to_owned()));
    assert!(!snapshot.get_entry::<_, u64>(IDX_NAME).exists());

    // Tests that a service with execution error during the initialization will not be started.
    assert!(!DispatcherSchema::new(&snapshot)
        .instances()
        .contains(&"good-service-18".to_owned()));
    execute_transaction(
        &mut blockchain,
        TestAdd { value: 18 }.sign(TEST_SERVICE_ID, keypair.0, &keypair.1),
    )
    .unwrap_err();
    let snapshot = blockchain.snapshot();
    assert!(!DispatcherSchema::new(&snapshot)
        .instances()
        .contains(&"good-service-18".to_owned()));
    assert!(!snapshot.get_entry::<_, u64>(IDX_NAME).exists());
}

/// Checks that `Blockchain::check_tx` discards transactions with incorrect
/// instance IDs.
#[test]
fn test_check_tx() {
    let keypair = crypto::gen_keypair();
    let mut blockchain = create_blockchain(
        vec![TestDispatcherService.into()],
        vec![TestDispatcherService
            .artifact_id()
            .into_default_instance(TEST_SERVICE_ID, TEST_SERVICE_NAME)],
    );
    let snapshot = blockchain.snapshot();

    let correct_tx = TestAdd { value: 1 }.sign(TEST_SERVICE_ID, keypair.0, &keypair.1);
    Blockchain::check_tx(&snapshot, &correct_tx).unwrap();

    let incorrect_tx = TestAdd { value: 1 }.sign(TEST_SERVICE_ID + 1, keypair.0, &keypair.1);
    assert_eq!(
        Blockchain::check_tx(&snapshot, &incorrect_tx).unwrap_err(),
        ErrorMatch::from_fail(&DispatcherError::IncorrectInstanceId)
    );

    execute_transaction(
        &mut blockchain,
        TestStop {
            value: u64::from(TEST_SERVICE_ID),
        }
        .sign(TEST_SERVICE_ID, keypair.0, &keypair.1),
    )
    .unwrap();
    // Check that previously correct transaction become incorrect.
    let snapshot = blockchain.snapshot();
    assert_eq!(
        Blockchain::check_tx(&snapshot, &correct_tx).unwrap_err(),
        ErrorMatch::from_fail(&DispatcherError::ServiceNotActive)
    );
}<|MERGE_RESOLUTION|>--- conflicted
+++ resolved
@@ -340,13 +340,8 @@
         .unwrap();
 
     let (block_hash, patch) = blockchain.create_patch(
-<<<<<<< HEAD
-        ValidatorId::zero(),
+        ValidatorId::zero().into(),
         Height(1),
-=======
-        ValidatorId::zero().into(),
-        Height::zero(),
->>>>>>> 83ede4dd
         &[tx_hash],
         &mut BTreeMap::new(),
     );
