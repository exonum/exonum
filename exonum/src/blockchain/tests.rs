// Copyright 2019 The Exonum Team
//
// Licensed under the Apache License, Version 2.0 (the "License");
// you may not use this file except in compliance with the License.
// You may obtain a copy of the License at
//
//   http://www.apache.org/licenses/LICENSE-2.0
//
// Unless required by applicable law or agreed to in writing, software
// distributed under the License is distributed on an "AS IS" BASIS,
// WITHOUT WARRANTIES OR CONDITIONS OF ANY KIND, either express or implied.
// See the License for the specific language governing permissions and
// limitations under the License.

use exonum_crypto as crypto;
use exonum_merkledb::{
    access::AccessExt, BinaryValue, Database, Error as StorageError, ObjectHash, TemporaryDB,
};
use exonum_proto::ProtobufConvert;
use futures::{sync::mpsc, Future};

use std::{collections::BTreeMap, panic, sync::Mutex};

use crate::{
    blockchain::{
        config::{GenesisConfigBuilder, InstanceInitParams},
        Blockchain, BlockchainMut, Schema,
    },
    helpers::{generate_testnet_config, Height, ValidatorId},
    messages::Verified,
    node::ApiSender,
    proto::schema::tests::*,
    runtime::{
        rust::{CallContext, RustRuntime, Service, ServiceFactory, Transaction},
<<<<<<< HEAD
        AnyTx, ArtifactId, DispatcherError, DispatcherSchema, ExecutionError, InstanceId,
        InstanceSpec, SUPERVISOR_INSTANCE_ID,
=======
        AnyTx, ArtifactId, BlockchainData, DispatcherError, DispatcherSchema, ErrorKind,
        ErrorMatch, ExecutionError, InstanceId, InstanceSpec, SUPERVISOR_INSTANCE_ID,
>>>>>>> 21073f4a
    },
};

const TEST_SERVICE_ID: InstanceId = SUPERVISOR_INSTANCE_ID;
const TEST_SERVICE_NAME: &str = "test_service";
const IDX_NAME: &str = "test_service.val";

#[derive(Serialize, Deserialize, Debug, Clone, ProtobufConvert, BinaryValue, ObjectHash)]
#[protobuf_convert(source = "TestServiceTx")]
struct TestExecute {
    value: u64,
}

#[derive(Serialize, Deserialize, Debug, Clone, ProtobufConvert, BinaryValue, ObjectHash)]
#[protobuf_convert(source = "TestServiceTx")]
struct TestDeploy {
    value: u64,
}

#[derive(Serialize, Deserialize, Debug, Clone, ProtobufConvert, BinaryValue, ObjectHash)]
#[protobuf_convert(source = "TestServiceTx")]
struct TestAdd {
    value: u64,
}

#[derive(Serialize, Deserialize, Debug, Clone, ProtobufConvert, BinaryValue, ObjectHash)]
#[protobuf_convert(source = "TestServiceTx")]
struct TestCallInitialize {
    value: u64,
}

#[exonum_interface(crate = "crate")]
trait TestDispatcherInterface {
    fn test_execute(
        &self,
        context: CallContext<'_>,
        arg: TestExecute,
    ) -> Result<(), ExecutionError>;

    fn test_deploy(&self, context: CallContext<'_>, arg: TestDeploy) -> Result<(), ExecutionError>;

    fn test_add(&self, context: CallContext<'_>, arg: TestAdd) -> Result<(), ExecutionError>;
}

#[derive(Debug, ServiceDispatcher, ServiceFactory)]
#[service_dispatcher(crate = "crate", implements("TestDispatcherInterface"))]
#[service_factory(
    crate = "crate",
    artifact_name = "test_dispatcher",
    proto_sources = "crate::proto::schema"
)]
struct TestDispatcherService;

impl Service for TestDispatcherService {
    fn initialize(&self, _context: CallContext<'_>, params: Vec<u8>) -> Result<(), ExecutionError> {
        if !params.is_empty() {
            let v = TestExecute::from_bytes(params.into()).unwrap();
            if v.value == 42 {
                panic!("42!");
            } else {
                return Err(ExecutionError::service(0, "Not a great answer"));
            }
        }
        Ok(())
    }
}

impl TestDispatcherInterface for TestDispatcherService {
    fn test_execute(
        &self,
        context: CallContext<'_>,
        arg: TestExecute,
    ) -> Result<(), ExecutionError> {
        if arg.value == 42 {
            panic!(StorageError::new("42"))
        }
        let mut index = context.service_data().get_list("val");
        index.push(arg.value);
        index.push(42 / arg.value);
        Ok(())
    }

    fn test_deploy(&self, context: CallContext<'_>, arg: TestDeploy) -> Result<(), ExecutionError> {
        context.service_data().get_entry("val").set(arg.value);

        let artifact = if arg.value == 24 {
            ServicePanicImpl.artifact_id().into()
        } else {
            ServiceGoodImpl.artifact_id().into()
        };
        context.start_artifact_registration(artifact, vec![])?;
        if arg.value == 42 {
            return Err(DispatcherError::UnknownArtifactId.into());
        }

        Ok(())
    }

    fn test_add(&self, mut context: CallContext<'_>, arg: TestAdd) -> Result<(), ExecutionError> {
        {
            let mut index = context.service_data().get_entry("val");
            index.set(arg.value);
        }

        let instance_id = {
            let mut instance_id_entry = context.service_data().get_entry("instance_ids");
            let instance_id = instance_id_entry.get().unwrap_or(TEST_SERVICE_ID + 1);
            instance_id_entry.set(instance_id + 1);

            instance_id
        };

        let config = match arg.value {
            42 => TestExecute { value: 42 }.into_bytes(),
            18 => TestExecute { value: 18 }.into_bytes(),
            _ => Vec::new(),
        };

        let artifact = if arg.value == 24 {
            ServicePanicImpl.artifact_id().into()
        } else {
            TestDispatcherService.artifact_id().into()
        };

        let instance_name = format!("good-service-{}", arg.value);
        let spec = InstanceSpec {
            id: instance_id,
            name: instance_name,
            artifact,
        };

        context.start_adding_service(spec, config)
    }
}

#[exonum_interface(crate = "crate")]
trait ServiceGood {}

#[derive(Debug, ServiceDispatcher, ServiceFactory)]
#[service_dispatcher(crate = "crate", implements("ServiceGood"))]
#[service_factory(
    crate = "crate",
    artifact_name = "good_service",
    artifact_version = "1.0.0",
    proto_sources = "crate::proto::schema"
)]
pub struct ServiceGoodImpl;

impl ServiceGood for ServiceGoodImpl {}

impl Service for ServiceGoodImpl {
<<<<<<< HEAD
    fn before_commit(&self, context: CallContext<'_>) {
=======
    fn state_hash(&self, _data: BlockchainData<&dyn Snapshot>) -> Vec<Hash> {
        vec![]
    }

    fn after_transactions(&self, context: CallContext<'_>) -> Result<(), ExecutionError> {
>>>>>>> 21073f4a
        let mut index = context.service_data().get_list("val");
        index.push(1);
        Ok(())
    }
}

#[exonum_interface(crate = "crate")]
trait ServicePanic {}

#[derive(Debug, ServiceDispatcher, ServiceFactory)]
#[service_dispatcher(crate = "crate", implements("ServicePanic"))]
#[service_factory(
    crate = "crate",
    artifact_name = "panic_service",
    artifact_version = "1.0.0",
    proto_sources = "crate::proto::schema"
)]
struct ServicePanicImpl;

impl ServicePanic for ServicePanicImpl {}

impl Service for ServicePanicImpl {
<<<<<<< HEAD
    fn before_commit(&self, _context: CallContext<'_>) {
=======
    fn state_hash(&self, _data: BlockchainData<&dyn Snapshot>) -> Vec<Hash> {
        vec![]
    }

    fn after_transactions(&self, _context: CallContext<'_>) -> Result<(), ExecutionError> {
>>>>>>> 21073f4a
        panic!("42");
    }
}

#[exonum_interface(crate = "crate")]
trait ServicePanicStorageError {}

#[derive(Debug, ServiceDispatcher, ServiceFactory)]
#[service_dispatcher(crate = "crate", implements("ServicePanicStorageError"))]
#[service_factory(
    crate = "crate",
    artifact_name = "storage_error_service",
    artifact_version = "1.0.0",
    proto_sources = "crate::proto::schema"
)]
struct ServicePanicStorageErrorImpl;

impl ServicePanicStorageError for ServicePanicStorageErrorImpl {}

impl Service for ServicePanicStorageErrorImpl {
<<<<<<< HEAD
    fn before_commit(&self, _context: CallContext<'_>) {
=======
    fn state_hash(&self, _data: BlockchainData<&dyn Snapshot>) -> Vec<Hash> {
        vec![]
    }

    fn after_transactions(&self, _context: CallContext<'_>) -> Result<(), ExecutionError> {
>>>>>>> 21073f4a
        panic!(StorageError::new("42"));
    }
}

const TX_CHECK_RESULT_SERVICE_ID: InstanceId = 255;

lazy_static! {
    static ref EXECUTION_STATUS: Mutex<Result<(), ExecutionError>> = Mutex::new(Ok(()));
}

#[protobuf_convert(source = "TestServiceTx")]
#[derive(Serialize, Deserialize, Clone, Debug, ProtobufConvert, BinaryValue, ObjectHash)]
struct TxResult {
    value: u64,
}

#[exonum_interface(crate = "crate")]
trait TxResultCheckInterface {
    fn tx_result(&self, context: CallContext<'_>, arg: TxResult) -> Result<(), ExecutionError>;
}

#[derive(Debug, ServiceDispatcher, ServiceFactory)]
#[service_dispatcher(crate = "crate", implements("TxResultCheckInterface"))]
#[service_factory(
    crate = "crate",
    artifact_name = "tx_result_check",
    artifact_version = "1.0.0",
    proto_sources = "crate::proto::schema"
)]
struct TxResultCheckService;

impl TxResultCheckInterface for TxResultCheckService {
    fn tx_result(&self, context: CallContext<'_>, arg: TxResult) -> Result<(), ExecutionError> {
        let mut entry = context.service_data().get_entry("status");
        entry.set(arg.value);
        EXECUTION_STATUS.lock().unwrap().clone()
    }
}

impl Service for TxResultCheckService {}

fn assert_service_execute(blockchain: &mut BlockchainMut) {
    let (_, patch) =
        blockchain.create_patch(ValidatorId::zero(), Height(1), &[], &mut BTreeMap::new());
    blockchain.merge(patch).unwrap();
    let snapshot = blockchain.snapshot();
    let index = snapshot.get_list("service_good.val");
    assert_eq!(index.len(), 1);
    assert_eq!(index.get(0), Some(1));
}

fn assert_service_execute_panic(blockchain: &mut BlockchainMut) {
    let (_, patch) =
        blockchain.create_patch(ValidatorId::zero(), Height(1), &[], &mut BTreeMap::new());
    blockchain.merge(patch).unwrap();
    let snapshot = blockchain.snapshot();
    assert!(snapshot
        .as_ref()
        .get_list::<_, u32>("service_panic.val")
        .is_empty());
}

fn execute_transaction(
    blockchain: &mut BlockchainMut,
    tx: Verified<AnyTx>,
) -> Result<(), ExecutionError> {
    let tx_hash = tx.object_hash();
    blockchain
        .merge({
            let fork = blockchain.fork();
            let mut schema = Schema::new(&fork);
            schema.add_transaction_into_pool(tx.clone());
            fork.into_patch()
        })
        .unwrap();

    let (block_hash, patch) = blockchain.create_patch(
        ValidatorId::zero(),
        Height::zero(),
        &[tx_hash],
        &mut BTreeMap::new(),
    );

    blockchain
        .commit(patch, block_hash, vec![], &mut BTreeMap::new())
        .unwrap();
    let snapshot = blockchain.snapshot();
    let schema = Schema::new(&snapshot);
    let location = schema.transactions_locations().get(&tx_hash).unwrap();
    schema.transaction_result(location).unwrap()
}

fn create_blockchain(
    services: Vec<Box<dyn ServiceFactory>>,
    instances: Vec<impl Into<InstanceInitParams>>,
) -> BlockchainMut {
    let config = generate_testnet_config(1, 0)[0].clone();
    let service_keypair = config.service_keypair();

    let rust_runtime = services
        .into_iter()
        .fold(RustRuntime::new(mpsc::channel(0).0), |runtime, factory| {
            runtime.with_factory(factory)
        });

    let genesis_config = instances
        .into_iter()
        .fold(
            GenesisConfigBuilder::with_consensus_config(config.consensus),
            |builder, instance| {
                let instance = instance.into();
                builder
                    .with_artifact(instance.instance_spec.artifact.clone())
                    .with_instance(instance)
            },
        )
        .build();

    Blockchain::new(TemporaryDB::new(), service_keypair, ApiSender::closed())
        .into_mut(genesis_config)
        .with_runtime(rust_runtime)
        .build()
        .unwrap()
}

#[test]
fn handling_tx_panic_error() {
    let mut blockchain = create_blockchain(
        vec![TestDispatcherService.into()],
        vec![TestDispatcherService
            .artifact_id()
            .into_default_instance(TEST_SERVICE_ID, TEST_SERVICE_NAME)],
    );

    let (pk, sec_key) = crypto::gen_keypair();
    let tx_ok1 = TestExecute { value: 3 }.sign(TEST_SERVICE_ID, pk, &sec_key);
    let tx_ok2 = TestExecute { value: 4 }.sign(TEST_SERVICE_ID, pk, &sec_key);
    let tx_failed = TestExecute { value: 0 }.sign(TEST_SERVICE_ID, pk, &sec_key);
    let tx_storage_error = TestExecute { value: 42 }.sign(TEST_SERVICE_ID, pk, &sec_key);

    let fork = blockchain.fork();
    let mut schema = Schema::new(&fork);
    schema.add_transaction_into_pool(tx_ok1.clone());
    schema.add_transaction_into_pool(tx_ok2.clone());
    schema.add_transaction_into_pool(tx_failed.clone());
    schema.add_transaction_into_pool(tx_storage_error.clone());
    blockchain.merge(fork.into_patch()).unwrap();

    let (_, patch) = blockchain.create_patch(
        ValidatorId::zero(),
        Height::zero(),
        &[
            tx_ok1.object_hash(),
            tx_failed.object_hash(),
            tx_ok2.object_hash(),
        ],
        &mut BTreeMap::new(),
    );
    blockchain.merge(patch).unwrap();

    let snapshot = blockchain.snapshot();
    let schema = Schema::new(&snapshot);
    assert_eq!(
        schema.transactions().get(&tx_ok1.object_hash()),
        Some(tx_ok1.clone())
    );
    assert_eq!(
        schema.transactions().get(&tx_ok2.object_hash()),
        Some(tx_ok2.clone())
    );
    assert_eq!(
        schema.transactions().get(&tx_failed.object_hash()),
        Some(tx_failed.clone())
    );

    let index = snapshot.get_list(IDX_NAME);
    assert_eq!(index.len(), 4);
    assert_eq!(index.get(0), Some(3));
    assert_eq!(index.get(1), Some(14));
    assert_eq!(index.get(2), Some(4));
    assert_eq!(index.get(3), Some(10));
}

#[test]
#[should_panic]
fn handling_tx_panic_storage_error() {
    let mut blockchain = create_blockchain(
        vec![TestDispatcherService.into()],
        vec![TestDispatcherService
            .artifact_id()
            .into_default_instance(TEST_SERVICE_ID, IDX_NAME)],
    );

    let (pk, sec_key) = crypto::gen_keypair();
    let tx_ok1 = TestExecute { value: 3 }.sign(TEST_SERVICE_ID, pk, &sec_key);
    let tx_ok2 = TestExecute { value: 4 }.sign(TEST_SERVICE_ID, pk, &sec_key);
    let tx_failed = TestExecute { value: 0 }.sign(TEST_SERVICE_ID, pk, &sec_key);
    let tx_storage_error = TestExecute { value: 42 }.sign(TEST_SERVICE_ID, pk, &sec_key);

    let fork = blockchain.fork();
    let mut schema = Schema::new(&fork);
    schema.add_transaction_into_pool(tx_ok1.clone());
    schema.add_transaction_into_pool(tx_ok2.clone());
    schema.add_transaction_into_pool(tx_failed.clone());
    schema.add_transaction_into_pool(tx_storage_error.clone());
    blockchain.merge(fork.into_patch()).unwrap();
    blockchain.create_patch(
        ValidatorId::zero(),
        Height::zero(),
        &[
            tx_ok1.object_hash(),
            tx_storage_error.object_hash(),
            tx_ok2.object_hash(),
        ],
        &mut BTreeMap::new(),
    );
}

#[test]
fn service_execute_good() {
    let mut blockchain = create_blockchain(
        vec![ServiceGoodImpl.into()],
        vec![ServiceGoodImpl
            .artifact_id()
            .into_default_instance(3, "service_good")],
    );
    assert_service_execute(&mut blockchain);
}

#[test]
fn service_execute_panic() {
    let mut blockchain = create_blockchain(
        vec![ServicePanicImpl.into()],
        vec![ServicePanicImpl
            .artifact_id()
            .into_default_instance(4, "service_panic")],
    );
    assert_service_execute_panic(&mut blockchain);
}

#[test]
#[should_panic]
fn service_execute_panic_storage_error() {
    let mut blockchain = create_blockchain(
        vec![ServicePanicStorageErrorImpl.into()],
        vec![ServicePanicStorageErrorImpl
            .artifact_id()
            .into_default_instance(5, "service_panic")],
    );
    assert_service_execute_panic(&mut blockchain);
}

#[test]
fn error_discards_transaction_changes() {
    let statuses = [
        Err(ExecutionError::new(ErrorKind::Service { code: 0 }, "")),
        Err(ExecutionError::new(
            ErrorKind::Dispatcher { code: 5 },
            "Foo",
        )),
        Err(ExecutionError::new(
            ErrorKind::Runtime { code: 0 },
            "Strange bar",
        )),
        Err(ExecutionError::new(ErrorKind::Unexpected, "PANIC")),
        Ok(()),
    ];

    let (pk, sec_key) = crypto::gen_keypair();
    let mut blockchain = create_blockchain(
        vec![TxResultCheckService.into()],
        vec![TxResultCheckService
            .artifact_id()
            .into_default_instance(TX_CHECK_RESULT_SERVICE_ID, "check_result")],
    );
    let db = TemporaryDB::new();

    for (index, status) in statuses.iter().enumerate() {
        let index = index as u64;
        *EXECUTION_STATUS.lock().unwrap() = status.clone();

        let transaction = TxResult { value: index }.sign(TX_CHECK_RESULT_SERVICE_ID, pk, &sec_key);
        let hash = transaction.object_hash();
        let fork = blockchain.fork();
        let mut schema = Schema::new(&fork);
        schema.add_transaction_into_pool(transaction.clone());
        blockchain.merge(fork.into_patch()).unwrap();

        let (_, patch) = blockchain.create_patch(
            ValidatorId::zero(),
            Height(index),
            &[hash],
            &mut BTreeMap::new(),
        );
        db.merge(patch).unwrap();

        let snapshot = db.snapshot();
        let entry = snapshot
            .as_ref()
            .get_entry::<_, u64>("check_result.status")
            .get();
        if status.is_err() {
            assert!(entry.is_none());
        } else {
            assert_eq!(Some(index), entry);
        }
    }
}

#[test]
fn test_dispatcher_deploy_good() {
    let keypair = crypto::gen_keypair();
    let mut blockchain = create_blockchain(
        vec![TestDispatcherService.into(), ServiceGoodImpl.into()],
        vec![TestDispatcherService
            .artifact_id()
            .into_default_instance(TEST_SERVICE_ID, TEST_SERVICE_NAME)],
    );

    let artifact_id = ServiceGoodImpl.artifact_id().into();

    // Tests deployment procedure for the available artifact.
    assert!(!blockchain.dispatcher.is_artifact_deployed(&artifact_id));
    blockchain
        .dispatcher
        .deploy_artifact(artifact_id.clone(), vec![])
        .wait()
        .unwrap();
    assert!(blockchain.dispatcher.is_artifact_deployed(&artifact_id));

    // Tests the register artifact action for the deployed artifact.
    let snapshot = blockchain.snapshot();
    assert!(!DispatcherSchema::new(&snapshot)
        .artifacts()
        .contains(&artifact_id.name));
    execute_transaction(
        &mut blockchain,
        TestDeploy { value: 1 }.sign(TEST_SERVICE_ID, keypair.0, &keypair.1),
    )
    .unwrap();
    let snapshot = blockchain.snapshot();
    assert!(DispatcherSchema::new(&snapshot)
        .artifacts()
        .contains(&artifact_id.name));
    assert_eq!(snapshot.get_entry(IDX_NAME).get(), Some(1_u64));
}

#[test]
fn test_dispatcher_already_deployed() {
    let keypair = crypto::gen_keypair();
    let mut blockchain = create_blockchain(
        vec![TestDispatcherService.into(), ServiceGoodImpl.into()],
        vec![
            TestDispatcherService
                .artifact_id()
                .into_default_instance(TEST_SERVICE_ID, TEST_SERVICE_NAME),
            ServiceGoodImpl
                .artifact_id()
                .into_default_instance(11, "good"),
        ],
    );

    let artifact_id = ServiceGoodImpl.artifact_id().into();

    // Tests that we get an error if we try to deploy already deployed artifact.
    assert!(blockchain.dispatcher.is_artifact_deployed(&artifact_id));
    let err = blockchain
        .dispatcher
        .deploy_artifact(artifact_id.clone(), vec![])
        .wait()
        .unwrap_err();
    assert_eq!(
        err,
        ErrorMatch::from_fail(&DispatcherError::ArtifactAlreadyDeployed)
    );
    // Tests that we cannot register artifact twice.
    let res = execute_transaction(
        &mut blockchain,
        TestDeploy { value: 1 }.sign(TEST_SERVICE_ID, keypair.0, &keypair.1),
    );
    assert_eq!(
        res.unwrap_err(),
        ErrorMatch::from_fail(&DispatcherError::ArtifactAlreadyDeployed)
            .in_runtime(0)
            .for_service(TEST_SERVICE_ID)
    );
}

#[test]
#[should_panic(expected = "Unable to deploy registered artifact")]
fn test_dispatcher_register_unavailable() {
    let keypair = crypto::gen_keypair();
    let mut blockchain = create_blockchain(
        vec![TestDispatcherService.into(), ServiceGoodImpl.into()],
        vec![TestDispatcherService
            .artifact_id()
            .into_default_instance(TEST_SERVICE_ID, TEST_SERVICE_NAME)],
    );

    let artifact_id: ArtifactId = ServiceGoodImpl.artifact_id().into();
    blockchain
        .dispatcher
        .deploy_artifact(artifact_id.clone(), vec![])
        .wait()
        .unwrap();
    // Tests ExecutionError during the register artifact execution.
    execute_transaction(
        &mut blockchain,
        TestDeploy { value: 42 }.sign(TEST_SERVICE_ID, keypair.0, &keypair.1),
    )
    .unwrap_err();

    let snapshot = blockchain.snapshot();
    assert!(!DispatcherSchema::new(&snapshot)
        .artifacts()
        .contains(&artifact_id.name));
    assert!(!snapshot.get_entry::<_, u64>(IDX_NAME).exists());
    // Tests that an unavailable artifact will not be registered.
    execute_transaction(
        &mut blockchain,
        TestDeploy { value: 24 }.sign(TEST_SERVICE_ID, keypair.0, &keypair.1),
    )
    .unwrap();
}

#[test]
fn test_dispatcher_start_service_good() {
    let keypair = crypto::gen_keypair();
    let mut blockchain = create_blockchain(
        vec![TestDispatcherService.into()],
        vec![TestDispatcherService
            .artifact_id()
            .into_default_instance(TEST_SERVICE_ID, TEST_SERVICE_NAME)],
    );
    // Tests start service for the good service.
    let snapshot = blockchain.snapshot();
    assert!(!DispatcherSchema::new(&snapshot)
        .instances()
        .contains(&"good-service-1".to_owned()));
    execute_transaction(
        &mut blockchain,
        TestAdd { value: 1 }.sign(TEST_SERVICE_ID, keypair.0, &keypair.1),
    )
    .unwrap();
    let snapshot = blockchain.snapshot();
    assert!(DispatcherSchema::new(&snapshot)
        .instances()
        .contains(&"good-service-1".to_owned()));
    assert_eq!(snapshot.get_entry(IDX_NAME).get(), Some(1_u64));
}

#[test]
fn test_dispatcher_start_service_rollback() {
    let keypair = crypto::gen_keypair();
    let mut blockchain = create_blockchain(
        vec![TestDispatcherService.into()],
        vec![TestDispatcherService
            .artifact_id()
            .into_default_instance(TEST_SERVICE_ID, TEST_SERVICE_NAME)],
    );

    // Tests that a service with an unregistered artifact will not be started.
    let snapshot = blockchain.snapshot();
    assert!(!DispatcherSchema::new(&snapshot)
        .instances()
        .contains(&"good-service-24".to_owned()));
    let res = execute_transaction(
        &mut blockchain,
        TestAdd { value: 24 }.sign(TEST_SERVICE_ID, keypair.0, &keypair.1),
    );
    assert_eq!(
        res.unwrap_err(),
        ErrorMatch::from_fail(&DispatcherError::ArtifactNotDeployed)
    );

    let snapshot = blockchain.snapshot();
    assert!(!DispatcherSchema::new(&snapshot)
        .instances()
        .contains(&"good-service-24".to_owned()));
    assert!(!snapshot.get_entry::<_, u64>(IDX_NAME).exists());

    // Tests that a service with panic during the configure will not be started.
    assert!(!DispatcherSchema::new(&snapshot)
        .instances()
        .contains(&"good-service-42".to_owned()));
    execute_transaction(
        &mut blockchain,
        TestAdd { value: 42 }.sign(TEST_SERVICE_ID, keypair.0, &keypair.1),
    )
    .unwrap_err();
    let snapshot = blockchain.snapshot();
    assert!(!DispatcherSchema::new(&snapshot)
        .instances()
        .contains(&"good-service-42".to_owned()));
    assert!(!snapshot.get_entry::<_, u64>(IDX_NAME).exists());

    // Tests that a service with execution error during the initialization will not be started.
    assert!(!DispatcherSchema::new(&snapshot)
        .instances()
        .contains(&"good-service-18".to_owned()));
    execute_transaction(
        &mut blockchain,
        TestAdd { value: 18 }.sign(TEST_SERVICE_ID, keypair.0, &keypair.1),
    )
    .unwrap_err();
    let snapshot = blockchain.snapshot();
    assert!(!DispatcherSchema::new(&snapshot)
        .instances()
        .contains(&"good-service-18".to_owned()));
    assert!(!snapshot.get_entry::<_, u64>(IDX_NAME).exists());
}

/// Checks that `BlockchainMut::check_tx` discards transactions with incorrect
/// instance IDs.
#[test]
fn test_check_tx() {
    let keypair = crypto::gen_keypair();
    let blockchain = create_blockchain(
        vec![TestDispatcherService.into()],
        vec![TestDispatcherService
            .artifact_id()
            .into_default_instance(TEST_SERVICE_ID, TEST_SERVICE_NAME)],
    );

    let correct_tx = TestAdd { value: 1 }.sign(TEST_SERVICE_ID, keypair.0, &keypair.1);
    blockchain.check_tx(&correct_tx).unwrap();

    let incorrect_tx = TestAdd { value: 1 }.sign(TEST_SERVICE_ID + 1, keypair.0, &keypair.1);
    assert_eq!(
        blockchain.check_tx(&incorrect_tx).unwrap_err(),
        ErrorMatch::from_fail(&DispatcherError::IncorrectInstanceId)
    );
}<|MERGE_RESOLUTION|>--- conflicted
+++ resolved
@@ -32,13 +32,8 @@
     proto::schema::tests::*,
     runtime::{
         rust::{CallContext, RustRuntime, Service, ServiceFactory, Transaction},
-<<<<<<< HEAD
-        AnyTx, ArtifactId, DispatcherError, DispatcherSchema, ExecutionError, InstanceId,
-        InstanceSpec, SUPERVISOR_INSTANCE_ID,
-=======
-        AnyTx, ArtifactId, BlockchainData, DispatcherError, DispatcherSchema, ErrorKind,
-        ErrorMatch, ExecutionError, InstanceId, InstanceSpec, SUPERVISOR_INSTANCE_ID,
->>>>>>> 21073f4a
+        AnyTx, ArtifactId, DispatcherError, DispatcherSchema, ErrorKind, ErrorMatch,
+        ExecutionError, InstanceId, InstanceSpec, SUPERVISOR_INSTANCE_ID,
     },
 };
 
@@ -190,15 +185,7 @@
 impl ServiceGood for ServiceGoodImpl {}
 
 impl Service for ServiceGoodImpl {
-<<<<<<< HEAD
-    fn before_commit(&self, context: CallContext<'_>) {
-=======
-    fn state_hash(&self, _data: BlockchainData<&dyn Snapshot>) -> Vec<Hash> {
-        vec![]
-    }
-
     fn after_transactions(&self, context: CallContext<'_>) -> Result<(), ExecutionError> {
->>>>>>> 21073f4a
         let mut index = context.service_data().get_list("val");
         index.push(1);
         Ok(())
@@ -221,15 +208,7 @@
 impl ServicePanic for ServicePanicImpl {}
 
 impl Service for ServicePanicImpl {
-<<<<<<< HEAD
-    fn before_commit(&self, _context: CallContext<'_>) {
-=======
-    fn state_hash(&self, _data: BlockchainData<&dyn Snapshot>) -> Vec<Hash> {
-        vec![]
-    }
-
     fn after_transactions(&self, _context: CallContext<'_>) -> Result<(), ExecutionError> {
->>>>>>> 21073f4a
         panic!("42");
     }
 }
@@ -250,15 +229,7 @@
 impl ServicePanicStorageError for ServicePanicStorageErrorImpl {}
 
 impl Service for ServicePanicStorageErrorImpl {
-<<<<<<< HEAD
-    fn before_commit(&self, _context: CallContext<'_>) {
-=======
-    fn state_hash(&self, _data: BlockchainData<&dyn Snapshot>) -> Vec<Hash> {
-        vec![]
-    }
-
     fn after_transactions(&self, _context: CallContext<'_>) -> Result<(), ExecutionError> {
->>>>>>> 21073f4a
         panic!(StorageError::new("42"));
     }
 }
