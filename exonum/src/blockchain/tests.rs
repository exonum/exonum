// Copyright 2019 The Exonum Team
//
// Licensed under the Apache License, Version 2.0 (the "License");
// you may not use this file except in compliance with the License.
// You may obtain a copy of the License at
//
//   http://www.apache.org/licenses/LICENSE-2.0
//
// Unless required by applicable law or agreed to in writing, software
// distributed under the License is distributed on an "AS IS" BASIS,
// WITHOUT WARRANTIES OR CONDITIONS OF ANY KIND, either express or implied.
// See the License for the specific language governing permissions and
// limitations under the License.

#![allow(dead_code, unsafe_code)]

use rand::{distributions::Alphanumeric, thread_rng, Rng};

use crate::blockchain::{
    Blockchain, ExecutionError, ExecutionResult, Schema, Service, Transaction, TransactionContext,
    TransactionSet,
};
use crate::crypto::{gen_keypair, CryptoHash, Hash};
use crate::helpers::{Height, ValidatorId};
use crate::messages::{AnyTx, Message};
use crate::proto;
use exonum_merkledb::{Database, Error as StorageError, Fork, ListIndex, Snapshot};

const IDX_NAME: &str = "idx_name";
const TEST_SERVICE_ID: u16 = 255;

struct TestService;

impl Service for TestService {
    fn service_id(&self) -> u16 {
        TEST_SERVICE_ID
    }

    fn service_name(&self) -> &'static str {
        "test service"
    }

    fn state_hash(&self, _: &dyn Snapshot) -> Vec<Hash> {
        vec![]
    }

    fn tx_from_raw(&self, raw: AnyTx) -> Result<Box<dyn Transaction>, failure::Error> {
        Ok(TestServiceTxs::tx_from_raw(raw)?.into())
    }
}

#[derive(Serialize, Deserialize, ProtobufConvert, Debug, Clone)]
#[exonum(pb = "proto::schema::tests::TestServiceTx", crate = "crate")]
struct Tx {
    value: u64,
}

impl Tx {
    fn new(value: u64) -> Self {
        Self { value }
    }
}

#[derive(Serialize, Deserialize, Clone, TransactionSet, Debug)]
#[exonum(crate = "crate")]
enum TestServiceTxs {
    Tx(Tx),
}

impl Transaction for Tx {
    fn execute(&self, tc: TransactionContext) -> ExecutionResult {
        if self.value == 42 {
            panic!(StorageError::new("42"))
        }
        let mut index = ListIndex::new(IDX_NAME, tc.fork());
        index.push(self.value);
        index.push(42 / self.value);
        Ok(())
    }
}

fn gen_tempdir_name() -> String {
    thread_rng().sample_iter(&Alphanumeric).take(10).collect()
}

fn handling_tx_panic(blockchain: &mut Blockchain) {
    let (pk, sec_key) = gen_keypair();
    let tx_ok1 = Message::sign_transaction(Tx::new(3), TEST_SERVICE_ID, pk, &sec_key);
    let tx_ok2 = Message::sign_transaction(Tx::new(4), TEST_SERVICE_ID, pk, &sec_key);
    let tx_failed = Message::sign_transaction(Tx::new(0), TEST_SERVICE_ID, pk, &sec_key);
    let tx_storage_error = Message::sign_transaction(Tx::new(42), TEST_SERVICE_ID, pk, &sec_key);

    let patch = {
        let fork = blockchain.fork();
        {
            let mut schema = Schema::new(&fork);

            schema.add_transaction_into_pool(tx_ok1.clone());
            schema.add_transaction_into_pool(tx_ok2.clone());
            schema.add_transaction_into_pool(tx_failed.clone());
            schema.add_transaction_into_pool(tx_storage_error.clone());
        }
        fork.into_patch()
    };
    blockchain.merge(patch).unwrap();

    let (_, patch) = blockchain.create_patch(
        ValidatorId::zero(),
        Height::zero(),
        &[tx_ok1.hash(), tx_failed.hash(), tx_ok2.hash()],
    );

    blockchain.merge(patch).unwrap();
    let snapshot = blockchain.snapshot();

    let schema = Schema::new(&snapshot);
    assert_eq!(
        schema.transactions().get(&tx_ok1.hash()),
        Some(tx_ok1.clone())
    );
    assert_eq!(
        schema.transactions().get(&tx_ok2.hash()),
        Some(tx_ok2.clone())
    );
    assert_eq!(
        schema.transactions().get(&tx_failed.hash()),
        Some(tx_failed.clone())
    );

    let index = ListIndex::new(IDX_NAME, &snapshot);

    assert_eq!(index.len(), 4);
    assert_eq!(index.get(0), Some(3));
    assert_eq!(index.get(1), Some(14));
    assert_eq!(index.get(2), Some(4));
    assert_eq!(index.get(3), Some(10));
}

fn handling_tx_panic_storage_error(blockchain: &mut Blockchain) {
    let (pk, sec_key) = gen_keypair();
    let tx_ok1 = Message::sign_transaction(Tx::new(3), TEST_SERVICE_ID, pk, &sec_key);
    let tx_ok2 = Message::sign_transaction(Tx::new(4), TEST_SERVICE_ID, pk, &sec_key);
    let tx_failed = Message::sign_transaction(Tx::new(0), TEST_SERVICE_ID, pk, &sec_key);
    let tx_storage_error = Message::sign_transaction(Tx::new(42), TEST_SERVICE_ID, pk, &sec_key);

    let patch = {
        let fork = blockchain.fork();
        {
            let mut schema = Schema::new(&fork);
            schema.add_transaction_into_pool(tx_ok1.clone());
            schema.add_transaction_into_pool(tx_ok2.clone());
            schema.add_transaction_into_pool(tx_failed.clone());
            schema.add_transaction_into_pool(tx_storage_error.clone());
        }
        fork.into_patch()
    };
    blockchain.merge(patch).unwrap();
    blockchain.create_patch(
        ValidatorId::zero(),
        Height::zero(),
        &[tx_ok1.hash(), tx_storage_error.hash(), tx_ok2.hash()],
    );
}

mod transactions_tests {
    use super::TEST_SERVICE_ID;
    use crate::blockchain::{ExecutionResult, Transaction, TransactionContext, TransactionSet};
    use crate::crypto::gen_keypair;
    use crate::messages::Message;
    use crate::proto::schema::tests::{BlockchainTestTxA, BlockchainTestTxB};

    #[derive(Serialize, Deserialize, Clone, Debug, ProtobufConvert)]
    #[exonum(pb = "BlockchainTestTxA", crate = "crate")]
    struct A {
        a: u64,
    }
    impl A {
        fn new(a: u64) -> Self {
            Self { a }
        }
    }

    #[derive(Serialize, Deserialize, Clone, Debug, ProtobufConvert)]
    #[exonum(pb = "BlockchainTestTxB", crate = "crate")]
    struct B {
        b: u64,
        c: u32,
    }
    impl B {
        fn new(b: u64, c: u32) -> Self {
            Self { b, c }
        }
    }

    #[derive(Serialize, Deserialize, Clone, Debug, ProtobufConvert)]
    #[exonum(pb = "BlockchainTestTxA", crate = "crate")]
    struct C {
        a: u64,
    }
    impl C {
        fn new(a: u64) -> Self {
            Self { a }
        }
    }

    #[derive(Serialize, Deserialize, Clone, Debug, TransactionSet)]
    #[exonum(crate = "crate")]
    enum MyTransactions {
        A(A),
        B(B),
        C(C),
    }

    impl Transaction for A {
        fn execute(&self, _: TransactionContext) -> ExecutionResult {
            Ok(())
        }
    }

    impl Transaction for B {
        fn execute(&self, _: TransactionContext) -> ExecutionResult {
            Ok(())
        }
    }

    impl Transaction for C {
        fn execute(&self, _: TransactionContext) -> ExecutionResult {
            Ok(())
        }
    }

    #[test]
    fn deserialize_from_json() {
        fn round_trip<T: Into<MyTransactions>>(t: T) {
            let t = t.into();
            let initial = serde_json::to_value(&t).unwrap();
            println!("{:?}", initial);
            let parsed: MyTransactions = serde_json::from_value(initial.clone()).unwrap();
            let round_tripped = serde_json::to_value(&parsed).unwrap();
            assert_eq!(initial, round_tripped);
        }

        let a = A::new(0);
        let b = B::new(1, 2);
        let c = C::new(0);
        round_trip(a);
        round_trip(b);
        round_trip(c);
    }

    #[test]
    fn deserialize_from_raw() {
        fn round_trip<T: Into<MyTransactions>>(t: T) {
            let (pk, sec_key) = gen_keypair();
            use std::ops::Deref;
            let set = t.into();
            let initial_json = serde_json::to_value(&set).unwrap();
            let msg = Message::sign_transaction(set, TEST_SERVICE_ID, pk, &sec_key);

            let parsed = MyTransactions::tx_from_raw(msg.deref().clone()).unwrap();
            let round_tripped = serde_json::to_value(&parsed).unwrap();
            assert_eq!(initial_json, round_tripped);
        }

        let a = A::new(0);
        let b = B::new(1, 2);
        let c = C::new(0);
        round_trip(a);
        round_trip(b);
        round_trip(c);
    }
}

struct ServiceGood;

impl Service for ServiceGood {
    fn service_id(&self) -> u16 {
        1
    }
    fn service_name(&self) -> &'static str {
        "some_service"
    }

    fn state_hash(&self, _snapshot: &dyn Snapshot) -> Vec<Hash> {
        vec![]
    }

    fn tx_from_raw(&self, _raw: AnyTx) -> Result<Box<dyn Transaction>, failure::Error> {
        unimplemented!()
    }

    fn before_commit(&self, fork: &Fork) {
        let mut index = ListIndex::new(IDX_NAME, fork);
        index.push(1);
    }
}

struct ServicePanic;

impl Service for ServicePanic {
    fn service_id(&self) -> u16 {
        1
    }

    fn service_name(&self) -> &'static str {
        "some_service"
    }

    fn state_hash(&self, _snapshot: &dyn Snapshot) -> Vec<Hash> {
        vec![]
    }

    fn tx_from_raw(&self, _raw: AnyTx) -> Result<Box<dyn Transaction>, failure::Error> {
        unimplemented!()
    }

    fn before_commit(&self, _fork: &Fork) {
        panic!("42");
    }
}

struct ServicePanicStorageError;

impl Service for ServicePanicStorageError {
    fn service_id(&self) -> u16 {
        1
    }

    fn service_name(&self) -> &'static str {
        "some_service"
    }

    fn state_hash(&self, _snapshot: &dyn Snapshot) -> Vec<Hash> {
        vec![]
    }

    fn tx_from_raw(&self, _raw: AnyTx) -> Result<Box<dyn Transaction>, failure::Error> {
        unimplemented!()
    }

    fn before_commit(&self, _fork: &Fork) {
        panic!(ExecutionError::new(42));
    }
}

fn assert_service_execute(blockchain: &Blockchain, db: &mut dyn Database) {
    let (_, patch) = blockchain.create_patch(ValidatorId::zero(), Height(1), &[]);
    db.merge(patch).unwrap();
    let snapshot = db.snapshot();
    let index = ListIndex::new(IDX_NAME, &snapshot);
    assert_eq!(index.len(), 1);
    assert_eq!(index.get(0), Some(1));
}

fn assert_service_execute_panic(blockchain: &Blockchain, db: &mut dyn Database) {
    let (_, patch) = blockchain.create_patch(ValidatorId::zero(), Height(1), &[]);
    db.merge(patch).unwrap();
    let snapshot = db.snapshot();
    let index: ListIndex<_, u32> = ListIndex::new(IDX_NAME, &snapshot);
    assert!(index.is_empty());
}

mod memorydb_tests {
    use futures::sync::mpsc;

    use crate::blockchain::{Blockchain, Service};
    use crate::crypto::gen_keypair;
    use crate::node::ApiSender;
    use exonum_merkledb::{Database, TemporaryDB};

    use super::{ServiceGood, ServicePanic, ServicePanicStorageError};

    fn create_database() -> Box<dyn Database> {
        Box::new(TemporaryDB::new())
    }

    fn create_blockchain() -> Blockchain {
        let service_keypair = gen_keypair();
        let api_channel = mpsc::channel(1);
        let internal_sender = mpsc::channel(1).0;
        Blockchain::new(
<<<<<<< HEAD
            TemporaryDB::new(),
            vec![Box::new(super::TestService) as Box<dyn Service>],
=======
            MemoryDB::new(),
            //            vec![Box::new(super::TestService) as Box<dyn Service>],  // TODO: use new service API.
            Vec::new(),
>>>>>>> 2b56a961
            service_keypair.0,
            service_keypair.1,
            ApiSender::new(api_channel.0),
            internal_sender,
        )
    }

    fn create_blockchain_with_service(service: Box<dyn Service>) -> Blockchain {
        let service_keypair = gen_keypair();
        let api_channel = mpsc::channel(1);
        let internal_sender = mpsc::channel(1).0;
        Blockchain::new(
<<<<<<< HEAD
            TemporaryDB::new(),
            vec![service],
=======
            MemoryDB::new(),
            //            vec![service],  // TODO: use new service API.
            Vec::new(),
>>>>>>> 2b56a961
            service_keypair.0,
            service_keypair.1,
            ApiSender::new(api_channel.0),
            internal_sender,
        )
    }

    #[test]
    fn handling_tx_panic() {
        let mut blockchain = create_blockchain();
        super::handling_tx_panic(&mut blockchain);
    }

    #[test]
    #[should_panic]
    fn handling_tx_panic_storage_error() {
        let mut blockchain = create_blockchain();
        super::handling_tx_panic_storage_error(&mut blockchain);
    }

    #[test]
    fn service_execute() {
        let blockchain = create_blockchain_with_service(Box::new(ServiceGood));
        let mut db = create_database();
        super::assert_service_execute(&blockchain, db.as_mut());
    }

    #[test]
    fn service_execute_panic() {
        let blockchain = create_blockchain_with_service(Box::new(ServicePanic));
        let mut db = create_database();
        super::assert_service_execute_panic(&blockchain, db.as_mut());
    }

    #[test]
    #[should_panic]
    fn service_execute_panic_storage_error() {
        let blockchain = create_blockchain_with_service(Box::new(ServicePanicStorageError));
        let mut db = create_database();
        super::assert_service_execute(&blockchain, db.as_mut());
    }
}

mod rocksdb_tests {
    use futures::sync::mpsc;
    use tempdir::TempDir;

    use std::path::Path;

    use crate::blockchain::{Blockchain, Service};
    use crate::crypto::gen_keypair;
    use crate::node::ApiSender;
    use exonum_merkledb::{Database, DbOptions, RocksDB};

    use super::{ServiceGood, ServicePanic, ServicePanicStorageError};

    fn create_database(path: &Path) -> Box<dyn Database> {
        let opts = DbOptions::default();
        Box::new(RocksDB::open(path, &opts).unwrap())
    }

    fn create_blockchain(path: &Path) -> Blockchain {
        let db = create_database(path);
        let service_keypair = gen_keypair();
        let api_channel = mpsc::channel(1);
        let internal_sender = mpsc::channel(1).0;
        Blockchain::new(
            db,
            //            vec![Box::new(super::TestService) as Box<dyn Service>],
            Vec::new(), // TODO: use new service API.
            service_keypair.0,
            service_keypair.1,
            ApiSender::new(api_channel.0),
            internal_sender,
        )
    }

    fn create_blockchain_with_service(path: &Path, service: Box<dyn Service>) -> Blockchain {
        let db = create_database(path);
        let service_keypair = gen_keypair();
        let api_channel = mpsc::channel(1);
        let internal_sender = mpsc::channel(1).0;
        Blockchain::new(
            db,
            //            vec![service],
            Vec::new(), // TODO: use new service API.
            service_keypair.0,
            service_keypair.1,
            ApiSender::new(api_channel.0),
            internal_sender,
        )
    }

    fn create_temp_dir() -> TempDir {
        TempDir::new(super::gen_tempdir_name().as_str()).unwrap()
    }

    #[test]
    fn handling_tx_panic() {
        let dir = create_temp_dir();
        let mut blockchain = create_blockchain(dir.path());
        super::handling_tx_panic(&mut blockchain);
    }

    #[test]
    #[should_panic]
    fn handling_tx_panic_storage_error() {
        let dir = create_temp_dir();
        let mut blockchain = create_blockchain(dir.path());
        super::handling_tx_panic_storage_error(&mut blockchain);
    }

    #[test]
    fn service_execute() {
        let dir = create_temp_dir();
        let blockchain = create_blockchain_with_service(dir.path(), Box::new(ServiceGood));
        let dir = create_temp_dir();
        let mut db = create_database(dir.path());
        super::assert_service_execute(&blockchain, db.as_mut());
    }

    #[test]
    fn service_execute_panic() {
        let dir = create_temp_dir();
        let blockchain = create_blockchain_with_service(dir.path(), Box::new(ServicePanic));
        let dir = create_temp_dir();
        let mut db = create_database(dir.path());
        super::assert_service_execute_panic(&blockchain, db.as_mut());
    }

    #[test]
    #[should_panic]
    fn service_execute_panic_storage_error() {
        let dir = create_temp_dir();
        let blockchain =
            create_blockchain_with_service(dir.path(), Box::new(ServicePanicStorageError));
        let dir = create_temp_dir();
        let mut db = create_database(dir.path());
        super::assert_service_execute(&blockchain, db.as_mut());
    }
}<|MERGE_RESOLUTION|>--- conflicted
+++ resolved
@@ -379,14 +379,9 @@
         let api_channel = mpsc::channel(1);
         let internal_sender = mpsc::channel(1).0;
         Blockchain::new(
-<<<<<<< HEAD
             TemporaryDB::new(),
-            vec![Box::new(super::TestService) as Box<dyn Service>],
-=======
-            MemoryDB::new(),
             //            vec![Box::new(super::TestService) as Box<dyn Service>],  // TODO: use new service API.
             Vec::new(),
->>>>>>> 2b56a961
             service_keypair.0,
             service_keypair.1,
             ApiSender::new(api_channel.0),
@@ -399,14 +394,9 @@
         let api_channel = mpsc::channel(1);
         let internal_sender = mpsc::channel(1).0;
         Blockchain::new(
-<<<<<<< HEAD
             TemporaryDB::new(),
-            vec![service],
-=======
-            MemoryDB::new(),
             //            vec![service],  // TODO: use new service API.
             Vec::new(),
->>>>>>> 2b56a961
             service_keypair.0,
             service_keypair.1,
             ApiSender::new(api_channel.0),
