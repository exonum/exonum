// Copyright 2019 The Exonum Team
//
// Licensed under the Apache License, Version 2.0 (the "License");
// you may not use this file except in compliance with the License.
// You may obtain a copy of the License at
//
//   http://www.apache.org/licenses/LICENSE-2.0
//
// Unless required by applicable law or agreed to in writing, software
// distributed under the License is distributed on an "AS IS" BASIS,
// WITHOUT WARRANTIES OR CONDITIONS OF ANY KIND, either express or implied.
// See the License for the specific language governing permissions and
// limitations under the License.

<<<<<<< HEAD
use exonum_crypto::{gen_keypair, Hash};
=======
use exonum_crypto as crypto;
>>>>>>> 6e2017e3
use exonum_merkledb::{
    access::AccessExt, BinaryValue, Database, Error as StorageError, ObjectHash, TemporaryDB,
};
use futures::{sync::mpsc, Future};

use std::{collections::BTreeMap, panic, sync::Mutex};

use crate::{
    blockchain::{
        config::{GenesisConfigBuilder, InstanceInitParams},
        Blockchain, BlockchainMut, Schema,
    },
    helpers::{generate_testnet_config, Height, ValidatorId},
    messages::Verified,
    node::ApiSender,
    runtime::{
<<<<<<< HEAD
        rust::{CallContext, RustRuntime, Service, ServiceFactory},
        AnyTx, ArtifactId, BlockchainData, DispatcherError, DispatcherSchema, ErrorKind,
        ErrorMatch, ExecutionError, InstanceId, InstanceSpec, SUPERVISOR_INSTANCE_ID,
=======
        rust::{CallContext, RustRuntime, Service, ServiceFactory, Transaction},
        AnyTx, ArtifactId, DispatcherError, DispatcherSchema, ErrorKind, ErrorMatch,
        ExecutionError, InstanceId, InstanceSpec, SUPERVISOR_INSTANCE_ID,
>>>>>>> 6e2017e3
    },
};

const TEST_SERVICE_ID: InstanceId = SUPERVISOR_INSTANCE_ID;
const TEST_SERVICE_NAME: &str = "test_service";
const IDX_NAME: &str = "test_service.val";

#[exonum_interface(crate = "crate")]
trait TestDispatcher<Ctx> {
    fn test_execute(&self, ctx: Ctx, arg: u64) -> _;
    fn test_deploy(&self, ctx: Ctx, arg: u64) -> _;
    fn test_add(&self, ctx: Ctx, arg: u64) -> _;
}

#[derive(Debug, ServiceDispatcher, ServiceFactory)]
#[service_dispatcher(crate = "crate", implements("TestDispatcher"))]
#[service_factory(
    crate = "crate",
    artifact_name = "test_dispatcher",
    proto_sources = "crate::proto::schema"
)]
struct TestDispatcherService;

impl Service for TestDispatcherService {
    fn initialize(&self, _context: CallContext<'_>, params: Vec<u8>) -> Result<(), ExecutionError> {
        if !params.is_empty() {
            let v = u64::from_bytes(params.into()).unwrap();
            if v == 42 {
                panic!("42!");
            } else {
                return Err(ExecutionError::service(0, "Not a great answer"));
            }
        }
        Ok(())
    }
}

impl TestDispatcher<CallContext<'_>> for TestDispatcherService {
    type Output = Result<(), ExecutionError>;

    fn test_execute(&self, ctx: CallContext<'_>, arg: u64) -> Self::Output {
        if arg == 42 {
            panic!(StorageError::new("42"))
        }
        let mut index = ctx.service_data().get_list("val");
        index.push(arg);
        index.push(42 / arg);
        Ok(())
    }

    fn test_deploy(&self, ctx: CallContext<'_>, arg: u64) -> Self::Output {
        ctx.service_data().get_entry("val").set(arg);

        let artifact = if arg == 24 {
            ServicePanicImpl.artifact_id().into()
        } else {
            ServiceGoodImpl.artifact_id().into()
        };
        ctx.start_artifact_registration(artifact, vec![])?;
        if arg == 42 {
            return Err(DispatcherError::UnknownArtifactId.into());
        }

        Ok(())
    }

    fn test_add(&self, mut ctx: CallContext<'_>, arg: u64) -> Self::Output {
        {
            let mut index = ctx.service_data().get_entry("val");
            index.set(arg);
        }

        let instance_id = {
            let mut instance_id_entry = ctx.service_data().get_entry("instance_ids");
            let instance_id = instance_id_entry.get().unwrap_or(TEST_SERVICE_ID + 1);
            instance_id_entry.set(instance_id + 1);
            instance_id
        };

        let config = match arg {
            42 => 42_u64.into_bytes(),
            18 => 18_u64.into_bytes(),
            _ => Vec::new(),
        };

        let artifact = if arg == 24 {
            ServicePanicImpl.artifact_id().into()
        } else {
            TestDispatcherService.artifact_id().into()
        };

        let instance_name = format!("good-service-{}", arg);
        let spec = InstanceSpec {
            id: instance_id,
            name: instance_name,
            artifact,
        };
        ctx.start_adding_service(spec, config)
    }
}

#[derive(Debug, ServiceDispatcher, ServiceFactory)]
#[service_dispatcher(crate = "crate")]
#[service_factory(
    crate = "crate",
    artifact_name = "good_service",
    artifact_version = "1.0.0",
    proto_sources = "crate::proto::schema"
)]
pub struct ServiceGoodImpl;

impl Service for ServiceGoodImpl {
    fn after_transactions(&self, context: CallContext<'_>) -> Result<(), ExecutionError> {
        let mut index = context.service_data().get_list("val");
        index.push(1);
        Ok(())
    }
}

#[derive(Debug, ServiceDispatcher, ServiceFactory)]
#[service_dispatcher(crate = "crate")]
#[service_factory(
    crate = "crate",
    artifact_name = "panic_service",
    artifact_version = "1.0.0",
    proto_sources = "crate::proto::schema"
)]
struct ServicePanicImpl;

impl Service for ServicePanicImpl {
    fn after_transactions(&self, _context: CallContext<'_>) -> Result<(), ExecutionError> {
        panic!("42");
    }
}

#[derive(Debug, ServiceDispatcher, ServiceFactory)]
#[service_dispatcher(crate = "crate")]
#[service_factory(
    crate = "crate",
    artifact_name = "storage_error_service",
    artifact_version = "1.0.0",
    proto_sources = "crate::proto::schema"
)]
struct ServicePanicStorageErrorImpl;

impl Service for ServicePanicStorageErrorImpl {
    fn after_transactions(&self, _context: CallContext<'_>) -> Result<(), ExecutionError> {
        panic!(StorageError::new("42"));
    }
}

const CHECK_RESULT_SERVICE_ID: InstanceId = 255;

lazy_static! {
    static ref EXECUTION_STATUS: Mutex<Result<(), ExecutionError>> = Mutex::new(Ok(()));
}

#[exonum_interface(crate = "crate")]
trait ResultCheck<Ctx> {
    fn tx_result(&self, ctx: Ctx, arg: u64) -> Self::Output;
}

#[derive(Debug, ServiceDispatcher, ServiceFactory)]
#[service_dispatcher(crate = "crate", implements("ResultCheck"))]
#[service_factory(
    crate = "crate",
    artifact_name = "result_check",
    artifact_version = "1.0.0",
    proto_sources = "crate::proto::schema"
)]
struct ResultCheckService;

impl ResultCheck<CallContext<'_>> for ResultCheckService {
    type Output = Result<(), ExecutionError>;

    fn tx_result(&self, ctx: CallContext<'_>, arg: u64) -> Self::Output {
        let mut entry = ctx.service_data().get_entry("status");
        entry.set(arg);
        EXECUTION_STATUS.lock().unwrap().clone()
    }
}

<<<<<<< HEAD
impl Service for ResultCheckService {
    fn state_hash(&self, _data: BlockchainData<&dyn Snapshot>) -> Vec<Hash> {
        vec![]
    }
}
=======
impl Service for TxResultCheckService {}
>>>>>>> 6e2017e3

fn assert_service_execute(blockchain: &mut BlockchainMut) {
    let (_, patch) =
        blockchain.create_patch(ValidatorId::zero(), Height(1), &[], &mut BTreeMap::new());
    blockchain.merge(patch).unwrap();
    let snapshot = blockchain.snapshot();
    let index = snapshot.get_list("service_good.val");
    assert_eq!(index.len(), 1);
    assert_eq!(index.get(0), Some(1));
}

fn assert_service_execute_panic(blockchain: &mut BlockchainMut) {
    let (_, patch) =
        blockchain.create_patch(ValidatorId::zero(), Height(1), &[], &mut BTreeMap::new());
    blockchain.merge(patch).unwrap();
    let snapshot = blockchain.snapshot();
    assert!(snapshot
        .as_ref()
        .get_list::<_, u32>("service_panic.val")
        .is_empty());
}

fn execute_transaction(
    blockchain: &mut BlockchainMut,
    tx: Verified<AnyTx>,
) -> Result<(), ExecutionError> {
    let tx_hash = tx.object_hash();
    blockchain
        .merge({
            let fork = blockchain.fork();
            let mut schema = Schema::new(&fork);
            schema.add_transaction_into_pool(tx.clone());
            fork.into_patch()
        })
        .unwrap();

    let (block_hash, patch) = blockchain.create_patch(
        ValidatorId::zero(),
        Height::zero(),
        &[tx_hash],
        &mut BTreeMap::new(),
    );

    blockchain
        .commit(patch, block_hash, vec![], &mut BTreeMap::new())
        .unwrap();
    let snapshot = blockchain.snapshot();
    let schema = Schema::new(&snapshot);
    let location = schema.transactions_locations().get(&tx_hash).unwrap();
    schema.transaction_result(location).unwrap()
}

fn create_blockchain(
    services: Vec<Box<dyn ServiceFactory>>,
    instances: Vec<impl Into<InstanceInitParams>>,
) -> BlockchainMut {
    let config = generate_testnet_config(1, 0)[0].clone();
    let service_keypair = config.service_keypair();

    let rust_runtime = services
        .into_iter()
        .fold(RustRuntime::new(mpsc::channel(0).0), |runtime, factory| {
            runtime.with_factory(factory)
        });

    let genesis_config = instances
        .into_iter()
        .fold(
            GenesisConfigBuilder::with_consensus_config(config.consensus),
            |builder, instance| {
                let instance = instance.into();
                builder
                    .with_artifact(instance.instance_spec.artifact.clone())
                    .with_instance(instance)
            },
        )
        .build();

    Blockchain::new(TemporaryDB::new(), service_keypair, ApiSender::closed())
        .into_mut(genesis_config)
        .with_runtime(rust_runtime)
        .build()
        .unwrap()
}

#[test]
fn handling_tx_panic_error() {
    let mut blockchain = create_blockchain(
        vec![TestDispatcherService.into()],
        vec![TestDispatcherService
            .artifact_id()
            .into_default_instance(TEST_SERVICE_ID, TEST_SERVICE_NAME)],
    );

    let keypair = gen_keypair();
    let tx_ok1 = keypair.test_execute(TEST_SERVICE_ID, 3);
    let tx_ok2 = keypair.test_execute(TEST_SERVICE_ID, 4);
    let tx_failed = keypair.test_execute(TEST_SERVICE_ID, 0);
    let tx_storage_error = keypair.test_execute(TEST_SERVICE_ID, 42);

    let fork = blockchain.fork();
    let mut schema = Schema::new(&fork);
    schema.add_transaction_into_pool(tx_ok1.clone());
    schema.add_transaction_into_pool(tx_ok2.clone());
    schema.add_transaction_into_pool(tx_failed.clone());
    schema.add_transaction_into_pool(tx_storage_error.clone());
    blockchain.merge(fork.into_patch()).unwrap();

    let (_, patch) = blockchain.create_patch(
        ValidatorId::zero(),
        Height::zero(),
        &[
            tx_ok1.object_hash(),
            tx_failed.object_hash(),
            tx_ok2.object_hash(),
        ],
        &mut BTreeMap::new(),
    );
    blockchain.merge(patch).unwrap();

    let snapshot = blockchain.snapshot();
    let schema = Schema::new(&snapshot);
    assert_eq!(
        schema.transactions().get(&tx_ok1.object_hash()),
        Some(tx_ok1.clone())
    );
    assert_eq!(
        schema.transactions().get(&tx_ok2.object_hash()),
        Some(tx_ok2.clone())
    );
    assert_eq!(
        schema.transactions().get(&tx_failed.object_hash()),
        Some(tx_failed.clone())
    );

    let index = snapshot.get_list(IDX_NAME);
    assert_eq!(index.len(), 4);
    assert_eq!(index.get(0), Some(3));
    assert_eq!(index.get(1), Some(14));
    assert_eq!(index.get(2), Some(4));
    assert_eq!(index.get(3), Some(10));
}

#[test]
#[should_panic]
fn handling_tx_panic_storage_error() {
    let mut blockchain = create_blockchain(
        vec![TestDispatcherService.into()],
        vec![TestDispatcherService
            .artifact_id()
            .into_default_instance(TEST_SERVICE_ID, IDX_NAME)],
    );

    let keypair = gen_keypair();
    let tx_ok1 = keypair.test_execute(TEST_SERVICE_ID, 3);
    let tx_ok2 = keypair.test_execute(TEST_SERVICE_ID, 4);
    let tx_failed = keypair.test_execute(TEST_SERVICE_ID, 0);
    let tx_storage_error = keypair.test_execute(TEST_SERVICE_ID, 42);

    let fork = blockchain.fork();
    let mut schema = Schema::new(&fork);
    schema.add_transaction_into_pool(tx_ok1.clone());
    schema.add_transaction_into_pool(tx_ok2.clone());
    schema.add_transaction_into_pool(tx_failed.clone());
    schema.add_transaction_into_pool(tx_storage_error.clone());
    blockchain.merge(fork.into_patch()).unwrap();
    blockchain.create_patch(
        ValidatorId::zero(),
        Height::zero(),
        &[
            tx_ok1.object_hash(),
            tx_storage_error.object_hash(),
            tx_ok2.object_hash(),
        ],
        &mut BTreeMap::new(),
    );
}

#[test]
fn service_execute_good() {
    let mut blockchain = create_blockchain(
        vec![ServiceGoodImpl.into()],
        vec![ServiceGoodImpl
            .artifact_id()
            .into_default_instance(3, "service_good")],
    );
    assert_service_execute(&mut blockchain);
}

#[test]
fn service_execute_panic() {
    let mut blockchain = create_blockchain(
        vec![ServicePanicImpl.into()],
        vec![ServicePanicImpl
            .artifact_id()
            .into_default_instance(4, "service_panic")],
    );
    assert_service_execute_panic(&mut blockchain);
}

#[test]
#[should_panic]
fn service_execute_panic_storage_error() {
    let mut blockchain = create_blockchain(
        vec![ServicePanicStorageErrorImpl.into()],
        vec![ServicePanicStorageErrorImpl
            .artifact_id()
            .into_default_instance(5, "service_panic")],
    );
    assert_service_execute_panic(&mut blockchain);
}

#[test]
fn error_discards_transaction_changes() {
    let statuses = [
        Err(ExecutionError::new(ErrorKind::Service { code: 0 }, "")),
        Err(ExecutionError::new(
            ErrorKind::Dispatcher { code: 5 },
            "Foo",
        )),
        Err(ExecutionError::new(
            ErrorKind::Runtime { code: 0 },
            "Strange bar",
        )),
        Err(ExecutionError::new(ErrorKind::Unexpected, "PANIC")),
        Ok(()),
    ];

    let keypair = gen_keypair();
    let mut blockchain = create_blockchain(
        vec![ResultCheckService.into()],
        vec![ResultCheckService
            .artifact_id()
            .into_default_instance(CHECK_RESULT_SERVICE_ID, "check_result")],
    );
    let db = TemporaryDB::new();

    for (index, status) in statuses.iter().enumerate() {
        let index = index as u64;
        *EXECUTION_STATUS.lock().unwrap() = status.clone();

        let transaction = keypair.tx_result(CHECK_RESULT_SERVICE_ID, index);
        let hash = transaction.object_hash();
        let fork = blockchain.fork();
        let mut schema = Schema::new(&fork);
        schema.add_transaction_into_pool(transaction.clone());
        blockchain.merge(fork.into_patch()).unwrap();

        let (_, patch) = blockchain.create_patch(
            ValidatorId::zero(),
            Height(index),
            &[hash],
            &mut BTreeMap::new(),
        );
        db.merge(patch).unwrap();

        let snapshot = db.snapshot();
        let entry = snapshot
            .as_ref()
            .get_entry::<_, u64>("check_result.status")
            .get();
        if status.is_err() {
            assert!(entry.is_none());
        } else {
            assert_eq!(Some(index), entry);
        }
    }
}

#[test]
fn test_dispatcher_deploy_good() {
    let mut blockchain = create_blockchain(
        vec![TestDispatcherService.into(), ServiceGoodImpl.into()],
        vec![TestDispatcherService
            .artifact_id()
            .into_default_instance(TEST_SERVICE_ID, TEST_SERVICE_NAME)],
    );

    let artifact_id = ServiceGoodImpl.artifact_id().into();

    // Tests deployment procedure for the available artifact.
    assert!(!blockchain.dispatcher.is_artifact_deployed(&artifact_id));
    blockchain
        .dispatcher
        .deploy_artifact(artifact_id.clone(), vec![])
        .wait()
        .unwrap();
    assert!(blockchain.dispatcher.is_artifact_deployed(&artifact_id));

    // Tests the register artifact action for the deployed artifact.
    let snapshot = blockchain.snapshot();
    assert!(!DispatcherSchema::new(&snapshot)
        .artifacts()
        .contains(&artifact_id.name));
    execute_transaction(
        &mut blockchain,
        gen_keypair().test_deploy(TEST_SERVICE_ID, 1),
    )
    .unwrap();
    let snapshot = blockchain.snapshot();
    assert!(DispatcherSchema::new(&snapshot)
        .artifacts()
        .contains(&artifact_id.name));
    assert_eq!(snapshot.get_entry(IDX_NAME).get(), Some(1_u64));
}

#[test]
fn test_dispatcher_already_deployed() {
    let mut blockchain = create_blockchain(
        vec![TestDispatcherService.into(), ServiceGoodImpl.into()],
        vec![
            TestDispatcherService
                .artifact_id()
                .into_default_instance(TEST_SERVICE_ID, TEST_SERVICE_NAME),
            ServiceGoodImpl
                .artifact_id()
                .into_default_instance(11, "good"),
        ],
    );

    let artifact_id = ServiceGoodImpl.artifact_id().into();

    // Tests that we get an error if we try to deploy already deployed artifact.
    assert!(blockchain.dispatcher.is_artifact_deployed(&artifact_id));
    let err = blockchain
        .dispatcher
        .deploy_artifact(artifact_id.clone(), vec![])
        .wait()
        .unwrap_err();
    assert_eq!(
        err,
        ErrorMatch::from_fail(&DispatcherError::ArtifactAlreadyDeployed)
    );
    // Tests that we cannot register artifact twice.
    let res = execute_transaction(
        &mut blockchain,
        gen_keypair().test_deploy(TEST_SERVICE_ID, 1),
    );
    assert_eq!(
        res.unwrap_err(),
        ErrorMatch::from_fail(&DispatcherError::ArtifactAlreadyDeployed)
            .in_runtime(0)
            .for_service(TEST_SERVICE_ID)
    );
}

#[test]
#[should_panic(expected = "Unable to deploy registered artifact")]
fn test_dispatcher_register_unavailable() {
    let mut blockchain = create_blockchain(
        vec![TestDispatcherService.into(), ServiceGoodImpl.into()],
        vec![TestDispatcherService
            .artifact_id()
            .into_default_instance(TEST_SERVICE_ID, TEST_SERVICE_NAME)],
    );

    let artifact_id: ArtifactId = ServiceGoodImpl.artifact_id().into();
    blockchain
        .dispatcher
        .deploy_artifact(artifact_id.clone(), vec![])
        .wait()
        .unwrap();
    // Tests ExecutionError during the register artifact execution.
    execute_transaction(
        &mut blockchain,
        gen_keypair().test_deploy(TEST_SERVICE_ID, 42),
    )
    .unwrap_err();

    let snapshot = blockchain.snapshot();
    assert!(!DispatcherSchema::new(&snapshot)
        .artifacts()
        .contains(&artifact_id.name));
    assert!(!snapshot.get_entry::<_, u64>(IDX_NAME).exists());
    // Tests that an unavailable artifact will not be registered.
    execute_transaction(
        &mut blockchain,
        gen_keypair().test_deploy(TEST_SERVICE_ID, 24),
    )
    .unwrap();
}

#[test]
fn test_dispatcher_start_service_good() {
    let mut blockchain = create_blockchain(
        vec![TestDispatcherService.into()],
        vec![TestDispatcherService
            .artifact_id()
            .into_default_instance(TEST_SERVICE_ID, TEST_SERVICE_NAME)],
    );
    // Tests start service for the good service.
    let snapshot = blockchain.snapshot();
    assert!(!DispatcherSchema::new(&snapshot)
        .instances()
        .contains(&"good-service-1".to_owned()));
    execute_transaction(&mut blockchain, gen_keypair().test_add(TEST_SERVICE_ID, 1)).unwrap();
    let snapshot = blockchain.snapshot();
    assert!(DispatcherSchema::new(&snapshot)
        .instances()
        .contains(&"good-service-1".to_owned()));
    assert_eq!(snapshot.get_entry(IDX_NAME).get(), Some(1_u64));
}

#[test]
fn test_dispatcher_start_service_rollback() {
    let keypair = gen_keypair();
    let mut blockchain = create_blockchain(
        vec![TestDispatcherService.into()],
        vec![TestDispatcherService
            .artifact_id()
            .into_default_instance(TEST_SERVICE_ID, TEST_SERVICE_NAME)],
    );

    // Tests that a service with an unregistered artifact will not be started.
    let snapshot = blockchain.snapshot();
    assert!(!DispatcherSchema::new(&snapshot)
        .instances()
        .contains(&"good-service-24".to_owned()));
    let res = execute_transaction(&mut blockchain, keypair.test_add(TEST_SERVICE_ID, 24));
    assert_eq!(
        res.unwrap_err(),
        ErrorMatch::from_fail(&DispatcherError::ArtifactNotDeployed)
    );

    let snapshot = blockchain.snapshot();
    assert!(!DispatcherSchema::new(&snapshot)
        .instances()
        .contains(&"good-service-24".to_owned()));
    assert!(!snapshot.get_entry::<_, u64>(IDX_NAME).exists());

    // Tests that a service with panic during the configure will not be started.
    assert!(!DispatcherSchema::new(&snapshot)
        .instances()
        .contains(&"good-service-42".to_owned()));
    execute_transaction(&mut blockchain, keypair.test_add(TEST_SERVICE_ID, 42)).unwrap_err();
    let snapshot = blockchain.snapshot();
    assert!(!DispatcherSchema::new(&snapshot)
        .instances()
        .contains(&"good-service-42".to_owned()));
    assert!(!snapshot.get_entry::<_, u64>(IDX_NAME).exists());

    // Tests that a service with execution error during the initialization will not be started.
    assert!(!DispatcherSchema::new(&snapshot)
        .instances()
        .contains(&"good-service-18".to_owned()));
    execute_transaction(&mut blockchain, keypair.test_add(TEST_SERVICE_ID, 18)).unwrap_err();
    let snapshot = blockchain.snapshot();
    assert!(!DispatcherSchema::new(&snapshot)
        .instances()
        .contains(&"good-service-18".to_owned()));
    assert!(!snapshot.get_entry::<_, u64>(IDX_NAME).exists());
}

/// Checks that `BlockchainMut::check_tx` discards transactions with incorrect
/// instance IDs.
#[test]
fn test_check_tx() {
    let keypair = gen_keypair();
    let blockchain = create_blockchain(
        vec![TestDispatcherService.into()],
        vec![TestDispatcherService
            .artifact_id()
            .into_default_instance(TEST_SERVICE_ID, TEST_SERVICE_NAME)],
    );

    let correct_tx = keypair.test_add(TEST_SERVICE_ID, 1);
    blockchain.check_tx(&correct_tx).unwrap();
    let incorrect_tx = keypair.test_add(TEST_SERVICE_ID + 1, 1);
    assert_eq!(
        blockchain.check_tx(&incorrect_tx).unwrap_err(),
        ErrorMatch::from_fail(&DispatcherError::IncorrectInstanceId)
    );
}<|MERGE_RESOLUTION|>--- conflicted
+++ resolved
@@ -12,11 +12,7 @@
 // See the License for the specific language governing permissions and
 // limitations under the License.
 
-<<<<<<< HEAD
-use exonum_crypto::{gen_keypair, Hash};
-=======
-use exonum_crypto as crypto;
->>>>>>> 6e2017e3
+use exonum_crypto::gen_keypair;
 use exonum_merkledb::{
     access::AccessExt, BinaryValue, Database, Error as StorageError, ObjectHash, TemporaryDB,
 };
@@ -33,15 +29,9 @@
     messages::Verified,
     node::ApiSender,
     runtime::{
-<<<<<<< HEAD
         rust::{CallContext, RustRuntime, Service, ServiceFactory},
-        AnyTx, ArtifactId, BlockchainData, DispatcherError, DispatcherSchema, ErrorKind,
+        AnyTx, ArtifactId, DispatcherError, DispatcherSchema, ErrorKind,
         ErrorMatch, ExecutionError, InstanceId, InstanceSpec, SUPERVISOR_INSTANCE_ID,
-=======
-        rust::{CallContext, RustRuntime, Service, ServiceFactory, Transaction},
-        AnyTx, ArtifactId, DispatcherError, DispatcherSchema, ErrorKind, ErrorMatch,
-        ExecutionError, InstanceId, InstanceSpec, SUPERVISOR_INSTANCE_ID,
->>>>>>> 6e2017e3
     },
 };
 
@@ -224,15 +214,7 @@
     }
 }
 
-<<<<<<< HEAD
-impl Service for ResultCheckService {
-    fn state_hash(&self, _data: BlockchainData<&dyn Snapshot>) -> Vec<Hash> {
-        vec![]
-    }
-}
-=======
-impl Service for TxResultCheckService {}
->>>>>>> 6e2017e3
+impl Service for ResultCheckService {}
 
 fn assert_service_execute(blockchain: &mut BlockchainMut) {
     let (_, patch) =
