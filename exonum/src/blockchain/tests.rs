// Copyright 2020 The Exonum Team
//
// Licensed under the Apache License, Version 2.0 (the "License");
// you may not use this file except in compliance with the License.
// You may obtain a copy of the License at
//
//   http://www.apache.org/licenses/LICENSE-2.0
//
// Unless required by applicable law or agreed to in writing, software
// distributed under the License is distributed on an "AS IS" BASIS,
// WITHOUT WARRANTIES OR CONDITIONS OF ANY KIND, either express or implied.
// See the License for the specific language governing permissions and
// limitations under the License.

use exonum_crypto::{PublicKey, SecretKey};
use exonum_derive::{BinaryValue, FromAccess};
use exonum_merkledb::{
    access::{Access, FromAccess},
    BinaryValue, Error as MerkledbError, ObjectHash, ProofListIndex, Snapshot, SystemSchema,
};
use futures::{Future, IntoFuture};
use pretty_assertions::assert_eq;
use semver::Version;

use std::{
    cell::RefCell,
    collections::{BTreeMap, VecDeque},
    panic,
};

use crate::{
    blockchain::{
        config::{ConsensusConfig, GenesisConfig, GenesisConfigBuilder, InstanceInitParams},
        Blockchain, BlockchainBuilder, BlockchainMut, Schema,
    },
    helpers::{generate_testnet_config, Height, ValidatorId},
    messages::Verified,
    runtime::{
<<<<<<< HEAD
        catch_panic,
        migrations::{InitMigrationError, MigrationScript},
        AnyTx, ArtifactId, CallInfo, Dispatcher, DispatcherError, DispatcherSchema, ErrorMatch,
        ExecutionContext, ExecutionError, ExecutionFail, InstanceId, InstanceSpec, InstanceStatus,
        Mailbox, Runtime, SnapshotExt, WellKnownRuntime, SUPERVISOR_INSTANCE_ID,
=======
        catch_panic, AnyTx, ArtifactId, CallInfo, CommonError, CoreError, Dispatcher,
        DispatcherSchema, ErrorMatch, ExecutionContext, ExecutionError, ExecutionFail, InstanceId,
        InstanceSpec, InstanceStatus, Mailbox, Runtime, SnapshotExt, WellKnownRuntime,
        SUPERVISOR_INSTANCE_ID,
>>>>>>> cdb0db80
    },
};

const TEST_SERVICE_ID: InstanceId = SUPERVISOR_INSTANCE_ID;
const TEST_SERVICE_NAME: &str = "test_service";
const PANIC_STR: &str = "Panicking on request";

fn create_consensus_config() -> ConsensusConfig {
    generate_testnet_config(1, 0)[0].clone().consensus
}

fn create_genesis_config() -> GenesisConfig {
    GenesisConfigBuilder::with_consensus_config(create_consensus_config()).build()
}

#[derive(Debug, FromAccess)]
struct InspectorSchema<T: Access> {
    values: ProofListIndex<T::Base, u64>,
}

impl<T: Access> InspectorSchema<T> {
    fn new(access: T) -> Self {
        Self::from_root(access).unwrap()
    }
}

/// Actions that performs at the `initiate_adding_service` stage.
#[derive(Debug, Clone, Serialize, Deserialize, BinaryValue)]
#[binary_value(codec = "bincode")]
enum InitAction {
    /// Nothing happens.
    Noop,
    /// Emit panic.
    Panic,
    /// Emit execution error with the corresponding code and description.
    Error(u8, String),
}

/// Describes action execution logic.
trait Execute {
    /// Executes the corresponding action.
    fn execute(self, _context: ExecutionContext<'_>) -> Result<(), ExecutionError>;
}

impl InitAction {
    /// Creates a default instance init params.
    fn into_default_instance(self) -> InstanceInitParams {
        InstanceInitParams::new(
            TEST_SERVICE_ID,
            TEST_SERVICE_NAME,
            RuntimeInspector::default_artifact_id(),
            self,
        )
    }
}

impl Execute for InitAction {
    fn execute(self, _context: ExecutionContext<'_>) -> Result<(), ExecutionError> {
        match self {
            InitAction::Noop => Ok(()),
            InitAction::Panic => panic!(PANIC_STR),
            InitAction::Error(code, description) => Err(ExecutionError::service(code, description)),
        }
    }
}

impl Default for InitAction {
    fn default() -> Self {
        InitAction::Noop
    }
}

/// Actions to be performed at the `after_transactions` stage.
#[derive(Debug, Clone)]
enum AfterTransactionsAction {
    /// Add some value to the inspector schema index.
    AddValue(u64),
    /// Emit panic.
    Panic,
}

impl Execute for AfterTransactionsAction {
    fn execute(self, context: ExecutionContext<'_>) -> Result<(), ExecutionError> {
        match self {
            AfterTransactionsAction::AddValue(value) => {
                let mut schema = InspectorSchema::new(&*context.fork);
                schema.values.push(value);
                Ok(())
            }

            AfterTransactionsAction::Panic => panic!(PANIC_STR),
        }
    }
}

/// Runtime inspector transaction set.
#[derive(Debug, Clone, Serialize, Deserialize, BinaryValue)]
#[binary_value(codec = "bincode")]
enum Transaction {
    /// Add some value to the inspector schema index.
    AddValue(u64),
    /// Emit panic.
    Panic,
    /// Emit MerkleDb error.
    MerkledbError,
    /// Emit execution error with the corresponding code and description.
    ExecutionError(u8, String),
    /// Deploy artifact with the specified ID.
    DeployArtifact(ArtifactId),
    /// Add service with the specified spec and init action.
    AddService(InstanceSpec, InitAction),
    /// Stop service with the specified ID.
    StopService(InstanceId),
}

impl Transaction {
    fn sign(
        self,
        instance_id: InstanceId,
        public_key: PublicKey,
        secret_key: &SecretKey,
    ) -> Verified<AnyTx> {
        let tx = AnyTx {
            arguments: self.into_bytes(),
            call_info: CallInfo::new(instance_id, 0),
        };
        Verified::from_value(tx, public_key, secret_key)
    }
}

impl Execute for Transaction {
    fn execute(self, mut context: ExecutionContext<'_>) -> Result<(), ExecutionError> {
        match self {
            Transaction::AddValue(value) => {
                let mut schema = InspectorSchema::new(&*context.fork);
                schema.values.push(value);
                Ok(())
            }

            Transaction::Panic => {
                let mut schema = InspectorSchema::new(&*context.fork);
                schema.values.push(42);
                panic!(PANIC_STR);
            }

            Transaction::MerkledbError => panic!(MerkledbError::new(PANIC_STR)),

            Transaction::ExecutionError(code, description) => {
                let mut schema = InspectorSchema::new(&*context.fork);
                schema.values.push(42);
                Err(ExecutionError::service(code, description))
            }

            Transaction::DeployArtifact(artifact_id) => {
                // Code below will panic if there is already deployed artifact with the
                // same ID. This sort of expected behavior, since we're intentionally skipping
                // the `start_deploy` step (which will make the test nature much more complex).
                Dispatcher::commit_artifact(&*context.fork, artifact_id, Vec::new());
                Ok(())
            }

            Transaction::AddService(spec, constructor) => {
                context.initiate_adding_service(spec, constructor)
            }

            Transaction::StopService(instance_id) => {
                Dispatcher::initiate_stopping_service(&*context.fork, instance_id)
            }
        }
    }
}

#[derive(Debug)]
struct RuntimeInspector {
    available: Vec<ArtifactId>,
    deployed: Vec<ArtifactId>,
    after_transactions: RefCell<VecDeque<AfterTransactionsAction>>,
}

impl WellKnownRuntime for RuntimeInspector {
    const ID: u32 = 255;
}

impl RuntimeInspector {
    fn empty() -> Self {
        Self {
            available: Vec::default(),
            deployed: Vec::default(),
            after_transactions: RefCell::default(),
        }
    }

    fn new(available: Vec<ArtifactId>) -> Self {
        Self {
            available,
            ..Default::default()
        }
    }

    fn with_available_artifact(mut self, artifact: ArtifactId) -> Self {
        self.available.push(artifact);
        self
    }

    fn with_after_transactions_action(mut self, action: AfterTransactionsAction) -> Self {
        self.after_transactions.get_mut().push_back(action);
        self
    }

    fn default_artifact_id() -> ArtifactId {
        ArtifactId::new(Self::ID, "runtime-inspector", Version::new(1, 0, 0)).unwrap()
    }
}

impl Default for RuntimeInspector {
    fn default() -> Self {
        Self {
            available: vec![Self::default_artifact_id()],
            ..Self::empty()
        }
    }
}

impl Runtime for RuntimeInspector {
    fn deploy_artifact(
        &mut self,
        artifact: ArtifactId,
        _deploy_spec: Vec<u8>,
    ) -> Box<dyn Future<Item = (), Error = ExecutionError>> {
        assert!(self.available.contains(&artifact));
        assert!(!self.deployed.contains(&artifact));

        self.deployed.push(artifact);
        Box::new(Ok(()).into_future())
    }

    fn is_artifact_deployed(&self, id: &ArtifactId) -> bool {
        self.deployed.contains(id)
    }

    fn initiate_adding_service(
        &self,
        context: ExecutionContext<'_>,
        _spec: &InstanceSpec,
        parameters: Vec<u8>,
    ) -> Result<(), ExecutionError> {
        catch_panic(|| {
            InitAction::from_bytes(parameters.into())
                .map_err(|e| CommonError::MalformedArguments.with_description(e))?
                .execute(context)
        })
    }

    fn update_service_status(
        &mut self,
        _snapshot: &dyn Snapshot,
        _spec: &InstanceSpec,
        _status: &InstanceStatus,
    ) {
    }

    fn migrate(
        &self,
        _new_artifact: &ArtifactId,
        _data_version: &Version,
    ) -> Result<Option<MigrationScript>, InitMigrationError> {
        Err(InitMigrationError::NotSupported)
    }

    fn execute(
        &self,
        context: ExecutionContext<'_>,
        _call_info: &CallInfo,
        arguments: &[u8],
    ) -> Result<(), ExecutionError> {
        catch_panic(|| {
            Transaction::from_bytes(arguments.into())
                .map_err(|e| CommonError::MalformedArguments.with_description(e))?
                .execute(context)
        })
    }

    fn before_transactions(
        &self,
        _context: ExecutionContext<'_>,
        _instance_id: InstanceId,
    ) -> Result<(), ExecutionError> {
        Ok(())
    }

    fn after_transactions(
        &self,
        context: ExecutionContext<'_>,
        _instance_id: InstanceId,
    ) -> Result<(), ExecutionError> {
        catch_panic(|| {
            if let Some(action) = self.after_transactions.borrow_mut().pop_front() {
                action.execute(context)
            } else {
                Ok(())
            }
        })
    }

    fn after_commit(&mut self, _snapshot: &dyn Snapshot, _mailbox: &mut Mailbox) {}
}

// Attempts to create blockchain for particular Rust services and its instances assuming all of
// these are builtin services.
fn check_finalizing_services(artifacts: Vec<ArtifactId>, instances: Vec<InstanceInitParams>) {
    create_blockchain(RuntimeInspector::new(artifacts), instances);
}

fn execute_transaction(
    blockchain: &mut BlockchainMut,
    tx: Verified<AnyTx>,
) -> Result<(), ExecutionError> {
    let tx_hash = tx.object_hash();
    blockchain
        .merge({
            let fork = blockchain.fork();
            let mut schema = Schema::new(&fork);
            schema.add_transaction_into_pool(tx);
            fork.into_patch()
        })
        .unwrap();

    let height = {
        let snapshot = blockchain.snapshot();
        Schema::new(&snapshot).next_height()
    };

    let (block_hash, patch) = blockchain.create_patch(
        ValidatorId::zero().into(),
        height,
        &[tx_hash],
        &mut BTreeMap::new(),
    );

    blockchain
        .commit(patch, block_hash, vec![], &mut BTreeMap::new())
        .unwrap();
    let snapshot = blockchain.snapshot();
    let schema = Schema::new(&snapshot);
    let location = schema.transactions_locations().get(&tx_hash).unwrap();
    schema.transaction_result(location).unwrap()
}

/// Attempts to create a blockchain, returning an error if the genesis block
/// was not created.
fn create_blockchain(
    runtime: RuntimeInspector,
    instances: Vec<InstanceInitParams>,
) -> BlockchainMut {
    let genesis_config = instances
        .into_iter()
        .fold(
            GenesisConfigBuilder::with_consensus_config(create_consensus_config()),
            |builder, instance| {
                builder
                    .with_artifact(instance.instance_spec.artifact.clone())
                    .with_instance(instance)
            },
        )
        .build();

    BlockchainBuilder::new(Blockchain::build_for_tests(), genesis_config)
        .with_runtime(runtime)
        .build()
}

/// Checks that `after_transactions` is invoked for services added
/// within genesis block.
#[test]
fn after_transactions_invoked_on_genesis() {
    // Set the value in schema within `after_transactions`.
    let blockchain = create_blockchain(
        RuntimeInspector::default()
            .with_after_transactions_action(AfterTransactionsAction::AddValue(1)),
        vec![InitAction::Noop.into_default_instance()],
    );

    // After creation of the genesis block, check that value was set.
    let snapshot = blockchain.snapshot();
    let schema = InspectorSchema::new(&snapshot);

    assert_eq!(schema.values.len(), 1);
    assert_eq!(schema.values.get(0), Some(1));
}

/// Checks that if `after_transactions` fails on the genesis block,
/// the blockchain is not created.
#[test]
#[should_panic(expected = "Panicking on request")]
fn after_transactions_failure_causes_genesis_failure() {
    create_blockchain(
        RuntimeInspector::default().with_after_transactions_action(AfterTransactionsAction::Panic),
        vec![InitAction::Noop.into_default_instance()],
    );
}

#[test]
fn handling_tx_panic_error() {
    let (pk, sk) = exonum_crypto::gen_keypair();

    let mut blockchain = create_blockchain(
        RuntimeInspector::default(),
        vec![InitAction::Noop.into_default_instance()],
    );

    // Check that failed transactions do not modify inspector schema.
    let failed_transactions = vec![
        (Transaction::Panic, PANIC_STR),
        (
            Transaction::ExecutionError(0, "Service error".to_owned()),
            "Service error",
        ),
    ];

    for (tx, expected_err) in failed_transactions {
        let actual_err = execute_transaction(&mut blockchain, tx.sign(TEST_SERVICE_ID, pk, &sk))
            .expect_err("Transaction must fail");

        assert_eq!(actual_err.description(), expected_err);
        let snapshot = blockchain.snapshot();
        assert!(
            InspectorSchema::new(&snapshot).values.is_empty(),
            "Changes in the schema should be discarded"
        );
    }

    // Check that the transaction modifies inspector schema.
    execute_transaction(
        &mut blockchain,
        Transaction::AddValue(10).sign(TEST_SERVICE_ID, pk, &sk),
    )
    .expect("Transaction must success");

    let snapshot = blockchain.snapshot();
    assert_eq!(InspectorSchema::new(&snapshot).values.get(0), Some(10));
}

#[test]
#[should_panic]
fn handling_tx_merkledb_error() {
    let (pk, sk) = exonum_crypto::gen_keypair();

    let mut blockchain = create_blockchain(
        RuntimeInspector::default(),
        vec![InitAction::Noop.into_default_instance()],
    );

    execute_transaction(
        &mut blockchain,
        Transaction::MerkledbError.sign(TEST_SERVICE_ID, pk, &sk),
    )
    .unwrap();
}

#[test]
fn initialize_service_ok() {
    create_blockchain(
        RuntimeInspector::default(),
        vec![InitAction::Noop.into_default_instance()],
    );
}

#[test]
fn deploy_available() {
    let (pk, sk) = exonum_crypto::gen_keypair();

    let artifact_id =
        ArtifactId::new(RuntimeInspector::ID, "secondary", Version::new(1, 0, 0)).unwrap();
    let mut blockchain = create_blockchain(
        RuntimeInspector::default().with_available_artifact(artifact_id.clone()),
        vec![InitAction::Noop.into_default_instance()],
    );

    execute_transaction(
        &mut blockchain,
        Transaction::DeployArtifact(artifact_id).sign(TEST_SERVICE_ID, pk, &sk),
    )
    .unwrap();
}

#[test]
fn deploy_already_deployed() {
    let (pk, sk) = exonum_crypto::gen_keypair();

    let mut blockchain = create_blockchain(
        RuntimeInspector::default(),
        vec![InitAction::Noop.into_default_instance()],
    );

    let actual_err = execute_transaction(
        &mut blockchain,
        Transaction::DeployArtifact(RuntimeInspector::default_artifact_id()).sign(
            TEST_SERVICE_ID,
            pk,
            &sk,
        ),
    )
    .unwrap_err();

    // Since `RuntimeInspector` transactions skip the `start_deploy`,
    // we expect transaction to panic (`commit_service` is called within transaction body).
    let expect_err = ErrorMatch::any_unexpected()
        .with_description_containing("Artifact with the given identifier is already deployed");
    assert_eq!(actual_err, expect_err);
}

#[test]
#[should_panic(expected = "assertion failed: self.available.contains(&artifact)")]
fn deploy_unavailable_artifact() {
    let (pk, sk) = exonum_crypto::gen_keypair();

    let mut blockchain = create_blockchain(
        RuntimeInspector::default(),
        vec![InitAction::Noop.into_default_instance()],
    );

    let artifact_id =
        ArtifactId::new(RuntimeInspector::ID, "secondary", Version::new(1, 0, 0)).unwrap();
    execute_transaction(
        &mut blockchain,
        Transaction::DeployArtifact(artifact_id).sign(TEST_SERVICE_ID, pk, &sk),
    )
    .unwrap_err();
}

#[test]
fn start_stop_service_instance() {
    let (pk, sk) = exonum_crypto::gen_keypair();

    let mut blockchain = create_blockchain(
        RuntimeInspector::default(),
        vec![InitAction::Noop.into_default_instance()],
    );

    // Start secondary service instance.
    let instance_spec = InstanceSpec {
        id: 10,
        name: "secondary".to_owned(),
        artifact: RuntimeInspector::default_artifact_id(),
    };

    // Check that the secondary service instance is absent in the dispatcher schema.
    let snapshot = blockchain.snapshot();
    assert!(!DispatcherSchema::new(&snapshot)
        .instances()
        .contains(&instance_spec.name));

    execute_transaction(
        &mut blockchain,
        Transaction::AddService(instance_spec.clone(), InitAction::Noop).sign(
            TEST_SERVICE_ID,
            pk,
            &sk,
        ),
    )
    .unwrap();

    // Check that the service status in the dispatcher schema is active.
    let snapshot = blockchain.snapshot();
    assert_eq!(
        DispatcherSchema::new(&snapshot)
            .instances()
            .get(&instance_spec.name)
            .unwrap()
            .status,
        Some(InstanceStatus::Active)
    );

    // Stop another service instance.
    execute_transaction(
        &mut blockchain,
        Transaction::StopService(instance_spec.id).sign(TEST_SERVICE_ID, pk, &sk),
    )
    .unwrap();
    // Check that the service status in the dispatcher schema is stopped.
    let snapshot = blockchain.snapshot();
    assert_eq!(
        DispatcherSchema::new(&snapshot)
            .instances()
            .get(&instance_spec.name)
            .unwrap()
            .status,
        Some(InstanceStatus::Stopped)
    );
}

/// Checks that `Blockchain::check_tx` discards transactions with incorrect
/// instance IDs.
#[test]
fn test_check_tx() {
    let (pk, sk) = exonum_crypto::gen_keypair();

    let mut blockchain = create_blockchain(
        RuntimeInspector::default(),
        vec![InitAction::Noop.into_default_instance()],
    );

    let snapshot = blockchain.snapshot();

    let correct_tx = Transaction::AddValue(1).sign(TEST_SERVICE_ID, pk, &sk);
    Blockchain::check_tx(&snapshot, &correct_tx).expect("Correct transaction");

    let incorrect_tx = Transaction::AddValue(1).sign(TEST_SERVICE_ID + 1, pk, &sk);
    assert_eq!(
        Blockchain::check_tx(&snapshot, &incorrect_tx).expect_err("Incorrect transaction"),
        ErrorMatch::from_fail(&CoreError::IncorrectInstanceId)
    );

    // Stop service instance to make correct_tx incorrect.
    execute_transaction(
        &mut blockchain,
        Transaction::StopService(TEST_SERVICE_ID).sign(TEST_SERVICE_ID, pk, &sk),
    )
    .expect("Correct transaction");

    // Check that previously correct transaction become incorrect.
    let snapshot = blockchain.snapshot();
    assert_eq!(
        Blockchain::check_tx(&snapshot, &correct_tx).unwrap_err(),
        ErrorMatch::from_fail(&CoreError::ServiceNotActive)
    );
}

#[test]
#[should_panic(expected = "already used")]
fn finalize_duplicate_services() {
    let artifact = RuntimeInspector::default_artifact_id();
    let instance = InstanceInitParams::new(
        10,
        "sample_instance",
        artifact.clone(),
        InitAction::default(),
    );

    check_finalizing_services(vec![artifact], vec![instance.clone(), instance]);
}

#[test]
#[should_panic(expected = "already used")]
fn finalize_services_with_duplicate_names() {
    let artifact = RuntimeInspector::default_artifact_id();

    let instances = vec![
        InstanceInitParams::new(
            10,
            "sample_instance",
            artifact.clone(),
            InitAction::default(),
        ),
        InstanceInitParams::new(
            11,
            "sample_instance",
            artifact.clone(),
            InitAction::default(),
        ),
    ];

    check_finalizing_services(vec![artifact], instances);
}

#[test]
#[should_panic(expected = "already used")]
fn finalize_services_with_duplicate_ids() {
    let artifact = RuntimeInspector::default_artifact_id();

    let instances = vec![
        InstanceInitParams::new(
            10,
            "sample_instance",
            artifact.clone(),
            InitAction::default(),
        ),
        InstanceInitParams::new(
            10,
            "sample_instance_2",
            artifact.clone(),
            InitAction::default(),
        ),
    ];

    check_finalizing_services(vec![artifact], instances);
}

/// Checks that before genesis creation `Schema::height` panics.
#[test]
#[should_panic(
    expected = "An attempt to get the actual `height` during creating the genesis block"
)]
fn blockchain_height_panics_before_genesis() {
    // Create a blockchain *without* creating a genesis block.
    let blockchain = Blockchain::build_for_tests();

    let snapshot = blockchain.snapshot();
    let schema = Schema::new(&snapshot);
    let _height = schema.height();
}

/// Checks that before genesis creation `Schema::next_height` doesn't panic.
#[test]
fn blockchain_next_height_does_not_panic_before_genesis() {
    // Create a blockchain *without* creating a genesis block.
    let blockchain = Blockchain::build_for_tests();

    let snapshot = blockchain.snapshot();
    let schema = Schema::new(&snapshot);
    let height = schema.next_height();
    assert_eq!(height, Height(0))
}

/// Checks that `Schema::height` and `Schema::next_height` work as expected.
#[test]
fn blockchain_height() {
    let mut blockchain =
        BlockchainBuilder::new(Blockchain::build_for_tests(), create_genesis_config()).build();

    // Check that height is 0 after genesis creation.
    let snapshot = blockchain.snapshot();
    let schema = snapshot.for_core();
    assert_eq!(schema.height(), Height(0));
    assert_eq!(schema.next_height(), Height(1));

    // Create one block.
    let (_, patch) = blockchain.create_patch(
        ValidatorId::zero().into(),
        Height::zero(),
        &[],
        &mut BTreeMap::new(),
    );
    blockchain.merge(patch).unwrap();

    // Check that height is 1.
    let snapshot = blockchain.snapshot();
    let schema = snapshot.for_core();
    assert_eq!(schema.height(), Height(1));
    assert_eq!(schema.next_height(), Height(2));
}

#[test]
fn state_aggregation() {
    let (pk, sk) = exonum_crypto::gen_keypair();

    let mut blockchain = create_blockchain(
        RuntimeInspector::default(),
        vec![InitAction::Noop.into_default_instance()],
    );

    execute_transaction(
        &mut blockchain,
        Transaction::AddValue(10).sign(TEST_SERVICE_ID, pk, &sk),
    )
    .expect("Transaction must success");

    let snapshot = blockchain.snapshot();
    let expected_indexes = vec![
        "core.consensus_config",
        "dispatcher_artifacts",
        "dispatcher_instances",
        "values",
    ];
    let actual_indexes: Vec<_> = SystemSchema::new(&snapshot)
        .state_aggregator()
        .keys()
        .collect();
    assert_eq!(actual_indexes, expected_indexes);
}<|MERGE_RESOLUTION|>--- conflicted
+++ resolved
@@ -36,18 +36,11 @@
     helpers::{generate_testnet_config, Height, ValidatorId},
     messages::Verified,
     runtime::{
-<<<<<<< HEAD
         catch_panic,
         migrations::{InitMigrationError, MigrationScript},
-        AnyTx, ArtifactId, CallInfo, Dispatcher, DispatcherError, DispatcherSchema, ErrorMatch,
-        ExecutionContext, ExecutionError, ExecutionFail, InstanceId, InstanceSpec, InstanceStatus,
-        Mailbox, Runtime, SnapshotExt, WellKnownRuntime, SUPERVISOR_INSTANCE_ID,
-=======
-        catch_panic, AnyTx, ArtifactId, CallInfo, CommonError, CoreError, Dispatcher,
-        DispatcherSchema, ErrorMatch, ExecutionContext, ExecutionError, ExecutionFail, InstanceId,
-        InstanceSpec, InstanceStatus, Mailbox, Runtime, SnapshotExt, WellKnownRuntime,
-        SUPERVISOR_INSTANCE_ID,
->>>>>>> cdb0db80
+        AnyTx, ArtifactId, CallInfo, CommonError, CoreError, Dispatcher, DispatcherSchema,
+        ErrorMatch, ExecutionContext, ExecutionError, ExecutionFail, InstanceId, InstanceSpec,
+        InstanceStatus, Mailbox, Runtime, SnapshotExt, WellKnownRuntime, SUPERVISOR_INSTANCE_ID,
     },
 };
 
