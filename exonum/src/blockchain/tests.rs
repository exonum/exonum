--- conflicted
+++ resolved
@@ -613,12 +613,7 @@
 /// instance IDs.
 #[test]
 fn test_check_tx() {
-<<<<<<< HEAD
     let keys = KeyPair::random();
-
-=======
-    let keys = exonum_crypto::KeyPair::random();
->>>>>>> 37775987
     let mut blockchain = create_blockchain(
         RuntimeInspector::default(),
         vec![InitAction::Noop.into_default_instance()],
