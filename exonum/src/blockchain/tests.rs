// Copyright 2019 The Exonum Team
//
// Licensed under the Apache License, Version 2.0 (the "License");
// you may not use this file except in compliance with the License.
// You may obtain a copy of the License at
//
//   http://www.apache.org/licenses/LICENSE-2.0
//
// Unless required by applicable law or agreed to in writing, software
// distributed under the License is distributed on an "AS IS" BASIS,
// WITHOUT WARRANTIES OR CONDITIONS OF ANY KIND, either express or implied.
// See the License for the specific language governing permissions and
// limitations under the License.

<<<<<<< HEAD
=======
use exonum_merkledb::{
    Database, Entry, Error as StorageError, Fork, IndexAccess, ListIndex, ObjectHash, Snapshot,
    TemporaryDB,
};
>>>>>>> 40a3a512
use futures::{sync::mpsc, Future};

use std::{collections::BTreeMap, panic, sync::Mutex};

use crate::{
    blockchain::{
        Blockchain, ExecutionErrorKind, ExecutionStatus, FatalError, InstanceCollection, Schema,
    },
    crypto::{self, Hash},
    helpers::{generate_testnet_config, Height, ValidatorId},
    merkledb::{
        BinaryValue, Database, Entry, Error as StorageError, IndexAccess, ListIndex, ObjectHash,
        TemporaryDB,
    },
    messages::Verified,
    node::ApiSender,
    proto::schema::tests::*,
    runtime::{
        dispatcher,
        error::ErrorKind,
        rust::{
            interfaces::{Initialize, INITIALIZE_METHOD_ID},
            BeforeCommitContext, Interface, Service, ServiceFactory, Transaction,
            TransactionContext,
        },
        AnyTx, ArtifactId, ExecutionError, InstanceId,
    },
};

const IDX_NAME: &str = "idx_name";
const TEST_SERVICE_ID: InstanceId = 255;

#[derive(Serialize, Deserialize, ProtobufConvert, Debug, Clone)]
#[exonum(pb = "TestServiceTx", crate = "crate")]
struct TestExecute {
    value: u64,
}

#[derive(Serialize, Deserialize, ProtobufConvert, Debug, Clone)]
#[exonum(pb = "TestServiceTx", crate = "crate")]
struct TestDeploy {
    value: u64,
}

#[derive(Serialize, Deserialize, ProtobufConvert, Debug, Clone)]
#[exonum(pb = "TestServiceTx", crate = "crate")]
struct TestStart {
    value: u64,
}

#[derive(Serialize, Deserialize, ProtobufConvert, Debug, Clone)]
#[exonum(pb = "TestServiceTx", crate = "crate")]
struct TestCallInitialize {
    value: u64,
}

#[exonum_service(crate = "crate")]
trait TestDispatcherInterface {
    fn test_execute(
        &self,
        context: TransactionContext,
        arg: TestExecute,
    ) -> Result<(), ExecutionError>;

    fn test_deploy(
        &self,
        context: TransactionContext,
        arg: TestDeploy,
    ) -> Result<(), ExecutionError>;

    fn test_start(&self, context: TransactionContext, arg: TestStart)
        -> Result<(), ExecutionError>;

    fn test_call_initialize(
        &self,
        context: TransactionContext,
        arg: TestCallInitialize,
    ) -> Result<(), ExecutionError>;
}

#[derive(Debug, ServiceFactory)]
#[exonum(
    crate = "crate",
    artifact_name = "test_dispatcher",
    proto_sources = "crate::proto::schema",
    implements("TestDispatcherInterface", "Initialize")
)]
struct TestDispatcherService;

impl Service for TestDispatcherService {}

impl Initialize for TestDispatcherService {
    fn initialize(
        &self,
        _context: TransactionContext,
        params: &[u8],
    ) -> Result<(), ExecutionError> {
        if !params.is_empty() {
            let v = TestExecute::from_bytes(params.into()).unwrap();
            if v.value == 42 {
                panic!("42!");
            } else {
                return Err(ExecutionError::new(
                    ExecutionErrorKind::service(0),
                    "value is not a great answer",
                ));
            }
        }
        Ok(())
    }

    fn state_hash(&self, _descriptor: InstanceDescriptor, _snapshot: &dyn Snapshot) -> Vec<Hash> {
        vec![]
    }
}

impl TestDispatcherInterface for TestDispatcherService {
    fn test_deploy(
        &self,
        context: TransactionContext,
        arg: TestDeploy,
    ) -> Result<(), ExecutionError> {
        let mut index = Entry::new(context.instance.name, context.fork());
        index.set(arg.value);
        drop(index);

        let artifact = if arg.value == 24 {
            ServicePanicImpl.artifact_id().into()
        } else {
            ServiceGoodImpl.artifact_id().into()
        };

        context.dispatch_action(dispatcher::Action::RegisterArtifact {
            artifact,
            spec: Vec::new(),
        });

        if arg.value == 42 {
            Err(dispatcher::Error::UnknownArtifactId)?;
        }

        Ok(())
    }

    fn test_start(
        &self,
        context: TransactionContext,
        arg: TestStart,
    ) -> Result<(), ExecutionError> {
        let mut index = Entry::new(context.instance.name, context.fork());
        index.set(arg.value);
        drop(index);

        let config = match arg.value {
            42 => TestExecute { value: 42 }.into_bytes(),
            18 => TestExecute { value: 18 }.into_bytes(),
            _ => Vec::new(),
        };

        let artifact = if arg.value == 24 {
            ServicePanicImpl.artifact_id().into()
        } else {
            TestDispatcherService.artifact_id().into()
        };

        context.dispatch_action(dispatcher::Action::StartService {
            artifact,
            instance_name: format!("good-service-{}", arg.value),
            config,
        });

        Ok(())
    }

    fn test_execute(
        &self,
        context: TransactionContext,
        arg: TestExecute,
    ) -> Result<(), ExecutionError> {
        if arg.value == 42 {
            panic!(StorageError::new("42"))
        }
        let mut index = ListIndex::new(context.instance.name, context.fork());
        index.push(arg.value);
        index.push(42 / arg.value);
        Ok(())
    }

    fn test_call_initialize(
        &self,
        context: TransactionContext,
        arg: TestCallInitialize,
    ) -> Result<(), ExecutionError> {
        context.call_context(context.instance.id).call(
            Initialize::NAME,
            INITIALIZE_METHOD_ID,
            arg.value,
        )
    }
}

#[exonum_service(crate = "crate")]
trait ServiceGood {}

#[derive(Debug, ServiceFactory)]
#[exonum(
    crate = "crate",
    artifact_name = "good_service",
    artifact_version = "1.0.0",
    proto_sources = "crate::proto::schema",
    implements("ServiceGood")
)]
struct ServiceGoodImpl;

impl ServiceGood for ServiceGoodImpl {}

impl Service for ServiceGoodImpl {
    fn before_commit(&self, context: BeforeCommitContext) {
        let mut index = ListIndex::new(IDX_NAME, context.fork);
        index.push(1);
    }

    fn state_hash(&self, _descriptor: InstanceDescriptor, _snapshot: &dyn Snapshot) -> Vec<Hash> {
        vec![]
    }
}

#[exonum_service(crate = "crate")]
trait ServicePanic {}

#[derive(Debug, ServiceFactory)]
#[exonum(
    crate = "crate",
    artifact_name = "panic_service",
    artifact_version = "1.0.0",
    proto_sources = "crate::proto::schema",
    implements("ServicePanic")
)]
struct ServicePanicImpl;

impl ServicePanic for ServicePanicImpl {}

impl Service for ServicePanicImpl {
    fn before_commit(&self, _context: BeforeCommitContext) {
        panic!("42");
    }

    fn state_hash(&self, _descriptor: InstanceDescriptor, _snapshot: &dyn Snapshot) -> Vec<Hash> {
        vec![]
    }
}

#[exonum_service(crate = "crate")]
trait ServicePanicStorageError {}

#[derive(Debug, ServiceFactory)]
#[exonum(
    crate = "crate",
    artifact_name = "storage_error_service",
    artifact_version = "1.0.0",
    proto_sources = "crate::proto::schema",
    implements("ServicePanicStorageError")
)]
struct ServicePanicStorageErrorImpl;

impl ServicePanicStorageError for ServicePanicStorageErrorImpl {}

impl Service for ServicePanicStorageErrorImpl {
    fn before_commit(&self, _context: BeforeCommitContext) {
        panic!(StorageError::new("42"));
    }

    fn state_hash(&self, _descriptor: InstanceDescriptor, _snapshot: &dyn Snapshot) -> Vec<Hash> {
        vec![]
    }
}

const TX_CHECK_RESULT_SERVICE_ID: InstanceId = 255;

lazy_static! {
    static ref EXECUTION_STATUS: Mutex<Result<(), ExecutionError>> = Mutex::new(Ok(()));
}

#[derive(Serialize, Deserialize, Clone, Debug, ProtobufConvert)]
#[exonum(pb = "TestServiceTx", crate = "crate")]
struct TxResult {
    value: u64,
}

#[exonum_service(crate = "crate")]
trait TxResultCheckInterface {
    fn tx_result(&self, context: TransactionContext, arg: TxResult) -> Result<(), ExecutionError>;
}

#[derive(Debug, ServiceFactory)]
#[exonum(
    crate = "crate",
    artifact_name = "tx_result_check",
    artifact_version = "1.0.0",
    proto_sources = "crate::proto::schema",
    implements("TxResultCheckInterface")
)]
struct TxResultCheckService;

impl TxResultCheckInterface for TxResultCheckService {
    fn tx_result(&self, context: TransactionContext, arg: TxResult) -> Result<(), ExecutionError> {
        let mut entry = create_entry(context.fork());
        entry.set(arg.value);
        EXECUTION_STATUS.lock().unwrap().clone()
    }
}

impl Service for TxResultCheckService {
    fn state_hash(&self, _descriptor: InstanceDescriptor, _snapshot: &dyn Snapshot) -> Vec<Hash> {
        vec![]
    }
}

fn create_entry<T: IndexAccess>(fork: T) -> Entry<T, u64> {
    Entry::new("transaction_status_test", fork)
}

fn assert_service_execute(blockchain: &Blockchain, db: &mut dyn Database) {
    let (_, patch) =
        blockchain.create_patch(ValidatorId::zero(), Height(1), &[], &mut BTreeMap::new());
    db.merge(patch).unwrap();
    let snapshot = db.snapshot();
    let index = ListIndex::new(IDX_NAME, &snapshot);
    assert_eq!(index.len(), 1);
    assert_eq!(index.get(0), Some(1));
}

fn assert_service_execute_panic(blockchain: &Blockchain, db: &mut dyn Database) {
    let (_, patch) =
        blockchain.create_patch(ValidatorId::zero(), Height(1), &[], &mut BTreeMap::new());
    db.merge(patch).unwrap();
    let snapshot = db.snapshot();
    let index: ListIndex<_, u32> = ListIndex::new(IDX_NAME, &snapshot);
    assert!(index.is_empty());
}

fn execute_transaction(blockchain: &mut Blockchain, tx: Verified<AnyTx>) -> ExecutionStatus {
    let tx_hash = tx.object_hash();
    blockchain
        .merge({
            let fork = blockchain.fork();
            {
                let mut schema = Schema::new(&fork);
                schema.add_transaction_into_pool(tx.clone());
            }
            fork.into_patch()
        })
        .unwrap();

    blockchain
        .merge(
            blockchain
                .create_patch(
                    ValidatorId::zero(),
                    Height::zero(),
                    &[tx.object_hash()],
                    &mut BTreeMap::new(),
                )
                .1,
        )
        .unwrap();

    let snapshot = blockchain.snapshot();
    Schema::new(snapshot.as_ref())
        .transaction_results()
        .get(&tx_hash)
        .unwrap()
}

fn create_blockchain(instances: impl IntoIterator<Item = InstanceCollection>) -> Blockchain {
    let config = generate_testnet_config(1, 0)[0].clone();
    let service_keypair = config.service_keypair();
    let api_channel = mpsc::channel(1);
    let internal_sender = mpsc::channel(1).0;

    Blockchain::new(
        TemporaryDB::new(),
        instances,
        config.genesis,
        service_keypair,
        ApiSender::new(api_channel.0),
        internal_sender,
    )
}

#[test]
fn handling_tx_panic_error() {
    let mut blockchain =
        create_blockchain(vec![InstanceCollection::new(TestDispatcherService)
            .with_instance(TEST_SERVICE_ID, IDX_NAME, ())]);

    let (pk, sec_key) = crypto::gen_keypair();
    let tx_ok1 = TestExecute { value: 3 }.sign(TEST_SERVICE_ID, pk, &sec_key);
    let tx_ok2 = TestExecute { value: 4 }.sign(TEST_SERVICE_ID, pk, &sec_key);
    let tx_failed = TestExecute { value: 0 }.sign(TEST_SERVICE_ID, pk, &sec_key);
    let tx_storage_error = TestExecute { value: 42 }.sign(TEST_SERVICE_ID, pk, &sec_key);

    let patch = {
        let fork = blockchain.fork();
        {
            let mut schema = Schema::new(&fork);

            schema.add_transaction_into_pool(tx_ok1.clone());
            schema.add_transaction_into_pool(tx_ok2.clone());
            schema.add_transaction_into_pool(tx_failed.clone());
            schema.add_transaction_into_pool(tx_storage_error.clone());
        }
        fork.into_patch()
    };
    blockchain.merge(patch).unwrap();

    let (_, patch) = blockchain.create_patch(
        ValidatorId::zero(),
        Height::zero(),
        &[
            tx_ok1.object_hash(),
            tx_failed.object_hash(),
            tx_ok2.object_hash(),
        ],
        &mut BTreeMap::new(),
    );

    blockchain.merge(patch).unwrap();
    let snapshot = blockchain.snapshot();

    let schema = Schema::new(&snapshot);
    assert_eq!(
        schema.transactions().get(&tx_ok1.object_hash()),
        Some(tx_ok1.clone())
    );
    assert_eq!(
        schema.transactions().get(&tx_ok2.object_hash()),
        Some(tx_ok2.clone())
    );
    assert_eq!(
        schema.transactions().get(&tx_failed.object_hash()),
        Some(tx_failed.clone())
    );

    let index = ListIndex::new(IDX_NAME, &snapshot);

    assert_eq!(index.len(), 4);
    assert_eq!(index.get(0), Some(3));
    assert_eq!(index.get(1), Some(14));
    assert_eq!(index.get(2), Some(4));
    assert_eq!(index.get(3), Some(10));
}

#[test]
#[should_panic]
fn handling_tx_panic_storage_error() {
    let mut blockchain =
        create_blockchain(vec![InstanceCollection::new(TestDispatcherService)
            .with_instance(TEST_SERVICE_ID, IDX_NAME, ())]);

    let (pk, sec_key) = crypto::gen_keypair();
    let tx_ok1 = TestExecute { value: 3 }.sign(TEST_SERVICE_ID, pk, &sec_key);
    let tx_ok2 = TestExecute { value: 4 }.sign(TEST_SERVICE_ID, pk, &sec_key);
    let tx_failed = TestExecute { value: 0 }.sign(TEST_SERVICE_ID, pk, &sec_key);
    let tx_storage_error = TestExecute { value: 42 }.sign(TEST_SERVICE_ID, pk, &sec_key);

    let patch = {
        let fork = blockchain.fork();
        {
            let mut schema = Schema::new(&fork);
            schema.add_transaction_into_pool(tx_ok1.clone());
            schema.add_transaction_into_pool(tx_ok2.clone());
            schema.add_transaction_into_pool(tx_failed.clone());
            schema.add_transaction_into_pool(tx_storage_error.clone());
        }
        fork.into_patch()
    };
    blockchain.merge(patch).unwrap();
    blockchain.create_patch(
        ValidatorId::zero(),
        Height::zero(),
        &[
            tx_ok1.object_hash(),
            tx_storage_error.object_hash(),
            tx_ok2.object_hash(),
        ],
        &mut BTreeMap::new(),
    );
}

#[test]
fn service_execute_good() {
    let blockchain = create_blockchain(vec![
        InstanceCollection::new(ServiceGoodImpl).with_instance(3, "service_good", ())
    ]);
    let mut db = TemporaryDB::new();
    assert_service_execute(&blockchain, &mut db);
}

#[test]
fn service_execute_panic() {
    let blockchain = create_blockchain(vec![
        InstanceCollection::new(ServicePanicImpl).with_instance(4, "service_panic", ())
    ]);
    let mut db = TemporaryDB::new();
    assert_service_execute_panic(&blockchain, &mut db);
}

#[test]
#[should_panic]
fn service_execute_panic_storage_error() {
    let blockchain =
        create_blockchain(vec![InstanceCollection::new(ServicePanicStorageErrorImpl)
            .with_instance(5, "service_good", ())]);
    let mut db = TemporaryDB::new();
    assert_service_execute_panic(&blockchain, &mut db);
}

#[test]
fn error_discards_transaction_changes() {
    let statuses = [
        Err(ExecutionError::new(ErrorKind::service(0), "")),
        Err(ExecutionError::new(ErrorKind::dispatcher(5), "Foo")),
        Err(ExecutionError::new(ErrorKind::runtime(0), "Strange bar")),
        Err(ExecutionError::new(ErrorKind::Panic, "PANIC")),
        Ok(()),
    ];

    let (pk, sec_key) = crypto::gen_keypair();
    let mut blockchain = create_blockchain(vec![InstanceCollection::new(TxResultCheckService)
        .with_instance(TX_CHECK_RESULT_SERVICE_ID, "check_result", ())]);
    let db = TemporaryDB::new();

    for (index, status) in statuses.iter().enumerate() {
        let index = index as u64;

        *EXECUTION_STATUS.lock().unwrap() = status.clone();

        let transaction = TxResult { value: index }.sign(TX_CHECK_RESULT_SERVICE_ID, pk, &sec_key);
        let hash = transaction.object_hash();
        {
            let fork = blockchain.fork();
            {
                let mut schema = Schema::new(&fork);
                schema.add_transaction_into_pool(transaction.clone());
            }
            blockchain.merge(fork.into_patch()).unwrap();
        }

        let (_, patch) = blockchain.create_patch(
            ValidatorId::zero(),
            Height(index),
            &[hash],
            &mut BTreeMap::new(),
        );

        db.merge(patch).unwrap();

        let fork = db.fork();
        let entry = create_entry(&fork);
        if status.is_err() {
            assert_eq!(None, entry.get());
        } else {
            assert_eq!(Some(index), entry.get());
        }
    }
}

#[test]
#[should_panic(expected = "Instance identifier for builtin service should be lesser than")]
fn test_dispatcher_incorrect_builtin_service_id() {
    create_blockchain(vec![
        InstanceCollection::new(TestDispatcherService).with_instance(1024, IDX_NAME, ())
    ]);
}

#[test]
fn test_dispatcher_deploy_good() {
    let keypair = crypto::gen_keypair();
    let mut blockchain = create_blockchain(vec![
        InstanceCollection::new(TestDispatcherService).with_instance(TEST_SERVICE_ID, IDX_NAME, ()),
        InstanceCollection::new(ServiceGoodImpl),
    ]);

    let artifact_id = ServiceGoodImpl.artifact_id().into();

    // Tests deployment procedure for the available artifact.
    assert!(!blockchain.dispatcher().is_artifact_deployed(&artifact_id));
    blockchain
        .dispatcher()
        .deploy_artifact(artifact_id.clone(), ())
        .wait()
        .unwrap();
    assert!(blockchain.dispatcher().is_artifact_deployed(&artifact_id));

    // Tests the register artifact action for the deployed artifact.
    let snapshot = blockchain.snapshot();
    assert!(!dispatcher::Schema::new(snapshot.as_ref())
        .artifacts()
        .contains(&artifact_id.name));
    execute_transaction(
        &mut blockchain,
        TestDeploy { value: 1 }.sign(TEST_SERVICE_ID, keypair.0, &keypair.1),
    );
    let snapshot = blockchain.snapshot();
    assert!(dispatcher::Schema::new(snapshot.as_ref())
        .artifacts()
        .contains(&artifact_id.name));
    assert_eq!(Entry::new(IDX_NAME, snapshot.as_ref()).get(), Some(1_u64));
}

#[test]
fn test_dispatcher_already_deployed() {
    let keypair = crypto::gen_keypair();
    let mut blockchain = create_blockchain(vec![
        InstanceCollection::new(TestDispatcherService).with_instance(TEST_SERVICE_ID, IDX_NAME, ()),
        InstanceCollection::new(ServiceGoodImpl).with_instance(11, "good", ()),
    ]);

    let artifact_id = ServiceGoodImpl.artifact_id().into();

    // Tests that we get an error if we try to deploy already deployed artifact.
    assert!(blockchain.dispatcher().is_artifact_deployed(&artifact_id));
    let err = blockchain
        .dispatcher()
        .deploy_artifact(artifact_id.clone(), ())
        .wait()
        .unwrap_err();
    assert_eq!(err, dispatcher::Error::ArtifactAlreadyDeployed.into());
    // Tests that we cannot register artifact twice.
    let result = execute_transaction(
        &mut blockchain,
        TestDeploy { value: 1 }.sign(TEST_SERVICE_ID, keypair.0, &keypair.1),
    );
    assert_eq!(
        result.0,
        Err(dispatcher::Error::ArtifactAlreadyDeployed.into())
    );
}

#[test]
fn test_dispatcher_register_unavailable() {
    let keypair = crypto::gen_keypair();
    let mut blockchain = create_blockchain(vec![
        InstanceCollection::new(TestDispatcherService).with_instance(TEST_SERVICE_ID, IDX_NAME, ()),
        InstanceCollection::new(ServiceGoodImpl),
    ]);

    let artifact_id: ArtifactId = ServiceGoodImpl.artifact_id().into();
    blockchain
        .dispatcher()
        .deploy_artifact(artifact_id.clone(), ())
        .wait()
        .unwrap();
    // Tests ExecutionError during the register artifact execution.
    execute_transaction(
        &mut blockchain,
        TestDeploy { value: 42 }.sign(TEST_SERVICE_ID, keypair.0, &keypair.1),
    );
    let snapshot = blockchain.snapshot();
    assert!(!dispatcher::Schema::new(snapshot.as_ref())
        .artifacts()
        .contains(&artifact_id.name));
    assert_eq!(
        Entry::<_, u64>::new(IDX_NAME, snapshot.as_ref()).get(),
        None
    );
    // Tests that an unavailable artifact will not be registered.
    let error_string = panic::catch_unwind(panic::AssertUnwindSafe(|| {
        execute_transaction(
            &mut blockchain,
            TestDeploy { value: 24 }.sign(TEST_SERVICE_ID, keypair.0, &keypair.1),
        )
        .0
    }))
    .unwrap_err()
    .downcast_ref::<FatalError>()
    .unwrap()
    .to_string();

    assert!(error_string.contains("Unable to deploy registered artifact"));
}

#[test]
fn test_dispatcher_start_service_good() {
    let keypair = crypto::gen_keypair();
    let mut blockchain =
        create_blockchain(vec![InstanceCollection::new(TestDispatcherService)
            .with_instance(TEST_SERVICE_ID, IDX_NAME, ())]);
    // Tests start service for the good service.
    let snapshot = blockchain.snapshot();
    assert!(!dispatcher::Schema::new(snapshot.as_ref())
        .service_instances()
        .contains(&"good-service-1".to_owned()));
    execute_transaction(
        &mut blockchain,
        TestStart { value: 1 }.sign(TEST_SERVICE_ID, keypair.0, &keypair.1),
    );
    let snapshot = blockchain.snapshot();
    assert!(dispatcher::Schema::new(snapshot.as_ref())
        .service_instances()
        .contains(&"good-service-1".to_owned()));
    assert_eq!(Entry::new(IDX_NAME, snapshot.as_ref()).get(), Some(1_u64));
}

#[test]
fn test_dispatcher_start_service_rollback() {
    let keypair = crypto::gen_keypair();
    let mut blockchain =
        create_blockchain(vec![InstanceCollection::new(TestDispatcherService)
            .with_instance(TEST_SERVICE_ID, IDX_NAME, ())]);

    // Tests that a service with an unregistered artifact will not be started.
    let snapshot = blockchain.snapshot();
    assert!(!dispatcher::Schema::new(snapshot.as_ref())
        .service_instances()
        .contains(&"good-service-24".to_owned()));
    execute_transaction(
        &mut blockchain,
        TestStart { value: 24 }.sign(TEST_SERVICE_ID, keypair.0, &keypair.1),
    );
    let snapshot = blockchain.snapshot();
    assert!(!dispatcher::Schema::new(snapshot.as_ref())
        .service_instances()
        .contains(&"good-service-24".to_owned()));
    assert_eq!(
        Entry::<_, u64>::new(IDX_NAME, snapshot.as_ref()).get(),
        None
    );

    // Tests that a service with panic during the configure will not be started.
    assert!(!dispatcher::Schema::new(snapshot.as_ref())
        .service_instances()
        .contains(&"good-service-42".to_owned()));
    execute_transaction(
        &mut blockchain,
        TestStart { value: 42 }.sign(TEST_SERVICE_ID, keypair.0, &keypair.1),
    );
    let snapshot = blockchain.snapshot();
    assert!(!dispatcher::Schema::new(snapshot.as_ref())
        .service_instances()
        .contains(&"good-service-42".to_owned()));
    assert_eq!(
        Entry::<_, u64>::new(IDX_NAME, snapshot.as_ref()).get(),
        None
    );

    // Tests that a service with execution error during the configure will not be started.
    assert!(!dispatcher::Schema::new(snapshot.as_ref())
        .service_instances()
        .contains(&"good-service-18".to_owned()));
    execute_transaction(
        &mut blockchain,
        TestStart { value: 18 }.sign(TEST_SERVICE_ID, keypair.0, &keypair.1),
    );
    let snapshot = blockchain.snapshot();
    assert!(!dispatcher::Schema::new(snapshot.as_ref())
        .service_instances()
        .contains(&"good-service-18".to_owned()));
    assert_eq!(
        Entry::<_, u64>::new(IDX_NAME, snapshot.as_ref()).get(),
        None
    );
}

#[test]
fn test_dispatcher_err_wrong_initialize_caller() {
    let mut blockchain = create_blockchain(vec![InstanceCollection::new(TestDispatcherService)
        .with_instance(TEST_SERVICE_ID, IDX_NAME, Vec::default())]);

    let keypair = crypto::gen_keypair();
    let status = execute_transaction(
        &mut blockchain,
        TestCallInitialize { value: 11 }.sign(TEST_SERVICE_ID, keypair.0, &keypair.1),
    );
    assert!(status
        .0
        .unwrap_err()
        .description
        .contains("Methods from the `Initialize` interface"));
}<|MERGE_RESOLUTION|>--- conflicted
+++ resolved
@@ -12,13 +12,6 @@
 // See the License for the specific language governing permissions and
 // limitations under the License.
 
-<<<<<<< HEAD
-=======
-use exonum_merkledb::{
-    Database, Entry, Error as StorageError, Fork, IndexAccess, ListIndex, ObjectHash, Snapshot,
-    TemporaryDB,
-};
->>>>>>> 40a3a512
 use futures::{sync::mpsc, Future};
 
 use std::{collections::BTreeMap, panic, sync::Mutex};
@@ -31,7 +24,7 @@
     helpers::{generate_testnet_config, Height, ValidatorId},
     merkledb::{
         BinaryValue, Database, Entry, Error as StorageError, IndexAccess, ListIndex, ObjectHash,
-        TemporaryDB,
+        Snapshot, TemporaryDB,
     },
     messages::Verified,
     node::ApiSender,
@@ -44,7 +37,7 @@
             BeforeCommitContext, Interface, Service, ServiceFactory, Transaction,
             TransactionContext,
         },
-        AnyTx, ArtifactId, ExecutionError, InstanceId,
+        AnyTx, ArtifactId, ExecutionError, InstanceDescriptor, InstanceId,
     },
 };
 
@@ -108,7 +101,11 @@
 )]
 struct TestDispatcherService;
 
-impl Service for TestDispatcherService {}
+impl Service for TestDispatcherService {
+    fn state_hash(&self, _instance: InstanceDescriptor, _snapshot: &dyn Snapshot) -> Vec<Hash> {
+        vec![]
+    }
+}
 
 impl Initialize for TestDispatcherService {
     fn initialize(
@@ -129,10 +126,6 @@
         }
         Ok(())
     }
-
-    fn state_hash(&self, _descriptor: InstanceDescriptor, _snapshot: &dyn Snapshot) -> Vec<Hash> {
-        vec![]
-    }
 }
 
 impl TestDispatcherInterface for TestDispatcherService {
@@ -236,13 +229,13 @@
 impl ServiceGood for ServiceGoodImpl {}
 
 impl Service for ServiceGoodImpl {
+    fn state_hash(&self, _instance: InstanceDescriptor, _snapshot: &dyn Snapshot) -> Vec<Hash> {
+        vec![]
+    }
+
     fn before_commit(&self, context: BeforeCommitContext) {
         let mut index = ListIndex::new(IDX_NAME, context.fork);
         index.push(1);
-    }
-
-    fn state_hash(&self, _descriptor: InstanceDescriptor, _snapshot: &dyn Snapshot) -> Vec<Hash> {
-        vec![]
     }
 }
 
@@ -266,7 +259,7 @@
         panic!("42");
     }
 
-    fn state_hash(&self, _descriptor: InstanceDescriptor, _snapshot: &dyn Snapshot) -> Vec<Hash> {
+    fn state_hash(&self, _instance: InstanceDescriptor, _snapshot: &dyn Snapshot) -> Vec<Hash> {
         vec![]
     }
 }
@@ -291,7 +284,7 @@
         panic!(StorageError::new("42"));
     }
 
-    fn state_hash(&self, _descriptor: InstanceDescriptor, _snapshot: &dyn Snapshot) -> Vec<Hash> {
+    fn state_hash(&self, _instance: InstanceDescriptor, _snapshot: &dyn Snapshot) -> Vec<Hash> {
         vec![]
     }
 }
@@ -332,7 +325,7 @@
 }
 
 impl Service for TxResultCheckService {
-    fn state_hash(&self, _descriptor: InstanceDescriptor, _snapshot: &dyn Snapshot) -> Vec<Hash> {
+    fn state_hash(&self, _instance: InstanceDescriptor, _snapshot: &dyn Snapshot) -> Vec<Hash> {
         vec![]
     }
 }
