--- conflicted
+++ resolved
@@ -88,13 +88,8 @@
     fn test_deploy(&self, ctx: CallContext<'_>, arg: u64) -> Self::Output {
         ctx.service_data().get_entry("val").set(arg);
 
-<<<<<<< HEAD
         let artifact = if arg == 24 {
-            ServicePanicImpl.artifact_id().into()
-=======
-        let artifact = if arg.value == 24 {
             ServicePanicImpl.artifact_id()
->>>>>>> 1a23a5c6
         } else {
             ServiceGoodImpl.artifact_id()
         };
@@ -125,13 +120,8 @@
             _ => Vec::new(),
         };
 
-<<<<<<< HEAD
         let artifact = if arg == 24 {
-            ServicePanicImpl.artifact_id().into()
-=======
-        let artifact = if arg.value == 24 {
             ServicePanicImpl.artifact_id()
->>>>>>> 1a23a5c6
         } else {
             TestDispatcherService.artifact_id()
         };
