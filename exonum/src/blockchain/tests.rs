--- conflicted
+++ resolved
@@ -23,29 +23,18 @@
 use std::{collections::BTreeMap, panic, sync::Mutex};
 
 use crate::{
-<<<<<<< HEAD
-    blockchain::{Blockchain, BlockchainMut, ExecutionStatus, InstanceCollection, Schema},
-=======
     blockchain::{
         config::{GenesisConfigBuilder, InstanceInitParams},
-        Blockchain, BlockchainMut, ExecutionErrorKind, ExecutionStatus, Schema,
+        Blockchain, BlockchainMut, ExecutionStatus, Schema,
     },
->>>>>>> 0729abf7
     helpers::{generate_testnet_config, Height, ValidatorId},
     messages::Verified,
     node::ApiSender,
     proto::schema::tests::*,
     runtime::{
-<<<<<<< HEAD
-        rust::{CallContext, Service, ServiceFactory, Transaction},
-        AnyTx, ArtifactId, BlockchainData, DispatcherError, DispatcherSchema, ErrorKind,
-        ExecutionError, ExecutionFail, InstanceId, InstanceSpec, SUPERVISOR_INSTANCE_ID,
-=======
-        error::ErrorKind,
         rust::{CallContext, RustRuntime, Service, ServiceFactory, Transaction},
         AnyTx, ArtifactId, BlockchainData, DispatcherError, DispatcherSchema, ExecutionError,
-        InstanceId, InstanceSpec, SUPERVISOR_INSTANCE_ID,
->>>>>>> 0729abf7
+        ErrorKind, ExecutionFail, InstanceId, InstanceSpec, SUPERVISOR_INSTANCE_ID,
     },
 };
 
