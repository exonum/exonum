--- conflicted
+++ resolved
@@ -32,15 +32,9 @@
     proto::schema::tests::*,
     runtime::{
         error::ErrorKind,
-<<<<<<< HEAD
-        rust::{CallContext, Service, ServiceFactory, Transaction},
+        rust::{CallContext, RustRuntime, Service, ServiceFactory, Transaction},
         AnyTx, ArtifactId, DispatcherError, DispatcherSchema, ExecutionError, InstanceId,
         InstanceSpec, SUPERVISOR_INSTANCE_ID,
-=======
-        rust::{CallContext, RustRuntime, Service, ServiceFactory, Transaction},
-        AnyTx, ArtifactId, BlockchainData, DispatcherError, DispatcherSchema, ExecutionError,
-        InstanceId, InstanceSpec, SUPERVISOR_INSTANCE_ID,
->>>>>>> 571d3568
     },
 };
 
