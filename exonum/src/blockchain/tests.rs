--- conflicted
+++ resolved
@@ -18,6 +18,7 @@
     SystemSchema,
 };
 use futures::{Future, IntoFuture};
+use semver::Version;
 
 use std::{
     cell::RefCell,
@@ -109,23 +110,11 @@
 #[derive(Debug, Clone, Serialize, Deserialize)]
 enum ExecuteAction {}
 
-<<<<<<< HEAD
 #[derive(Debug, Clone)]
 enum AfterTransactionsAction {
     AddValue(u64),
     Panic,
 }
-=======
-        let artifact = if arg.value == 24 {
-            ServicePanicImpl.artifact_id()
-        } else {
-            ServiceGoodImpl.artifact_id()
-        };
-        context.start_artifact_registration(artifact, vec![])?;
-        if arg.value == 42 {
-            return Err(DispatcherError::UnknownArtifactId.into());
-        }
->>>>>>> 1a23a5c6
 
 impl AfterTransactionsAction {
     fn execute(self, context: ExecutionContext<'_>) -> Result<(), ExecutionError> {
@@ -141,7 +130,6 @@
     }
 }
 
-<<<<<<< HEAD
 #[derive(Debug, Clone, Serialize, Deserialize)]
 enum Transaction {
     AddValue(u64),
@@ -163,26 +151,6 @@
         let tx = AnyTx {
             arguments: self.into_bytes(),
             call_info: CallInfo::new(instance_id, 0),
-=======
-        let instance_id = {
-            let mut instance_id_entry = context.service_data().get_entry("instance_ids");
-            let instance_id = instance_id_entry.get().unwrap_or(TEST_SERVICE_ID + 1);
-            instance_id_entry.set(instance_id + 1);
-
-            instance_id
-        };
-
-        let config = match arg.value {
-            42 => TestExecute { value: 42 }.into_bytes(),
-            18 => TestExecute { value: 18 }.into_bytes(),
-            _ => Vec::new(),
-        };
-
-        let artifact = if arg.value == 24 {
-            ServicePanicImpl.artifact_id()
-        } else {
-            TestDispatcherService.artifact_id()
->>>>>>> 1a23a5c6
         };
         Verified::from_value(tx, public_key, secret_key)
     }
@@ -264,7 +232,7 @@
     }
 
     fn default_artifact_id() -> ArtifactId {
-        ArtifactId::new(Self::ID, "runtime-inspector").unwrap()
+        ArtifactId::new(Self::ID, "runtime-inspector", Version::new(1, 0, 0)).unwrap()
     }
 }
 
@@ -526,44 +494,19 @@
 fn deploy_available() {
     let (pk, sk) = exonum_crypto::gen_keypair();
 
-    let artifact_id = ArtifactId::new(RuntimeInspector::ID, "secondary").unwrap();
+    let artifact_id =
+        ArtifactId::new(RuntimeInspector::ID, "secondary", Version::new(1, 0, 0)).unwrap();
     let mut blockchain = create_blockchain(
-<<<<<<< HEAD
         RuntimeInspector::default().with_available_artifact(artifact_id.clone()),
         vec![InitAction::Noop.into_default_instance()],
     )
     .unwrap();
 
-=======
-        vec![TestDispatcherService.into(), ServiceGoodImpl.into()],
-        vec![TestDispatcherService
-            .artifact_id()
-            .into_default_instance(TEST_SERVICE_ID, TEST_SERVICE_NAME)],
-    );
-
-    let artifact_id = ServiceGoodImpl.artifact_id();
-
-    // Tests deployment procedure for the available artifact.
-    assert!(!blockchain.dispatcher.is_artifact_deployed(&artifact_id));
-    blockchain
-        .dispatcher
-        .deploy_artifact(artifact_id.clone(), vec![])
-        .wait()
-        .unwrap();
-    assert!(blockchain.dispatcher.is_artifact_deployed(&artifact_id));
-
-    // Tests the register artifact action for the deployed artifact.
-    let snapshot = blockchain.snapshot();
-    assert!(!DispatcherSchema::new(&snapshot)
-        .artifacts()
-        .contains(&artifact_id));
->>>>>>> 1a23a5c6
     execute_transaction(
         &mut blockchain,
         Transaction::DeployArtifact(artifact_id.clone()).sign(TEST_SERVICE_ID, pk, &sk),
     )
     .unwrap();
-<<<<<<< HEAD
 }
 
 #[test]
@@ -575,30 +518,6 @@
         vec![InitAction::Noop.into_default_instance()],
     )
     .unwrap();
-=======
-    let snapshot = blockchain.snapshot();
-    assert!(DispatcherSchema::new(&snapshot)
-        .artifacts()
-        .contains(&artifact_id));
-    assert_eq!(snapshot.get_entry(IDX_NAME).get(), Some(1_u64));
-}
-
-#[test]
-fn test_dispatcher_already_deployed() {
-    let keypair = crypto::gen_keypair();
-    let mut blockchain = create_blockchain(
-        vec![TestDispatcherService.into(), ServiceGoodImpl.into()],
-        vec![
-            TestDispatcherService
-                .artifact_id()
-                .into_default_instance(TEST_SERVICE_ID, TEST_SERVICE_NAME),
-            ServiceGoodImpl
-                .artifact_id()
-                .into_default_instance(11, "good"),
-        ],
-    );
-    let artifact_id = ServiceGoodImpl.artifact_id();
->>>>>>> 1a23a5c6
 
     let actual_err = execute_transaction(
         &mut blockchain,
@@ -619,35 +538,14 @@
 fn deploy_unavailable_artifact() {
     let (pk, sk) = exonum_crypto::gen_keypair();
 
-<<<<<<< HEAD
     let mut blockchain = create_blockchain(
         RuntimeInspector::default(),
         vec![InitAction::Noop.into_default_instance()],
-=======
-    let artifact_id: ArtifactId = ServiceGoodImpl.artifact_id();
-    blockchain
-        .dispatcher
-        .deploy_artifact(artifact_id.clone(), vec![])
-        .wait()
-        .unwrap();
-    // Tests ExecutionError during the register artifact execution.
-    execute_transaction(
-        &mut blockchain,
-        TestDeploy { value: 42 }.sign(TEST_SERVICE_ID, keypair.0, &keypair.1),
->>>>>>> 1a23a5c6
-    )
-    .unwrap();
-
-<<<<<<< HEAD
-    let artifact_id = ArtifactId::new(RuntimeInspector::ID, "secondary").unwrap();
-=======
-    let snapshot = blockchain.snapshot();
-    assert!(!DispatcherSchema::new(&snapshot)
-        .artifacts()
-        .contains(&artifact_id));
-    assert!(!snapshot.get_entry::<_, u64>(IDX_NAME).exists());
-    // Tests that an unavailable artifact will not be registered.
->>>>>>> 1a23a5c6
+    )
+    .unwrap();
+
+    let artifact_id =
+        ArtifactId::new(RuntimeInspector::ID, "secondary", Version::new(1, 0, 0)).unwrap();
     execute_transaction(
         &mut blockchain,
         Transaction::DeployArtifact(artifact_id).sign(TEST_SERVICE_ID, pk, &sk),
