--- conflicted
+++ resolved
@@ -684,16 +684,9 @@
     );
     let snapshot = blockchain.snapshot();
 
-<<<<<<< HEAD
     let correct_tx = keypair.test_add(TEST_SERVICE_ID, 1);
-    blockchain.check_tx(&correct_tx).unwrap();
+    Blockchain::check_tx(&snapshot, &correct_tx).unwrap();
     let incorrect_tx = keypair.test_add(TEST_SERVICE_ID + 1, 1);
-=======
-    let correct_tx = TestAdd { value: 1 }.sign(TEST_SERVICE_ID, keypair.0, &keypair.1);
-    Blockchain::check_tx(&snapshot, &correct_tx).unwrap();
-
-    let incorrect_tx = TestAdd { value: 1 }.sign(TEST_SERVICE_ID + 1, keypair.0, &keypair.1);
->>>>>>> 599039fd
     assert_eq!(
         Blockchain::check_tx(&snapshot, &incorrect_tx).unwrap_err(),
         ErrorMatch::from_fail(&DispatcherError::IncorrectInstanceId)
