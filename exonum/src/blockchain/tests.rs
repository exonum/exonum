// Copyright 2019 The Exonum Team
//
// Licensed under the Apache License, Version 2.0 (the "License");
// you may not use this file except in compliance with the License.
// You may obtain a copy of the License at
//
//   http://www.apache.org/licenses/LICENSE-2.0
//
// Unless required by applicable law or agreed to in writing, software
// distributed under the License is distributed on an "AS IS" BASIS,
// WITHOUT WARRANTIES OR CONDITIONS OF ANY KIND, either express or implied.
// See the License for the specific language governing permissions and
// limitations under the License.

use exonum_crypto as crypto;
use exonum_merkledb::{
    access::AccessExt, BinaryValue, Database, Error as StorageError, ObjectHash, TemporaryDB,
};
use exonum_proto::ProtobufConvert;
use futures::{sync::mpsc, Future};

use std::{collections::BTreeMap, panic, sync::Mutex};

use crate::{
    blockchain::{
        config::{GenesisConfigBuilder, InstanceInitParams},
        Blockchain, BlockchainMut, Schema,
    },
    helpers::{generate_testnet_config, Height, ValidatorId},
    messages::Verified,
    node::ApiSender,
    proto::schema::tests::*,
    runtime::{
        rust::{CallContext, RustRuntime, Service, ServiceFactory, Transaction},
        AnyTx, ArtifactId, DispatcherError, DispatcherSchema, ErrorKind, ErrorMatch,
        ExecutionError, InstanceId, InstanceSpec, SUPERVISOR_INSTANCE_ID,
    },
};

const TEST_SERVICE_ID: InstanceId = SUPERVISOR_INSTANCE_ID;
const TEST_SERVICE_NAME: &str = "test_service";
const IDX_NAME: &str = "test_service.val";

#[derive(Serialize, Deserialize, Debug, Clone, ProtobufConvert, BinaryValue, ObjectHash)]
#[protobuf_convert(source = "TestServiceTx")]
struct TestExecute {
    value: u64,
}

#[derive(Serialize, Deserialize, Debug, Clone, ProtobufConvert, BinaryValue, ObjectHash)]
#[protobuf_convert(source = "TestServiceTx")]
struct TestDeploy {
    value: u64,
}

#[derive(Serialize, Deserialize, Debug, Clone, ProtobufConvert, BinaryValue, ObjectHash)]
#[protobuf_convert(source = "TestServiceTx")]
struct TestAdd {
    value: u64,
}

#[derive(Serialize, Deserialize, Debug, Clone, ProtobufConvert, BinaryValue, ObjectHash)]
#[protobuf_convert(source = "TestServiceTx")]
struct TestCallInitialize {
    value: u64,
}

#[exonum_interface(crate = "crate")]
trait TestDispatcherInterface {
    fn test_execute(
        &self,
        context: CallContext<'_>,
        arg: TestExecute,
    ) -> Result<(), ExecutionError>;

    fn test_deploy(&self, context: CallContext<'_>, arg: TestDeploy) -> Result<(), ExecutionError>;

    fn test_add(&self, context: CallContext<'_>, arg: TestAdd) -> Result<(), ExecutionError>;
}

#[derive(Debug, ServiceDispatcher, ServiceFactory)]
#[service_dispatcher(crate = "crate", implements("TestDispatcherInterface"))]
#[service_factory(
    crate = "crate",
    artifact_name = "test_dispatcher",
    proto_sources = "crate::proto::schema"
)]
struct TestDispatcherService;

impl Service for TestDispatcherService {
    fn initialize(&self, _context: CallContext<'_>, params: Vec<u8>) -> Result<(), ExecutionError> {
        if !params.is_empty() {
            let v = TestExecute::from_bytes(params.into()).unwrap();
            if v.value == 42 {
                panic!("42!");
            } else {
                return Err(ExecutionError::service(0, "Not a great answer"));
            }
        }
        Ok(())
    }
}

impl TestDispatcherInterface for TestDispatcherService {
    fn test_execute(
        &self,
        context: CallContext<'_>,
        arg: TestExecute,
    ) -> Result<(), ExecutionError> {
        if arg.value == 42 {
            panic!(StorageError::new("42"))
        }
        let mut index = context.service_data().get_list("val");
        index.push(arg.value);
        index.push(42 / arg.value);
        Ok(())
    }

    fn test_deploy(&self, context: CallContext<'_>, arg: TestDeploy) -> Result<(), ExecutionError> {
        context.service_data().get_entry("val").set(arg.value);

        let artifact = if arg.value == 24 {
            ServicePanicImpl.artifact_id()
        } else {
            ServiceGoodImpl.artifact_id()
        };
        context.start_artifact_registration(artifact, vec![])?;
        if arg.value == 42 {
            return Err(DispatcherError::UnknownArtifactId.into());
        }

        Ok(())
    }

    fn test_add(&self, mut context: CallContext<'_>, arg: TestAdd) -> Result<(), ExecutionError> {
        {
            let mut index = context.service_data().get_entry("val");
            index.set(arg.value);
        }

        let instance_id = {
            let mut instance_id_entry = context.service_data().get_entry("instance_ids");
            let instance_id = instance_id_entry.get().unwrap_or(TEST_SERVICE_ID + 1);
            instance_id_entry.set(instance_id + 1);

            instance_id
        };

        let config = match arg.value {
            42 => TestExecute { value: 42 }.into_bytes(),
            18 => TestExecute { value: 18 }.into_bytes(),
            _ => Vec::new(),
        };

        let artifact = if arg.value == 24 {
            ServicePanicImpl.artifact_id()
        } else {
            TestDispatcherService.artifact_id()
        };

        let instance_name = format!("good-service-{}", arg.value);
        let spec = InstanceSpec {
            id: instance_id,
            name: instance_name,
            artifact,
        };

        context.start_adding_service(spec, config)
    }
}

#[exonum_interface(crate = "crate")]
trait ServiceGood {}

#[derive(Debug, ServiceDispatcher, ServiceFactory)]
#[service_dispatcher(crate = "crate", implements("ServiceGood"))]
#[service_factory(
    crate = "crate",
    artifact_name = "good_service",
    artifact_version = "1.0.0",
    proto_sources = "crate::proto::schema"
)]
pub struct ServiceGoodImpl;

impl ServiceGood for ServiceGoodImpl {}

impl Service for ServiceGoodImpl {
    fn after_transactions(&self, context: CallContext<'_>) -> Result<(), ExecutionError> {
        let mut index = context.service_data().get_list("val");
        index.push(1);
        Ok(())
    }
}

#[exonum_interface(crate = "crate")]
trait ServicePanic {}

#[derive(Debug, ServiceDispatcher, ServiceFactory)]
#[service_dispatcher(crate = "crate", implements("ServicePanic"))]
#[service_factory(
    crate = "crate",
    artifact_name = "panic_service",
    artifact_version = "1.0.0",
    proto_sources = "crate::proto::schema"
)]
struct ServicePanicImpl;

impl ServicePanic for ServicePanicImpl {}

impl Service for ServicePanicImpl {
    fn after_transactions(&self, _context: CallContext<'_>) -> Result<(), ExecutionError> {
        panic!("42");
    }
}

#[exonum_interface(crate = "crate")]
trait ServicePanicStorageError {}

#[derive(Debug, ServiceDispatcher, ServiceFactory)]
#[service_dispatcher(crate = "crate", implements("ServicePanicStorageError"))]
#[service_factory(
    crate = "crate",
    artifact_name = "storage_error_service",
    artifact_version = "1.0.0",
    proto_sources = "crate::proto::schema"
)]
struct ServicePanicStorageErrorImpl;

impl ServicePanicStorageError for ServicePanicStorageErrorImpl {}

impl Service for ServicePanicStorageErrorImpl {
    fn after_transactions(&self, _context: CallContext<'_>) -> Result<(), ExecutionError> {
        panic!(StorageError::new("42"));
    }
}

const TX_CHECK_RESULT_SERVICE_ID: InstanceId = 255;

lazy_static! {
    static ref EXECUTION_STATUS: Mutex<Result<(), ExecutionError>> = Mutex::new(Ok(()));
}

#[protobuf_convert(source = "TestServiceTx")]
#[derive(Serialize, Deserialize, Clone, Debug, ProtobufConvert, BinaryValue, ObjectHash)]
struct TxResult {
    value: u64,
}

#[exonum_interface(crate = "crate")]
trait TxResultCheckInterface {
    fn tx_result(&self, context: CallContext<'_>, arg: TxResult) -> Result<(), ExecutionError>;
}

#[derive(Debug, ServiceDispatcher, ServiceFactory)]
#[service_dispatcher(crate = "crate", implements("TxResultCheckInterface"))]
#[service_factory(
    crate = "crate",
    artifact_name = "tx_result_check",
    artifact_version = "1.0.0",
    proto_sources = "crate::proto::schema"
)]
struct TxResultCheckService;

impl TxResultCheckInterface for TxResultCheckService {
    fn tx_result(&self, context: CallContext<'_>, arg: TxResult) -> Result<(), ExecutionError> {
        let mut entry = context.service_data().get_entry("status");
        entry.set(arg.value);
        EXECUTION_STATUS.lock().unwrap().clone()
    }
}

impl Service for TxResultCheckService {}

fn assert_service_execute(blockchain: &mut BlockchainMut) {
    let (_, patch) =
        blockchain.create_patch(ValidatorId::zero(), Height(1), &[], &mut BTreeMap::new());
    blockchain.merge(patch).unwrap();
    let snapshot = blockchain.snapshot();
    let index = snapshot.get_list("service_good.val");
    assert_eq!(index.len(), 1);
    assert_eq!(index.get(0), Some(1));
}

fn assert_service_execute_panic(blockchain: &mut BlockchainMut) {
    let (_, patch) =
        blockchain.create_patch(ValidatorId::zero(), Height(1), &[], &mut BTreeMap::new());
    blockchain.merge(patch).unwrap();
    let snapshot = blockchain.snapshot();
    assert!(snapshot
        .as_ref()
        .get_list::<_, u32>("service_panic.val")
        .is_empty());
}

fn execute_transaction(
    blockchain: &mut BlockchainMut,
    tx: Verified<AnyTx>,
) -> Result<(), ExecutionError> {
    let tx_hash = tx.object_hash();
    blockchain
        .merge({
            let fork = blockchain.fork();
            let mut schema = Schema::new(&fork);
            schema.add_transaction_into_pool(tx.clone());
            fork.into_patch()
        })
        .unwrap();

    let (block_hash, patch) = blockchain.create_patch(
        ValidatorId::zero(),
        Height::zero(),
        &[tx_hash],
        &mut BTreeMap::new(),
    );

    blockchain
        .commit(patch, block_hash, vec![], &mut BTreeMap::new())
        .unwrap();
    let snapshot = blockchain.snapshot();
    let schema = Schema::new(&snapshot);
    let location = schema.transactions_locations().get(&tx_hash).unwrap();
    schema.transaction_result(location).unwrap()
}

fn create_blockchain(
    services: Vec<Box<dyn ServiceFactory>>,
    instances: Vec<impl Into<InstanceInitParams>>,
) -> BlockchainMut {
    let config = generate_testnet_config(1, 0)[0].clone();
    let service_keypair = config.service_keypair();

    let rust_runtime = services
        .into_iter()
        .fold(RustRuntime::new(mpsc::channel(0).0), |runtime, factory| {
            runtime.with_factory(factory)
        });

    let genesis_config = instances
        .into_iter()
        .fold(
            GenesisConfigBuilder::with_consensus_config(config.consensus),
            |builder, instance| {
                let instance = instance.into();
                builder
                    .with_artifact(instance.instance_spec.artifact.clone())
                    .with_instance(instance)
            },
        )
        .build();

    Blockchain::new(TemporaryDB::new(), service_keypair, ApiSender::closed())
        .into_mut(genesis_config)
        .with_runtime(rust_runtime)
        .build()
        .unwrap()
}

#[test]
fn handling_tx_panic_error() {
    let mut blockchain = create_blockchain(
        vec![TestDispatcherService.into()],
        vec![TestDispatcherService
            .artifact_id()
            .into_default_instance(TEST_SERVICE_ID, TEST_SERVICE_NAME)],
    );

    let (pk, sec_key) = crypto::gen_keypair();
    let tx_ok1 = TestExecute { value: 3 }.sign(TEST_SERVICE_ID, pk, &sec_key);
    let tx_ok2 = TestExecute { value: 4 }.sign(TEST_SERVICE_ID, pk, &sec_key);
    let tx_failed = TestExecute { value: 0 }.sign(TEST_SERVICE_ID, pk, &sec_key);
    let tx_storage_error = TestExecute { value: 42 }.sign(TEST_SERVICE_ID, pk, &sec_key);

    let fork = blockchain.fork();
    let mut schema = Schema::new(&fork);
    schema.add_transaction_into_pool(tx_ok1.clone());
    schema.add_transaction_into_pool(tx_ok2.clone());
    schema.add_transaction_into_pool(tx_failed.clone());
    schema.add_transaction_into_pool(tx_storage_error.clone());
    blockchain.merge(fork.into_patch()).unwrap();

    let (_, patch) = blockchain.create_patch(
        ValidatorId::zero(),
        Height::zero(),
        &[
            tx_ok1.object_hash(),
            tx_failed.object_hash(),
            tx_ok2.object_hash(),
        ],
        &mut BTreeMap::new(),
    );
    blockchain.merge(patch).unwrap();

    let snapshot = blockchain.snapshot();
    let schema = Schema::new(&snapshot);
    assert_eq!(
        schema.transactions().get(&tx_ok1.object_hash()),
        Some(tx_ok1.clone())
    );
    assert_eq!(
        schema.transactions().get(&tx_ok2.object_hash()),
        Some(tx_ok2.clone())
    );
    assert_eq!(
        schema.transactions().get(&tx_failed.object_hash()),
        Some(tx_failed.clone())
    );

    let index = snapshot.get_list(IDX_NAME);
    assert_eq!(index.len(), 4);
    assert_eq!(index.get(0), Some(3));
    assert_eq!(index.get(1), Some(14));
    assert_eq!(index.get(2), Some(4));
    assert_eq!(index.get(3), Some(10));
}

#[test]
#[should_panic]
fn handling_tx_panic_storage_error() {
    let mut blockchain = create_blockchain(
        vec![TestDispatcherService.into()],
        vec![TestDispatcherService
            .artifact_id()
            .into_default_instance(TEST_SERVICE_ID, IDX_NAME)],
    );

    let (pk, sec_key) = crypto::gen_keypair();
    let tx_ok1 = TestExecute { value: 3 }.sign(TEST_SERVICE_ID, pk, &sec_key);
    let tx_ok2 = TestExecute { value: 4 }.sign(TEST_SERVICE_ID, pk, &sec_key);
    let tx_failed = TestExecute { value: 0 }.sign(TEST_SERVICE_ID, pk, &sec_key);
    let tx_storage_error = TestExecute { value: 42 }.sign(TEST_SERVICE_ID, pk, &sec_key);

    let fork = blockchain.fork();
    let mut schema = Schema::new(&fork);
    schema.add_transaction_into_pool(tx_ok1.clone());
    schema.add_transaction_into_pool(tx_ok2.clone());
    schema.add_transaction_into_pool(tx_failed.clone());
    schema.add_transaction_into_pool(tx_storage_error.clone());
    blockchain.merge(fork.into_patch()).unwrap();
    blockchain.create_patch(
        ValidatorId::zero(),
        Height::zero(),
        &[
            tx_ok1.object_hash(),
            tx_storage_error.object_hash(),
            tx_ok2.object_hash(),
        ],
        &mut BTreeMap::new(),
    );
}

#[test]
fn service_execute_good() {
    let mut blockchain = create_blockchain(
        vec![ServiceGoodImpl.into()],
        vec![ServiceGoodImpl
            .artifact_id()
            .into_default_instance(3, "service_good")],
    );
    assert_service_execute(&mut blockchain);
}

#[test]
fn service_execute_panic() {
    let mut blockchain = create_blockchain(
        vec![ServicePanicImpl.into()],
        vec![ServicePanicImpl
            .artifact_id()
            .into_default_instance(4, "service_panic")],
    );
    assert_service_execute_panic(&mut blockchain);
}

#[test]
#[should_panic]
fn service_execute_panic_storage_error() {
    let mut blockchain = create_blockchain(
        vec![ServicePanicStorageErrorImpl.into()],
        vec![ServicePanicStorageErrorImpl
            .artifact_id()
            .into_default_instance(5, "service_panic")],
    );
    assert_service_execute_panic(&mut blockchain);
}

#[test]
fn error_discards_transaction_changes() {
    let statuses = [
        Err(ExecutionError::new(ErrorKind::Service { code: 0 }, "")),
        Err(ExecutionError::new(
            ErrorKind::Dispatcher { code: 5 },
            "Foo",
        )),
        Err(ExecutionError::new(
            ErrorKind::Runtime { code: 0 },
            "Strange bar",
        )),
        Err(ExecutionError::new(ErrorKind::Unexpected, "PANIC")),
        Ok(()),
    ];

    let (pk, sec_key) = crypto::gen_keypair();
    let mut blockchain = create_blockchain(
        vec![TxResultCheckService.into()],
        vec![TxResultCheckService
            .artifact_id()
            .into_default_instance(TX_CHECK_RESULT_SERVICE_ID, "check_result")],
    );
    let db = TemporaryDB::new();

    for (index, status) in statuses.iter().enumerate() {
        let index = index as u64;
        *EXECUTION_STATUS.lock().unwrap() = status.clone();

        let transaction = TxResult { value: index }.sign(TX_CHECK_RESULT_SERVICE_ID, pk, &sec_key);
        let hash = transaction.object_hash();
        let fork = blockchain.fork();
        let mut schema = Schema::new(&fork);
        schema.add_transaction_into_pool(transaction.clone());
        blockchain.merge(fork.into_patch()).unwrap();

        let (_, patch) = blockchain.create_patch(
            ValidatorId::zero(),
            Height(index),
            &[hash],
            &mut BTreeMap::new(),
        );
        db.merge(patch).unwrap();

        let snapshot = db.snapshot();
        let entry = snapshot
            .as_ref()
            .get_entry::<_, u64>("check_result.status")
            .get();
        if status.is_err() {
            assert!(entry.is_none());
        } else {
            assert_eq!(Some(index), entry);
        }
    }
}

#[test]
fn test_dispatcher_deploy_good() {
    let keypair = crypto::gen_keypair();
    let mut blockchain = create_blockchain(
        vec![TestDispatcherService.into(), ServiceGoodImpl.into()],
        vec![TestDispatcherService
            .artifact_id()
            .into_default_instance(TEST_SERVICE_ID, TEST_SERVICE_NAME)],
    );

    let artifact_id = ServiceGoodImpl.artifact_id();

    // Tests deployment procedure for the available artifact.
    assert!(!blockchain.dispatcher.is_artifact_deployed(&artifact_id));
    blockchain
        .dispatcher
        .deploy_artifact(artifact_id.clone(), vec![])
        .wait()
        .unwrap();
    assert!(blockchain.dispatcher.is_artifact_deployed(&artifact_id));

    // Tests the register artifact action for the deployed artifact.
    let snapshot = blockchain.snapshot();
    assert!(!DispatcherSchema::new(&snapshot)
        .artifacts()
        .contains(&artifact_id));
    execute_transaction(
        &mut blockchain,
        TestDeploy { value: 1 }.sign(TEST_SERVICE_ID, keypair.0, &keypair.1),
    )
    .unwrap();
    let snapshot = blockchain.snapshot();
    assert!(DispatcherSchema::new(&snapshot)
        .artifacts()
        .contains(&artifact_id));
    assert_eq!(snapshot.get_entry(IDX_NAME).get(), Some(1_u64));
}

#[test]
fn test_dispatcher_already_deployed() {
    let keypair = crypto::gen_keypair();
<<<<<<< HEAD
    let mut blockchain = create_blockchain(vec![
        InstanceCollection::new(TestDispatcherService).with_instance(
            TEST_SERVICE_ID,
            TEST_SERVICE_NAME,
            (),
        ),
        InstanceCollection::new(ServiceGoodImpl).with_instance(11, "good", ()),
    ]);
    let artifact_id = ServiceGoodImpl.artifact_id();
=======
    let mut blockchain = create_blockchain(
        vec![TestDispatcherService.into(), ServiceGoodImpl.into()],
        vec![
            TestDispatcherService
                .artifact_id()
                .into_default_instance(TEST_SERVICE_ID, TEST_SERVICE_NAME),
            ServiceGoodImpl
                .artifact_id()
                .into_default_instance(11, "good"),
        ],
    );

    let artifact_id = ServiceGoodImpl.artifact_id().into();
>>>>>>> 6e2017e3

    // Tests that we get an error if we try to deploy already deployed artifact.
    assert!(blockchain.dispatcher.is_artifact_deployed(&artifact_id));
    let err = blockchain
        .dispatcher
        .deploy_artifact(artifact_id.clone(), vec![])
        .wait()
        .unwrap_err();
    assert_eq!(
        err,
        ErrorMatch::from_fail(&DispatcherError::ArtifactAlreadyDeployed)
    );
    // Tests that we cannot register artifact twice.
    let res = execute_transaction(
        &mut blockchain,
        TestDeploy { value: 1 }.sign(TEST_SERVICE_ID, keypair.0, &keypair.1),
    );
    assert_eq!(
        res.unwrap_err(),
        ErrorMatch::from_fail(&DispatcherError::ArtifactAlreadyDeployed)
            .in_runtime(0)
            .for_service(TEST_SERVICE_ID)
    );
}

#[test]
#[should_panic(expected = "Unable to deploy registered artifact")]
fn test_dispatcher_register_unavailable() {
    let keypair = crypto::gen_keypair();
    let mut blockchain = create_blockchain(
        vec![TestDispatcherService.into(), ServiceGoodImpl.into()],
        vec![TestDispatcherService
            .artifact_id()
            .into_default_instance(TEST_SERVICE_ID, TEST_SERVICE_NAME)],
    );

    let artifact_id: ArtifactId = ServiceGoodImpl.artifact_id();
    blockchain
        .dispatcher
        .deploy_artifact(artifact_id.clone(), vec![])
        .wait()
        .unwrap();
    // Tests ExecutionError during the register artifact execution.
    execute_transaction(
        &mut blockchain,
        TestDeploy { value: 42 }.sign(TEST_SERVICE_ID, keypair.0, &keypair.1),
    )
    .unwrap_err();

    let snapshot = blockchain.snapshot();
    assert!(!DispatcherSchema::new(&snapshot)
        .artifacts()
        .contains(&artifact_id));
    assert!(!snapshot.get_entry::<_, u64>(IDX_NAME).exists());
    // Tests that an unavailable artifact will not be registered.
    execute_transaction(
        &mut blockchain,
        TestDeploy { value: 24 }.sign(TEST_SERVICE_ID, keypair.0, &keypair.1),
    )
    .unwrap();
}

#[test]
fn test_dispatcher_start_service_good() {
    let keypair = crypto::gen_keypair();
    let mut blockchain = create_blockchain(
        vec![TestDispatcherService.into()],
        vec![TestDispatcherService
            .artifact_id()
            .into_default_instance(TEST_SERVICE_ID, TEST_SERVICE_NAME)],
    );
    // Tests start service for the good service.
    let snapshot = blockchain.snapshot();
    assert!(!DispatcherSchema::new(&snapshot)
        .instances()
        .contains(&"good-service-1".to_owned()));
    execute_transaction(
        &mut blockchain,
        TestAdd { value: 1 }.sign(TEST_SERVICE_ID, keypair.0, &keypair.1),
    )
    .unwrap();
    let snapshot = blockchain.snapshot();
    assert!(DispatcherSchema::new(&snapshot)
        .instances()
        .contains(&"good-service-1".to_owned()));
    assert_eq!(snapshot.get_entry(IDX_NAME).get(), Some(1_u64));
}

#[test]
fn test_dispatcher_start_service_rollback() {
    let keypair = crypto::gen_keypair();
    let mut blockchain = create_blockchain(
        vec![TestDispatcherService.into()],
        vec![TestDispatcherService
            .artifact_id()
            .into_default_instance(TEST_SERVICE_ID, TEST_SERVICE_NAME)],
    );

    // Tests that a service with an unregistered artifact will not be started.
    let snapshot = blockchain.snapshot();
    assert!(!DispatcherSchema::new(&snapshot)
        .instances()
        .contains(&"good-service-24".to_owned()));
    let res = execute_transaction(
        &mut blockchain,
        TestAdd { value: 24 }.sign(TEST_SERVICE_ID, keypair.0, &keypair.1),
    );
    assert_eq!(
        res.unwrap_err(),
        ErrorMatch::from_fail(&DispatcherError::ArtifactNotDeployed)
    );

    let snapshot = blockchain.snapshot();
    assert!(!DispatcherSchema::new(&snapshot)
        .instances()
        .contains(&"good-service-24".to_owned()));
    assert!(!snapshot.get_entry::<_, u64>(IDX_NAME).exists());

    // Tests that a service with panic during the configure will not be started.
    assert!(!DispatcherSchema::new(&snapshot)
        .instances()
        .contains(&"good-service-42".to_owned()));
    execute_transaction(
        &mut blockchain,
        TestAdd { value: 42 }.sign(TEST_SERVICE_ID, keypair.0, &keypair.1),
    )
    .unwrap_err();
    let snapshot = blockchain.snapshot();
    assert!(!DispatcherSchema::new(&snapshot)
        .instances()
        .contains(&"good-service-42".to_owned()));
    assert!(!snapshot.get_entry::<_, u64>(IDX_NAME).exists());

    // Tests that a service with execution error during the initialization will not be started.
    assert!(!DispatcherSchema::new(&snapshot)
        .instances()
        .contains(&"good-service-18".to_owned()));
    execute_transaction(
        &mut blockchain,
        TestAdd { value: 18 }.sign(TEST_SERVICE_ID, keypair.0, &keypair.1),
    )
    .unwrap_err();
    let snapshot = blockchain.snapshot();
    assert!(!DispatcherSchema::new(&snapshot)
        .instances()
        .contains(&"good-service-18".to_owned()));
    assert!(!snapshot.get_entry::<_, u64>(IDX_NAME).exists());
}

/// Checks that `BlockchainMut::check_tx` discards transactions with incorrect
/// instance IDs.
#[test]
fn test_check_tx() {
    let keypair = crypto::gen_keypair();
    let blockchain = create_blockchain(
        vec![TestDispatcherService.into()],
        vec![TestDispatcherService
            .artifact_id()
            .into_default_instance(TEST_SERVICE_ID, TEST_SERVICE_NAME)],
    );

    let correct_tx = TestAdd { value: 1 }.sign(TEST_SERVICE_ID, keypair.0, &keypair.1);
    blockchain.check_tx(&correct_tx).unwrap();

    let incorrect_tx = TestAdd { value: 1 }.sign(TEST_SERVICE_ID + 1, keypair.0, &keypair.1);
    assert_eq!(
        blockchain.check_tx(&incorrect_tx).unwrap_err(),
        ErrorMatch::from_fail(&DispatcherError::IncorrectInstanceId)
    );
}<|MERGE_RESOLUTION|>--- conflicted
+++ resolved
@@ -580,17 +580,6 @@
 #[test]
 fn test_dispatcher_already_deployed() {
     let keypair = crypto::gen_keypair();
-<<<<<<< HEAD
-    let mut blockchain = create_blockchain(vec![
-        InstanceCollection::new(TestDispatcherService).with_instance(
-            TEST_SERVICE_ID,
-            TEST_SERVICE_NAME,
-            (),
-        ),
-        InstanceCollection::new(ServiceGoodImpl).with_instance(11, "good", ()),
-    ]);
-    let artifact_id = ServiceGoodImpl.artifact_id();
-=======
     let mut blockchain = create_blockchain(
         vec![TestDispatcherService.into(), ServiceGoodImpl.into()],
         vec![
@@ -604,7 +593,6 @@
     );
 
     let artifact_id = ServiceGoodImpl.artifact_id().into();
->>>>>>> 6e2017e3
 
     // Tests that we get an error if we try to deploy already deployed artifact.
     assert!(blockchain.dispatcher.is_artifact_deployed(&artifact_id));
