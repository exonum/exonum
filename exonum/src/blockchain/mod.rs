--- conflicted
+++ resolved
@@ -355,38 +355,19 @@
         let tx_hash = schema.block_transactions(height).object_hash();
         let error_hash = schema.call_errors(height).object_hash();
 
-<<<<<<< HEAD
-        // Add list of started services to block header.
+        // Add list of started services to block.
         let entries = self.dispatcher.get_block_header_entries();
 
-        Block::new(
-=======
-        // Create block.
-        let block = Block {
->>>>>>> 0793790a
+        Block {
             proposer_id,
             height,
             tx_count: tx_hashes.len() as u32,
             prev_hash: last_hash,
             tx_hash,
             state_hash,
-<<<<<<< HEAD
+            error_hash,
             entries,
-        )
-=======
-            error_hash,
-        };
-        log::trace!("Executing {:?}", block);
-
-        // Calculate block hash.
-        let block_hash = block.object_hash();
-        // Update height.
-        let schema = Schema::new(&fork);
-        schema.block_hashes_by_height().push(block_hash);
-        // Save block.
-        schema.blocks().put(&block_hash, block);
-        (block_hash, fork.into_patch())
->>>>>>> 0793790a
+        }
     }
 
     fn execute_transaction(
