// Copyright 2019 The Exonum Team
//
// Licensed under the Apache License, Version 2.0 (the "License");
// you may not use this file except in compliance with the License.
// You may obtain a copy of the License at
//
//   http://www.apache.org/licenses/LICENSE-2.0
//
// Unless required by applicable law or agreed to in writing, software
// distributed under the License is distributed on an "AS IS" BASIS,
// WITHOUT WARRANTIES OR CONDITIONS OF ANY KIND, either express or implied.
// See the License for the specific language governing permissions and
// limitations under the License.

//! The module containing building blocks for creating blockchains powered by the Exonum framework.

pub use exonum_merkledb::Error as FatalError;

pub use crate::runtime::{
    error::{ErrorKind as ExecutionErrorKind, ExecutionStatus},
    ExecutionError,
};

pub use self::{
    block::{Block, BlockProof},
    builder::{BlockchainBuilder, InstanceCollection},
    config::{ConsensusConfig, ValidatorKeys},
    schema::{IndexCoordinates, Schema, SchemaOrigin, TxLocation},
};

pub mod config;

use exonum_crypto::gen_keypair;
use exonum_merkledb::{
    access::RawAccess, Database, Fork, MapIndex, ObjectHash, Patch, Result as StorageResult,
    Snapshot, TemporaryDB,
};
use failure::{format_err, Error};

use std::{
    collections::{BTreeMap, HashMap},
    iter,
    sync::Arc,
};

use crate::{
    blockchain::config::GenesisConfig,
    crypto::{Hash, PublicKey, SecretKey},
    helpers::{Height, Round, ValidateInput, ValidatorId},
    messages::{AnyTx, Connect, Message, Precommit, Verified},
    node::ApiSender,
    runtime::{error::catch_panic, ArtifactSpec, Dispatcher},
};

mod block;
mod builder;
mod schema;
#[cfg(test)]
pub mod tests;

/// Shared Exonum blockchain instance.
///
/// This is essentially a smart pointer to shared blockchain resources (storage,
/// cryptographic keys, and a sender of transactions). It can be converted into a [`BlockchainMut`]
/// instance, which combines these resources with behavior (i.e., a set of services).
///
/// [`BlockchainMut`]: struct.BlockchainMut.html
#[derive(Debug, Clone)]
pub struct Blockchain {
    pub(crate) api_sender: ApiSender,
    db: Arc<dyn Database>,
    service_keypair: (PublicKey, SecretKey),
}

impl Blockchain {
    /// Constructs a blockchain for the given `database`.
    pub fn new(
        database: impl Into<Arc<dyn Database>>,
        service_keypair: (PublicKey, SecretKey),
        api_sender: ApiSender,
    ) -> Self {
        Self {
            db: database.into(),
            service_keypair,
            api_sender,
        }
    }

    /// Creates a non-persisting blockchain, all data in which is irrevocably lost on drop.
    ///
    /// The created blockchain cannot send transactions; an attempt to do so will result
    /// in an error.
    pub fn build_for_tests() -> Self {
        Self::new(TemporaryDB::new(), gen_keypair(), ApiSender::closed())
    }

    /// Creates a read-only snapshot of the current storage state.
    pub fn snapshot(&self) -> Box<dyn Snapshot> {
        self.db.snapshot()
    }

    /// Returns the hash of the latest committed block.
    ///
    /// # Panics
    ///
    /// If the genesis block was not committed.
    pub fn last_hash(&self) -> Hash {
        Schema::new(&self.snapshot())
            .block_hashes_by_height()
            .last()
            .unwrap_or_else(Hash::default)
    }

    /// Returns the latest committed block.
    pub fn last_block(&self) -> Block {
        Schema::new(&self.snapshot()).last_block()
    }

    // TODO: remove
    // This method is needed for EJB.
    #[doc(hidden)]
    pub fn broadcast_raw_transaction(&self, tx: AnyTx) -> Result<(), Error> {
        self.api_sender.broadcast_transaction(Verified::from_value(
            tx,
            self.service_keypair.0,
            &self.service_keypair.1,
        ))
    }

    /// Returns the transactions pool size.
    pub fn pool_size(&self) -> u64 {
        Schema::new(&self.snapshot()).transactions_pool_len()
    }

    /// Returns `Connect` messages from peers saved in the cache, if any.
    pub fn get_saved_peers(&self) -> HashMap<PublicKey, Verified<Connect>> {
        let snapshot = self.snapshot();
        Schema::new(&snapshot).peers_cache().iter().collect()
    }

    /// Starts promotion into a mutable blockchain instance that can be used to process
    /// transactions and create blocks.
    #[cfg(test)]
    pub fn into_mut(self, genesis_config: GenesisConfig) -> BlockchainBuilder {
        BlockchainBuilder::new(self, genesis_config)
    }

    /// Starts building a mutable blockchain with the genesis config, in which
    /// this node is the only validator.
    #[cfg(test)]
    pub fn into_mut_with_dummy_config(self) -> BlockchainBuilder {
        use crate::{blockchain::config::GenesisConfigBuilder, helpers::generate_testnet_config};
        use exonum_crypto::KeyPair;

        let mut config = generate_testnet_config(1, 0).pop().unwrap();
        config.keys.service = KeyPair::from(self.service_keypair.clone());
        let genesis_config = GenesisConfigBuilder::with_consensus_config(config.consensus).build();
        self.into_mut(genesis_config)
    }

    /// Returns reference to the transactions sender.
    pub fn sender(&self) -> &ApiSender {
        &self.api_sender
    }

    /// Returns reference to the service key pair of the current node.
    pub fn service_keypair(&self) -> &(PublicKey, SecretKey) {
        &self.service_keypair
    }
}

/// Mutable blockchain capable of processing transactions.
///
/// `BlockchainMut` combines [`Blockchain`] resources with a service dispatcher. The resulting
/// combination cannot be cloned (unlike `Blockchain`), but can be sent across threads. It is
/// possible to extract a `Blockchain` reference from `BlockchainMut` via `AsRef` trait.
///
/// [`Blockchain`]: struct.Blockchain.html
#[derive(Debug)]
pub struct BlockchainMut {
    inner: Blockchain,
    dispatcher: Dispatcher,
}

impl AsRef<Blockchain> for BlockchainMut {
    fn as_ref(&self) -> &Blockchain {
        &self.inner
    }
}

impl BlockchainMut {
    #[cfg(test)]
    pub(crate) fn inner(&mut self) -> &mut Blockchain {
        &mut self.inner
    }

    #[cfg(test)]
    pub(crate) fn dispatcher(&mut self) -> &mut Dispatcher {
        &mut self.dispatcher
    }

    /// Returns a copy of immutable blockchain view.
    pub fn immutable_view(&self) -> Blockchain {
        self.inner.clone()
    }

    /// Creates a read-only snapshot of the current storage state.
    pub fn snapshot(&self) -> Box<dyn Snapshot> {
        self.inner.snapshot()
    }

    /// Creates a snapshot of the current storage state that can be later committed into the storage
    /// via the `merge` method.
    pub fn fork(&self) -> Fork {
        self.inner.db.fork()
    }

    /// Commits changes from the patch to the blockchain storage.
    /// See [`Fork`](../../exonum_merkledb/struct.Fork.html) for details.
    pub fn merge(&mut self, patch: Patch) -> StorageResult<()> {
        self.inner.db.merge(patch)
    }

    /// Creates and commits the genesis block with the given genesis configuration.
    fn create_genesis_block(&mut self, genesis_config: GenesisConfig) -> Result<(), Error> {
        genesis_config.consensus_config.validate()?;
        let mut fork = self.fork();
<<<<<<< HEAD
        Schema::new(&fork)
            .consensus_config_entry()
            .set(genesis_config.consensus_config);

        for ArtifactSpec { artifact, payload } in genesis_config.artifacts {
            self.dispatcher
                .deploy_artifact_sync(&fork, artifact, payload)?;
        }

=======
        // Write genesis configuration to the blockchain.
        Schema::new(&fork).consensus_config_entry().set(config);
>>>>>>> 29b46019
        // Add service instances.
        for inst in genesis_config.builtin_instances {
            self.dispatcher
                .add_builtin_service(&mut fork, inst.instance_spec, inst.constructor)?;
        }
        // We need to activate services before calling `create_patch()`; unlike all other blocks,
        // initial services are considered immediately active in the genesis block, i.e.,
        // their state should be included into `patch` created below.
        // TODO Unify block creation logic [ECR-3879]
        self.dispatcher.before_commit(&mut fork);
        self.dispatcher.commit_block(&mut fork);
        self.merge(fork.into_patch())?;

        let (_, patch) = self.create_patch(
            ValidatorId::zero(),
            Height::zero(),
            &[],
            &mut BTreeMap::new(),
        );
        let fork = Fork::from(patch);
        // On the other hand, we need to notify runtimes *after* the block has been created.
        // Otherwise, benign operations (e.g., calling `height()` on the core schema) will panic.
        self.dispatcher
            .notify_runtimes_about_commit(fork.snapshot_without_unflushed_changes());
        self.merge(fork.into_patch())?;

        info!(
            "GENESIS_BLOCK ====== hash={}",
            self.inner.last_hash().to_hex()
        );
        Ok(())
    }

    /// Executes the given transactions from the pool.
    /// Then collects the resulting changes from the current storage state and returns them
    /// with the hash of the resulting block.
    pub fn create_patch(
        &self,
        proposer_id: ValidatorId,
        height: Height,
        tx_hashes: &[Hash],
        tx_cache: &mut BTreeMap<Hash, Verified<AnyTx>>,
    ) -> (Hash, Patch) {
        // Create fork
        let mut fork = self.fork();
        // Get last hash.
        let last_hash = self.inner.last_hash();
        // Save & execute transactions.
        for (index, hash) in tx_hashes.iter().enumerate() {
            self.execute_transaction(*hash, height, index, &mut fork, tx_cache)
                // Execution could fail if the transaction
                // cannot be deserialized or it isn't in the pool.
                .expect("Transaction execution error");
        }
        // During processing of the genesis block, this hook is already called in another method.
        if height > Height(0) {
            self.dispatcher.before_commit(&mut fork);
        }
        // Get tx & state hash.
        let schema = Schema::new(&fork);
        let state_hash = {
            let mut sum_table = schema.state_hash_aggregator();
            // Clear old state hash.
            sum_table.clear();
            // Collect all state hashes.
            let state_hashes = self
                .dispatcher
                .state_hash(fork.snapshot_without_unflushed_changes())
                .into_iter()
                // Add state hash of core table.
                .chain(IndexCoordinates::locate(
                    SchemaOrigin::Core,
                    schema.state_hash(),
                ));
            // Insert state hashes into the aggregator table.
            for (coordinate, hash) in state_hashes {
                sum_table.put(&coordinate, hash);
            }
            sum_table.object_hash()
        };
        let tx_hash = schema.block_transactions(height).object_hash();

        // Create block header.
        let block = Block::new(
            proposer_id,
            height,
            tx_hashes.len() as u32,
            last_hash,
            tx_hash,
            state_hash,
        );
        trace!("execute block = {:?}", block);

        // Calculate block hash.
        let block_hash = block.object_hash();
        // Update height.
        let schema = Schema::new(&fork);
        schema.block_hashes_by_height().push(block_hash);
        // Save block.
        schema.blocks().put(&block_hash, block);
        (block_hash, fork.into_patch())
    }

    fn execute_transaction(
        &self,
        tx_hash: Hash,
        height: Height,
        index: usize,
        fork: &mut Fork,
        tx_cache: &mut BTreeMap<Hash, Verified<AnyTx>>,
    ) -> Result<(), Error> {
        let schema = Schema::new(&*fork);
        let transaction = get_transaction(&tx_hash, &schema.transactions(), &tx_cache)
            .ok_or_else(|| format_err!("BUG: Cannot find transaction {:?} in database", tx_hash))?;
        fork.flush();

        let tx_result = catch_panic(|| self.dispatcher.execute(fork, tx_hash, &transaction));
        match &tx_result {
            Ok(_) => {
                fork.flush();
            }
            Err(e) => {
                if e.kind == ExecutionErrorKind::Panic {
                    error!("{:?} transaction execution panicked: {:?}", transaction, e);
                } else {
                    // Unlike panic, transaction failure is a regular case. So logging the
                    // whole transaction body is an overkill: the body can be relatively big.
                    info!("{:?} transaction execution failed: {:?}", tx_hash, e);
                }
                fork.rollback();
            }
        }

        let mut schema = Schema::new(&*fork);
        schema
            .transaction_results()
            .put(&tx_hash, ExecutionStatus(tx_result));
        schema.commit_transaction(&tx_hash, height, transaction);
        tx_cache.remove(&tx_hash);
        let location = TxLocation::new(height, index as u64);
        schema.transactions_locations().put(&tx_hash, location);
        fork.flush();
        Ok(())
    }

    /// Commits to the blockchain a new block with the indicated changes (patch),
    /// hash and Precommit messages. After that invokes `after_commit`
    /// for each service in the increasing order of their identifiers.
    pub fn commit<I>(
        &mut self,
        patch: Patch,
        block_hash: Hash,
        precommits: I,
        tx_cache: &mut BTreeMap<Hash, Verified<AnyTx>>,
    ) -> Result<(), Error>
    where
        I: IntoIterator<Item = Verified<Precommit>>,
    {
        let mut fork: Fork = patch.into();
        let mut schema = Schema::new(&fork);
        schema.precommits(&block_hash).extend(precommits);
        // Consensus messages cache is useful only during one height, so it should be
        // cleared when a new height is achieved.
        schema.consensus_messages_cache().clear();
        let txs_in_block = schema.last_block().tx_count();
        schema.update_transaction_count(u64::from(txs_in_block));

        let tx_hashes = tx_cache.keys().cloned().collect::<Vec<Hash>>();
        for tx_hash in tx_hashes {
            if let Some(tx) = tx_cache.remove(&tx_hash) {
                if !schema.transactions().contains(&tx_hash) {
                    schema.add_transaction_into_pool(tx);
                }
            }
        }

        self.dispatcher.commit_block_and_notify_runtimes(&mut fork);
        self.merge(fork.into_patch())?;
        Ok(())
    }

    /// Adds a transaction into pool of uncommitted transactions.
    ///
    /// Unlike the corresponding method in the core schema, this method checks if the
    /// added transactions are already known to the node and does nothing if it is.
    /// Thus, it is safe to call this method without verifying that the transactions
    /// are not in the pool and are not committed.
    #[doc(hidden)] // used by testkit, should not be used anywhere else
    pub fn add_transactions_into_pool(
        &mut self,
        // ^-- mutable reference taken for future compatibility.
        transactions: impl IntoIterator<Item = Verified<AnyTx>>,
    ) {
        Self::add_transactions_into_db_pool(self.inner.db.as_ref(), transactions);
    }

    /// Same as `add_transactions_into_pool()`, but accepting a database handle instead
    /// of the `BlockchainMut` instance. Beware that accesses to database need to be synchronized
    /// across threads.
    #[doc(hidden)] // used by testkit, should not be used anywhere else
    pub fn add_transactions_into_db_pool<Db: Database + ?Sized>(
        db: &Db,
        transactions: impl IntoIterator<Item = Verified<AnyTx>>,
    ) {
        let fork = db.fork();
        let mut schema = Schema::new(&fork);
        for transaction in transactions {
            if !schema.transactions().contains(&transaction.object_hash()) {
                schema.add_transaction_into_pool(transaction);
            }
        }
        db.merge(fork.into_patch())
            .expect("Cannot update transaction pool");
    }

    /// Performs several shallow checks that transaction is correct.
    ///
    /// Returned `Ok(())` value doesn't necessarily mean that transaction is correct and will be
    /// executed successfully, but returned `Err(..)` value means that this transaction is
    /// **obviously** incorrect and should be declined as early as possible.
    pub fn check_tx(&self, tx: &Verified<AnyTx>) -> Result<(), ExecutionError> {
        self.dispatcher.check_tx(tx)
    }

    /// Shuts down the dispatcher. This should be the last operation performed on this instance.
    pub fn shutdown(&mut self) {
        self.dispatcher.shutdown();
    }

    /// Saves the given raw message to the consensus messages cache.
    pub(crate) fn save_message<T: Into<Message>>(&mut self, round: Round, message: T) {
        self.save_messages(round, iter::once(message.into()));
    }

    /// Saves a collection of SignedMessage to the consensus messages cache with single access to the
    /// `Fork` instance.
    pub(crate) fn save_messages<I>(&mut self, round: Round, iter: I)
    where
        I: IntoIterator<Item = Message>,
    {
        let fork = self.fork();
        let mut schema = Schema::new(&fork);
        schema.consensus_messages_cache().extend(iter);
        schema.set_consensus_round(round);
        self.merge(fork.into_patch())
            .expect("Unable to save messages to the consensus cache");
    }

    /// Saves the `Connect` message from a peer to the cache.
    pub(crate) fn save_peer(&mut self, pubkey: &PublicKey, peer: Verified<Connect>) {
        let fork = self.fork();
        Schema::new(&fork).peers_cache().put(pubkey, peer);
        self.merge(fork.into_patch())
            .expect("Unable to save peer to the peers cache");
    }

    /// Removes from the cache the `Connect` message from a peer.
    pub fn remove_peer_with_pubkey(&mut self, key: &PublicKey) {
        let fork = self.fork();
        Schema::new(&fork).peers_cache().remove(key);
        self.merge(fork.into_patch())
            .expect("Unable to remove peer from the peers cache");
    }
}

/// Return transaction from persistent pool. If transaction is not present in pool, try
/// to return it from transactions cache.
pub(crate) fn get_transaction<T: RawAccess>(
    hash: &Hash,
    txs: &MapIndex<T, Hash, Verified<AnyTx>>,
    tx_cache: &BTreeMap<Hash, Verified<AnyTx>>,
) -> Option<Verified<AnyTx>> {
    txs.get(&hash).or_else(|| tx_cache.get(&hash).cloned())
}

/// Check that transaction exists in the persistent pool or in the transaction cache.
pub(crate) fn contains_transaction<T: RawAccess>(
    hash: &Hash,
    txs: &MapIndex<T, Hash, Verified<AnyTx>>,
    tx_cache: &BTreeMap<Hash, Verified<AnyTx>>,
) -> bool {
    txs.contains(&hash) || tx_cache.contains_key(&hash)
}<|MERGE_RESOLUTION|>--- conflicted
+++ resolved
@@ -225,7 +225,7 @@
     fn create_genesis_block(&mut self, genesis_config: GenesisConfig) -> Result<(), Error> {
         genesis_config.consensus_config.validate()?;
         let mut fork = self.fork();
-<<<<<<< HEAD
+        // Write genesis configuration to the blockchain.
         Schema::new(&fork)
             .consensus_config_entry()
             .set(genesis_config.consensus_config);
@@ -234,11 +234,6 @@
             self.dispatcher
                 .deploy_artifact_sync(&fork, artifact, payload)?;
         }
-
-=======
-        // Write genesis configuration to the blockchain.
-        Schema::new(&fork).consensus_config_entry().set(config);
->>>>>>> 29b46019
         // Add service instances.
         for inst in genesis_config.builtin_instances {
             self.dispatcher
