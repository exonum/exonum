// Copyright 2019 The Exonum Team
//
// Licensed under the Apache License, Version 2.0 (the "License");
// you may not use this file except in compliance with the License.
// You may obtain a copy of the License at
//
//   http://www.apache.org/licenses/LICENSE-2.0
//
// Unless required by applicable law or agreed to in writing, software
// distributed under the License is distributed on an "AS IS" BASIS,
// WITHOUT WARRANTIES OR CONDITIONS OF ANY KIND, either express or implied.
// See the License for the specific language governing permissions and
// limitations under the License.

//! The module containing building blocks for creating blockchains powered by the Exonum framework.

pub use exonum_merkledb::Error as FatalError;

pub use crate::runtime::{
    error::{ErrorKind as ExecutionErrorKind, ExecutionStatus},
    ExecutionError,
};

pub use self::{
    block::{Block, BlockProof},
    builder::{BlockchainBuilder, InstanceCollection},
    config::{ConsensusConfig, ValidatorKeys},
    schema::{CallLocation, IndexCoordinates, Schema, SchemaOrigin, TxLocation},
};

pub mod config;

use exonum_crypto::gen_keypair;
use exonum_merkledb::{
    access::RawAccess, Database, Fork, MapIndex, ObjectHash, Patch, Result as StorageResult,
    Snapshot, TemporaryDB,
};
use failure::Error;
use futures::Future;

use std::{
    collections::{BTreeMap, HashMap},
    iter,
    sync::Arc,
};

use crate::{
    blockchain::config::GenesisConfig,
    crypto::{Hash, PublicKey, SecretKey},
    helpers::{Height, Round, ValidateInput, ValidatorId},
    messages::{AnyTx, Connect, Message, Precommit, Verified},
    node::ApiSender,
    runtime::{ArtifactSpec, Dispatcher},
};

mod block;
mod builder;
mod schema;
#[cfg(test)]
pub mod tests;

/// Shared Exonum blockchain instance.
///
/// This is essentially a smart pointer to shared blockchain resources (storage,
/// cryptographic keys, and a sender of transactions). It can be converted into a [`BlockchainMut`]
/// instance, which combines these resources with behavior (i.e., a set of services).
///
/// [`BlockchainMut`]: struct.BlockchainMut.html
#[derive(Debug, Clone)]
pub struct Blockchain {
    pub(crate) api_sender: ApiSender,
    db: Arc<dyn Database>,
    service_keypair: (PublicKey, SecretKey),
}

impl Blockchain {
    /// Constructs a blockchain for the given `database`.
    pub fn new(
        database: impl Into<Arc<dyn Database>>,
        service_keypair: (PublicKey, SecretKey),
        api_sender: ApiSender,
    ) -> Self {
        Self {
            db: database.into(),
            service_keypair,
            api_sender,
        }
    }

    /// Creates a non-persisting blockchain, all data in which is irrevocably lost on drop.
    ///
    /// The created blockchain cannot send transactions; an attempt to do so will result
    /// in an error.
    pub fn build_for_tests() -> Self {
        Self::new(TemporaryDB::new(), gen_keypair(), ApiSender::closed())
    }

    /// Creates a read-only snapshot of the current storage state.
    pub fn snapshot(&self) -> Box<dyn Snapshot> {
        self.db.snapshot()
    }

    /// Returns the hash of the latest committed block.
    ///
    /// # Panics
    ///
    /// If the genesis block was not committed.
    pub fn last_hash(&self) -> Hash {
        Schema::new(&self.snapshot())
            .block_hashes_by_height()
            .last()
            .unwrap_or_else(Hash::default)
    }

    /// Returns the latest committed block.
    pub fn last_block(&self) -> Block {
        Schema::new(&self.snapshot()).last_block()
    }

    // TODO: remove
    // This method is needed for EJB.
    #[doc(hidden)]
    pub fn broadcast_raw_transaction(&self, tx: AnyTx) -> Result<(), Error> {
        self.api_sender.broadcast_transaction(Verified::from_value(
            tx,
            self.service_keypair.0,
            &self.service_keypair.1,
        ))
    }

    /// Returns the transactions pool size.
    pub fn pool_size(&self) -> u64 {
        Schema::new(&self.snapshot()).transactions_pool_len()
    }

    /// Returns `Connect` messages from peers saved in the cache, if any.
    pub fn get_saved_peers(&self) -> HashMap<PublicKey, Verified<Connect>> {
        let snapshot = self.snapshot();
        Schema::new(&snapshot).peers_cache().iter().collect()
    }

    /// Starts promotion into a mutable blockchain instance that can be used to process
    /// transactions and create blocks.
    #[cfg(test)]
    pub fn into_mut(self, genesis_config: GenesisConfig) -> BlockchainBuilder {
        BlockchainBuilder::new(self, genesis_config)
    }

    /// Starts building a mutable blockchain with the genesis config, in which
    /// this node is the only validator.
    #[cfg(test)]
    pub fn into_mut_with_dummy_config(self) -> BlockchainBuilder {
        use crate::{blockchain::config::GenesisConfigBuilder, helpers::generate_testnet_config};
        use exonum_crypto::KeyPair;

        let mut config = generate_testnet_config(1, 0).pop().unwrap();
        config.keys.service = KeyPair::from(self.service_keypair.clone());
        let genesis_config = GenesisConfigBuilder::with_consensus_config(config.consensus).build();
        self.into_mut(genesis_config)
    }

    /// Returns reference to the transactions sender.
    pub fn sender(&self) -> &ApiSender {
        &self.api_sender
    }

    /// Returns reference to the service key pair of the current node.
    pub fn service_keypair(&self) -> &(PublicKey, SecretKey) {
        &self.service_keypair
    }
}

/// Mutable blockchain capable of processing transactions.
///
/// `BlockchainMut` combines [`Blockchain`] resources with a service dispatcher. The resulting
/// combination cannot be cloned (unlike `Blockchain`), but can be sent across threads. It is
/// possible to extract a `Blockchain` reference from `BlockchainMut` via `AsRef` trait.
///
/// [`Blockchain`]: struct.Blockchain.html
#[derive(Debug)]
pub struct BlockchainMut {
    inner: Blockchain,
    dispatcher: Dispatcher,
}

impl AsRef<Blockchain> for BlockchainMut {
    fn as_ref(&self) -> &Blockchain {
        &self.inner
    }
}

impl BlockchainMut {
    #[cfg(test)]
    pub(crate) fn inner(&mut self) -> &mut Blockchain {
        &mut self.inner
    }

    #[cfg(test)]
    pub(crate) fn dispatcher(&mut self) -> &mut Dispatcher {
        &mut self.dispatcher
    }

    /// Returns a copy of immutable blockchain view.
    pub fn immutable_view(&self) -> Blockchain {
        self.inner.clone()
    }

    /// Creates a read-only snapshot of the current storage state.
    pub fn snapshot(&self) -> Box<dyn Snapshot> {
        self.inner.snapshot()
    }

    /// Creates a snapshot of the current storage state that can be later committed into the storage
    /// via the `merge` method.
    pub fn fork(&self) -> Fork {
        self.inner.db.fork()
    }

    /// Commits changes from the patch to the blockchain storage.
    /// See [`Fork`](../../exonum_merkledb/struct.Fork.html) for details.
    pub fn merge(&mut self, patch: Patch) -> StorageResult<()> {
        self.inner.db.merge(patch)
    }

    /// Creates and commits the genesis block with the given genesis configuration.
    fn create_genesis_block(&mut self, genesis_config: GenesisConfig) -> Result<(), Error> {
        genesis_config.consensus_config.validate()?;
        let mut fork = self.fork();
        // Write genesis configuration to the blockchain.
        Schema::new(&fork)
            .consensus_config_entry()
            .set(genesis_config.consensus_config);

        for ArtifactSpec { artifact, payload } in genesis_config.artifacts {
            Dispatcher::commit_artifact(&fork, artifact.clone(), payload.clone())?;
            self.dispatcher.deploy_artifact(artifact, payload).wait()?
        }
        // Add service instances.
        // Note that `before_transactions` will not be invoked for services, since
        // they are added within block (and don't appear from nowhere).
        for inst in genesis_config.builtin_instances {
            self.dispatcher
                .add_builtin_service(&mut fork, inst.instance_spec, inst.constructor)?;
        }
        // We need to activate services before calling `create_patch()`; unlike all other blocks,
        // initial services are considered immediately active in the genesis block, i.e.,
        // their state should be included into `patch` created below.
        // TODO Unify block creation logic [ECR-3879]
        self.dispatcher.after_transactions(&mut fork);
        self.dispatcher.commit_block(&mut fork);
        self.merge(fork.into_patch())?;

        let (_, patch) = self.create_patch(
            ValidatorId::zero(),
            Height::zero(),
            &[],
            &mut BTreeMap::new(),
        );
        let fork = Fork::from(patch);
        // On the other hand, we need to notify runtimes *after* the block has been created.
        // Otherwise, benign operations (e.g., calling `height()` on the core schema) will panic.
        self.dispatcher
            .notify_runtimes_about_commit(fork.snapshot_without_unflushed_changes());
        self.merge(fork.into_patch())?;

        log::info!(
            "GENESIS_BLOCK ====== hash={}",
            self.inner.last_hash().to_hex()
        );
        Ok(())
    }

    /// Executes the given transactions from the pool.
    /// Then collects the resulting changes from the current storage state and returns them
    /// with the hash of the resulting block.
    pub fn create_patch(
        &self,
        proposer_id: ValidatorId,
        height: Height,
        tx_hashes: &[Hash],
        tx_cache: &mut BTreeMap<Hash, Verified<AnyTx>>,
    ) -> (Hash, Patch) {
        // Create fork
        let mut fork = self.fork();
        // Get last hash.
        let last_hash = self.inner.last_hash();

        // Skip execution for genesis block.
        if height > Height(0) {
            self.dispatcher.before_transactions(&mut fork);
        }

        // Save & execute transactions.
        for (index, hash) in tx_hashes.iter().enumerate() {
            self.execute_transaction(*hash, height, index, &mut fork, tx_cache);
        }

        // During processing of the genesis block, this hook is already called in another method.
        if height > Height(0) {
<<<<<<< HEAD
            let errors = self.dispatcher.before_commit(&mut fork);
            let mut call_errors = Schema::new(&fork).call_errors(height);
            for (service_id, error) in errors {
                let location = CallLocation::before_commit(service_id);
                call_errors.put(&location, error);
            }
=======
            self.dispatcher.after_transactions(&mut fork);
>>>>>>> ad09c0ce
        }
        // Get tx & state hash.
        let schema = Schema::new(&fork);
        let state_hash = {
            let mut sum_table = schema.state_hash_aggregator();
            // Clear old state hash.
            sum_table.clear();
            // Collect all state hashes.
            let state_hashes = self
                .dispatcher
                .state_hash(fork.snapshot_without_unflushed_changes())
                .into_iter()
                // Add state hash of core table.
                .chain(IndexCoordinates::locate(
                    SchemaOrigin::Core,
                    schema.state_hash(),
                ));
            // Insert state hashes into the aggregator table.
            for (coordinate, hash) in state_hashes {
                sum_table.put(&coordinate, hash);
            }
            sum_table.object_hash()
        };

        let tx_hash = schema.block_transactions(height).object_hash();
        let error_hash = schema.call_errors(height).object_hash();

        // Create block.
        let block = Block {
            proposer_id,
            height,
            tx_count: tx_hashes.len() as u32,
            prev_hash: last_hash,
            tx_hash,
            state_hash,
<<<<<<< HEAD
            error_hash,
        };
        trace!("execute block = {:?}", block);
=======
        );
        log::trace!("Executing {:?}", block);
>>>>>>> ad09c0ce

        // Calculate block hash.
        let block_hash = block.object_hash();
        // Update height.
        let schema = Schema::new(&fork);
        schema.block_hashes_by_height().push(block_hash);
        // Save block.
        schema.blocks().put(&block_hash, block);
        (block_hash, fork.into_patch())
    }

    fn execute_transaction(
        &self,
        tx_hash: Hash,
        height: Height,
        index: usize,
        fork: &mut Fork,
        tx_cache: &mut BTreeMap<Hash, Verified<AnyTx>>,
    ) {
        let schema = Schema::new(&*fork);
        let transaction = get_transaction(&tx_hash, &schema.transactions(), &tx_cache)
            .unwrap_or_else(|| panic!("BUG: Cannot find transaction {:?} in database", tx_hash));
        fork.flush();

        let tx_result = self.dispatcher.execute(fork, tx_hash, &transaction);
        let mut schema = Schema::new(&*fork);

        if let Err(e) = tx_result {
            schema
                .call_errors(height)
                .put(&CallLocation::transaction(index as u64), e);
        }
        schema.commit_transaction(&tx_hash, height, transaction);
        tx_cache.remove(&tx_hash);
        let location = TxLocation::new(height, index as u64);
        schema.transactions_locations().put(&tx_hash, location);
        fork.flush();
    }

    /// Commits to the blockchain a new block with the indicated changes (patch),
    /// hash and Precommit messages. After that invokes `after_commit`
    /// for each service in the increasing order of their identifiers.
    pub fn commit<I>(
        &mut self,
        patch: Patch,
        block_hash: Hash,
        precommits: I,
        tx_cache: &mut BTreeMap<Hash, Verified<AnyTx>>,
    ) -> Result<(), Error>
    where
        I: IntoIterator<Item = Verified<Precommit>>,
    {
        let mut fork: Fork = patch.into();
        let mut schema = Schema::new(&fork);
        schema.precommits(&block_hash).extend(precommits);
        // Consensus messages cache is useful only during one height, so it should be
        // cleared when a new height is achieved.
        schema.consensus_messages_cache().clear();
        let txs_in_block = schema.last_block().tx_count;
        schema.update_transaction_count(u64::from(txs_in_block));

        let tx_hashes = tx_cache.keys().cloned().collect::<Vec<Hash>>();
        for tx_hash in tx_hashes {
            if let Some(tx) = tx_cache.remove(&tx_hash) {
                if !schema.transactions().contains(&tx_hash) {
                    schema.add_transaction_into_pool(tx);
                }
            }
        }

        self.dispatcher.commit_block_and_notify_runtimes(&mut fork);
        self.merge(fork.into_patch())?;
        Ok(())
    }

    /// Adds a transaction into pool of uncommitted transactions.
    ///
    /// Unlike the corresponding method in the core schema, this method checks if the
    /// added transactions are already known to the node and does nothing if it is.
    /// Thus, it is safe to call this method without verifying that the transactions
    /// are not in the pool and are not committed.
    #[doc(hidden)] // used by testkit, should not be used anywhere else
    pub fn add_transactions_into_pool(
        &mut self,
        // ^-- mutable reference taken for future compatibility.
        transactions: impl IntoIterator<Item = Verified<AnyTx>>,
    ) {
        Self::add_transactions_into_db_pool(self.inner.db.as_ref(), transactions);
    }

    /// Same as `add_transactions_into_pool()`, but accepting a database handle instead
    /// of the `BlockchainMut` instance. Beware that accesses to database need to be synchronized
    /// across threads.
    #[doc(hidden)] // used by testkit, should not be used anywhere else
    pub fn add_transactions_into_db_pool<Db: Database + ?Sized>(
        db: &Db,
        transactions: impl IntoIterator<Item = Verified<AnyTx>>,
    ) {
        let fork = db.fork();
        let mut schema = Schema::new(&fork);
        for transaction in transactions {
            if !schema.transactions().contains(&transaction.object_hash()) {
                schema.add_transaction_into_pool(transaction);
            }
        }
        db.merge(fork.into_patch())
            .expect("Cannot update transaction pool");
    }

    /// Performs several shallow checks that transaction is correct.
    ///
    /// Returned `Ok(())` value doesn't necessarily mean that transaction is correct and will be
    /// executed successfully, but returned `Err(..)` value means that this transaction is
    /// **obviously** incorrect and should be declined as early as possible.
    pub fn check_tx(&self, tx: &Verified<AnyTx>) -> Result<(), ExecutionError> {
        self.dispatcher.check_tx(tx)
    }

    /// Shuts down the dispatcher. This should be the last operation performed on this instance.
    pub fn shutdown(&mut self) {
        self.dispatcher.shutdown();
    }

    /// Saves the given raw message to the consensus messages cache.
    pub(crate) fn save_message<T: Into<Message>>(&mut self, round: Round, message: T) {
        self.save_messages(round, iter::once(message.into()));
    }

    /// Saves a collection of SignedMessage to the consensus messages cache with single access to the
    /// `Fork` instance.
    pub(crate) fn save_messages<I>(&mut self, round: Round, iter: I)
    where
        I: IntoIterator<Item = Message>,
    {
        let fork = self.fork();
        let mut schema = Schema::new(&fork);
        schema.consensus_messages_cache().extend(iter);
        schema.set_consensus_round(round);
        self.merge(fork.into_patch())
            .expect("Unable to save messages to the consensus cache");
    }

    /// Saves the `Connect` message from a peer to the cache.
    pub(crate) fn save_peer(&mut self, pubkey: &PublicKey, peer: Verified<Connect>) {
        let fork = self.fork();
        Schema::new(&fork).peers_cache().put(pubkey, peer);
        self.merge(fork.into_patch())
            .expect("Unable to save peer to the peers cache");
    }

    /// Removes from the cache the `Connect` message from a peer.
    pub fn remove_peer_with_pubkey(&mut self, key: &PublicKey) {
        let fork = self.fork();
        Schema::new(&fork).peers_cache().remove(key);
        self.merge(fork.into_patch())
            .expect("Unable to remove peer from the peers cache");
    }
}

/// Return transaction from persistent pool. If transaction is not present in pool, try
/// to return it from transactions cache.
pub(crate) fn get_transaction<T: RawAccess>(
    hash: &Hash,
    txs: &MapIndex<T, Hash, Verified<AnyTx>>,
    tx_cache: &BTreeMap<Hash, Verified<AnyTx>>,
) -> Option<Verified<AnyTx>> {
    txs.get(&hash).or_else(|| tx_cache.get(&hash).cloned())
}

/// Check that transaction exists in the persistent pool or in the transaction cache.
pub(crate) fn contains_transaction<T: RawAccess>(
    hash: &Hash,
    txs: &MapIndex<T, Hash, Verified<AnyTx>>,
    tx_cache: &BTreeMap<Hash, Verified<AnyTx>>,
) -> bool {
    txs.contains(&hash) || tx_cache.contains_key(&hash)
}<|MERGE_RESOLUTION|>--- conflicted
+++ resolved
@@ -297,16 +297,12 @@
 
         // During processing of the genesis block, this hook is already called in another method.
         if height > Height(0) {
-<<<<<<< HEAD
-            let errors = self.dispatcher.before_commit(&mut fork);
+            let errors = self.dispatcher.after_transactions(&mut fork);
             let mut call_errors = Schema::new(&fork).call_errors(height);
             for (service_id, error) in errors {
                 let location = CallLocation::before_commit(service_id);
                 call_errors.put(&location, error);
             }
-=======
-            self.dispatcher.after_transactions(&mut fork);
->>>>>>> ad09c0ce
         }
         // Get tx & state hash.
         let schema = Schema::new(&fork);
@@ -342,14 +338,9 @@
             prev_hash: last_hash,
             tx_hash,
             state_hash,
-<<<<<<< HEAD
             error_hash,
         };
-        trace!("execute block = {:?}", block);
-=======
-        );
         log::trace!("Executing {:?}", block);
->>>>>>> ad09c0ce
 
         // Calculate block hash.
         let block_hash = block.object_hash();
