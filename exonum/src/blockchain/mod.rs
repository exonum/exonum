// Copyright 2020 The Exonum Team
//
// Licensed under the Apache License, Version 2.0 (the "License");
// you may not use this file except in compliance with the License.
// You may obtain a copy of the License at
//
//   http://www.apache.org/licenses/LICENSE-2.0
//
// Unless required by applicable law or agreed to in writing, software
// distributed under the License is distributed on an "AS IS" BASIS,
// WITHOUT WARRANTIES OR CONDITIONS OF ANY KIND, either express or implied.
// See the License for the specific language governing permissions and
// limitations under the License.

//! Building blocks for creating blockchains powered by the Exonum framework.

pub use self::{
    api_sender::{ApiSender, SendError},
    block::{
        AdditionalHeaders, Block, BlockHeaderKey, BlockProof, CallProof, IndexProof, ProofError,
        ProposerId,
    },
    builder::BlockchainBuilder,
    config::{ConsensusConfig, ConsensusConfigBuilder, ValidatorKeys},
    schema::{CallErrorsIter, CallInBlock, CallRecords, Schema, TxLocation},
};

pub mod config;

pub(crate) use crate::runtime::ExecutionError;

use exonum_crypto::{Hash, KeyPair};
use exonum_merkledb::{
    access::{Access, RawAccess},
    Database, Fork, MapIndex, ObjectHash, Patch, Result as StorageResult, Snapshot, SystemSchema,
    TemporaryDB,
};

use std::{collections::BTreeMap, sync::Arc};

use crate::{
    blockchain::config::GenesisConfig,
    helpers::{Height, ValidateInput, ValidatorId},
    messages::{AnyTx, Precommit, Verified},
    runtime::Dispatcher,
};

mod api_sender;
mod block;
mod builder;
mod schema;
#[cfg(test)]
pub mod tests;

/// Container for transactions allowing to look them up by hash digest.
///
/// By default, transaction caches are *ephemeral*; they are not saved on node restart.
/// However, Exonum nodes do have an ability to save uncommitted transactions to the persistent
/// cache (although this API is not stable). Reading transactions from such a cache is possible
/// via [`PersistentPool`].
///
/// [`PersistentPool`]: struct.PersistentPool.html
pub trait TransactionCache {
    /// Gets a transaction from this cache. `None` is returned if the transaction is not
    /// in the cache.
    fn get_transaction(&self, hash: Hash) -> Option<Verified<AnyTx>>;

    /// Checks if the cache contains a transaction with the specified hash.
    ///
    /// The default implementation calls `get_transaction()` and checks that the returned
    /// value is `Some(_)`.
    fn contains_transaction(&self, hash: Hash) -> bool {
        self.get_transaction(hash).is_some()
    }
}

/// Cache that does not contain any transactions.
impl TransactionCache for () {
    fn get_transaction(&self, _hash: Hash) -> Option<Verified<AnyTx>> {
        None
    }
}

/// Cache backed up by a B-tree map.
impl TransactionCache for BTreeMap<Hash, Verified<AnyTx>> {
    fn get_transaction(&self, hash: Hash) -> Option<Verified<AnyTx>> {
        self.get(&hash).cloned()
    }

    fn contains_transaction(&self, hash: Hash) -> bool {
        self.contains_key(&hash)
    }
}

/// Persistent transaction pool that uses both a provided ephemeral cache and the cache
/// persisting in the node database.
#[derive(Debug)]
pub struct PersistentPool<'a, C: ?Sized, T: RawAccess> {
    cache: &'a C,
    transactions: MapIndex<T, Hash, Verified<AnyTx>>,
}

impl<'a, C, T> PersistentPool<'a, C, T>
where
    C: TransactionCache + ?Sized,
    T: RawAccess,
{
    /// Creates a new cache using the provided access to the storage and the ephemeral cache.
    pub fn new<A>(access: A, cache: &'a C) -> Self
    where
        A: Access<Base = T>,
    {
        let schema = Schema::new(access);
        Self {
            cache,
            transactions: schema.transactions(),
        }
    }
}

impl<C, T> TransactionCache for PersistentPool<'_, C, T>
where
    C: TransactionCache + ?Sized,
    T: RawAccess,
{
    fn get_transaction(&self, hash: Hash) -> Option<Verified<AnyTx>> {
        self.cache
            .get_transaction(hash)
            .or_else(|| self.transactions.get(&hash))
    }

    fn contains_transaction(&self, hash: Hash) -> bool {
        self.cache.contains_transaction(hash) || self.transactions.contains(&hash)
    }
}

/// Shared Exonum blockchain instance.
///
/// This is essentially a smart pointer to shared blockchain resources (storage,
/// cryptographic keys, and a sender of transactions). It can be converted into a [`BlockchainMut`]
/// instance, which combines these resources with behavior (i.e., a set of services).
///
/// [`BlockchainMut`]: struct.BlockchainMut.html
#[derive(Debug, Clone)]
pub struct Blockchain {
    api_sender: ApiSender,
    db: Arc<dyn Database>,
    service_keypair: KeyPair,
}

impl Blockchain {
    /// Constructs a blockchain for the given `database`.
    pub fn new(
        database: impl Into<Arc<dyn Database>>,
        service_keypair: impl Into<KeyPair>,
        api_sender: ApiSender,
    ) -> Self {
        Self {
            db: database.into(),
            service_keypair: service_keypair.into(),
            api_sender,
        }
    }

    /// Creates a non-persisting blockchain, all data in which is irrevocably lost on drop.
    ///
    /// The created blockchain cannot send transactions; an attempt to do so will result
    /// in an error.
    pub fn build_for_tests() -> Self {
        Self::new(TemporaryDB::new(), KeyPair::random(), ApiSender::closed())
    }

    /// Returns a reference to the database enclosed by this `Blockchain`.
    pub(crate) fn database(&self) -> &Arc<dyn Database> {
        &self.db
    }

    /// Creates a read-only snapshot of the current storage state.
    pub fn snapshot(&self) -> Box<dyn Snapshot> {
        self.db.snapshot()
    }

    /// Returns the hash of the latest committed block.
    /// If genesis block was not committed returns `Hash::zero()`.
    pub fn last_hash(&self) -> Hash {
        Schema::new(&self.snapshot())
            .block_hashes_by_height()
            .last()
            .unwrap_or_else(Hash::zero)
    }

    /// Returns the latest committed block.
    pub fn last_block(&self) -> Block {
        Schema::new(&self.snapshot()).last_block()
    }

    /// Returns the transactions pool size.
    #[doc(hidden)]
    pub fn pool_size(&self) -> u64 {
        Schema::new(&self.snapshot()).transactions_pool_len()
    }

    /// Starts promotion into a mutable blockchain instance that can be used to process
    /// transactions and create blocks.
    #[cfg(test)]
    pub fn into_mut(self, genesis_config: GenesisConfig) -> BlockchainBuilder {
        BlockchainBuilder::new(self).with_genesis_config(genesis_config)
    }

    /// Starts building a mutable blockchain with the genesis config, in which
    /// this node is the only validator.
    #[cfg(test)]
    pub fn into_mut_with_dummy_config(self) -> BlockchainBuilder {
        use self::config::GenesisConfigBuilder;

        let (mut config, _) = ConsensusConfig::for_tests(1);
        config.validator_keys[0].service_key = self.service_keypair.public_key();
        let genesis_config = GenesisConfigBuilder::with_consensus_config(config).build();
        self.into_mut(genesis_config)
    }

    /// Returns reference to the transactions sender.
    pub fn sender(&self) -> &ApiSender {
        &self.api_sender
    }

    /// Returns reference to the service key pair of the current node.
    pub fn service_keypair(&self) -> &KeyPair {
        &self.service_keypair
    }

    /// Performs several shallow checks that transaction is correct.
    ///
    /// Returned `Ok(())` value doesn't necessarily mean that transaction is correct and will be
    /// executed successfully, but returned `Err(..)` value means that this transaction is
    /// **obviously** incorrect and should be declined as early as possible.
    pub fn check_tx(snapshot: &dyn Snapshot, tx: &Verified<AnyTx>) -> Result<(), ExecutionError> {
        Dispatcher::check_tx(snapshot, tx)
    }
}

/// Mutable blockchain capable of processing transactions.
///
/// `BlockchainMut` combines [`Blockchain`] resources with a service dispatcher. The resulting
/// combination cannot be cloned (unlike `Blockchain`), but can be sent across threads. It is
/// possible to extract a `Blockchain` reference from `BlockchainMut` via `AsRef` trait.
///
/// [`Blockchain`]: struct.Blockchain.html
#[derive(Debug)]
pub struct BlockchainMut {
    inner: Blockchain,
    dispatcher: Dispatcher,
}

impl AsRef<Blockchain> for BlockchainMut {
    fn as_ref(&self) -> &Blockchain {
        &self.inner
    }
}

impl BlockchainMut {
    /// Returns a copy of immutable blockchain view.
    pub fn immutable_view(&self) -> Blockchain {
        self.inner.clone()
    }

    /// Returns a mutable reference to dispatcher.
    #[cfg(test)]
    pub(crate) fn dispatcher(&mut self) -> &mut Dispatcher {
        &mut self.dispatcher
    }

    /// Creates a read-only snapshot of the current storage state.
    pub fn snapshot(&self) -> Box<dyn Snapshot> {
        self.inner.snapshot()
    }

    /// Creates a snapshot of the current storage state that can be later committed into the storage
    /// via the `merge` method.
    pub fn fork(&self) -> Fork {
        self.inner.db.fork()
    }

    /// Commits changes from the `patch` to the blockchain storage.
    pub fn merge(&mut self, patch: Patch) -> StorageResult<()> {
        self.inner.db.merge(patch)
    }

    /// Creates and commits the genesis block with the given genesis configuration.
    ///
    /// # Panics
    ///
    /// Panics if the genesis block cannot be created.
    fn create_genesis_block(&mut self, genesis_config: GenesisConfig) {
        genesis_config
            .consensus_config
            .validate()
            .expect("Invalid consensus config");
        let mut fork = self.fork();
        // Write genesis configuration to the blockchain.
        Schema::new(&fork)
            .consensus_config_entry()
            .set(genesis_config.consensus_config);

        for spec in genesis_config.artifacts {
            self.dispatcher
                .add_builtin_artifact(&fork, spec.artifact, spec.payload);
        }

        // Add service instances.
        // Note that `before_transactions` will not be invoked for services, since
        // they are added within block (and don't appear from nowhere).
        for inst in genesis_config.builtin_instances {
            self.dispatcher
                .add_builtin_service(&mut fork, inst.instance_spec, inst.constructor)
                .expect("Unable to add a builtin service");
        }
        // Activate services and persist changes.
        let patch = self.dispatcher.start_builtin_instances(fork);
        self.merge(patch).unwrap();

        // Create a new fork to collect the changes from `after_transactions` hook.
        let mut fork = self.fork();

        // We need to activate services before calling `create_patch()`; unlike all other blocks,
        // initial services are considered immediately active in the genesis block, i.e.,
        // their state should be included into `patch` created below.
        let errors = self.dispatcher.after_transactions(&mut fork);

        // If there was at least one error during the genesis block creation, the block shouldn't be
        // created at all.
        assert!(
            errors.is_empty(),
            "`after_transactions` failed for at least one service, errors: {:?}",
            &errors
        );

        let patch = self.dispatcher.commit_block(fork);
        self.merge(patch).unwrap();

        let (_, patch) = self.create_patch(ValidatorId::zero(), Height::zero(), &[], &());
        // On the other hand, we need to notify runtimes *after* the block has been created.
        // Otherwise, benign operations (e.g., calling `height()` on the core schema) will panic.
        self.dispatcher.notify_runtimes_about_commit(&patch);
        self.merge(patch).unwrap();

        log::info!(
            "GENESIS_BLOCK ====== hash={}",
            self.inner.last_hash().to_hex()
        );
    }

    /// Executes the given transactions from the pool. Collects the resulting changes
    /// from the current storage state and returns them with the hash of the resulting block.
    ///
    /// # Arguments
    ///
    /// - `tx_cache` is an ephemeral [transaction cache] used to retrieve transactions
    ///   by their hash. It isn't necessary to wrap this cache in [`PersistentPool`];
    ///   this will be done within the method.
    ///
    /// [transaction cache]: trait.TransactionCache.html
    /// [`PersistentPool`]: struct.PersistentPool.html
    pub fn create_patch<C>(
        &self,
        proposer_id: ValidatorId,
        height: Height,
        tx_hashes: &[Hash],
        tx_cache: &C,
    ) -> (Hash, Patch)
    where
        C: TransactionCache + ?Sized,
    {
        self.create_patch_inner(self.fork(), proposer_id, height, tx_hashes, tx_cache)
    }

    /// Version of `create_patch` that supports user-provided fork. Used in tests.
    pub(crate) fn create_patch_inner<C>(
        &self,
        mut fork: Fork,
        proposer_id: ValidatorId,
        height: Height,
        tx_hashes: &[Hash],
        tx_cache: &C,
    ) -> (Hash, Patch)
    where
        C: TransactionCache + ?Sized,
    {
        // Skip execution for genesis block.
        if height > Height(0) {
            let errors = self.dispatcher.before_transactions(&mut fork);
            let mut schema = Schema::new(&fork);
            for (location, error) in errors {
                schema.save_error(height, location, error);
            }
        }

        // Save & execute transactions.
        for (index, hash) in (0..).zip(tx_hashes) {
            self.execute_transaction(*hash, height, index, &mut fork, tx_cache);
        }

        // During processing of the genesis block, this hook is already called in another method.
        if height > Height(0) {
            let errors = self.dispatcher.after_transactions(&mut fork);
            let mut schema = Schema::new(&fork);
            for (location, error) in errors {
                schema.save_error(height, location, error);
            }
        }

        let (patch, block) = self.create_block_header(fork, proposer_id, height, tx_hashes);
        log::trace!("Executing {:?}", block);

        // Calculate block hash.
        let block_hash = block.object_hash();
        // Update height.
        let fork = Fork::from(patch);
        let schema = Schema::new(&fork);
        schema.block_hashes_by_height().push(block_hash);
        // Save block.
        schema.blocks().put(&block_hash, block);
        (block_hash, fork.into_patch())
    }

    fn create_block_header(
        &self,
        fork: Fork,
        proposer_id: ValidatorId,
        height: Height,
        tx_hashes: &[Hash],
    ) -> (Patch, Block) {
        let prev_hash = self.inner.last_hash();

        let schema = Schema::new(&fork);
        let error_hash = schema.call_errors_map(height).object_hash();
        let tx_hash = schema.block_transactions(height).object_hash();
        let patch = fork.into_patch();
        let state_hash = SystemSchema::new(&patch).state_hash();

        let mut block = Block {
            height,
            tx_count: tx_hashes.len() as u32,
            prev_hash,
            tx_hash,
            state_hash,
            error_hash,
            additional_headers: AdditionalHeaders::new(),
        };

        block.add_header::<ProposerId>(proposer_id);

        (patch, block)
    }

    fn execute_transaction<C>(
        &self,
        tx_hash: Hash,
        height: Height,
        index: u32,
        fork: &mut Fork,
        tx_cache: &C,
    ) where
        C: TransactionCache + ?Sized,
    {
        let transaction = PersistentPool::new(&*fork, tx_cache)
            .get_transaction(tx_hash)
            .unwrap_or_else(|| panic!("BUG: Cannot find transaction {:?} in database", tx_hash));
        fork.flush();

        let tx_result = self.dispatcher.execute(fork, tx_hash, index, &transaction);
        let mut schema = Schema::new(&*fork);

        if let Err(e) = tx_result {
            schema.save_error(height, CallInBlock::transaction(index), e);
        }
        schema.commit_transaction(&tx_hash, height, transaction);
        let location = TxLocation::new(height, index);
        schema.transactions_locations().put(&tx_hash, location);
        fork.flush();
    }

    /// Commits to the blockchain a new block with the indicated changes (patch),
<<<<<<< HEAD
    /// hash and `Precommit` messages. Runtimes are then notified about the committed block.
    pub fn commit<I>(&mut self, patch: Patch, block_hash: Hash, precommits: I) -> Result<(), Error>
=======
    /// hash and Precommit messages. After that invokes `after_commit`
    /// for each service in the increasing order of their identifiers.
    pub fn commit<I>(
        &mut self,
        patch: Patch,
        block_hash: Hash,
        precommits: I,
        tx_cache: &mut BTreeMap<Hash, Verified<AnyTx>>,
    ) -> anyhow::Result<()>
>>>>>>> 37775987
    where
        I: IntoIterator<Item = Verified<Precommit>>,
    {
        let fork: Fork = patch.into();
        let schema = Schema::new(&fork);
        schema.precommits(&block_hash).extend(precommits);
        let patch = self.dispatcher.commit_block_and_notify_runtimes(fork);
        self.merge(patch)?;

        // TODO: this makes `commit` non-atomic; can this be avoided? (ECR-4319)
        let new_fork = self.fork();
        Schema::new(&new_fork).update_transaction_count();
        self.merge(new_fork.into_patch())?;

        Ok(())
    }

    /// Adds a transaction into pool of uncommitted transactions.
    ///
    /// Unlike the corresponding method in the core schema, this method checks if the
    /// added transactions are already known to the node and does nothing if it is.
    /// Thus, it is safe to call this method without verifying that the transactions
    /// are not in the pool and are not committed.
    #[doc(hidden)] // used by testkit, should not be used anywhere else
    pub fn add_transactions_into_pool(
        &mut self,
        // ^-- mutable reference taken for future compatibility.
        transactions: impl IntoIterator<Item = Verified<AnyTx>>,
    ) {
        Self::add_transactions_into_db_pool(self.inner.db.as_ref(), transactions);
    }

    /// Same as `add_transactions_into_pool()`, but accepting a database handle instead
    /// of the `BlockchainMut` instance. Beware that accesses to database need to be synchronized
    /// across threads.
    #[doc(hidden)] // used by testkit, should not be used anywhere else
    pub fn add_transactions_into_db_pool<Db: Database + ?Sized>(
        db: &Db,
        transactions: impl IntoIterator<Item = Verified<AnyTx>>,
    ) {
        let fork = db.fork();
        let mut schema = Schema::new(&fork);
        for transaction in transactions {
            if !schema.transactions().contains(&transaction.object_hash()) {
                schema.add_transaction_into_pool(transaction);
            }
        }
        db.merge(fork.into_patch())
            .expect("Cannot update transaction pool");
    }

    /// Shuts down the service dispatcher enclosed by this blockchain. This must be
    /// the last operation performed on the blockchain.
    pub fn shutdown(&mut self) {
        self.dispatcher.shutdown();
    }
}<|MERGE_RESOLUTION|>--- conflicted
+++ resolved
@@ -481,20 +481,8 @@
     }
 
     /// Commits to the blockchain a new block with the indicated changes (patch),
-<<<<<<< HEAD
     /// hash and `Precommit` messages. Runtimes are then notified about the committed block.
-    pub fn commit<I>(&mut self, patch: Patch, block_hash: Hash, precommits: I) -> Result<(), Error>
-=======
-    /// hash and Precommit messages. After that invokes `after_commit`
-    /// for each service in the increasing order of their identifiers.
-    pub fn commit<I>(
-        &mut self,
-        patch: Patch,
-        block_hash: Hash,
-        precommits: I,
-        tx_cache: &mut BTreeMap<Hash, Verified<AnyTx>>,
-    ) -> anyhow::Result<()>
->>>>>>> 37775987
+    pub fn commit<I>(&mut self, patch: Patch, block_hash: Hash, precommits: I) -> anyhow::Result<()>
     where
         I: IntoIterator<Item = Verified<Precommit>>,
     {
