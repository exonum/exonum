--- conflicted
+++ resolved
@@ -35,12 +35,8 @@
     access::RawAccess, Database, Fork, MapIndex, ObjectHash, Patch, Result as StorageResult,
     Snapshot, TemporaryDB,
 };
-<<<<<<< HEAD
 use failure::Error;
-=======
-use failure::{format_err, Error};
 use futures::Future;
->>>>>>> 0729abf7
 
 use std::{
     collections::{BTreeMap, HashMap},
@@ -54,11 +50,7 @@
     helpers::{Height, Round, ValidateInput, ValidatorId},
     messages::{AnyTx, Connect, Message, Precommit, Verified},
     node::ApiSender,
-<<<<<<< HEAD
-    runtime::Dispatcher,
-=======
-    runtime::{error::catch_panic, ArtifactSpec, Dispatcher},
->>>>>>> 0729abf7
+    runtime::{ArtifactSpec, Dispatcher},
 };
 
 mod block;
