// Copyright 2018 The Exonum Team
//
// Licensed under the Apache License, Version 2.0 (the "License");
// you may not use this file except in compliance with the License.
// You may obtain a copy of the License at
//
//   http://www.apache.org/licenses/LICENSE-2.0
//
// Unless required by applicable law or agreed to in writing, software
// distributed under the License is distributed on an "AS IS" BASIS,
// WITHOUT WARRANTIES OR CONDITIONS OF ANY KIND, either express or implied.
// See the License for the specific language governing permissions and
// limitations under the License.

//! The module containing building blocks for creating blockchains powered by
//! the Exonum framework.
//!
//! Services are the main extension point for the Exonum framework. To create
//! your service on top of Exonum blockchain you need to perform the following steps:
//!
//! - Define your own information schema.
//! - Create one or more transaction types using the [`transactions!`] macro and
//!   implement the [`Transaction`] trait for them.
//! - Create a data structure implementing the [`Service`] trait.
//! - Write API handlers for the service, if required.
//!
//! You may consult [the service creation tutorial][doc:create-service] for a detailed
//! instruction on how to create services.
//!
//! [`transactions!`]: ../macro.transactions.html
//! [`Transaction`]: ./trait.Transaction.html
//! [`Service`]: ./trait.Service.html
//! [doc:create-service]: https://exonum.com/doc/get-started/create-service

pub use self::block::{Block, BlockProof, SCHEMA_MAJOR_VERSION};
<<<<<<< HEAD
pub use self::config::{
    ConsensusConfig, StoredConfiguration, TimeoutAdjusterConfig, ValidatorKeys,
};
=======
pub use self::config::{ConsensusConfig, StoredConfiguration, ValidatorKeys};
>>>>>>> 0b0eb5c8
pub use self::genesis::GenesisConfig;
pub use self::schema::{Schema, TxLocation};
pub use self::service::{ApiContext, Service, ServiceContext, SharedNodeState};
pub use self::transaction::{
    ExecutionError, ExecutionResult, Transaction, TransactionError, TransactionErrorType,
    TransactionMessage, TransactionResult, TransactionSet,
};

pub mod config;

use byteorder::{ByteOrder, LittleEndian};
use failure;
use mount::Mount;
use vec_map::VecMap;

use std::collections::{BTreeMap, HashMap};
use std::error::Error as StdError;
use std::net::SocketAddr;
<<<<<<< HEAD
use std::ops::Deref;
=======
>>>>>>> 0b0eb5c8
use std::sync::Arc;
use std::{fmt, iter, mem, panic};

use crypto::{self, CryptoHash, Hash, PublicKey, SecretKey};
use encoding::Error as MessageError;
use helpers::{Height, Round, ValidatorId};
<<<<<<< HEAD
use messages::{
    Connect, Message, Precommit, Protocol, ProtocolMessage, RawTransaction, SignedMessage,
};
=======
use messages::{CONSENSUS as CORE_SERVICE, Connect, Precommit, RawMessage};
>>>>>>> 0b0eb5c8
use node::ApiSender;
use storage::{Database, Error, Fork, Patch, Snapshot};

mod block;
mod genesis;
mod schema;
mod service;
#[macro_use]
mod transaction;
#[cfg(test)]
mod tests;

<<<<<<< HEAD
const CORE_SERVICE: u16 = 0;

/// Exonum blockchain instance with the concrete services set and data storage.
/// Only blockchains with the identical set of services and genesis block can be combined
/// into the single network.
=======
/// Exonum blockchain instance with a certain services set and data storage.
///
/// Only nodes with an identical set of services and genesis block can be combined
/// into a single network.
>>>>>>> 0b0eb5c8
pub struct Blockchain {
    db: Arc<Database>,
    service_map: Arc<VecMap<Box<Service>>>,
    service_keypair: (PublicKey, SecretKey),
    api_sender: ApiSender,
}

impl Blockchain {
    /// Constructs a blockchain for the given `storage` and list of `services`.
    pub fn new<D: Into<Arc<Database>>>(
        storage: D,
        services: Vec<Box<Service>>,
        service_public_key: PublicKey,
        service_secret_key: SecretKey,
        api_sender: ApiSender,
    ) -> Blockchain {
        let mut service_map = VecMap::new();
        for service in services {
            let id = service.service_id() as usize;
            if service_map.contains_key(id) {
                panic!(
                    "Services have already contain service with id={}, please change it.",
                    id
                );
            }
            service_map.insert(id, service);
        }

        Blockchain {
            db: storage.into(),
            service_map: Arc::new(service_map),
            service_keypair: (service_public_key, service_secret_key),
            api_sender,
        }
    }

    /// Recreates the blockchain to reuse with a sandbox.
    #[doc(hidden)]
    pub fn clone_with_api_sender(&self, api_sender: ApiSender) -> Blockchain {
        Blockchain {
            api_sender,
            ..self.clone()
        }
    }

    /// Returns the `VecMap` for all services. This is a map which
    /// contains service identifiers and service interfaces. The VecMap
    /// allows proceeding from the service identifier to the service itself.
    pub fn service_map(&self) -> &Arc<VecMap<Box<Service>>> {
        &self.service_map
    }

    /// Creates a read-only snapshot of the current storage state.
    pub fn snapshot(&self) -> Box<Snapshot> {
        self.db.snapshot()
    }

    /// Creates a snapshot of the current storage state that can be later committed into the storage
    /// via the `merge` method.
    pub fn fork(&self) -> Fork {
        self.db.fork()
    }

    /// Tries to create a `Transaction` object from the given raw message.
    /// A raw message can be converted into a `Transaction` object only
    /// if the following conditions are met:
    ///
<<<<<<< HEAD
    /// - Blockchain has service with the `service_id` of given raw message.
    /// - Service can deserialize given raw message.
    pub fn tx_from_raw(
        &self,
        raw: &Message<RawTransaction>,
    ) -> Result<Box<Transaction>, MessageError> {
=======
    /// - Blockchain has a service with the `service_id` of the given raw message.
    /// - Service can deserialize the given raw message.
    pub fn tx_from_raw(&self, raw: RawMessage) -> Result<Box<Transaction>, MessageError> {
>>>>>>> 0b0eb5c8
        let id = raw.service_id() as usize;
        let service = self.service_map
            .get(id)
            .ok_or_else(|| MessageError::from("Service not found."))?;
        service.tx_from_raw(raw.deref().clone())
    }

    /// Commits changes from the patch to the blockchain storage.
    /// See [`Fork`](../storage/struct.Fork.html) for details.
    pub fn merge(&mut self, patch: Patch) -> Result<(), Error> {
        self.db.merge(patch)
    }

    /// Returns the hash of the latest committed block.
    ///
    /// # Panics
    ///
    /// If the genesis block was not committed.
    pub fn last_hash(&self) -> Hash {
        Schema::new(&self.snapshot())
            .block_hashes_by_height()
            .last()
            .unwrap_or_else(Hash::default)
    }

    /// Returns the latest committed block.
    ///
    /// # Panics
    ///
    /// If the genesis block was not committed.
    pub fn last_block(&self) -> Block {
        Schema::new(&self.snapshot()).last_block()
    }

    /// Creates and commits the genesis block with the given genesis configuration
    /// if the blockchain has not been initialized.
    pub fn initialize(&mut self, cfg: GenesisConfig) -> Result<(), Error> {
        let has_genesis_block = !Schema::new(&self.snapshot())
            .block_hashes_by_height()
            .is_empty();
        if !has_genesis_block {
            self.create_genesis_block(cfg)?;
        }
        Ok(())
    }

    /// Creates and commits the genesis block with the given genesis configuration.
    fn create_genesis_block(&mut self, cfg: GenesisConfig) -> Result<(), Error> {
        let mut config_propose = StoredConfiguration {
            previous_cfg_hash: Hash::zero(),
            actual_from: Height::zero(),
            validator_keys: cfg.validator_keys,
            consensus: cfg.consensus,
            services: BTreeMap::new(),
            majority_count: None,
        };

        let patch = {
            let mut fork = self.fork();
            // Update service tables
            for (_, service) in self.service_map.iter() {
                let cfg = service.initialize(&mut fork);
                let name = service.service_name();
                if config_propose.services.contains_key(name) {
                    panic!(
                        "Services already contain service with '{}' name, please change it",
                        name
                    );
                }
                config_propose.services.insert(name.into(), cfg);
            }
            // Commit actual configuration
            {
                let mut schema = Schema::new(&mut fork);
                if schema.block_hash_by_height(Height::zero()).is_some() {
                    // TODO create genesis block for MemoryDB and compare in hash with zero block
                    return Ok(());
                }
                schema.commit_configuration(config_propose);
            };
            self.merge(fork.into_patch())?;
            self.create_patch(ValidatorId::zero(), Height::zero(), &[])
                .1
        };
        self.merge(patch)?;
        Ok(())
    }

    /// Helper function to map a tuple (`u16`, `u16`) of service table coordinates
    /// to a 32-byte value to be used as the `ProofMapIndex` key (it currently
    /// supports only fixed size keys). The `hash` function is used to distribute
    /// keys uniformly (compared to padding).
    /// # Arguments
    ///
    /// * `service_id` - `service_id` as returned by instance of type of
    /// `Service` trait
    /// * `table_idx` - index of service table in `Vec`, returned by the
    /// `state_hash` method of instance of type of `Service` trait
    // also, it was the first idea around, to use `hash`
    pub fn service_table_unique_key(service_id: u16, table_idx: usize) -> Hash {
        debug_assert!(table_idx <= u16::max_value() as usize);
        let size = mem::size_of::<u16>();
        let mut vec = vec![0; 2 * size];
        LittleEndian::write_u16(&mut vec[0..size], service_id);
        LittleEndian::write_u16(&mut vec[size..2 * size], table_idx as u16);
        crypto::hash(&vec)
    }

    /// Executes the given transactions from the pool.
    /// Then collects the resulting changes from the current storage state and returns them
    /// with the hash of the resulting block.
    pub fn create_patch(
        &self,
        proposer_id: ValidatorId,
        height: Height,
        tx_hashes: &[Hash],
    ) -> (Hash, Patch) {
        // Create fork
        let mut fork = self.fork();

        let block_hash = {
            // Get last hash.
            let last_hash = self.last_hash();
            // Save & execute transactions.
            for (index, hash) in tx_hashes.iter().enumerate() {
                self.execute_transaction(*hash, height, index, &mut fork)
                    // Execution could fail if the transaction
                    // cannot be deserialized or it isn't in the pool.
                    .expect("Transaction not found in the database.");
            }

            // Invoke execute method for all services.
            for service in self.service_map.values() {
                // Skip execution for genesis block.
                if height > Height(0) {
                    service_execute(service.as_ref(), &mut fork);
                }
            }

            // Get tx & state hash.
            let (tx_hash, state_hash) = {
                let state_hashes = {
                    let schema = Schema::new(&fork);

                    let vec_core_state = schema.core_state_hash();
                    let mut state_hashes = Vec::new();

                    for (idx, core_table_hash) in vec_core_state.into_iter().enumerate() {
                        let key = Blockchain::service_table_unique_key(CORE_SERVICE, idx);
                        state_hashes.push((key, core_table_hash));
                    }

                    for service in self.service_map.values() {
                        let service_id = service.service_id();
                        let vec_service_state = service.state_hash(&fork);
                        for (idx, service_table_hash) in vec_service_state.into_iter().enumerate() {
                            let key = Blockchain::service_table_unique_key(service_id, idx);
                            state_hashes.push((key, service_table_hash));
                        }
                    }

                    state_hashes
                };

                let mut schema = Schema::new(&mut fork);

                let state_hash = {
                    let mut sum_table = schema.state_hash_aggregator_mut();
                    for (key, hash) in state_hashes {
                        sum_table.put(&key, hash)
                    }
                    sum_table.merkle_root()
                };

                let tx_hash = schema.block_transactions(height).merkle_root();

                (tx_hash, state_hash)
            };

            // Create block.
            let block = Block::new(
                SCHEMA_MAJOR_VERSION,
                proposer_id,
                height,
                tx_hashes.len() as u32,
                &last_hash,
                &tx_hash,
                &state_hash,
            );
            trace!("execute block = {:?}", block);
            // Calculate block hash.
            let block_hash = block.hash();
            // Update height.
            let mut schema = Schema::new(&mut fork);
            schema.block_hashes_by_height_mut().push(block_hash);
            // Save block.
            schema.blocks_mut().put(&block_hash, block);

            block_hash
        };

        (block_hash, fork.into_patch())
    }

    fn execute_transaction(
        &self,
        tx_hash: Hash,
        height: Height,
        index: usize,
        fork: &mut Fork,
    ) -> Result<(), failure::Error> {
        let tx = {
            let schema = Schema::new(&fork);

            let tx = schema
                .transactions()
                .get(&tx_hash)
                .ok_or_else(|| failure::err_msg("BUG: Cannot find transaction in database."))?;

            self.tx_from_raw(&tx).or_else(|error| {
                Err(failure::err_msg(format!(
                    "{}, tx: {:?}",
                    error.description(),
                    tx_hash
                )))
            })?
        };

        fork.checkpoint();

        let catch_result = panic::catch_unwind(panic::AssertUnwindSafe(|| tx.execute(fork)));

        let tx_result = match catch_result {
            Ok(execution_result) => {
                match execution_result {
                    Ok(()) => {
                        fork.commit();
                    }
                    Err(ref e) => {
                        // Unlike panic, transaction failure isn't that rare, so logging the
                        // whole transaction body is an overkill: it can be relatively big.
                        info!("{:?} transaction execution failed: {:?}", tx_hash, e);
                        fork.rollback();
                    }
                }
                execution_result.map_err(TransactionError::from)
            }
            Err(err) => {
                if err.is::<Error>() {
                    // Continue panic unwind if the reason is StorageError.
                    panic::resume_unwind(err);
                }
                fork.rollback();
                error!("{:?} transaction execution panicked: {:?}", tx, err);
                Err(TransactionError::from_panic(&err))
            }
        };

        let mut schema = Schema::new(fork);
        schema.transaction_results_mut().put(&tx_hash, tx_result);
        schema.commit_transaction(&tx_hash);
        schema.block_transactions_mut(height).push(tx_hash);
        let location = TxLocation::new(height, index as u64);
        schema.transactions_locations_mut().put(&tx_hash, location);
        Ok(())
    }

    /// Commits to the blockchain a new block with the indicated changes (patch),
    /// hash and Precommit messages. After that invokes `handle_commit`
    /// for each service in the increasing order of their identifiers.
    #[cfg_attr(feature = "flame_profile", flame)]
    pub fn commit<I>(&mut self, patch: &Patch, block_hash: Hash, precommits: I) -> Result<(), Error>
    where
        I: Iterator<Item = Message<Precommit>>,
    {
        let patch = {
            let mut fork = {
                let mut fork = self.db.fork();
                fork.merge(patch.clone()); // FIXME: avoid cloning here
                fork
            };

            {
                let mut schema = Schema::new(&mut fork);
                for precommit in precommits {
                    schema.precommits_mut(&block_hash).push(precommit.clone());
                }

                // Consensus messages cache is useful only during one height, so it should be
                // cleared when a new height is achieved.
                schema.consensus_messages_cache_mut().clear();
            }
            fork.into_patch()
        };
        self.merge(patch)?;
        // Initializes the context after merge.
        let context = ServiceContext::new(
            self.service_keypair.0,
            self.service_keypair.1.clone(),
            self.api_sender.clone(),
            self.fork(),
        );
        // Invokes `handle_commit` for each service in order of their identifiers
        for service in self.service_map.values() {
            service.handle_commit(&context);
        }
        Ok(())
    }

    /// Returns the `Mount` object that aggregates public API handlers.
    pub fn mount_public_api(&self) -> Mount {
        let context = self.api_context();
        let mut mount = Mount::new();
        for service in self.service_map.values() {
            if let Some(handler) = service.public_api_handler(&context) {
                mount.mount(service.service_name(), handler);
            }
        }
        mount
    }

    /// Returns the `Mount` object that aggregates private API handlers.
    pub fn mount_private_api(&self) -> Mount {
        let context = self.api_context();
        let mut mount = Mount::new();
        for service in self.service_map.values() {
            if let Some(handler) = service.private_api_handler(&context) {
                mount.mount(service.service_name(), handler);
            }
        }
        mount
    }

    fn api_context(&self) -> ApiContext {
        ApiContext::from_parts(
            self,
            self.api_sender.clone(),
            &self.service_keypair.0,
            &self.service_keypair.1,
        )
    }

<<<<<<< HEAD
    /// Saves peer to the peers cache
    pub fn save_peer(&mut self, pubkey: &PublicKey, peer: Message<Connect>) {
=======
    /// Saves the `Connect` message from a peer to the cache.
    pub fn save_peer(&mut self, pubkey: &PublicKey, peer: Connect) {
>>>>>>> 0b0eb5c8
        let mut fork = self.fork();

        {
            let mut schema = Schema::new(&mut fork);
            schema.peers_cache_mut().put(pubkey, peer);
        }

        self.merge(fork.into_patch())
            .expect("Unable to save peer to the peers cache");
    }

    /// Removes from the cache the `Connect` message from a peer.
    pub fn remove_peer_with_addr(&mut self, addr: &SocketAddr) {
        let mut fork = self.fork();

        {
            let mut schema = Schema::new(&mut fork);
            let mut peers = schema.peers_cache_mut();
            let peer = peers.iter().find(|&(_, ref v)| v.addr() == *addr);
            if let Some(pubkey) = peer.map(|(k, _)| k) {
                peers.remove(&pubkey);
            }
        }

        self.merge(fork.into_patch())
            .expect("Unable to remove peer from the peers cache");
    }

<<<<<<< HEAD
    /// Recover cached peers if any.
    pub fn get_saved_peers(&self) -> HashMap<PublicKey, Message<Connect>> {
=======
    /// Returns `Connect` messages from peers saved in the cache, if any.
    pub fn get_saved_peers(&self) -> HashMap<PublicKey, Connect> {
>>>>>>> 0b0eb5c8
        let schema = Schema::new(self.snapshot());
        let peers_cache = schema.peers_cache();
        let it = peers_cache.iter().map(|(k, v)| (k, v.clone()));
        it.collect()
    }

    /// Saves the given raw message to the consensus messages cache.
    pub fn save_message<T: ProtocolMessage>(&mut self, round: Round, raw: Message<T>) {
        self.save_messages(round, iter::once(raw.downgrade()));
    }

    /// Saves a collection of SignedMessage to the consensus messages cache with single access to the
    /// `Fork` instance.
    pub fn save_messages<I>(&mut self, round: Round, iter: I)
    where
        I: IntoIterator<Item = Message<Protocol>>,
    {
        let mut fork = self.fork();

        {
            let mut schema = Schema::new(&mut fork);
            schema.consensus_messages_cache_mut().extend(iter);
            schema.set_consensus_round(round);
        }

        self.merge(fork.into_patch())
            .expect("Unable to save messages to the consensus cache");
    }
}

fn service_execute(service: &Service, fork: &mut Fork) {
    fork.checkpoint();
    match panic::catch_unwind(panic::AssertUnwindSafe(|| service.execute(fork))) {
        Ok(..) => fork.commit(),
        Err(err) => {
            if err.is::<Error>() {
                // Continue panic unwind if the reason is StorageError.
                panic::resume_unwind(err);
            }
            fork.rollback();
            error!(
                "{} service execute failed with error: {:?}",
                service.service_name(),
                err
            );
        }
    }
}

impl fmt::Debug for Blockchain {
    fn fmt(&self, f: &mut fmt::Formatter) -> fmt::Result {
        write!(f, "Blockchain(..)")
    }
}

impl Clone for Blockchain {
    fn clone(&self) -> Blockchain {
        Blockchain {
            db: Arc::clone(&self.db),
            service_map: Arc::clone(&self.service_map),
            api_sender: self.api_sender.clone(),
            service_keypair: self.service_keypair.clone(),
        }
    }
}<|MERGE_RESOLUTION|>--- conflicted
+++ resolved
@@ -33,13 +33,7 @@
 //! [doc:create-service]: https://exonum.com/doc/get-started/create-service
 
 pub use self::block::{Block, BlockProof, SCHEMA_MAJOR_VERSION};
-<<<<<<< HEAD
-pub use self::config::{
-    ConsensusConfig, StoredConfiguration, TimeoutAdjusterConfig, ValidatorKeys,
-};
-=======
 pub use self::config::{ConsensusConfig, StoredConfiguration, ValidatorKeys};
->>>>>>> 0b0eb5c8
 pub use self::genesis::GenesisConfig;
 pub use self::schema::{Schema, TxLocation};
 pub use self::service::{ApiContext, Service, ServiceContext, SharedNodeState};
@@ -58,23 +52,16 @@
 use std::collections::{BTreeMap, HashMap};
 use std::error::Error as StdError;
 use std::net::SocketAddr;
-<<<<<<< HEAD
 use std::ops::Deref;
-=======
->>>>>>> 0b0eb5c8
 use std::sync::Arc;
 use std::{fmt, iter, mem, panic};
 
 use crypto::{self, CryptoHash, Hash, PublicKey, SecretKey};
 use encoding::Error as MessageError;
 use helpers::{Height, Round, ValidatorId};
-<<<<<<< HEAD
 use messages::{
     Connect, Message, Precommit, Protocol, ProtocolMessage, RawTransaction, SignedMessage,
 };
-=======
-use messages::{CONSENSUS as CORE_SERVICE, Connect, Precommit, RawMessage};
->>>>>>> 0b0eb5c8
 use node::ApiSender;
 use storage::{Database, Error, Fork, Patch, Snapshot};
 
@@ -87,18 +74,11 @@
 #[cfg(test)]
 mod tests;
 
-<<<<<<< HEAD
 const CORE_SERVICE: u16 = 0;
 
 /// Exonum blockchain instance with the concrete services set and data storage.
 /// Only blockchains with the identical set of services and genesis block can be combined
 /// into the single network.
-=======
-/// Exonum blockchain instance with a certain services set and data storage.
-///
-/// Only nodes with an identical set of services and genesis block can be combined
-/// into a single network.
->>>>>>> 0b0eb5c8
 pub struct Blockchain {
     db: Arc<Database>,
     service_map: Arc<VecMap<Box<Service>>>,
@@ -166,18 +146,12 @@
     /// A raw message can be converted into a `Transaction` object only
     /// if the following conditions are met:
     ///
-<<<<<<< HEAD
-    /// - Blockchain has service with the `service_id` of given raw message.
-    /// - Service can deserialize given raw message.
+    /// - Blockchain has a service with the `service_id` of the given raw message.
+    /// - Service can deserialize the given raw message.
     pub fn tx_from_raw(
         &self,
         raw: &Message<RawTransaction>,
     ) -> Result<Box<Transaction>, MessageError> {
-=======
-    /// - Blockchain has a service with the `service_id` of the given raw message.
-    /// - Service can deserialize the given raw message.
-    pub fn tx_from_raw(&self, raw: RawMessage) -> Result<Box<Transaction>, MessageError> {
->>>>>>> 0b0eb5c8
         let id = raw.service_id() as usize;
         let service = self.service_map
             .get(id)
@@ -520,13 +494,8 @@
         )
     }
 
-<<<<<<< HEAD
-    /// Saves peer to the peers cache
-    pub fn save_peer(&mut self, pubkey: &PublicKey, peer: Message<Connect>) {
-=======
     /// Saves the `Connect` message from a peer to the cache.
     pub fn save_peer(&mut self, pubkey: &PublicKey, peer: Connect) {
->>>>>>> 0b0eb5c8
         let mut fork = self.fork();
 
         {
@@ -555,13 +524,8 @@
             .expect("Unable to remove peer from the peers cache");
     }
 
-<<<<<<< HEAD
-    /// Recover cached peers if any.
+    /// Returns `Connect` messages from peers saved in the cache, if any.
     pub fn get_saved_peers(&self) -> HashMap<PublicKey, Message<Connect>> {
-=======
-    /// Returns `Connect` messages from peers saved in the cache, if any.
-    pub fn get_saved_peers(&self) -> HashMap<PublicKey, Connect> {
->>>>>>> 0b0eb5c8
         let schema = Schema::new(self.snapshot());
         let peers_cache = schema.peers_cache();
         let it = peers_cache.iter().map(|(k, v)| (k, v.clone()));
