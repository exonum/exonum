--- conflicted
+++ resolved
@@ -22,17 +22,10 @@
 };
 
 pub use self::{
-<<<<<<< HEAD
     block::{Block, BlockProof, IndexProof},
-    builder::{BlockchainBuilder, InstanceCollection, InstanceConfig},
+    builder::{BlockchainBuilder, InstanceCollection},
     config::{ConsensusConfig, ValidatorKeys},
     schema::{Schema, TxLocation},
-=======
-    block::{Block, BlockProof},
-    builder::{BlockchainBuilder, InstanceCollection},
-    config::{ConsensusConfig, ValidatorKeys},
-    schema::{IndexCoordinates, Schema, SchemaOrigin, TxLocation},
->>>>>>> 571d3568
 };
 
 pub mod config;
@@ -250,15 +243,10 @@
         // We need to activate services before calling `create_patch()`; unlike all other blocks,
         // initial services are considered immediately active in the genesis block, i.e.,
         // their state should be included into `patch` created below.
-<<<<<<< HEAD
+        // TODO Unify block creation logic [ECR-3879]
+        self.dispatcher.before_commit(&mut fork);
         let patch = self.dispatcher.commit_block(fork);
         self.merge(patch)?;
-=======
-        // TODO Unify block creation logic [ECR-3879]
-        self.dispatcher.before_commit(&mut fork);
-        self.dispatcher.commit_block(&mut fork);
-        self.merge(fork.into_patch())?;
->>>>>>> 571d3568
 
         let (_, patch) = self.create_patch(
             ValidatorId::zero(),
@@ -304,34 +292,9 @@
             self.dispatcher.before_commit(&mut fork);
         }
         // Get tx & state hash.
-<<<<<<< HEAD
         let tx_hash = Schema::new(&fork).block_transactions(height).object_hash();
         let patch = fork.into_patch();
         let state_hash = SystemInfo::new(&patch).state_hash();
-=======
-        let schema = Schema::new(&fork);
-        let state_hash = {
-            let mut sum_table = schema.state_hash_aggregator();
-            // Clear old state hash.
-            sum_table.clear();
-            // Collect all state hashes.
-            let state_hashes = self
-                .dispatcher
-                .state_hash(fork.snapshot_without_unflushed_changes())
-                .into_iter()
-                // Add state hash of core table.
-                .chain(IndexCoordinates::locate(
-                    SchemaOrigin::Core,
-                    schema.state_hash(),
-                ));
-            // Insert state hashes into the aggregator table.
-            for (coordinate, hash) in state_hashes {
-                sum_table.put(&coordinate, hash);
-            }
-            sum_table.object_hash()
-        };
-        let tx_hash = schema.block_transactions(height).object_hash();
->>>>>>> 571d3568
 
         // Create block header.
         let block = Block::new(
