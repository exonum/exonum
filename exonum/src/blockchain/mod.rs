// Copyright 2019 The Exonum Team
//
// Licensed under the Apache License, Version 2.0 (the "License");
// you may not use this file except in compliance with the License.
// You may obtain a copy of the License at
//
//   http://www.apache.org/licenses/LICENSE-2.0
//
// Unless required by applicable law or agreed to in writing, software
// distributed under the License is distributed on an "AS IS" BASIS,
// WITHOUT WARRANTIES OR CONDITIONS OF ANY KIND, either express or implied.
// See the License for the specific language governing permissions and
// limitations under the License.

//! The module containing building blocks for creating blockchains powered by
//! the Exonum framework.
//!
//! Services are the main extension point for the Exonum framework. To create
//! your service on top of Exonum blockchain you need to perform the following steps:
//!
//! - Define your own information schema.
//! - Create one or more transaction types using the `TransactionSet` auto derive macro from
//!   `exonum_derive` and implement the [`Transaction`] trait for them.
//! - Create a data structure implementing the [`Service`] trait.
//! - Write API handlers for the service, if required.
//!
//! You may consult [the service creation tutorial][doc:create-service] for a detailed
//! instruction on how to create services.
//!
//! [`Transaction`]: ./trait.Transaction.html
//! [`Service`]: ./trait.Service.html
//! [doc:create-service]: https://exonum.com/doc/version/latest/get-started/create-service

pub use self::{
    block::{Block, BlockProof},
    builder::{BlockchainBuilder, InstanceCollection},
    config::{ConsensusConfig, StoredConfiguration, ValidatorKeys},
    genesis::GenesisConfig,
    schema::{Schema, TxLocation},
    service::SharedNodeState,
    transaction::{
        ExecutionError, ExecutionResult, TransactionError, TransactionErrorType, TransactionResult,
    },
};

pub mod config;

use byteorder::{ByteOrder, LittleEndian};
use exonum_merkledb::{
    Database, Error as StorageError, Fork, IndexAccess, ObjectHash, Patch, Result as StorageResult,
    Snapshot,
};
use futures::sync::mpsc;

use std::{
    collections::HashMap,
    fmt, iter, mem, panic,
    sync::{Arc, Mutex, MutexGuard},
};

use crate::{
    crypto::{self, Hash, PublicKey, SecretKey},
    events::InternalRequest,
    helpers::{Height, Round, ValidatorId},
    messages::{AnyTx, Connect, Message, Precommit, ProtocolMessage, Signed},
    node::ApiSender,
    runtime::{
        configuration_new::ConfigurationServiceFactory, dispatcher::Dispatcher, RuntimeContext,
    },
};

mod block;
mod builder;
mod genesis;
mod schema;
mod service;
#[macro_use]
mod transaction;
#[cfg(test)]
mod tests;

/// Transaction message shortcut.
pub type TransactionMessage = Signed<AnyTx>;

/// Id of core information schema.
pub const CORE_ID: u16 = 0;

/// Exonum blockchain instance with a certain services set and data storage.
///
/// Only nodes with an identical set of services and genesis block can be combined
/// into a single network.
pub struct Blockchain {
    db: Arc<dyn Database>,
    #[doc(hidden)]
    pub service_keypair: (PublicKey, SecretKey),
    pub(crate) api_sender: ApiSender,
    dispatcher: Arc<Mutex<Dispatcher>>,
}

impl Blockchain {
    /// Constructs a blockchain for the given `database` and list of `services`, also adds builtin services.
    // TODO Write proper doc string. [ECR-3275]
    pub fn new(
        database: impl Into<Arc<dyn Database>>,
        services: impl IntoIterator<Item = InstanceCollection>,
        config: GenesisConfig,
        service_keypair: (PublicKey, SecretKey),
        api_sender: ApiSender,
        dispatcher_requests: mpsc::Sender<InternalRequest>,
    ) -> Self {
        let mut services = services.into_iter().map(|x| x.into()).collect::<Vec<_>>();
        // Adds builtin configuration service.
        services.push(
            InstanceCollection::new(ConfigurationServiceFactory).with_instance(
                ConfigurationServiceFactory::BUILTIN_ID,
                ConfigurationServiceFactory::BUILTIN_NAME,
                (),
            ),
        );

        BlockchainBuilder::new(database, config, service_keypair)
            .with_rust_runtime(services)
            .finalize(api_sender, dispatcher_requests)
            .expect("Unable to create blockchain instance")
    }

    /// Creates the blockchain instance with the specified dispatcher.
    pub(crate) fn with_dispatcher(
        db: impl Into<Arc<dyn Database>>,
        dispatcher: Dispatcher,
        service_public_key: PublicKey,
        service_secret_key: SecretKey,
        api_sender: ApiSender,
    ) -> Self {
        Self {
            db: db.into(),
            service_keypair: (service_public_key, service_secret_key),
            api_sender,
            dispatcher: Arc::new(Mutex::new(dispatcher)),
        }
    }

    /// Recreates the blockchain to reuse with a sandbox.
    #[doc(hidden)]
    pub fn clone_with_api_sender(&self, api_sender: ApiSender) -> Self {
        Self {
            api_sender,
            ..self.clone()
        }
    }

    /// Returns reference to the underlying runtime dispatcher.
    pub(crate) fn dispatcher(&self) -> MutexGuard<Dispatcher> {
        self.dispatcher.lock().unwrap()
    }

    /// Creates a read-only snapshot of the current storage state.
    pub fn snapshot(&self) -> Box<dyn Snapshot> {
        self.db.snapshot()
    }

    /// Creates a snapshot of the current storage state that can be later committed into the storage
    /// via the `merge` method.
    pub fn fork(&self) -> Fork {
        self.db.fork()
    }

    /// Commits changes from the patch to the blockchain storage.
    /// See [`Fork`](../../exonum_merkledb/struct.Fork.html) for details.
    pub fn merge(&mut self, patch: Patch) -> StorageResult<()> {
        self.db.merge(patch)
    }

    /// Returns the hash of the latest committed block.
    ///
    /// # Panics
    ///
    /// If the genesis block was not committed.
    pub fn last_hash(&self) -> Hash {
        Schema::new(&self.snapshot())
            .block_hashes_by_height()
            .last()
            .unwrap_or_else(Hash::default)
    }

    /// Returns the latest committed block.
    pub fn last_block(&self) -> Block {
        Schema::new(&self.snapshot()).last_block()
    }

    /// Creates and commits the genesis block with the given genesis configuration.
    fn create_genesis_block(&mut self, cfg: GenesisConfig) -> Result<(), failure::Error> {
        let config_propose = StoredConfiguration {
            previous_cfg_hash: Hash::zero(),
            actual_from: Height::zero(),
            validator_keys: cfg.validator_keys,
            consensus: cfg.consensus,
        };

        let patch = {
            let fork = self.fork();
            // Commit actual configuration
            {
                let mut schema = Schema::new(&fork);
                if schema.block_hash_by_height(Height::zero()).is_some() {
                    // TODO create genesis block for MemoryDB and compare it hash with zero block. (ECR-1630)
                    return Ok(());
                }
                schema.commit_configuration(config_propose);
            };
            self.merge(fork.into_patch())?;
            self.create_patch(ValidatorId::zero(), Height::zero(), &[])
                .1
        };
        self.merge(patch)?;
        Ok(())
    }

    /// Helper function to map a tuple (`u16`, `u16`) of service table coordinates
    /// to a 32-byte value to be used as the `ProofMapIndex` key (it currently
    /// supports only fixed size keys). The `hash` function is used to distribute
    /// keys uniformly (compared to padding).
    /// # Arguments
    ///
    /// * `service_id` - `service_id` as returned by instance of type of
    /// `Service` trait
    /// * `table_idx` - index of service table in `Vec`, returned by the
    /// `state_hash` method of instance of type of `Service` trait
    // also, it was the first idea around, to use `hash`
    pub fn service_table_unique_key(service_id: u16, table_idx: usize) -> Hash {
        debug_assert!(table_idx <= u16::max_value() as usize);
        let size = mem::size_of::<u16>();
        let mut vec = vec![0; 2 * size];
        LittleEndian::write_u16(&mut vec[0..size], service_id);
        LittleEndian::write_u16(&mut vec[size..2 * size], table_idx as u16);
        crypto::hash(&vec)
    }

    // This method is needed for EJB.
    #[doc(hidden)]
    pub fn broadcast_raw_transaction(&self, tx: AnyTx) -> Result<(), failure::Error> {
        let service_id = tx.service_id();

        // TODO check if service exists?

        // if !self.dispatcher.services().contains_key(&service_id) {
        //     return Err(format_err!(
        //         "Unable to broadcast transaction: no service with ID={} found",
        //         service_id
        //     ));
        // }

        let msg = Message::sign_transaction(
            tx.service_transaction(),
            u32::from(service_id),
            self.service_keypair.0,
            &self.service_keypair.1,
        );

        self.api_sender.broadcast_transaction(msg)
    }

    /// Executes the given transactions from the pool.
    /// Then collects the resulting changes from the current storage state and returns them
    /// with the hash of the resulting block.
    pub fn create_patch(
        &self,
        proposer_id: ValidatorId,
        height: Height,
        tx_hashes: &[Hash],
    ) -> (Hash, Patch) {
        // Create fork
        let mut fork = self.fork();

        let block_hash = {
            // Get last hash.
            let last_hash = self.last_hash();
            // Save & execute transactions.
            for (index, hash) in tx_hashes.iter().enumerate() {
                self.execute_transaction(*hash, height, index, &mut fork)
                    // Execution could fail if the transaction
                    // cannot be deserialized or it isn't in the pool.
                    .expect("Transaction execution error.");
            }

            // Invoke execute method for all services.

            // Skip execution for genesis block.
            if height > Height(0) {
                let dispatcher = self.dispatcher.lock().expect("Expected lock on Dispatcher");
                dispatcher.before_commit(&mut fork);
            }

            // Get tx & state hash.
            let (tx_hash, state_hash) = {
                let state_hashes = {
                    let schema = Schema::new(&fork);

                    let vec_core_state = schema.core_state_hash();
                    let mut state_hashes = Vec::new();

                    for (idx, core_table_hash) in vec_core_state.into_iter().enumerate() {
                        let key = Self::service_table_unique_key(CORE_ID, idx);
                        state_hashes.push((key, core_table_hash));
                    }

                    let dispatcher = self.dispatcher.lock().expect("Expected lock on Dispatcher");

                    for (service_id, vec_service_state) in
                        dispatcher.state_hashes((&fork).snapshot())
                    {
                        for (idx, service_table_hash) in vec_service_state.into_iter().enumerate() {
                            let key = Self::service_table_unique_key(service_id as u16, idx);
                            state_hashes.push((key, service_table_hash));
                        }
                    }

                    state_hashes
                };

                let schema = Schema::new(&fork);

                let state_hash = {
                    let mut sum_table = schema.state_hash_aggregator();
                    for (key, hash) in state_hashes {
                        sum_table.put(&key, hash)
                    }
                    sum_table.object_hash()
                };

                let tx_hash = schema.block_transactions(height).object_hash();

                (tx_hash, state_hash)
            };

            // Create block.
            let block = Block::new(
                proposer_id,
                height,
                tx_hashes.len() as u32,
                &last_hash,
                &tx_hash,
                &state_hash,
            );
            trace!("execute block = {:?}", block);
            // Calculate block hash.
            let block_hash = block.object_hash();
            // Update height.
            let schema = Schema::new(&fork);
            schema.block_hashes_by_height().push(block_hash);
            // Save block.
            schema.blocks().put(&block_hash, block);

            block_hash
        };

        (block_hash, fork.into_patch())
    }

    fn execute_transaction(
        &self,
        tx_hash: Hash,
        height: Height,
        index: usize,
        fork: &mut Fork,
    ) -> Result<(), failure::Error> {
        let signed_tx = {
            let new_fork = &*fork;
            let snapshot = new_fork.snapshot();
            let schema = Schema::new(snapshot);

            schema.transactions().get(&tx_hash).ok_or_else(|| {
<<<<<<< HEAD
                failure::format_err!(
                    "BUG: Cannot find transaction in database. tx: {:?}",
                    tx_hash
                )
=======
                failure::err_msg(format!(
                    "BUG: Cannot find transaction in database. tx: {:?}",
                    tx_hash
                ))
>>>>>>> 90499ebe
            })?
        };

        fork.flush();

        let transaction = signed_tx.payload();
        let catch_result = {
            let mut dispatcher = self.dispatcher.lock().expect("Expected lock on Dispatcher");
            panic::catch_unwind(panic::AssertUnwindSafe(|| {
                let author = signed_tx.author();
                let mut context = RuntimeContext::new(fork, author, tx_hash);
                dispatcher.execute(&mut context, transaction)
            }))
        };

        let tx_result = TransactionResult(match catch_result {
            Ok(execution_result) => {
                match execution_result {
                    Ok(()) => {
                        fork.flush();
                    }
                    Err(ref e) => {
                        // Unlike panic, transaction failure isn't that rare, so logging the
                        // whole transaction body is an overkill: it can be relatively big.
                        info!("{:?} transaction execution failed: {:?}", tx_hash, e);
                        fork.rollback();
                    }
                }
                execution_result.map_err(TransactionError::from)
            }
            Err(err) => {
                if err.is::<StorageError>() {
                    // Continue panic unwind if the reason is StorageError.
                    panic::resume_unwind(err);
                }
                fork.rollback();
                error!(
                    "{:?} transaction execution panicked: {:?}",
                    transaction, err
                );

                Err(TransactionError::from_panic(&err))
            }
        });

        let mut schema = Schema::new(&*fork);
        schema.transaction_results().put(&tx_hash, tx_result);
        schema.commit_transaction(&tx_hash);
        schema.block_transactions(height).push(tx_hash);
        let location = TxLocation::new(height, index as u64);
        schema.transactions_locations().put(&tx_hash, location);
        fork.flush();
        Ok(())
    }

    /// Commits to the blockchain a new block with the indicated changes (patch),
    /// hash and Precommit messages. After that invokes `after_commit`
    /// for each service in the increasing order of their identifiers.
    pub fn commit<I>(
        &mut self,
        patch: &Patch,
        block_hash: Hash,
        precommits: I,
    ) -> Result<(), failure::Error>
    where
        I: Iterator<Item = Signed<Precommit>>,
    {
        let patch = {
            let fork = {
                let mut fork = self.db.fork();
                fork.merge(patch.clone()); // FIXME: Avoid cloning here. (ECR-1631)
                fork
            };

            {
                let mut schema = Schema::new(&fork);
                schema.precommits(&block_hash).extend(precommits);

                // Consensus messages cache is useful only during one height, so it should be
                // cleared when a new height is achieved.
                schema.consensus_messages_cache().clear();
                let txs_in_block = schema.last_block().tx_count();
                let txs_count = schema.transactions_pool_len_index().get().unwrap_or(0);
                debug_assert!(txs_count >= u64::from(txs_in_block));
                schema
                    .transactions_pool_len_index()
                    .set(txs_count - u64::from(txs_in_block));
                schema.update_transaction_count(u64::from(txs_in_block));
            }
            fork.into_patch()
        };
        self.merge(patch)?;
        // Invokes `after_commit` for each service in order of their identifiers
        let dispatcher = self.dispatcher.lock().expect("Expected lock on Dispatcher");
        dispatcher.after_commit(self.snapshot(), &self.service_keypair, &self.api_sender);

        Ok(())
    }

    /// Saves the `Connect` message from a peer to the cache.
    pub(crate) fn save_peer(&mut self, pubkey: &PublicKey, peer: Signed<Connect>) {
        let fork = self.fork();
        Schema::new(&fork).peers_cache().put(pubkey, peer);
        self.merge(fork.into_patch())
            .expect("Unable to save peer to the peers cache");
    }

    /// Removes from the cache the `Connect` message from a peer.
    pub fn remove_peer_with_pubkey(&mut self, key: &PublicKey) {
        let fork = self.fork();
        Schema::new(&fork).peers_cache().remove(key);
        self.merge(fork.into_patch())
            .expect("Unable to remove peer from the peers cache");
    }

    /// Returns `Connect` messages from peers saved in the cache, if any.
    pub fn get_saved_peers(&self) -> HashMap<PublicKey, Signed<Connect>> {
        let snapshot = self.snapshot();
        Schema::new(&snapshot).peers_cache().iter().collect()
    }

    /// Saves the given raw message to the consensus messages cache.
    pub(crate) fn save_message<T: ProtocolMessage>(&mut self, round: Round, raw: Signed<T>) {
        self.save_messages(round, iter::once(raw.into()));
    }

    /// Saves a collection of SignedMessage to the consensus messages cache with single access to the
    /// `Fork` instance.
    pub(crate) fn save_messages<I>(&mut self, round: Round, iter: I)
    where
        I: IntoIterator<Item = Message>,
    {
        let fork = self.fork();

        {
            let mut schema = Schema::new(&fork);
            schema.consensus_messages_cache().extend(iter);
            schema.set_consensus_round(round);
        }

        self.merge(fork.into_patch())
            .expect("Unable to save messages to the consensus cache");
    }
}

impl fmt::Debug for Blockchain {
    fn fmt(&self, f: &mut fmt::Formatter) -> fmt::Result {
        write!(f, "Blockchain(..)")
    }
}

impl Clone for Blockchain {
    fn clone(&self) -> Self {
        Self {
            db: Arc::clone(&self.db),
            api_sender: self.api_sender.clone(),
            service_keypair: self.service_keypair.clone(),
            dispatcher: Arc::clone(&self.dispatcher),
        }
    }
}<|MERGE_RESOLUTION|>--- conflicted
+++ resolved
@@ -108,7 +108,7 @@
         api_sender: ApiSender,
         dispatcher_requests: mpsc::Sender<InternalRequest>,
     ) -> Self {
-        let mut services = services.into_iter().map(|x| x.into()).collect::<Vec<_>>();
+        let mut services = services.into_iter().collect::<Vec<_>>();
         // Adds builtin configuration service.
         services.push(
             InstanceCollection::new(ConfigurationServiceFactory).with_instance(
@@ -370,17 +370,10 @@
             let schema = Schema::new(snapshot);
 
             schema.transactions().get(&tx_hash).ok_or_else(|| {
-<<<<<<< HEAD
                 failure::format_err!(
                     "BUG: Cannot find transaction in database. tx: {:?}",
                     tx_hash
                 )
-=======
-                failure::err_msg(format!(
-                    "BUG: Cannot find transaction in database. tx: {:?}",
-                    tx_hash
-                ))
->>>>>>> 90499ebe
             })?
         };
 
