--- conflicted
+++ resolved
@@ -491,16 +491,6 @@
             fork.into_patch()
         };
         self.merge(patch)?;
-<<<<<<< HEAD
-=======
-        // Initializes the context after merge.
-        let context = ServiceContext::new(
-            self.service_keypair.0,
-            self.service_keypair.1.clone(),
-            self.api_sender.clone(),
-            self.fork(),
-        );
->>>>>>> 4cf37115
 
         // Invokes `after_commit` for each service in order of their identifiers
         for (service_id, service) in self.service_map.iter() {
@@ -517,11 +507,7 @@
     }
 
     /// Saves the `Connect` message from a peer to the cache.
-<<<<<<< HEAD
-    pub fn save_peer(&mut self, pubkey: &PublicKey, peer: Message<Connect>) {
-=======
-    pub(crate) fn save_peer(&mut self, pubkey: &PublicKey, peer: Connect) {
->>>>>>> 4cf37115
+    pub(crate) fn save_peer(&mut self, pubkey: &PublicKey, peer: Message<Connect>) {
         let mut fork = self.fork();
 
         {
@@ -559,13 +545,8 @@
     }
 
     /// Saves the given raw message to the consensus messages cache.
-<<<<<<< HEAD
-    pub fn save_message<T: ProtocolMessage>(&mut self, round: Round, raw: Message<T>) {
+    pub(crate) fn save_message<T: ProtocolMessage>(&mut self, round: Round, raw: Message<T>) {
         self.save_messages(round, iter::once(raw.into()));
-=======
-    pub(crate) fn save_message(&mut self, round: Round, raw: &RawMessage) {
-        self.save_messages(round, iter::once(raw.clone()));
->>>>>>> 4cf37115
     }
 
     /// Saves a collection of SignedMessage to the consensus messages cache with single access to the
