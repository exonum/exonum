// Copyright 2019 The Exonum Team
//
// Licensed under the Apache License, Version 2.0 (the "License");
// you may not use this file except in compliance with the License.
// You may obtain a copy of the License at
//
//   http://www.apache.org/licenses/LICENSE-2.0
//
// Unless required by applicable law or agreed to in writing, software
// distributed under the License is distributed on an "AS IS" BASIS,
// WITHOUT WARRANTIES OR CONDITIONS OF ANY KIND, either express or implied.
// See the License for the specific language governing permissions and
// limitations under the License.

//! The module containing building blocks for creating blockchains powered by
//! the Exonum framework.
//!
//! Services are the main extension point for the Exonum framework. To create
//! your service on top of Exonum blockchain you need to perform the following steps:
//!
//! - Define your own information schema.
//! - Create one or more transaction types using the `TransactionSet` auto derive macro from
//!   `exonum_derive` and implement the [`Transaction`] trait for them.
//! - Create a data structure implementing the [`Service`] trait.
//! - Write API handlers for the service, if required.
//!
//! You may consult [the service creation tutorial][doc:create-service] for a detailed
//! instruction on how to create services.
//!
//! [`Transaction`]: ./trait.Transaction.html
//! [`Service`]: ./trait.Service.html
<<<<<<< HEAD
//! [doc:create-service]: https://exonum.com/doc/version/latest/get-started/create-service

=======
//! [doc:create-service]: https://exonum.com/doc/get-started/create-service
>>>>>>> 2b56a961
pub use self::{
    block::{Block, BlockProof},
    config::{ConsensusConfig, StoredConfiguration, ValidatorKeys},
    genesis::GenesisConfig,
    schema::{Schema, TxLocation},
    service::{Service, ServiceContext, SharedNodeState},
    transaction::{
        ExecutionError, ExecutionResult, Transaction, TransactionContext, TransactionError,
        TransactionErrorType, TransactionMessage, TransactionResult, TransactionSet,
    },
};

pub mod config;

use byteorder::{ByteOrder, LittleEndian};
use futures::sync::mpsc;
use protobuf::well_known_types::Any;

use std::{
    collections::{BTreeMap, HashMap},
    fmt, iter, mem, panic,
    pin::Pin,
    sync::{Arc, Mutex},
};

use crate::crypto::{self, CryptoHash, Hash, PublicKey, SecretKey};
use crate::events::InternalRequest;
use crate::helpers::{Height, Round, ValidatorId};
use crate::messages::{AnyTx, BinaryForm, Connect, Message, Precommit, ProtocolMessage, Signed};
use crate::node::ApiSender;
use crate::runtime::configuration_new::ConfigurationServiceFactory;
use crate::runtime::{
    configuration_new::{self as configuration, ConfigurationServiceInit},
    dispatcher::Dispatcher,
    rust::{service::ServiceFactory, RustRuntime},
    InstanceInitData, RuntimeContext, RuntimeEnvironment, RuntimeIdentifier,
};
use exonum_merkledb::{
    self, Database, Error as StorageError, Fork, IndexAccess, ObjectHash, Patch,
    Result as StorageResult, Snapshot,
};

mod block;
mod genesis;
mod schema;
mod service;
#[macro_use]
mod transaction;
#[cfg(test)]
mod tests;

/// Id of core service table family.
pub const CORE_SERVICE: u16 = 0;

/// Exonum blockchain instance with a certain services set and data storage.
///
/// Only nodes with an identical set of services and genesis block can be combined
/// into a single network.
pub struct Blockchain {
    db: Arc<dyn Database>,
    #[doc(hidden)]
    pub service_keypair: (PublicKey, SecretKey),
    pub(crate) api_sender: ApiSender,
    pub dispatcher: Arc<Mutex<Pin<Box<Dispatcher>>>>,
}

impl Blockchain {
    /// Constructs a blockchain for the given `storage` and list of `services`.
    pub fn new<D: Into<Arc<dyn Database>>>(
        storage: D,
        services: Vec<Box<dyn ServiceFactory>>,
        service_public_key: PublicKey,
        service_secret_key: SecretKey,
        api_sender: ApiSender,
        internal_req_sender: mpsc::Sender<InternalRequest>,
    ) -> Self {
        let mut dispatcher = Dispatcher::new(internal_req_sender);
        let mut rust_runtime = RustRuntime::new(&mut dispatcher);

        ConfigurationServiceFactory::add_to_rust_runtime(&mut dispatcher, &mut rust_runtime);

        for s in services.into_iter() {
            rust_runtime.add_service(s);
        }

        dispatcher.add_runtime(RuntimeIdentifier::Rust as u32, Box::new(rust_runtime));

        Self {
            db: storage.into(),
            service_keypair: (service_public_key, service_secret_key),
            api_sender,
            dispatcher: Arc::new(Mutex::new(dispatcher)),
        }
    }

    /// Recreates the blockchain to reuse with a sandbox.
    #[doc(hidden)]
    pub fn clone_with_api_sender(&self, api_sender: ApiSender) -> Self {
        Self {
            api_sender,
            ..self.clone()
        }
    }

    /// Creates a read-only snapshot of the current storage state.
    pub fn snapshot(&self) -> Box<dyn Snapshot> {
        self.db.snapshot()
    }

    /// Creates a snapshot of the current storage state that can be later committed into the storage
    /// via the `merge` method.
    pub fn fork(&self) -> Fork {
        self.db.fork()
    }

    /// Tries to create a `Transaction` object from the given raw message.
    /// A raw message can be converted into a `Transaction` object only
    /// if the following conditions are met:
    ///
    /// - Blockchain has a service with the `service_id` of the given raw message.
    /// - Service can deserialize the given raw message.
    pub fn tx_from_raw(&self, _raw: AnyTx) -> Result<Box<dyn Transaction>, failure::Error> {
        // TODO do we need this method to be public?
        // It's used for checking in consensus.rs and in explorer/mod.rs
        // self.dispatcher.tx_from_raw(raw)

        unimplemented!()
    }

    /// Commits changes from the patch to the blockchain storage.
    /// See [`Fork`](../../exonum_merkledb/struct.Fork.html) for details.
    pub fn merge(&mut self, patch: Patch) -> StorageResult<()> {
        self.db.merge(patch)
    }

    /// Returns the hash of the latest committed block.
    ///
    /// # Panics
    ///
    /// If the genesis block was not committed.
    pub fn last_hash(&self) -> Hash {
        Schema::new(&self.snapshot())
            .block_hashes_by_height()
            .last()
            .unwrap_or_else(Hash::default)
    }

    /// Returns the latest committed block.
    pub fn last_block(&self) -> Block {
        Schema::new(&self.snapshot()).last_block()
    }

    /// Creates and commits the genesis block with the given genesis configuration
    /// if the blockchain has not been initialized.
    ///
    /// # Panics
    ///
    /// * If the genesis block was not committed.
    /// * If storage version is not specified or not supported.
    pub fn initialize(&mut self, cfg: GenesisConfig) -> Result<(), failure::Error> {
        let has_genesis_block = !Schema::new(&self.snapshot())
            .block_hashes_by_height()
            .is_empty();
        if !has_genesis_block {
            self.create_genesis_block(cfg)?;
        }
        Ok(())
    }

    /// Creates and commits the genesis block with the given genesis configuration.
<<<<<<< HEAD
    fn create_genesis_block(&mut self, cfg: GenesisConfig) -> Result<(), failure::Error> {
        let mut config_propose = StoredConfiguration {
=======
    fn create_genesis_block(&mut self, cfg: GenesisConfig) -> Result<(), Error> {
        let config_propose = StoredConfiguration {
>>>>>>> 2b56a961
            previous_cfg_hash: Hash::zero(),
            actual_from: Height::zero(),
            validator_keys: cfg.validator_keys,
            consensus: cfg.consensus,
            services: BTreeMap::new(),
        };

        let patch = {
            let mut fork = self.fork();
            let mut ctx = RuntimeContext::new(&mut fork, &PublicKey::zero(), &Hash::zero());
            // Update service tables

            let config_init_data = {
                let mut config_init = ConfigurationServiceInit::new();
                if let Some(majority_count) = config_propose
                    .consensus
                    .configuration_service_majority_count
                {
                    config_init.set_is_custom_majority_count(true);
                    config_init.set_majority_count(majority_count as u32);
                }
                let mut constructor_data = Any::new();
                constructor_data.set_value(config_init.encode().unwrap());
                InstanceInitData {
                    instance_id: configuration::SERVICE_ID,
                    constructor_data,
                }
            };

            {
                let mut dispatcher = self.dispatcher.lock().expect("dispatcher lock");
                dispatcher
                    .start_deploy(configuration::artifact_spec().into())
                    .expect("Config service deploy");
                dispatcher
                    .init_service(
                        &mut ctx,
                        configuration::artifact_spec().into(),
                        &config_init_data,
                    )
                    .expect("Config service init");

                dispatcher
                    .genesis_init(&mut fork)
                    .expect("Services init error");
            }

            // Commit actual configuration
            {
                let mut schema = Schema::new(&fork);
                if schema.block_hash_by_height(Height::zero()).is_some() {
                    // TODO create genesis block for MemoryDB and compare it hash with zero block. (ECR-1630)
                    return Ok(());
                }
                schema.commit_configuration(config_propose);
            };
            self.merge(fork.into_patch())?;
            self.create_patch(ValidatorId::zero(), Height::zero(), &[])
                .1
        };
        self.merge(patch)?;
        Ok(())
    }

    /// Helper function to map a tuple (`u16`, `u16`) of service table coordinates
    /// to a 32-byte value to be used as the `ProofMapIndex` key (it currently
    /// supports only fixed size keys). The `hash` function is used to distribute
    /// keys uniformly (compared to padding).
    /// # Arguments
    ///
    /// * `service_id` - `service_id` as returned by instance of type of
    /// `Service` trait
    /// * `table_idx` - index of service table in `Vec`, returned by the
    /// `state_hash` method of instance of type of `Service` trait
    // also, it was the first idea around, to use `hash`
    pub fn service_table_unique_key(service_id: u16, table_idx: usize) -> Hash {
        debug_assert!(table_idx <= u16::max_value() as usize);
        let size = mem::size_of::<u16>();
        let mut vec = vec![0; 2 * size];
        LittleEndian::write_u16(&mut vec[0..size], service_id);
        LittleEndian::write_u16(&mut vec[size..2 * size], table_idx as u16);
        crypto::hash(&vec)
    }

    // This method is needed for EJB.
    #[doc(hidden)]
    pub fn broadcast_raw_transaction(&self, tx: AnyTx) -> Result<(), failure::Error> {
        let service_id = tx.service_id();

        // TODO check if service exists?

        // if !self.dispatcher.services().contains_key(&service_id) {
        //     return Err(format_err!(
        //         "Unable to broadcast transaction: no service with ID={} found",
        //         service_id
        //     ));
        // }

        let msg = Message::sign_transaction(
            tx.service_transaction(),
            service_id,
            self.service_keypair.0,
            &self.service_keypair.1,
        );

        self.api_sender.broadcast_transaction(msg)
    }

    /// Executes the given transactions from the pool.
    /// Then collects the resulting changes from the current storage state and returns them
    /// with the hash of the resulting block.
    pub fn create_patch(
        &self,
        proposer_id: ValidatorId,
        height: Height,
        tx_hashes: &[Hash],
    ) -> (Hash, Patch) {
        // Create fork
        let mut fork = self.fork();

        let block_hash = {
            // Get last hash.
            let last_hash = self.last_hash();
            // Save & execute transactions.
            for (index, hash) in tx_hashes.iter().enumerate() {
                self.execute_transaction(*hash, height, index, &mut fork)
                    // Execution could fail if the transaction
                    // cannot be deserialized or it isn't in the pool.
                    .expect("Transaction execution error.");
            }

            // Invoke execute method for all services.

            // Skip execution for genesis block.
            if height > Height(0) {
                let dispatcher = self.dispatcher.lock().expect("Expected lock on Dispatcher");

                dispatcher.before_commit(&mut fork);
            }

            // Get tx & state hash.
            let (tx_hash, state_hash) = {
                let state_hashes = {
                    let schema = Schema::new(&fork);

                    let vec_core_state = schema.core_state_hash();
                    let mut state_hashes = Vec::new();

                    for (idx, core_table_hash) in vec_core_state.into_iter().enumerate() {
                        let key = Self::service_table_unique_key(CORE_SERVICE, idx);
                        state_hashes.push((key, core_table_hash));
                    }

                    let dispatcher = self.dispatcher.lock().expect("Expected lock on Dispatcher");

                    for (service_id, vec_service_state) in dispatcher.state_hashes((&fork).snapshot()) {
                        for (idx, service_table_hash) in vec_service_state.into_iter().enumerate() {
                            let key = Self::service_table_unique_key(service_id as u16, idx);
                            state_hashes.push((key, service_table_hash));
                        }
                    }

                    state_hashes
                };

                let schema = Schema::new(&fork);

                let state_hash = {
                    let mut sum_table = schema.state_hash_aggregator_mut();
                    for (key, hash) in state_hashes {
                        sum_table.put(&key, hash)
                    }
                    sum_table.object_hash()
                };

                let tx_hash = schema.block_transactions(height).object_hash();

                (tx_hash, state_hash)
            };

            // Create block.
            let block = Block::new(
                proposer_id,
                height,
                tx_hashes.len() as u32,
                &last_hash,
                &tx_hash,
                &state_hash,
            );
            trace!("execute block = {:?}", block);
            // Calculate block hash.
            let block_hash = block.hash();
            // Update height.
            let schema = Schema::new(&fork);
            schema.block_hashes_by_height_mut().push(block_hash);
            // Save block.
            schema.blocks_mut().put(&block_hash, block);

            block_hash
        };

        (block_hash, fork.into_patch())
    }

    fn execute_transaction(
        &self,
        tx_hash: Hash,
        height: Height,
        index: usize,
        fork: &mut Fork,
    ) -> Result<(), failure::Error> {
        let signed_tx = {
            let new_fork = &*fork;
            let snapshot = new_fork.snapshot();
            let schema = Schema::new(snapshot);

            let signed_tx = schema.transactions().get(&tx_hash).ok_or_else(|| {
                failure::err_msg(format!(
                    "BUG: Cannot find transaction in database. tx: {:?}",
                    tx_hash
                ))
            })?;
            signed_tx

        };

        fork.flush();

        let tx = signed_tx.payload();

        let catch_result = panic::catch_unwind(panic::AssertUnwindSafe(|| {
            let author = signed_tx.author();
            let mut context = RuntimeContext::new(fork, &author, &tx_hash);
            self.dispatcher
                .lock()
                .expect("Expected lock on Dispatcher")
                .execute(&mut context, tx.dispatch.clone(), tx.payload.as_ref())
        }));

        let tx_result = TransactionResult(match catch_result {
            Ok(execution_result) => {
                match execution_result {
                    Ok(()) => {
                        fork.flush();
                    }
                    Err(ref e) => {
                        // Unlike panic, transaction failure isn't that rare, so logging the
                        // whole transaction body is an overkill: it can be relatively big.
                        info!("{:?} transaction execution failed: {:?}", tx_hash, e);
                        fork.rollback();
                    }
                }
                execution_result.map_err(TransactionError::from)
            }
            Err(err) => {
                if err.is::<StorageError>() {
                    // Continue panic unwind if the reason is StorageError.
                    panic::resume_unwind(err);
                }
                fork.rollback();
                error!("{:?} transaction execution panicked: {:?}", tx, err);

                Err(TransactionError::from_panic(&err))
            }
        });

        let mut schema = Schema::new(&*fork);
        schema.transaction_results_mut().put(&tx_hash, tx_result);
        schema.commit_transaction(&tx_hash);
        schema.block_transactions_mut(height).push(tx_hash);
        let location = TxLocation::new(height, index as u64);
        schema.transactions_locations_mut().put(&tx_hash, location);
        Ok(())
    }

    /// Commits to the blockchain a new block with the indicated changes (patch),
    /// hash and Precommit messages. After that invokes `after_commit`
    /// for each service in the increasing order of their identifiers.
    pub fn commit<I>(
        &mut self,
        patch: &Patch,
        block_hash: Hash,
        precommits: I,
    ) -> Result<(), failure::Error>
    where
        I: Iterator<Item = Signed<Precommit>>,
    {
        let patch = {
            let fork = {
                let mut fork = self.db.fork();
                fork.merge(patch.clone()); // FIXME: Avoid cloning here. (ECR-1631)
                fork
            };

            {
                let schema = Schema::new(&fork);
                for precommit in precommits {
                    schema.precommits_mut(&block_hash).push(precommit);
                }

                // Consensus messages cache is useful only during one height, so it should be
                // cleared when a new height is achieved.
                schema.consensus_messages_cache_mut().clear();
                let txs_in_block = schema.last_block().tx_count();
                let txs_count = schema.transactions_pool_len_index().get().unwrap_or(0);
                debug_assert!(txs_count >= u64::from(txs_in_block));
                schema
                    .transactions_pool_len_index_mut()
                    .set(txs_count - u64::from(txs_in_block));
                schema.update_transaction_count(u64::from(txs_in_block));
            }
            fork.into_patch()
        };
        self.merge(patch)?;

        // Invokes `after_commit` for each service in order of their identifiers

        // TODO Data for after_commit should be different
        let dispatcher = self.dispatcher.lock().expect("Expected lock on Dispatcher");
        dispatcher.after_commit(&mut self.fork());

        Ok(())
    }

    /// Saves the `Connect` message from a peer to the cache.
    pub(crate) fn save_peer(&mut self, pubkey: &PublicKey, peer: Signed<Connect>) {
        let fork = self.fork();

        {
            let schema = Schema::new(&fork);
            schema.peers_cache_mut().put(pubkey, peer);
        }

        self.merge(fork.into_patch())
            .expect("Unable to save peer to the peers cache");
    }

    /// Removes from the cache the `Connect` message from a peer.
    pub fn remove_peer_with_pubkey(&mut self, key: &PublicKey) {
        let fork = self.fork();

        {
            let schema = Schema::new(&fork);
            let mut peers = schema.peers_cache_mut();
            peers.remove(key);
        }

        self.merge(fork.into_patch())
            .expect("Unable to remove peer from the peers cache");
    }

    /// Returns `Connect` messages from peers saved in the cache, if any.
    pub fn get_saved_peers(&self) -> HashMap<PublicKey, Signed<Connect>> {
        let snapshot = &self.snapshot();
        let schema = Schema::new(snapshot);

        let peers_cache_table = schema.peers_cache();
        peers_cache_table.iter().collect()
    }

    /// Saves the given raw message to the consensus messages cache.
    pub(crate) fn save_message<T: ProtocolMessage>(&mut self, round: Round, raw: Signed<T>) {
        self.save_messages(round, iter::once(raw.into()));
    }

    /// Saves a collection of SignedMessage to the consensus messages cache with single access to the
    /// `Fork` instance.
    pub(crate) fn save_messages<I>(&mut self, round: Round, iter: I)
    where
        I: IntoIterator<Item = Message>,
    {
        let fork = self.fork();

        {
            let schema = Schema::new(&fork);
            schema.consensus_messages_cache_mut().extend(iter);
            schema.set_consensus_round(round);
        }

        self.merge(fork.into_patch())
            .expect("Unable to save messages to the consensus cache");
    }
}

impl fmt::Debug for Blockchain {
    fn fmt(&self, f: &mut fmt::Formatter) -> fmt::Result {
        write!(f, "Blockchain(..)")
    }
}

impl Clone for Blockchain {
    fn clone(&self) -> Self {
        Self {
            db: Arc::clone(&self.db),
            api_sender: self.api_sender.clone(),
            service_keypair: self.service_keypair.clone(),
            dispatcher: Arc::clone(&self.dispatcher),
        }
    }
}<|MERGE_RESOLUTION|>--- conflicted
+++ resolved
@@ -29,12 +29,7 @@
 //!
 //! [`Transaction`]: ./trait.Transaction.html
 //! [`Service`]: ./trait.Service.html
-<<<<<<< HEAD
 //! [doc:create-service]: https://exonum.com/doc/version/latest/get-started/create-service
-
-=======
-//! [doc:create-service]: https://exonum.com/doc/get-started/create-service
->>>>>>> 2b56a961
 pub use self::{
     block::{Block, BlockProof},
     config::{ConsensusConfig, StoredConfiguration, ValidatorKeys},
@@ -205,13 +200,8 @@
     }
 
     /// Creates and commits the genesis block with the given genesis configuration.
-<<<<<<< HEAD
     fn create_genesis_block(&mut self, cfg: GenesisConfig) -> Result<(), failure::Error> {
-        let mut config_propose = StoredConfiguration {
-=======
-    fn create_genesis_block(&mut self, cfg: GenesisConfig) -> Result<(), Error> {
         let config_propose = StoredConfiguration {
->>>>>>> 2b56a961
             previous_cfg_hash: Hash::zero(),
             actual_from: Height::zero(),
             validator_keys: cfg.validator_keys,
