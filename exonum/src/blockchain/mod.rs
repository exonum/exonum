--- conflicted
+++ resolved
@@ -289,12 +289,8 @@
                 // cannot be deserialized or it isn't in the pool.
                 .expect("Transaction execution error");
         }
-<<<<<<< HEAD
-
-        // Skip `before_commit` hook for the genesis block.
-=======
+
         // During processing of the genesis block, this hook is already called in another method.
->>>>>>> f2d5d011
         if height > Height(0) {
             let errors = self.dispatcher.before_commit(&mut fork);
             let mut call_results = Schema::new(&fork).call_errors(height);
@@ -329,13 +325,8 @@
         let tx_hash = schema.block_transactions(height).object_hash();
         let error_hash = schema.call_errors(height).object_hash();
 
-<<<<<<< HEAD
         // Create block.
         let block = Block {
-=======
-        // Create block header.
-        let block = Block::new(
->>>>>>> f2d5d011
             proposer_id,
             height,
             tx_count: tx_hashes.len() as u32,
