--- conflicted
+++ resolved
@@ -25,11 +25,7 @@
     block::{Block, BlockProof, IndexProof},
     builder::{BlockchainBuilder, InstanceCollection},
     config::{ConsensusConfig, ValidatorKeys},
-<<<<<<< HEAD
-    schema::{Schema, TxLocation},
-=======
-    schema::{CallInBlock, IndexCoordinates, Schema, SchemaOrigin, TxLocation},
->>>>>>> 21073f4a
+    schema::{CallInBlock, Schema, TxLocation},
 };
 
 pub mod config;
@@ -250,15 +246,9 @@
         // initial services are considered immediately active in the genesis block, i.e.,
         // their state should be included into `patch` created below.
         // TODO Unify block creation logic [ECR-3879]
-<<<<<<< HEAD
-        self.dispatcher.before_commit(&mut fork);
+        self.dispatcher.after_transactions(&mut fork);
         let patch = self.dispatcher.commit_block(fork);
         self.merge(patch)?;
-=======
-        self.dispatcher.after_transactions(&mut fork);
-        self.dispatcher.commit_block(&mut fork);
-        self.merge(fork.into_patch())?;
->>>>>>> 21073f4a
 
         let (_, patch) = self.create_patch(
             ValidatorId::zero(),
@@ -316,36 +306,11 @@
             }
         }
         // Get tx & state hash.
-<<<<<<< HEAD
-        let tx_hash = Schema::new(&fork).block_transactions(height).object_hash();
+        let schema = Schema::new(&fork);
+        let error_hash = schema.call_errors(height).object_hash();
+        let tx_hash = schema.block_transactions(height).object_hash();
         let patch = fork.into_patch();
         let state_hash = SystemInfo::new(&patch).state_hash();
-=======
-        let schema = Schema::new(&fork);
-        let state_hash = {
-            let mut sum_table = schema.state_hash_aggregator();
-            // Clear old state hash.
-            sum_table.clear();
-            // Collect all state hashes.
-            let state_hashes = self
-                .dispatcher
-                .state_hash(fork.snapshot_without_unflushed_changes())
-                .into_iter()
-                // Add state hash of core table.
-                .chain(IndexCoordinates::locate(
-                    SchemaOrigin::Core,
-                    schema.state_hash(),
-                ));
-            // Insert state hashes into the aggregator table.
-            for (coordinate, hash) in state_hashes {
-                sum_table.put(&coordinate, hash);
-            }
-            sum_table.object_hash()
-        };
-
-        let tx_hash = schema.block_transactions(height).object_hash();
-        let error_hash = schema.call_errors(height).object_hash();
->>>>>>> 21073f4a
 
         // Create block.
         let block = Block {
