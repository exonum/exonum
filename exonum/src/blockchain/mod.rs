--- conflicted
+++ resolved
@@ -459,19 +459,12 @@
         height: Height,
         index: u32,
         fork: &mut Fork,
-<<<<<<< HEAD
-        tx_cache: &mut BTreeMap<Hash, Verified<AnyTx>>,
-    ) {
-        let schema = Schema::new(&*fork);
-        let transaction = get_transaction(&tx_hash, &schema.transactions(), tx_cache)
-=======
         tx_cache: &C,
     ) where
         C: TransactionCache + ?Sized,
     {
         let transaction = PersistentPool::new(&*fork, tx_cache)
             .get_transaction(tx_hash)
->>>>>>> 0532a29c
             .unwrap_or_else(|| panic!("BUG: Cannot find transaction {:?} in database", tx_hash));
         fork.flush();
 
@@ -546,28 +539,4 @@
     pub fn shutdown(&mut self) {
         self.dispatcher.shutdown();
     }
-<<<<<<< HEAD
-}
-
-/// Returns transaction from the persistent pool. If transaction is not present in the pool, tries
-/// to return it from the transactions cache.
-#[doc(hidden)]
-pub fn get_transaction<T: RawAccess>(
-    hash: &Hash,
-    txs: &MapIndex<T, Hash, Verified<AnyTx>>,
-    tx_cache: &BTreeMap<Hash, Verified<AnyTx>>,
-) -> Option<Verified<AnyTx>> {
-    txs.get(hash).or_else(|| tx_cache.get(hash).cloned())
-}
-
-/// Check that transaction exists in the persistent pool or in the transaction cache.
-#[doc(hidden)]
-pub fn contains_transaction<T: RawAccess>(
-    hash: &Hash,
-    txs: &MapIndex<T, Hash, Verified<AnyTx>>,
-    tx_cache: &BTreeMap<Hash, Verified<AnyTx>>,
-) -> bool {
-    txs.contains(hash) || tx_cache.contains_key(hash)
-=======
->>>>>>> 0532a29c
 }