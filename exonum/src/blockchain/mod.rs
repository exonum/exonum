// Copyright 2018 The Exonum Team
//
// Licensed under the Apache License, Version 2.0 (the "License");
// you may not use this file except in compliance with the License.
// You may obtain a copy of the License at
//
//   http://www.apache.org/licenses/LICENSE-2.0
//
// Unless required by applicable law or agreed to in writing, software
// distributed under the License is distributed on an "AS IS" BASIS,
// WITHOUT WARRANTIES OR CONDITIONS OF ANY KIND, either express or implied.
// See the License for the specific language governing permissions and
// limitations under the License.

//! The module containing building blocks for creating blockchains powered by
//! the Exonum framework.
//!
//! Services are the main extension point for the Exonum framework. To create
//! your service on top of Exonum blockchain you need to perform the following steps:
//!
//! - Define your own information schema.
//! - Create one or more transaction types using the [`transactions!`] macro and
//!   implement the [`Transaction`] trait for them.
//! - Create a data structure implementing the [`Service`] trait.
//! - Write API handlers for the service, if required.
//!
//! You may consult [the service creation tutorial][doc:create-service] for a detailed
//! instruction on how to create services.
//!
//! [`transactions!`]: ../macro.transactions.html
//! [`Transaction`]: ./trait.Transaction.html
//! [`Service`]: ./trait.Service.html
//! [doc:create-service]: https://exonum.com/doc/get-started/create-service

pub use self::{
    block::{Block, BlockProof}, config::{ConsensusConfig, StoredConfiguration, ValidatorKeys},
    genesis::GenesisConfig, schema::{Schema, TxLocation},
    service::{Service, ServiceContext, SharedNodeState},
    transaction::{
        ExecutionError, ExecutionResult, Transaction, TransactionContext, TransactionError,
        TransactionErrorType, TransactionMessage, TransactionResult, TransactionSet,
    },
};

pub mod config;

use byteorder::{ByteOrder, LittleEndian};
use failure;
use vec_map::VecMap;

use std::{
    collections::{BTreeMap, HashMap}, error::Error as StdError, fmt, iter, mem, panic, sync::Arc,
};

use crypto::{self, CryptoHash, Hash, PublicKey, SecretKey};
use encoding::Error as MessageError;
use helpers::{Height, Round, ValidatorId};
use messages::{Connect, Message, Precommit, ProtocolMessage, RawTransaction, Signed};
use node::ApiSender;
use storage::{self, Database, Error, Fork, Patch, Snapshot};

mod block;
mod genesis;
mod schema;
mod service;
#[macro_use]
mod transaction;
#[cfg(test)]
mod tests;

/// Id of core service table family.
pub const CORE_SERVICE: u16 = 0;

/// Exonum blockchain instance with a certain services set and data storage.
///
/// Only nodes with an identical set of services and genesis block can be combined
/// into a single network.
pub struct Blockchain {
    db: Arc<dyn Database>,
    service_map: Arc<VecMap<Box<dyn Service>>>,
    #[doc(hidden)]
    pub service_keypair: (PublicKey, SecretKey),
    pub(crate) api_sender: ApiSender,
}

impl Blockchain {
    /// Constructs a blockchain for the given `storage` and list of `services`.
    pub fn new<D: Into<Arc<dyn Database>>>(
        storage: D,
        services: Vec<Box<dyn Service>>,
        service_public_key: PublicKey,
        service_secret_key: SecretKey,
        api_sender: ApiSender,
    ) -> Self {
        let mut service_map = VecMap::new();
        for service in services {
            let id = service.service_id() as usize;
            if service_map.contains_key(id) {
                panic!(
                    "Services have already contain service with id={}, please change it.",
                    id
                );
            }
            service_map.insert(id, service);
        }

        Self {
            db: storage.into(),
            service_map: Arc::new(service_map),
            service_keypair: (service_public_key, service_secret_key),
            api_sender,
        }
    }

    /// Recreates the blockchain to reuse with a sandbox.
    #[doc(hidden)]
    pub fn clone_with_api_sender(&self, api_sender: ApiSender) -> Self {
        Self {
            api_sender,
            ..self.clone()
        }
    }

    /// Returns the `VecMap` for all services. This is a map which
    /// contains service identifiers and service interfaces. The VecMap
    /// allows proceeding from the service identifier to the service itself.
    pub fn service_map(&self) -> &Arc<VecMap<Box<dyn Service>>> {
        &self.service_map
    }

    /// Creates a read-only snapshot of the current storage state.
    pub fn snapshot(&self) -> Box<dyn Snapshot> {
        self.db.snapshot()
    }

    /// Creates a snapshot of the current storage state that can be later committed into the storage
    /// via the `merge` method.
    pub fn fork(&self) -> Fork {
        self.db.fork()
    }

    /// Tries to create a `Transaction` object from the given raw message.
    /// A raw message can be converted into a `Transaction` object only
    /// if the following conditions are met:
    ///
    /// - Blockchain has a service with the `service_id` of the given raw message.
    /// - Service can deserialize the given raw message.
    pub fn tx_from_raw(&self, raw: RawTransaction) -> Result<Box<dyn Transaction>, MessageError> {
        let id = raw.service_id() as usize;
        let service = self.service_map
            .get(id)
            .ok_or_else(|| MessageError::from("Service not found."))?;
        service.tx_from_raw(raw)
    }

    /// Commits changes from the patch to the blockchain storage.
    /// See [`Fork`](../storage/struct.Fork.html) for details.
    pub fn merge(&mut self, patch: Patch) -> Result<(), Error> {
        self.db.merge(patch)
    }

    /// Returns the hash of the latest committed block.
    ///
    /// # Panics
    ///
    /// If the genesis block was not committed.
    pub fn last_hash(&self) -> Hash {
        Schema::new(&self.snapshot())
            .block_hashes_by_height()
            .last()
            .unwrap_or_else(Hash::default)
    }

    /// Returns the latest committed block.
    pub fn last_block(&self) -> Block {
        Schema::new(&self.snapshot()).last_block()
    }

    /// Creates and commits the genesis block with the given genesis configuration
    /// if the blockchain has not been initialized.
    ///
    /// # Panics
    ///
    /// * If the genesis block was not committed.
    /// * If storage version is not specified or not supported.
    pub fn initialize(&mut self, cfg: GenesisConfig) -> Result<(), Error> {
        let has_genesis_block = !Schema::new(&self.snapshot())
            .block_hashes_by_height()
            .is_empty();
        if has_genesis_block {
            self.assert_storage_version();
        } else {
            self.initialize_metadata();
            self.create_genesis_block(cfg)?;
        }
        Ok(())
    }

    /// Initialized node-local metadata.
    fn initialize_metadata(&mut self) {
        let mut fork = self.db.fork();
        storage::StorageMetadata::write_current(&mut fork);
        if self.merge(fork.into_patch()).is_ok() {
            info!(
                "Storage version successfully initialized with value [{}].",
                storage::StorageMetadata::read(&self.db.snapshot()).unwrap(),
            )
        } else {
            panic!("Could not set database version.")
        }
    }

    /// Checks if storage version is supported.
    ///
    /// # Panics
    ///
    /// Panics if version is not supported or is not specified.
    fn assert_storage_version(&self) {
        match storage::StorageMetadata::read(self.db.snapshot()) {
            Ok(ver) => info!("Storage version is supported with value [{}].", ver),
            Err(e) => panic!("{}", e),
        }
    }

    /// Creates and commits the genesis block with the given genesis configuration.
    fn create_genesis_block(&mut self, cfg: GenesisConfig) -> Result<(), Error> {
        let mut config_propose = StoredConfiguration {
            previous_cfg_hash: Hash::zero(),
            actual_from: Height::zero(),
            validator_keys: cfg.validator_keys,
            consensus: cfg.consensus,
            services: BTreeMap::new(),
        };

        let patch = {
            let mut fork = self.fork();
            // Update service tables
            for (_, service) in self.service_map.iter() {
                let cfg = service.initialize(&mut fork);
                let name = service.service_name();
                if config_propose.services.contains_key(name) {
                    panic!(
                        "Services already contain service with '{}' name, please change it",
                        name
                    );
                }
                config_propose.services.insert(name.into(), cfg);
            }
            // Commit actual configuration
            {
                let mut schema = Schema::new(&mut fork);
                if schema.block_hash_by_height(Height::zero()).is_some() {
                    // TODO create genesis block for MemoryDB and compare it hash with zero block. (ECR-1630)
                    return Ok(());
                }
                schema.commit_configuration(config_propose);
            };
            self.merge(fork.into_patch())?;
            self.create_patch(ValidatorId::zero(), Height::zero(), &[])
                .1
        };
        self.merge(patch)?;
        Ok(())
    }

    /// Helper function to map a tuple (`u16`, `u16`) of service table coordinates
    /// to a 32-byte value to be used as the `ProofMapIndex` key (it currently
    /// supports only fixed size keys). The `hash` function is used to distribute
    /// keys uniformly (compared to padding).
    /// # Arguments
    ///
    /// * `service_id` - `service_id` as returned by instance of type of
    /// `Service` trait
    /// * `table_idx` - index of service table in `Vec`, returned by the
    /// `state_hash` method of instance of type of `Service` trait
    // also, it was the first idea around, to use `hash`
    pub fn service_table_unique_key(service_id: u16, table_idx: usize) -> Hash {
        debug_assert!(table_idx <= u16::max_value() as usize);
        let size = mem::size_of::<u16>();
        let mut vec = vec![0; 2 * size];
        LittleEndian::write_u16(&mut vec[0..size], service_id);
        LittleEndian::write_u16(&mut vec[size..2 * size], table_idx as u16);
        crypto::hash(&vec)
    }

    /// Executes the given transactions from the pool.
    /// Then collects the resulting changes from the current storage state and returns them
    /// with the hash of the resulting block.
    pub fn create_patch(
        &self,
        proposer_id: ValidatorId,
        height: Height,
        tx_hashes: &[Hash],
    ) -> (Hash, Patch) {
        // Create fork
        let mut fork = self.fork();

        let block_hash = {
            // Get last hash.
            let last_hash = self.last_hash();
            // Save & execute transactions.
            for (index, hash) in tx_hashes.iter().enumerate() {
                self.execute_transaction(*hash, height, index, &mut fork)
                    // Execution could fail if the transaction
                    // cannot be deserialized or it isn't in the pool.
                    .expect("Transaction execution error.");
            }

            // Invoke execute method for all services.
            for service in self.service_map.values() {
                // Skip execution for genesis block.
                if height > Height(0) {
                    before_commit(service.as_ref(), &mut fork);
                }
            }

            // Get tx & state hash.
            let (tx_hash, state_hash) = {
                let state_hashes = {
                    let schema = Schema::new(&fork);

                    let vec_core_state = schema.core_state_hash();
                    let mut state_hashes = Vec::new();

                    for (idx, core_table_hash) in vec_core_state.into_iter().enumerate() {
                        let key = Self::service_table_unique_key(CORE_SERVICE, idx);
                        state_hashes.push((key, core_table_hash));
                    }

                    for service in self.service_map.values() {
                        let service_id = service.service_id();
                        let vec_service_state = service.state_hash(&fork);
                        for (idx, service_table_hash) in vec_service_state.into_iter().enumerate() {
                            let key = Self::service_table_unique_key(service_id, idx);
                            state_hashes.push((key, service_table_hash));
                        }
                    }

                    state_hashes
                };

                let mut schema = Schema::new(&mut fork);

                let state_hash = {
                    let mut sum_table = schema.state_hash_aggregator_mut();
                    for (key, hash) in state_hashes {
                        sum_table.put(&key, hash)
                    }
                    sum_table.merkle_root()
                };

                let tx_hash = schema.block_transactions(height).merkle_root();

                (tx_hash, state_hash)
            };

            // Create block.
            let block = Block::new(
                proposer_id,
                height,
                tx_hashes.len() as u32,
                &last_hash,
                &tx_hash,
                &state_hash,
            );
            trace!("execute block = {:?}", block);
            // Calculate block hash.
            let block_hash = block.hash();
            // Update height.
            let mut schema = Schema::new(&mut fork);
            schema.block_hashes_by_height_mut().push(block_hash);
            // Save block.
            schema.blocks_mut().put(&block_hash, block);

            block_hash
        };

        (block_hash, fork.into_patch())
    }

    fn execute_transaction(
        &self,
        tx_hash: Hash,
        height: Height,
        index: usize,
        fork: &mut Fork,
    ) -> Result<(), failure::Error> {
        let (tx, raw, service_name) = {
            let schema = Schema::new(&fork);

<<<<<<< HEAD
            let raw = schema
                .transactions()
                .get(&tx_hash)
                .ok_or_else(|| failure::err_msg("BUG: Cannot find transaction in database."))?;

            let service_name = self.service_map
                .get(raw.service_id() as usize)
                .ok_or_else(|| failure::err_msg("Service not found."))?
=======
            let tx = schema.transactions().get(&tx_hash).ok_or_else(|| {
                failure::err_msg(format!(
                    "BUG: Cannot find transaction in database. tx: {:?}",
                    tx_hash
                ))
            })?;

            let service_name = self.service_map
                .get(tx.service_id() as usize)
                .ok_or_else(|| {
                    failure::err_msg(format!(
                        "Service not found. Service id: {}",
                        tx.service_id()
                    ))
                })?
>>>>>>> a4cb49c2
                .service_name();

            let tx = self.tx_from_raw(raw.payload().clone()).or_else(|error| {
                Err(failure::err_msg(format!(
                    "Service <{}>: {}, tx: {:?}",
                    service_name,
                    error.description(),
                    tx_hash
                )))
            })?;
            (tx, raw, service_name)
        };

        fork.checkpoint();

        let catch_result = panic::catch_unwind(panic::AssertUnwindSafe(|| {
            let context = TransactionContext::new(&mut *fork, &raw);
            tx.execute(context)
        }));

        let tx_result = TransactionResult(match catch_result {
            Ok(execution_result) => {
                match execution_result {
                    Ok(()) => {
                        fork.commit();
                    }
                    Err(ref e) => {
                        // Unlike panic, transaction failure isn't that rare, so logging the
                        // whole transaction body is an overkill: it can be relatively big.
                        info!(
                            "Service <{}>: {:?} transaction execution failed: {:?}",
                            service_name, tx_hash, e
                        );
                        fork.rollback();
                    }
                }
                execution_result.map_err(TransactionError::from)
            }
            Err(err) => {
                if err.is::<Error>() {
                    // Continue panic unwind if the reason is StorageError.
                    panic::resume_unwind(err);
                }
                fork.rollback();
                error!(
                    "Service <{}>: {:?} transaction execution panicked: {:?}",
                    service_name, tx, err
                );
                Err(TransactionError::from_panic(&err))
            }
        });

        let mut schema = Schema::new(fork);
        schema.transaction_results_mut().put(&tx_hash, tx_result);
        schema.commit_transaction(&tx_hash);
        schema.block_transactions_mut(height).push(tx_hash);
        let location = TxLocation::new(height, index as u64);
        schema.transactions_locations_mut().put(&tx_hash, location);
        Ok(())
    }

    /// Commits to the blockchain a new block with the indicated changes (patch),
    /// hash and Precommit messages. After that invokes `after_commit`
    /// for each service in the increasing order of their identifiers.
    pub fn commit<I>(&mut self, patch: &Patch, block_hash: Hash, precommits: I) -> Result<(), Error>
    where
        I: Iterator<Item = Signed<Precommit>>,
    {
        let patch = {
            let mut fork = {
                let mut fork = self.db.fork();
                fork.merge(patch.clone()); // FIXME: Avoid cloning here. (ECR-1631)
                fork
            };

            {
                let mut schema = Schema::new(&mut fork);
                for precommit in precommits {
                    schema.precommits_mut(&block_hash).push(precommit.clone());
                }

                // Consensus messages cache is useful only during one height, so it should be
                // cleared when a new height is achieved.
                schema.consensus_messages_cache_mut().clear();
                let txs_in_block = schema.last_block().tx_count();
                let txs_count = schema.transactions_pool_len_index().get().unwrap_or(0);
                debug_assert!(txs_count >= u64::from(txs_in_block));
                schema
                    .transactions_pool_len_index_mut()
                    .set(txs_count - u64::from(txs_in_block));
            }
            fork.into_patch()
        };
        self.merge(patch)?;

        // Invokes `after_commit` for each service in order of their identifiers
        for (service_id, service) in self.service_map.iter() {
            let context = ServiceContext::new(
                self.service_keypair.0,
                self.service_keypair.1.clone(),
                self.api_sender.clone(),
                self.fork(),
                service_id as u16,
            );
            service.after_commit(&context);
        }
        Ok(())
    }

    /// Saves the `Connect` message from a peer to the cache.
    pub(crate) fn save_peer(&mut self, pubkey: &PublicKey, peer: Signed<Connect>) {
        let mut fork = self.fork();

        {
            let mut schema = Schema::new(&mut fork);
            schema.peers_cache_mut().put(pubkey, peer);
        }

        self.merge(fork.into_patch())
            .expect("Unable to save peer to the peers cache");
    }

    /// Removes from the cache the `Connect` message from a peer.
    pub fn remove_peer_with_pubkey(&mut self, key: &PublicKey) {
        let mut fork = self.fork();

        {
            let mut schema = Schema::new(&mut fork);
            let mut peers = schema.peers_cache_mut();
            peers.remove(key);
        }

        self.merge(fork.into_patch())
            .expect("Unable to remove peer from the peers cache");
    }

    /// Returns `Connect` messages from peers saved in the cache, if any.
    pub fn get_saved_peers(&self) -> HashMap<PublicKey, Signed<Connect>> {
        let schema = Schema::new(self.snapshot());
        let peers_cache = schema.peers_cache();
        let it = peers_cache.iter().map(|(k, v)| (k, v.clone()));
        it.collect()
    }

    /// Saves the given raw message to the consensus messages cache.
    pub(crate) fn save_message<T: ProtocolMessage>(&mut self, round: Round, raw: Signed<T>) {
        self.save_messages(round, iter::once(raw.into()));
    }

    /// Saves a collection of SignedMessage to the consensus messages cache with single access to the
    /// `Fork` instance.
    pub(crate) fn save_messages<I>(&mut self, round: Round, iter: I)
    where
        I: IntoIterator<Item = Message>,
    {
        let mut fork = self.fork();

        {
            let mut schema = Schema::new(&mut fork);
            schema.consensus_messages_cache_mut().extend(iter);
            schema.set_consensus_round(round);
        }

        self.merge(fork.into_patch())
            .expect("Unable to save messages to the consensus cache");
    }
}

fn before_commit(service: &dyn Service, fork: &mut Fork) {
    fork.checkpoint();
    match panic::catch_unwind(panic::AssertUnwindSafe(|| service.before_commit(fork))) {
        Ok(..) => fork.commit(),
        Err(err) => {
            if err.is::<Error>() {
                // Continue panic unwind if the reason is StorageError.
                panic::resume_unwind(err);
            }
            fork.rollback();
            error!(
                "{} service before_commit failed with error: {:?}",
                service.service_name(),
                err
            );
        }
    }
}

impl fmt::Debug for Blockchain {
    fn fmt(&self, f: &mut fmt::Formatter) -> fmt::Result {
        write!(f, "Blockchain(..)")
    }
}

impl Clone for Blockchain {
    fn clone(&self) -> Self {
        Self {
            db: Arc::clone(&self.db),
            service_map: Arc::clone(&self.service_map),
            api_sender: self.api_sender.clone(),
            service_keypair: self.service_keypair.clone(),
        }
    }
}<|MERGE_RESOLUTION|>--- conflicted
+++ resolved
@@ -388,17 +388,7 @@
         let (tx, raw, service_name) = {
             let schema = Schema::new(&fork);
 
-<<<<<<< HEAD
-            let raw = schema
-                .transactions()
-                .get(&tx_hash)
-                .ok_or_else(|| failure::err_msg("BUG: Cannot find transaction in database."))?;
-
-            let service_name = self.service_map
-                .get(raw.service_id() as usize)
-                .ok_or_else(|| failure::err_msg("Service not found."))?
-=======
-            let tx = schema.transactions().get(&tx_hash).ok_or_else(|| {
+            let raw = schema.transactions().get(&tx_hash).ok_or_else(|| {
                 failure::err_msg(format!(
                     "BUG: Cannot find transaction in database. tx: {:?}",
                     tx_hash
@@ -406,14 +396,13 @@
             })?;
 
             let service_name = self.service_map
-                .get(tx.service_id() as usize)
+                .get(raw.service_id() as usize)
                 .ok_or_else(|| {
                     failure::err_msg(format!(
                         "Service not found. Service id: {}",
-                        tx.service_id()
+                        raw.service_id()
                     ))
                 })?
->>>>>>> a4cb49c2
                 .service_name();
 
             let tx = self.tx_from_raw(raw.payload().clone()).or_else(|error| {
