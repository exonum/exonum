// Copyright 2018 The Exonum Team
//
// Licensed under the Apache License, Version 2.0 (the "License");
// you may not use this file except in compliance with the License.
// You may obtain a copy of the License at
//
//   http://www.apache.org/licenses/LICENSE-2.0
//
// Unless required by applicable law or agreed to in writing, software
// distributed under the License is distributed on an "AS IS" BASIS,
// WITHOUT WARRANTIES OR CONDITIONS OF ANY KIND, either express or implied.
// See the License for the specific language governing permissions and
// limitations under the License.

//! The module containing building blocks for creating blockchains powered by
//! the Exonum framework.
//!
//! Services are the main extension point for the Exonum framework. To create
//! your service on top of Exonum blockchain you need to perform the following steps:
//!
//! - Define your own information schema.
//! - Create one or more transaction types using the [`transactions!`] macro and
//!   implement the [`Transaction`] trait for them.
//! - Create a data structure implementing the [`Service`] trait.
//! - Write API handlers for the service, if required.
//!
//! You may consult [the service creation tutorial][doc:create-service] for a detailed
//! instruction on how to create services.
//!
//! [`transactions!`]: ../macro.transactions.html
//! [`Transaction`]: ./trait.Transaction.html
//! [`Service`]: ./trait.Service.html
//! [doc:create-service]: https://exonum.com/doc/get-started/create-service

<<<<<<< HEAD
pub use self::block::{Block, BlockProof, SCHEMA_MAJOR_VERSION};
pub use self::config::{ConsensusConfig, StoredConfiguration, ValidatorKeys};
pub use self::genesis::GenesisConfig;
pub use self::schema::{Schema, TxLocation};
pub use self::service::{ApiContext, Service, ServiceContext, SharedNodeState};
pub use self::transaction::{
    ExecutionError, ExecutionResult, Transaction, TransactionError, TransactionErrorType,
    TransactionMessage, TransactionResult, TransactionSet,
=======
pub use self::{
    block::{Block, BlockProof, SCHEMA_MAJOR_VERSION},
    config::{ConsensusConfig, StoredConfiguration, ValidatorKeys}, genesis::GenesisConfig,
    schema::{Schema, TxLocation}, service::{Service, ServiceContext, SharedNodeState},
    transaction::{
        ExecutionError, ExecutionResult, Transaction, TransactionError, TransactionErrorType,
        TransactionResult, TransactionSet,
    },
>>>>>>> e8caba0b
};

pub mod config;

use byteorder::{ByteOrder, LittleEndian};
use failure;
use vec_map::VecMap;

<<<<<<< HEAD
use std::collections::{BTreeMap, HashMap};
use std::error::Error as StdError;
use std::net::SocketAddr;
use std::ops::Deref;
use std::sync::Arc;
use std::{fmt, iter, mem, panic};
=======
use std::{
    collections::{BTreeMap, HashMap}, error::Error as StdError, fmt, iter, mem, net::SocketAddr,
    panic, sync::Arc,
};
>>>>>>> e8caba0b

use crypto::{self, CryptoHash, Hash, PublicKey, SecretKey};
use encoding::Error as MessageError;
use helpers::{Height, Round, ValidatorId};
<<<<<<< HEAD
use messages::{
    Connect, Message, Precommit, Protocol, ProtocolMessage, RawTransaction, SignedMessage,
};
=======
use messages::{Connect, Precommit, RawMessage, CONSENSUS as CORE_SERVICE};
>>>>>>> e8caba0b
use node::ApiSender;
use storage::{Database, Error, Fork, Patch, Snapshot};

mod block;
mod genesis;
mod schema;
mod service;
#[macro_use]
mod transaction;
#[cfg(test)]
mod tests;

const CORE_SERVICE: u16 = 0;

/// Exonum blockchain instance with the concrete services set and data storage.
/// Only blockchains with the identical set of services and genesis block can be combined
/// into the single network.
pub struct Blockchain {
    db: Arc<dyn Database>,
    service_map: Arc<VecMap<Box<dyn Service>>>,
    pub(crate) service_keypair: (PublicKey, SecretKey),
    pub(crate) api_sender: ApiSender,
}

impl Blockchain {
    /// Constructs a blockchain for the given `storage` and list of `services`.
    pub fn new<D: Into<Arc<dyn Database>>>(
        storage: D,
        services: Vec<Box<dyn Service>>,
        service_public_key: PublicKey,
        service_secret_key: SecretKey,
        api_sender: ApiSender,
    ) -> Blockchain {
        let mut service_map = VecMap::new();
        for service in services {
            let id = service.service_id() as usize;
            if service_map.contains_key(id) {
                panic!(
                    "Services have already contain service with id={}, please change it.",
                    id
                );
            }
            service_map.insert(id, service);
        }

        Blockchain {
            db: storage.into(),
            service_map: Arc::new(service_map),
            service_keypair: (service_public_key, service_secret_key),
            api_sender,
        }
    }

    /// Recreates the blockchain to reuse with a sandbox.
    #[doc(hidden)]
    pub fn clone_with_api_sender(&self, api_sender: ApiSender) -> Blockchain {
        Blockchain {
            api_sender,
            ..self.clone()
        }
    }

    /// Returns the `VecMap` for all services. This is a map which
    /// contains service identifiers and service interfaces. The VecMap
    /// allows proceeding from the service identifier to the service itself.
    pub fn service_map(&self) -> &Arc<VecMap<Box<dyn Service>>> {
        &self.service_map
    }

    /// Creates a read-only snapshot of the current storage state.
    pub fn snapshot(&self) -> Box<dyn Snapshot> {
        self.db.snapshot()
    }

    /// Creates a snapshot of the current storage state that can be later committed into the storage
    /// via the `merge` method.
    pub fn fork(&self) -> Fork {
        self.db.fork()
    }

    /// Tries to create a `Transaction` object from the given raw message.
    /// A raw message can be converted into a `Transaction` object only
    /// if the following conditions are met:
    ///
    /// - Blockchain has a service with the `service_id` of the given raw message.
    /// - Service can deserialize the given raw message.
<<<<<<< HEAD
    pub fn tx_from_raw(
        &self,
        raw: &Message<RawTransaction>,
    ) -> Result<Box<Transaction>, MessageError> {
=======
    pub fn tx_from_raw(&self, raw: RawMessage) -> Result<Box<dyn Transaction>, MessageError> {
>>>>>>> e8caba0b
        let id = raw.service_id() as usize;
        let service = self.service_map
            .get(id)
            .ok_or_else(|| MessageError::from("Service not found."))?;
        service.tx_from_raw(raw.deref().clone())
    }

    /// Commits changes from the patch to the blockchain storage.
    /// See [`Fork`](../storage/struct.Fork.html) for details.
    pub fn merge(&mut self, patch: Patch) -> Result<(), Error> {
        self.db.merge(patch)
    }

    /// Returns the hash of the latest committed block.
    ///
    /// # Panics
    ///
    /// If the genesis block was not committed.
    pub fn last_hash(&self) -> Hash {
        Schema::new(&self.snapshot())
            .block_hashes_by_height()
            .last()
            .unwrap_or_else(Hash::default)
    }

    /// Returns the latest committed block.
    ///
    /// # Panics
    ///
    /// If the genesis block was not committed.
    pub fn last_block(&self) -> Block {
        Schema::new(&self.snapshot()).last_block()
    }

    /// Creates and commits the genesis block with the given genesis configuration
    /// if the blockchain has not been initialized.
    pub fn initialize(&mut self, cfg: GenesisConfig) -> Result<(), Error> {
        let has_genesis_block = !Schema::new(&self.snapshot())
            .block_hashes_by_height()
            .is_empty();
        if !has_genesis_block {
            self.create_genesis_block(cfg)?;
        }
        Ok(())
    }

    /// Creates and commits the genesis block with the given genesis configuration.
    fn create_genesis_block(&mut self, cfg: GenesisConfig) -> Result<(), Error> {
        let mut config_propose = StoredConfiguration {
            previous_cfg_hash: Hash::zero(),
            actual_from: Height::zero(),
            validator_keys: cfg.validator_keys,
            consensus: cfg.consensus,
            services: BTreeMap::new(),
            majority_count: None,
        };

        let patch = {
            let mut fork = self.fork();
            // Update service tables
            for (_, service) in self.service_map.iter() {
                let cfg = service.initialize(&mut fork);
                let name = service.service_name();
                if config_propose.services.contains_key(name) {
                    panic!(
                        "Services already contain service with '{}' name, please change it",
                        name
                    );
                }
                config_propose.services.insert(name.into(), cfg);
            }
            // Commit actual configuration
            {
                let mut schema = Schema::new(&mut fork);
                if schema.block_hash_by_height(Height::zero()).is_some() {
                    // TODO create genesis block for MemoryDB and compare it hash with zero block. (ECR-1630)
                    return Ok(());
                }
                schema.commit_configuration(config_propose);
            };
            self.merge(fork.into_patch())?;
            self.create_patch(ValidatorId::zero(), Height::zero(), &[])
                .1
        };
        self.merge(patch)?;
        Ok(())
    }

    /// Helper function to map a tuple (`u16`, `u16`) of service table coordinates
    /// to a 32-byte value to be used as the `ProofMapIndex` key (it currently
    /// supports only fixed size keys). The `hash` function is used to distribute
    /// keys uniformly (compared to padding).
    /// # Arguments
    ///
    /// * `service_id` - `service_id` as returned by instance of type of
    /// `Service` trait
    /// * `table_idx` - index of service table in `Vec`, returned by the
    /// `state_hash` method of instance of type of `Service` trait
    // also, it was the first idea around, to use `hash`
    pub fn service_table_unique_key(service_id: u16, table_idx: usize) -> Hash {
        debug_assert!(table_idx <= u16::max_value() as usize);
        let size = mem::size_of::<u16>();
        let mut vec = vec![0; 2 * size];
        LittleEndian::write_u16(&mut vec[0..size], service_id);
        LittleEndian::write_u16(&mut vec[size..2 * size], table_idx as u16);
        crypto::hash(&vec)
    }

    /// Executes the given transactions from the pool.
    /// Then collects the resulting changes from the current storage state and returns them
    /// with the hash of the resulting block.
    pub fn create_patch(
        &self,
        proposer_id: ValidatorId,
        height: Height,
        tx_hashes: &[Hash],
    ) -> (Hash, Patch) {
        // Create fork
        let mut fork = self.fork();

        let block_hash = {
            // Get last hash.
            let last_hash = self.last_hash();
            // Save & execute transactions.
            for (index, hash) in tx_hashes.iter().enumerate() {
                self.execute_transaction(*hash, height, index, &mut fork)
                    // Execution could fail if the transaction
                    // cannot be deserialized or it isn't in the pool.
                    .expect("Transaction not found in the database.");
            }

            // Invoke execute method for all services.
            for service in self.service_map.values() {
                // Skip execution for genesis block.
                if height > Height(0) {
                    before_commit(service.as_ref(), &mut fork);
                }
            }

            // Get tx & state hash.
            let (tx_hash, state_hash) = {
                let state_hashes = {
                    let schema = Schema::new(&fork);

                    let vec_core_state = schema.core_state_hash();
                    let mut state_hashes = Vec::new();

                    for (idx, core_table_hash) in vec_core_state.into_iter().enumerate() {
                        let key = Blockchain::service_table_unique_key(CORE_SERVICE, idx);
                        state_hashes.push((key, core_table_hash));
                    }

                    for service in self.service_map.values() {
                        let service_id = service.service_id();
                        let vec_service_state = service.state_hash(&fork);
                        for (idx, service_table_hash) in vec_service_state.into_iter().enumerate() {
                            let key = Blockchain::service_table_unique_key(service_id, idx);
                            state_hashes.push((key, service_table_hash));
                        }
                    }

                    state_hashes
                };

                let mut schema = Schema::new(&mut fork);

                let state_hash = {
                    let mut sum_table = schema.state_hash_aggregator_mut();
                    for (key, hash) in state_hashes {
                        sum_table.put(&key, hash)
                    }
                    sum_table.merkle_root()
                };

                let tx_hash = schema.block_transactions(height).merkle_root();

                (tx_hash, state_hash)
            };

            // Create block.
            let block = Block::new(
                SCHEMA_MAJOR_VERSION,
                proposer_id,
                height,
                tx_hashes.len() as u32,
                &last_hash,
                &tx_hash,
                &state_hash,
            );
            trace!("execute block = {:?}", block);
            // Calculate block hash.
            let block_hash = block.hash();
            // Update height.
            let mut schema = Schema::new(&mut fork);
            schema.block_hashes_by_height_mut().push(block_hash);
            // Save block.
            schema.blocks_mut().put(&block_hash, block);

            block_hash
        };

        (block_hash, fork.into_patch())
    }

    fn execute_transaction(
        &self,
        tx_hash: Hash,
        height: Height,
        index: usize,
        fork: &mut Fork,
    ) -> Result<(), failure::Error> {
        let (tx, service_name) = {
            let schema = Schema::new(&fork);

            let tx = schema
                .transactions()
                .get(&tx_hash)
                .ok_or_else(|| failure::err_msg("BUG: Cannot find transaction in database."))?;

<<<<<<< HEAD
            self.tx_from_raw(&tx).or_else(|error| {
=======
            let service_name = self.service_map
                .get(tx.service_id() as usize)
                .ok_or_else(|| failure::err_msg("Service not found."))?
                .service_name();

            let tx = self.tx_from_raw(tx).or_else(|error| {
>>>>>>> e8caba0b
                Err(failure::err_msg(format!(
                    "Service <{}>: {}, tx: {:?}",
                    service_name,
                    error.description(),
                    tx_hash
                )))
            })?;

            (tx, service_name)
        };

        fork.checkpoint();

        let catch_result = panic::catch_unwind(panic::AssertUnwindSafe(|| tx.execute(fork)));

        let tx_result = match catch_result {
            Ok(execution_result) => {
                match execution_result {
                    Ok(()) => {
                        fork.commit();
                    }
                    Err(ref e) => {
                        // Unlike panic, transaction failure isn't that rare, so logging the
                        // whole transaction body is an overkill: it can be relatively big.
                        info!(
                            "Service <{}>: {:?} transaction execution failed: {:?}",
                            service_name, tx_hash, e
                        );
                        fork.rollback();
                    }
                }
                execution_result.map_err(TransactionError::from)
            }
            Err(err) => {
                if err.is::<Error>() {
                    // Continue panic unwind if the reason is StorageError.
                    panic::resume_unwind(err);
                }
                fork.rollback();
                error!(
                    "Service <{}>: {:?} transaction execution panicked: {:?}",
                    service_name, tx, err
                );
                Err(TransactionError::from_panic(&err))
            }
        };

        let mut schema = Schema::new(fork);
        schema.transaction_results_mut().put(&tx_hash, tx_result);
        schema.commit_transaction(&tx_hash);
        schema.block_transactions_mut(height).push(tx_hash);
        let location = TxLocation::new(height, index as u64);
        schema.transactions_locations_mut().put(&tx_hash, location);
        Ok(())
    }

    /// Commits to the blockchain a new block with the indicated changes (patch),
    /// hash and Precommit messages. After that invokes `after_commit`
    /// for each service in the increasing order of their identifiers.
<<<<<<< HEAD
    #[cfg_attr(feature = "flame_profile", flame)]
    pub fn commit<I>(&mut self, patch: &Patch, block_hash: Hash, precommits: I) -> Result<(), Error>
=======
    pub fn commit<'a, I>(
        &mut self,
        patch: &Patch,
        block_hash: Hash,
        precommits: I,
    ) -> Result<(), Error>
>>>>>>> e8caba0b
    where
        I: Iterator<Item = Message<Precommit>>,
    {
        let patch = {
            let mut fork = {
                let mut fork = self.db.fork();
                fork.merge(patch.clone()); // FIXME: Avoid cloning here. (ECR-1631)
                fork
            };

            {
                let mut schema = Schema::new(&mut fork);
                for precommit in precommits {
                    schema.precommits_mut(&block_hash).push(precommit.clone());
                }

                // Consensus messages cache is useful only during one height, so it should be
                // cleared when a new height is achieved.
                schema.consensus_messages_cache_mut().clear();
            }
            fork.into_patch()
        };
        self.merge(patch)?;
        // Initializes the context after merge.
        let context = ServiceContext::new(
            self.service_keypair.0,
            self.service_keypair.1.clone(),
            self.api_sender.clone(),
            self.fork(),
        );
        // Invokes `after_commit` for each service in order of their identifiers
        for service in self.service_map.values() {
            service.after_commit(&context);
        }
        Ok(())
    }

    /// Saves the `Connect` message from a peer to the cache.
    pub fn save_peer(&mut self, pubkey: &PublicKey, peer: Message<Connect>) {
        let mut fork = self.fork();

        {
            let mut schema = Schema::new(&mut fork);
            schema.peers_cache_mut().put(pubkey, peer);
        }

        self.merge(fork.into_patch())
            .expect("Unable to save peer to the peers cache");
    }

    /// Removes from the cache the `Connect` message from a peer.
    pub fn remove_peer_with_addr(&mut self, addr: &SocketAddr) {
        let mut fork = self.fork();

        {
            let mut schema = Schema::new(&mut fork);
            let mut peers = schema.peers_cache_mut();
            let peer = peers.iter().find(|&(_, ref v)| v.addr() == *addr);
            if let Some(pubkey) = peer.map(|(k, _)| k) {
                peers.remove(&pubkey);
            }
        }

        self.merge(fork.into_patch())
            .expect("Unable to remove peer from the peers cache");
    }

    /// Returns `Connect` messages from peers saved in the cache, if any.
    pub fn get_saved_peers(&self) -> HashMap<PublicKey, Message<Connect>> {
        let schema = Schema::new(self.snapshot());
        let peers_cache = schema.peers_cache();
        let it = peers_cache.iter().map(|(k, v)| (k, v.clone()));
        it.collect()
    }

    /// Saves the given raw message to the consensus messages cache.
    pub fn save_message<T: ProtocolMessage>(&mut self, round: Round, raw: Message<T>) {
        self.save_messages(round, iter::once(raw.downgrade()));
    }

    /// Saves a collection of SignedMessage to the consensus messages cache with single access to the
    /// `Fork` instance.
    pub fn save_messages<I>(&mut self, round: Round, iter: I)
    where
        I: IntoIterator<Item = Message<Protocol>>,
    {
        let mut fork = self.fork();

        {
            let mut schema = Schema::new(&mut fork);
            schema.consensus_messages_cache_mut().extend(iter);
            schema.set_consensus_round(round);
        }

        self.merge(fork.into_patch())
            .expect("Unable to save messages to the consensus cache");
    }
}

fn before_commit(service: &dyn Service, fork: &mut Fork) {
    fork.checkpoint();
    match panic::catch_unwind(panic::AssertUnwindSafe(|| service.before_commit(fork))) {
        Ok(..) => fork.commit(),
        Err(err) => {
            if err.is::<Error>() {
                // Continue panic unwind if the reason is StorageError.
                panic::resume_unwind(err);
            }
            fork.rollback();
            error!(
                "{} service before_commit failed with error: {:?}",
                service.service_name(),
                err
            );
        }
    }
}

impl fmt::Debug for Blockchain {
    fn fmt(&self, f: &mut fmt::Formatter) -> fmt::Result {
        write!(f, "Blockchain(..)")
    }
}

impl Clone for Blockchain {
    fn clone(&self) -> Blockchain {
        Blockchain {
            db: Arc::clone(&self.db),
            service_map: Arc::clone(&self.service_map),
            api_sender: self.api_sender.clone(),
            service_keypair: self.service_keypair.clone(),
        }
    }
}<|MERGE_RESOLUTION|>--- conflicted
+++ resolved
@@ -32,16 +32,6 @@
 //! [`Service`]: ./trait.Service.html
 //! [doc:create-service]: https://exonum.com/doc/get-started/create-service
 
-<<<<<<< HEAD
-pub use self::block::{Block, BlockProof, SCHEMA_MAJOR_VERSION};
-pub use self::config::{ConsensusConfig, StoredConfiguration, ValidatorKeys};
-pub use self::genesis::GenesisConfig;
-pub use self::schema::{Schema, TxLocation};
-pub use self::service::{ApiContext, Service, ServiceContext, SharedNodeState};
-pub use self::transaction::{
-    ExecutionError, ExecutionResult, Transaction, TransactionError, TransactionErrorType,
-    TransactionMessage, TransactionResult, TransactionSet,
-=======
 pub use self::{
     block::{Block, BlockProof, SCHEMA_MAJOR_VERSION},
     config::{ConsensusConfig, StoredConfiguration, ValidatorKeys}, genesis::GenesisConfig,
@@ -50,7 +40,6 @@
         ExecutionError, ExecutionResult, Transaction, TransactionError, TransactionErrorType,
         TransactionResult, TransactionSet,
     },
->>>>>>> e8caba0b
 };
 
 pub mod config;
@@ -59,30 +48,17 @@
 use failure;
 use vec_map::VecMap;
 
-<<<<<<< HEAD
-use std::collections::{BTreeMap, HashMap};
-use std::error::Error as StdError;
-use std::net::SocketAddr;
-use std::ops::Deref;
-use std::sync::Arc;
-use std::{fmt, iter, mem, panic};
-=======
 use std::{
     collections::{BTreeMap, HashMap}, error::Error as StdError, fmt, iter, mem, net::SocketAddr,
     panic, sync::Arc,
 };
->>>>>>> e8caba0b
 
 use crypto::{self, CryptoHash, Hash, PublicKey, SecretKey};
 use encoding::Error as MessageError;
 use helpers::{Height, Round, ValidatorId};
-<<<<<<< HEAD
 use messages::{
     Connect, Message, Precommit, Protocol, ProtocolMessage, RawTransaction, SignedMessage,
 };
-=======
-use messages::{Connect, Precommit, RawMessage, CONSENSUS as CORE_SERVICE};
->>>>>>> e8caba0b
 use node::ApiSender;
 use storage::{Database, Error, Fork, Patch, Snapshot};
 
@@ -97,9 +73,10 @@
 
 const CORE_SERVICE: u16 = 0;
 
-/// Exonum blockchain instance with the concrete services set and data storage.
-/// Only blockchains with the identical set of services and genesis block can be combined
-/// into the single network.
+/// Exonum blockchain instance with a certain services set and data storage.
+///
+/// Only nodes with an identical set of services and genesis block can be combined
+/// into a single network.
 pub struct Blockchain {
     db: Arc<dyn Database>,
     service_map: Arc<VecMap<Box<dyn Service>>>,
@@ -169,14 +146,10 @@
     ///
     /// - Blockchain has a service with the `service_id` of the given raw message.
     /// - Service can deserialize the given raw message.
-<<<<<<< HEAD
     pub fn tx_from_raw(
         &self,
         raw: &Message<RawTransaction>,
     ) -> Result<Box<Transaction>, MessageError> {
-=======
-    pub fn tx_from_raw(&self, raw: RawMessage) -> Result<Box<dyn Transaction>, MessageError> {
->>>>>>> e8caba0b
         let id = raw.service_id() as usize;
         let service = self.service_map
             .get(id)
@@ -396,16 +369,12 @@
                 .get(&tx_hash)
                 .ok_or_else(|| failure::err_msg("BUG: Cannot find transaction in database."))?;
 
-<<<<<<< HEAD
-            self.tx_from_raw(&tx).or_else(|error| {
-=======
             let service_name = self.service_map
                 .get(tx.service_id() as usize)
                 .ok_or_else(|| failure::err_msg("Service not found."))?
                 .service_name();
 
-            let tx = self.tx_from_raw(tx).or_else(|error| {
->>>>>>> e8caba0b
+            let tx = self.tx_from_raw(&tx).or_else(|error| {
                 Err(failure::err_msg(format!(
                     "Service <{}>: {}, tx: {:?}",
                     service_name,
@@ -465,17 +434,12 @@
     /// Commits to the blockchain a new block with the indicated changes (patch),
     /// hash and Precommit messages. After that invokes `after_commit`
     /// for each service in the increasing order of their identifiers.
-<<<<<<< HEAD
-    #[cfg_attr(feature = "flame_profile", flame)]
-    pub fn commit<I>(&mut self, patch: &Patch, block_hash: Hash, precommits: I) -> Result<(), Error>
-=======
     pub fn commit<'a, I>(
         &mut self,
         patch: &Patch,
         block_hash: Hash,
         precommits: I,
     ) -> Result<(), Error>
->>>>>>> e8caba0b
     where
         I: Iterator<Item = Message<Precommit>>,
     {
