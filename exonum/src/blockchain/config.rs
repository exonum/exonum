// Copyright 2019 The Exonum Team
//
// Licensed under the Apache License, Version 2.0 (the "License");
// you may not use this file except in compliance with the License.
// You may obtain a copy of the License at
//
//   http://www.apache.org/licenses/LICENSE-2.0
//
// Unless required by applicable law or agreed to in writing, software
// distributed under the License is distributed on an "AS IS" BASIS,
// WITHOUT WARRANTIES OR CONDITIONS OF ANY KIND, either express or implied.
// See the License for the specific language governing permissions and
// limitations under the License.

//! Exonum global variables which are stored in the blockchain as UTF-8 encoded
//! JSON.
//!
//! This module includes all the elements of the `StoredConfiguration` which is
//! used as the global configuration of the blockchain and should be the same for
//! all validators in the network. The configuration includes the public keys of
//! validators, consensus related parameters, hash of the previous configuration,
//! etc.

use serde::de::Error;
use serde_json::Error as JsonError;

use std::collections::{BTreeMap, HashSet};

use crate::crypto::{hash, CryptoHash, Hash, PublicKey};
use crate::helpers::{Height, Milliseconds};
<<<<<<< HEAD
use crate::messages::SIGNED_MESSAGE_MIN_SIZE;
use crate::storage::StorageValue;
=======
use crate::messages::EMPTY_SIGNED_MESSAGE_SIZE;
use exonum_merkledb::{BinaryValue, ObjectHash};
>>>>>>> c750ddea

/// Public keys of a validator. Each validator has two public keys: the
/// `consensus_key` is used for internal operations in the consensus process,
/// while the `service_key` is used in services.
#[derive(Copy, Clone, Debug, PartialEq, Serialize, Deserialize)]
pub struct ValidatorKeys {
    /// Consensus key is used for messages related to the consensus algorithm.
    pub consensus_key: PublicKey,
    /// Service key is used for services, for example, the configuration
    /// updater service, the anchoring service, etc.
    pub service_key: PublicKey,
}

/// Exonum blockchain global configuration. Services
/// and their parameters are also included into this configuration.
///
/// This configuration must be the same for any Exonum node in a certain
/// network on the given height.
#[derive(Clone, Debug, PartialEq, Serialize, Deserialize)]
pub struct StoredConfiguration {
    /// Hash of the previous configuration, which can be used to find that
    /// configuration. For the configuration in the genesis block,
    /// `hash` is just an array of zeros.
    pub previous_cfg_hash: Hash,
    /// The height, starting from which this configuration becomes actual. Note
    /// that this height should be big enough for the nodes to accept the new
    /// configuration before this height is reached. Otherwise, the new
    /// configuration will not take effect at all; the old configuration will
    /// remain actual.
    pub actual_from: Height,
    /// List of validators consensus and service public keys.
    pub validator_keys: Vec<ValidatorKeys>,
    /// Consensus algorithm parameters.
    pub consensus: ConsensusConfig,
    /// Services specific variables.
    /// Keys are `service_name` from the `Service` trait and values are the serialized JSON.
    #[serde(default)]
    pub services: BTreeMap<String, serde_json::Value>,
}

/// Consensus algorithm parameters.
///
/// This configuration is initially created with default recommended values,
/// which can later be edited as required.
/// The parameters in this configuration should be the same for all nodes in the network and can
/// be changed using the
/// [configuration update service](https://exonum.com/doc/version/latest/advanced/configuration-updater/).
///
/// Default propose timeout value, along with the threshold, is chosen for maximal performance. In order
/// to slow down block generation,hence consume less disk space, these values can be increased.
///
/// For additional information on the Exonum consensus algorithm, refer to
/// [Consensus in Exonum](https://exonum.com/doc/version/latest/architecture/consensus/).
#[derive(Serialize, Deserialize, Debug, Clone, PartialEq)]
pub struct ConsensusConfig {
    /// Interval between first two rounds. This interval defines the time that passes
    /// between the moment a new block is committed to the blockchain and the
    /// time when second round starts, regardless of whether a new block has
    /// been committed during this period or not.
    /// Each consecutive round will be longer then previous by constant factor determined
    /// by ConsensusConfig::TIMEOUT_LINEAR_INCREASE_PERCENT constant.
    ///
    /// Note that rounds in Exonum
    /// do not have a defined end time. Nodes in a new round can
    /// continue to vote for proposals and process messages related to previous
    /// rounds.
    pub first_round_timeout: Milliseconds,
    /// Period of sending a Status message. This parameter defines the frequency
    /// with which a node broadcasts its status message to the network.
    pub status_timeout: Milliseconds,
    /// Peer exchange timeout. This parameter defines the frequency with which
    /// a node requests collected `Connect` messages from a random peer
    /// node in the network.
    pub peers_timeout: Milliseconds,
    /// Maximum number of transactions per block.
    pub txs_block_limit: u32,
    /// Maximum message length (in bytes). This parameter determines the maximum
    /// size of both consensus messages and transactions. The default value of the
    /// parameter is 1 MB (1024 * 1024 bytes). The range of possible values for this
    /// parameter is between 1MB and 2^32-1 bytes.
    pub max_message_len: u32,
    /// Minimal propose timeout.
    pub min_propose_timeout: Milliseconds,
    /// Maximal propose timeout.
    pub max_propose_timeout: Milliseconds,
    /// Amount of transactions in pool to start use `min_propose_timeout`.
    ///
    /// Default value is equal to half of the `txs_block_limit` in order to gather more transactions
    /// in a block if the transaction pool is almost empty, and create blocks faster when there are
    /// enough transactions in the pool.
    pub propose_timeout_threshold: u32,
}

impl ConsensusConfig {
    /// Default value for max_message_len.
    pub const DEFAULT_MAX_MESSAGE_LEN: u32 = 1024 * 1024; // 1 MB

    /// Time that will be added to round timeout for each next round in terms of percent of first_round_timeout.
    pub const TIMEOUT_LINEAR_INCREASE_PERCENT: u64 = 10; //default value 10%

    /// Produces warnings if configuration contains non-optimal values.
    ///
    /// Validation for logical correctness is performed in the `StoredConfiguration::try_deserialize`
    /// method, but some values can decrease consensus performance.
    #[doc(hidden)]
    pub fn warn_if_nonoptimal(&self) {
        const MIN_TXS_BLOCK_LIMIT: u32 = 100;
        const MAX_TXS_BLOCK_LIMIT: u32 = 10_000;

        if self.first_round_timeout <= 2 * self.max_propose_timeout {
            warn!(
                "It is recommended that first_round_timeout ({}) be at least twice as large \
                 as max_propose_timeout ({})",
                self.first_round_timeout, self.max_propose_timeout
            );
        }

        if self.txs_block_limit < MIN_TXS_BLOCK_LIMIT || self.txs_block_limit > MAX_TXS_BLOCK_LIMIT
        {
            warn!(
                "It is recommended that txs_block_limit ({}) is in [{}..{}] range",
                self.txs_block_limit, MIN_TXS_BLOCK_LIMIT, MAX_TXS_BLOCK_LIMIT
            );
        }

        if self.max_message_len < Self::DEFAULT_MAX_MESSAGE_LEN {
            warn!(
                "It is recommended that max_message_len ({}) is at least {}.",
                self.max_message_len,
                Self::DEFAULT_MAX_MESSAGE_LEN
            );
        }
    }
}

impl Default for ConsensusConfig {
    fn default() -> Self {
        Self {
            first_round_timeout: 3000,
            status_timeout: 5000,
            peers_timeout: 10_000,
            txs_block_limit: 1000,
            max_message_len: Self::DEFAULT_MAX_MESSAGE_LEN,
            min_propose_timeout: 10,
            max_propose_timeout: 200,
            propose_timeout_threshold: 500,
        }
    }
}

impl StoredConfiguration {
    /// Tries to serialize the given configuration into a UTF-8 encoded JSON.
    /// The method returns either the result of execution or an error.
    pub fn try_serialize(&self) -> Result<Vec<u8>, JsonError> {
        serde_json::to_vec(&self)
    }

    /// Tries to deserialize `StorageConfiguration` from the given UTF-8 encoded
    /// JSON. Additionally, this method performs a logic validation of the
    /// configuration. The method returns either the result of execution or an error.
    pub fn try_deserialize(serialized: &[u8]) -> Result<Self, JsonError> {
        const MINIMAL_BODY_SIZE: usize = 256;
        const MINIMAL_MESSAGE_LENGTH: u32 = (MINIMAL_BODY_SIZE + SIGNED_MESSAGE_MIN_SIZE) as u32;

        let config: Self = serde_json::from_slice(serialized)?;

        // Check that there are no duplicated keys.
        {
            let mut keys = HashSet::with_capacity(config.validator_keys.len() * 2);
            for k in &config.validator_keys {
                keys.insert(k.consensus_key);
                keys.insert(k.service_key);
            }
            if keys.len() != config.validator_keys.len() * 2 {
                return Err(JsonError::custom(
                    "Duplicated keys are found: each consensus and service key must be unique",
                ));
            }
        }

        // Check timeouts.
        if config.consensus.min_propose_timeout > config.consensus.max_propose_timeout {
            return Err(JsonError::custom(format!(
                "Invalid propose timeouts: min_propose_timeout should be less or equal then \
                 max_propose_timeout: min = {}, max = {}",
                config.consensus.min_propose_timeout, config.consensus.max_propose_timeout
            )));
        }

        if config.consensus.first_round_timeout <= config.consensus.max_propose_timeout {
            return Err(JsonError::custom(format!(
                "first_round_timeout({}) must be strictly larger than max_propose_timeout({})",
                config.consensus.first_round_timeout, config.consensus.max_propose_timeout
            )));
        }

        // Check transactions limit.
        if config.consensus.txs_block_limit == 0 {
            return Err(JsonError::custom(
                "txs_block_limit should not be equal to zero",
            ));
        }

        // Check maximum message length for sanity.
        if config.consensus.max_message_len < MINIMAL_MESSAGE_LENGTH {
            return Err(JsonError::custom(format!(
                "max_message_len ({}) must be at least {}",
                config.consensus.max_message_len, MINIMAL_MESSAGE_LENGTH
            )));
        }

        Ok(config)
    }
}

impl CryptoHash for StoredConfiguration {
    fn hash(&self) -> Hash {
        let vec_bytes = self.try_serialize().unwrap();
        hash(&vec_bytes)
    }
}

impl_object_hash_for_binary_value! { StoredConfiguration }

impl BinaryValue for StoredConfiguration {
    fn to_bytes(&self) -> Vec<u8> {
        self.try_serialize().unwrap()
    }

    fn from_bytes(v: ::std::borrow::Cow<[u8]>) -> Result<Self, failure::Error> {
        Self::try_deserialize(v.as_ref()).map_err(Into::into)
    }
}

#[cfg(test)]
mod tests {
    use super::*;
    use crate::crypto::{gen_keypair_from_seed, Seed, SEED_LENGTH};

    // TOML doesn't support all rust types, but `StoredConfiguration` must be able to save as TOML.
    #[test]
    fn stored_configuration_toml() {
        let original = create_test_configuration();
        let toml = toml::to_string(&original).unwrap();
        let deserialized: StoredConfiguration = toml::from_str(&toml).unwrap();
        assert_eq!(original, deserialized);
    }

    #[test]
    fn stored_configuration_parse_from_toml() {
        let toml_content = r#"
            previous_cfg_hash = "0000000000000000000000000000000000000000000000000000000000000000"
            actual_from = 42

            [[validator_keys]]
            consensus_key = "8a88e3dd7409f195fd52db2d3cba5d72ca6709bf1d94121bf3748801b40f6f5c"
            service_key = "43a72e714401762df66b68c26dfbdf2682aaec9f2474eca4613e424a0fbafd3c"

            [[validator_keys]]
            consensus_key = "8139770ea87d175f56a35466c34c7ecccb8d8a91b4ee37a25df60f5b8fc9b394"
            service_key = "20828bf5c5bdcacb684863336c202fb5599da48be5596615742170705beca9f7"

            [[validator_keys]]
            consensus_key = "ed4928c628d1c2c6eae90338905995612959273a5c63f93636c14614ac8737d1"
            service_key = "acdb0e29743f0ccb8686d0a104cb96e05abefec1538765e7595869f7dc8c49aa"

            [consensus]
            first_round_timeout = 3000
            status_timeout = 5000
            peers_timeout = 10000
            txs_block_limit = 1000
            max_message_len = 1048576
            min_propose_timeout = 10
            max_propose_timeout = 200
            propose_timeout_threshold = 500
            "#;

        let origin = create_test_configuration();
        let from_toml = toml::from_str(toml_content).unwrap();
        assert_eq!(origin, from_toml);
    }

    #[test]
    fn stored_configuration_serialize_deserialize() {
        let configuration = create_test_configuration();
        assert_eq!(configuration, serialize_deserialize(&configuration));
    }

    #[test]
    #[should_panic(expected = "Duplicated keys are found")]
    fn duplicated_validators_keys() {
        let mut configuration = create_test_configuration();
        configuration.validator_keys.push(ValidatorKeys {
            consensus_key: PublicKey::zero(),
            service_key: PublicKey::zero(),
        });
        serialize_deserialize(&configuration);
    }

    #[test]
    #[should_panic(expected = "Invalid propose timeouts: min_propose_timeout should be less or")]
    fn min_max_propose_timeouts() {
        let mut configuration = create_test_configuration();
        configuration.consensus.min_propose_timeout = 10;
        configuration.consensus.max_propose_timeout = 0;
        serialize_deserialize(&configuration);
    }

    #[test]
    #[should_panic(
        expected = "round_timeout(50) must be strictly larger than max_propose_timeout(50)"
    )]
    fn invalid_round_timeout() {
        let mut configuration = create_test_configuration();
        configuration.consensus.first_round_timeout = 50;
        configuration.consensus.max_propose_timeout = 50;
        serialize_deserialize(&configuration);
    }

    #[test]
    #[should_panic(expected = "txs_block_limit should not be equal to zero")]
    fn invalid_txs_block_limit() {
        let mut configuration = create_test_configuration();
        configuration.consensus.txs_block_limit = 0;
        serialize_deserialize(&configuration);
    }

    #[test]
    #[should_panic(expected = "max_message_len (128) must be at least")]
    fn too_small_max_message_len() {
        let mut configuration = create_test_configuration();
        configuration.consensus.max_message_len = 128;
        serialize_deserialize(&configuration);
    }

    fn create_test_configuration() -> StoredConfiguration {
        let validator_keys = (1..4)
            .map(|i| ValidatorKeys {
                consensus_key: gen_keypair_from_seed(&Seed::new([i; SEED_LENGTH])).0,
                service_key: gen_keypair_from_seed(&Seed::new([i * 10; SEED_LENGTH])).0,
            })
            .collect();

        StoredConfiguration {
            previous_cfg_hash: Hash::zero(),
            actual_from: Height(42),
            validator_keys,
            consensus: ConsensusConfig::default(),
            services: BTreeMap::new(),
        }
    }

    fn serialize_deserialize(configuration: &StoredConfiguration) -> StoredConfiguration {
        let serialized = configuration.try_serialize().unwrap();
        StoredConfiguration::try_deserialize(&serialized).unwrap()
    }
}<|MERGE_RESOLUTION|>--- conflicted
+++ resolved
@@ -28,13 +28,8 @@
 
 use crate::crypto::{hash, CryptoHash, Hash, PublicKey};
 use crate::helpers::{Height, Milliseconds};
-<<<<<<< HEAD
 use crate::messages::SIGNED_MESSAGE_MIN_SIZE;
-use crate::storage::StorageValue;
-=======
-use crate::messages::EMPTY_SIGNED_MESSAGE_SIZE;
 use exonum_merkledb::{BinaryValue, ObjectHash};
->>>>>>> c750ddea
 
 /// Public keys of a validator. Each validator has two public keys: the
 /// `consensus_key` is used for internal operations in the consensus process,
