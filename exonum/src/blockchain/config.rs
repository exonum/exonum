--- conflicted
+++ resolved
@@ -24,13 +24,8 @@
 use std::collections::HashSet;
 
 use crate::{
-<<<<<<< HEAD
-    crypto::{kx, Hash, PublicKey},
-    helpers::{Height, Milliseconds},
-=======
-    crypto::PublicKey,
+    crypto::{kx, PublicKey},
     helpers::{Milliseconds, ValidateInput, ValidatorId},
->>>>>>> 08e83b20
     messages::SIGNED_MESSAGE_MIN_SIZE,
     proto::schema::blockchain,
 };
@@ -46,7 +41,6 @@
     /// Service key is used for services, for example, the configuration
     /// updater service, the anchoring service, etc.
     pub service_key: PublicKey,
-    /// Peer identity key is used to secure communications between peers.
     pub identity_key: kx::PublicKey,
 }
 
@@ -307,49 +301,12 @@
         );
     }
 
-<<<<<<< HEAD
-    #[test]
-    fn stored_configuration_parse_from_toml() {
-        let toml_content = r#"
-            previous_cfg_hash = "0000000000000000000000000000000000000000000000000000000000000000"
-            actual_from = 42
-
-            [[validator_keys]]
-            consensus_key = "8a88e3dd7409f195fd52db2d3cba5d72ca6709bf1d94121bf3748801b40f6f5c"
-            service_key = "43a72e714401762df66b68c26dfbdf2682aaec9f2474eca4613e424a0fbafd3c"
-            identity_key = "ab2fca32898322c208fb2dab5048bd43c355c6430f588897cb574961cfa9806f"
-
-            [[validator_keys]]
-            consensus_key = "8139770ea87d175f56a35466c34c7ecccb8d8a91b4ee37a25df60f5b8fc9b394"
-            service_key = "20828bf5c5bdcacb684863336c202fb5599da48be5596615742170705beca9f7"
-            identity_key = "fc3b339367a5225d53a92d380323afd035d7817b6d1be47d946f6b09a9cbdc06"
-
-            [[validator_keys]]
-            consensus_key = "ed4928c628d1c2c6eae90338905995612959273a5c63f93636c14614ac8737d1"
-            service_key = "acdb0e29743f0ccb8686d0a104cb96e05abefec1538765e7595869f7dc8c49aa"
-            identity_key = "85788f6e8c1818fd4314b841a87ffb91af60d95aa98338496cd17ba1cbf1532b"
-
-            [consensus]
-            first_round_timeout = 3000
-            status_timeout = 5000
-            peers_timeout = 10000
-            txs_block_limit = 1000
-            max_message_len = 1048576
-            min_propose_timeout = 10
-            max_propose_timeout = 200
-            propose_timeout_threshold = 500
-            "#;
-
-        let origin = create_test_configuration();
-        let from_toml = toml::from_str(toml_content).unwrap();
-        assert_eq!(origin, from_toml);
-=======
     fn gen_validator_keys(i: u8) -> ValidatorKeys {
         ValidatorKeys {
             consensus_key: gen_keypair_from_seed(&Seed::new([i; SEED_LENGTH])).0,
             service_key: gen_keypair_from_seed(&Seed::new([u8::max_value() - i; SEED_LENGTH])).0,
-        }
->>>>>>> 08e83b20
+            identity_key: kx::gen_keypair_from_seed(&Seed::new([i; SEED_LENGTH])).0,
+        }
     }
 
     fn gen_keys_pool(count: usize) -> Vec<PublicKey> {
@@ -358,33 +315,22 @@
             .collect::<Vec<_>>()
     }
 
-<<<<<<< HEAD
-    #[test]
-    #[should_panic(expected = "Duplicated keys are found")]
-    fn duplicated_validators_keys() {
-        let mut configuration = create_test_configuration();
-        configuration.validator_keys.push(ValidatorKeys {
-            consensus_key: PublicKey::zero(),
-            service_key: PublicKey::zero(),
-            identity_key: kx::PublicKey::zero(),
-        });
-        serialize_deserialize(&configuration);
-=======
     fn gen_consensus_config() -> ConsensusConfig {
         ConsensusConfig {
             validator_keys: (0..4).map(gen_validator_keys).collect(),
             ..ConsensusConfig::default()
         }
->>>>>>> 08e83b20
     }
 
     #[test]
     fn validate_validator_keys_err_same() {
         let pk = crypto::gen_keypair().0;
+        let kx_pk = crypto::kx::gen_keypair().0;
 
         let keys = ValidatorKeys {
             consensus_key: pk,
             service_key: pk,
+            identity_key: kx_pk,
         };
         let e = keys.validate().unwrap_err();
         assert_err_contains(e, "Consensus and service keys must be different");
@@ -401,29 +347,6 @@
     }
 
     #[test]
-<<<<<<< HEAD
-    #[should_panic(expected = "max_message_len (128) must be at least")]
-    fn too_small_max_message_len() {
-        let mut configuration = create_test_configuration();
-        configuration.consensus.max_message_len = 128;
-        serialize_deserialize(&configuration);
-    }
-
-    fn create_test_configuration() -> StoredConfiguration {
-        let validator_keys = (1..4)
-            .map(|i| ValidatorKeys {
-                consensus_key: gen_keypair_from_seed(&Seed::new([i; SEED_LENGTH])).0,
-                service_key: gen_keypair_from_seed(&Seed::new([i * 10; SEED_LENGTH])).0,
-                identity_key: kx::gen_keypair_from_seed(&Seed::new([i; SEED_LENGTH])).0,
-            })
-            .collect();
-
-        StoredConfiguration {
-            previous_cfg_hash: Hash::zero(),
-            actual_from: Height(42),
-            validator_keys,
-            consensus: ConsensusConfig::default(),
-=======
     fn consensus_config_validate_err_round_trip() {
         let keys = gen_keys_pool(3);
 
@@ -437,6 +360,7 @@
                     validator_keys: vec![ValidatorKeys {
                         consensus_key: keys[0],
                         service_key: keys[0],
+                        identity_key: kx::PublicKey::zero(),
                     }],
                     ..ConsensusConfig::default()
                 },
@@ -448,10 +372,12 @@
                         ValidatorKeys {
                             consensus_key: keys[0],
                             service_key: keys[1],
+                            identity_key: kx::PublicKey::zero(),
                         },
                         ValidatorKeys {
                             consensus_key: keys[0],
                             service_key: keys[2],
+                            identity_key: kx::PublicKey::zero(),
                         },
                     ],
                     ..ConsensusConfig::default()
@@ -464,10 +390,12 @@
                         ValidatorKeys {
                             consensus_key: keys[0],
                             service_key: keys[1],
+                            identity_key: kx::PublicKey::zero(),
                         },
                         ValidatorKeys {
                             consensus_key: keys[2],
                             service_key: keys[1],
+                            identity_key: kx::PublicKey::zero(),
                         },
                     ],
                     ..ConsensusConfig::default()
@@ -508,7 +436,6 @@
 
         for (cfg, expected_msg) in &cases {
             assert_err_contains(cfg.validate().unwrap_err(), expected_msg);
->>>>>>> 08e83b20
         }
     }
 }