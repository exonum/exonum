// Copyright 2018 The Exonum Team
//
// Licensed under the Apache License, Version 2.0 (the "License");
// you may not use this file except in compliance with the License.
// You may obtain a copy of the License at
//
//   http://www.apache.org/licenses/LICENSE-2.0
//
// Unless required by applicable law or agreed to in writing, software
// distributed under the License is distributed on an "AS IS" BASIS,
// WITHOUT WARRANTIES OR CONDITIONS OF ANY KIND, either express or implied.
// See the License for the specific language governing permissions and
// limitations under the License.

//! Exonum global variables which are stored in the blockchain as UTF-8 encoded
//! JSON.
//!
//! This module includes all the elements of the `StoredConfiguration` which is
//! used as the global configuration of the blockchain and should be the same for
//! all validators in the network. The configuration includes the public keys of
//! validators, consensus related parameters, hash of the previous configuration,
//! etc.

use serde::de::Error;
use serde_json::{self, Error as JsonError};

use std::collections::{BTreeMap, HashSet};

<<<<<<< HEAD
use crypto::{hash, CryptoHash, Hash, PublicKey};
use messages::{HexStringRepresentation};
=======
use crypto::{hash, CryptoHash, Hash, PublicKey, SIGNATURE_LENGTH};
>>>>>>> 4cf37115
use helpers::{Height, Milliseconds};
use messages::HEADER_LENGTH;
use storage::StorageValue;

/// Public keys of a validator. Each validator has two public keys: the
/// `consensus_key` is used for internal operations in the consensus process,
/// while the `service_key` is used in services.
#[derive(Copy, Clone, Debug, PartialEq, Serialize, Deserialize)]
pub struct ValidatorKeys {
    /// Consensus key is used for messages related to the consensus algorithm.
    #[serde(with = "HexStringRepresentation")]
    pub consensus_key: PublicKey,
    /// Service key is used for services, for example, the configuration
    /// updater service, the anchoring service, etc.
    #[serde(with = "HexStringRepresentation")]
    pub service_key: PublicKey,
}

/// Exonum blockchain global configuration. Services
/// and their parameters are also included into this configuration.
///
/// This configuration must be the same for any Exonum node in a certain
/// network on the given height.
#[derive(Clone, Debug, PartialEq, Serialize, Deserialize)]
pub struct StoredConfiguration {
    /// Hash of the previous configuration, which can be used to find that
    /// configuration. For the configuration in the genesis block,
    /// `hash` is just an array of zeros.
    #[serde(with = "HexStringRepresentation")]
    pub previous_cfg_hash: Hash,
    /// The height, starting from which this configuration becomes actual. Note
    /// that this height should be big enough for the nodes to accept the new
    /// configuration before this height is reached. Otherwise, the new
    /// configuration will not take effect at all; the old configuration will
    /// remain actual.
    pub actual_from: Height,
    /// List of validators consensus and service public keys.
    pub validator_keys: Vec<ValidatorKeys>,
    /// Consensus algorithm parameters.
    pub consensus: ConsensusConfig,
    /// Services specific variables.
    /// Keys are `service_name` from the `Service` trait and values are the serialized JSON.
    #[serde(default)]
    pub services: BTreeMap<String, serde_json::Value>,
}

/// Consensus algorithm parameters.
///
/// This configuration is initially created with default recommended values,
/// which can later be edited as required.
/// The parameters in this configuration should be the same for all nodes in the network and can
/// be changed using the
/// [configuration updater service](https://exonum.com/doc/advanced/configuration-updater/).
///
/// Default propose timeout value, along with the threshold, is chosen for maximal performance. In order
/// to slow down block generation,hence consume less disk space, these values can be increased.
///
/// For additional information on the Exonum consensus algorithm, refer to
/// [Consensus in Exonum](https://exonum.com/doc/architecture/consensus/).
#[derive(Serialize, Deserialize, Debug, Clone, PartialEq)]
pub struct ConsensusConfig {
    /// Interval between first two rounds. This interval defines the time that passes
    /// between the moment a new block is committed to the blockchain and the
    /// time when second round starts, regardless of whether a new block has
    /// been committed during this period or not.
    /// Each consecutive round will be longer then previous by constant factor determined
    /// by ConsensusConfig::TIMEOUT_LINEAR_INCREASE_PERCENT constant.
    ///
    /// Note that rounds in Exonum
    /// do not have a defined end time. Nodes in a new round can
    /// continue to vote for proposals and process messages related to previous
    /// rounds.
    pub first_round_timeout: Milliseconds,
    /// Period of sending a Status message. This parameter defines the frequency
    /// with which a node broadcasts its status message to the network.
    pub status_timeout: Milliseconds,
    /// Peer exchange timeout. This parameter defines the frequency with which
    /// a node requests collected `Connect` messages from a random peer
    /// node in the network.
    pub peers_timeout: Milliseconds,
    /// Maximum number of transactions per block.
    pub txs_block_limit: u32,
    /// Maximum message length (in bytes). This parameter determines the maximum
    /// size of both consensus messages and transactions. The default value of the
    /// parameter is 1 MB (1024 * 1024 bytes). The range of possible values for this
    /// parameter is between 1MB and 2^32-1 bytes.
    pub max_message_len: u32,
    /// Minimal propose timeout.
    pub min_propose_timeout: Milliseconds,
    /// Maximal propose timeout.
    pub max_propose_timeout: Milliseconds,
    /// Amount of transactions in pool to start use `min_propose_timeout`.
    ///
    /// Default value is equal to half of the `txs_block_limit` in order to gather more transactions
    /// in a block if the transaction pool is almost empty, and create blocks faster when there are
    /// enough transactions in the pool.
    pub propose_timeout_threshold: u32,
}

impl ConsensusConfig {
    /// Default value for max_message_len.
    pub const DEFAULT_MAX_MESSAGE_LEN: u32 = 1024 * 1024; // 1 MB

    /// Time that will be added to round timeout for each next round in terms of percent of first_round_timeout.
    pub const TIMEOUT_LINEAR_INCREASE_PERCENT: u64 = 10; //default value 10%

    /// Produces warnings if configuration contains non-optimal values.
    ///
    /// Validation for logical correctness is performed in the `StoredConfiguration::try_deserialize`
    /// method, but some values can decrease consensus performance.
    #[doc(hidden)]
    pub fn warn_if_nonoptimal(&self) {
        const MIN_TXS_BLOCK_LIMIT: u32 = 100;
        const MAX_TXS_BLOCK_LIMIT: u32 = 10_000;

        if self.first_round_timeout <= 2 * self.max_propose_timeout {
            warn!(
                "It is recommended that first_round_timeout ({}) be at least twice as large \
                 as max_propose_timeout ({})",
                self.first_round_timeout, self.max_propose_timeout
            );
        }

        if self.txs_block_limit < MIN_TXS_BLOCK_LIMIT || self.txs_block_limit > MAX_TXS_BLOCK_LIMIT
        {
            warn!(
                "It is recommended that txs_block_limit ({}) is in [{}..{}] range",
                self.txs_block_limit, MIN_TXS_BLOCK_LIMIT, MAX_TXS_BLOCK_LIMIT
            );
        }

        if self.max_message_len < Self::DEFAULT_MAX_MESSAGE_LEN {
            warn!(
                "It is recommended that max_message_len ({}) is at least {}.",
                self.max_message_len,
                Self::DEFAULT_MAX_MESSAGE_LEN
            );
        }
    }
}

impl Default for ConsensusConfig {
    fn default() -> Self {
        Self {
            first_round_timeout: 3000,
            status_timeout: 5000,
            peers_timeout: 10_000,
            txs_block_limit: 1000,
            max_message_len: Self::DEFAULT_MAX_MESSAGE_LEN,
            min_propose_timeout: 10,
            max_propose_timeout: 200,
            propose_timeout_threshold: 500,
        }
    }
}

impl StoredConfiguration {
    /// Tries to serialize the given configuration into a UTF-8 encoded JSON.
    /// The method returns either the result of execution or an error.
    pub fn try_serialize(&self) -> Result<Vec<u8>, JsonError> {
        serde_json::to_vec(&self)
    }

    /// Tries to deserialize `StorageConfiguration` from the given UTF-8 encoded
    /// JSON. Additionally, this method performs a logic validation of the
    /// configuration. The method returns either the result of execution or an error.
    pub fn try_deserialize(serialized: &[u8]) -> Result<Self, JsonError> {
        const MINIMAL_BODY_SIZE: usize = 256;
        const MINIMAL_MESSAGE_LENGTH: u32 =
            (HEADER_LENGTH + MINIMAL_BODY_SIZE + SIGNATURE_LENGTH) as u32;

        let config: Self = serde_json::from_slice(serialized)?;

        // Check that there are no duplicated keys.
        {
            let mut keys = HashSet::with_capacity(config.validator_keys.len() * 2);
            for k in &config.validator_keys {
                keys.insert(k.consensus_key);
                keys.insert(k.service_key);
            }
            if keys.len() != config.validator_keys.len() * 2 {
                return Err(JsonError::custom(
                    "Duplicated keys are found: each consensus and service key must be unique",
                ));
            }
        }

        // Check timeouts.
        if config.consensus.min_propose_timeout > config.consensus.max_propose_timeout {
            return Err(JsonError::custom(format!(
                "Invalid propose timeouts: min_propose_timeout should be less or equal then \
                 max_propose_timeout: min = {}, max = {}",
                config.consensus.min_propose_timeout, config.consensus.max_propose_timeout
            )));
        }

        if config.consensus.first_round_timeout <= config.consensus.max_propose_timeout {
            return Err(JsonError::custom(format!(
                "first_round_timeout({}) must be strictly larger than max_propose_timeout({})",
                config.consensus.first_round_timeout, config.consensus.max_propose_timeout
            )));
        }

        // Check transactions limit.
        if config.consensus.txs_block_limit == 0 {
            return Err(JsonError::custom(
                "txs_block_limit should not be equal to zero",
            ));
        }

        // Check maximum message length for sanity.
        if config.consensus.max_message_len < MINIMAL_MESSAGE_LENGTH {
            return Err(JsonError::custom(format!(
                "max_message_len ({}) must be at least {}",
                config.consensus.max_message_len, MINIMAL_MESSAGE_LENGTH
            )));
        }

        Ok(config)
    }
}

impl CryptoHash for StoredConfiguration {
    fn hash(&self) -> Hash {
        let vec_bytes = self.try_serialize().unwrap();
        hash(&vec_bytes)
    }
}

impl StorageValue for StoredConfiguration {
    fn into_bytes(self) -> Vec<u8> {
        self.try_serialize().unwrap()
    }

    fn from_bytes(v: ::std::borrow::Cow<[u8]>) -> Self {
        Self::try_deserialize(v.as_ref()).unwrap()
    }
}

#[cfg(test)]
mod tests {
    use toml;

    use super::*;
    use crypto::{gen_keypair_from_seed, Seed, SEED_LENGTH};

    // TOML doesn't support all rust types, but `StoredConfiguration` must be able to save as TOML.
    #[test]
    fn stored_configuration_toml() {
        let original = create_test_configuration();
        let toml = toml::to_string(&original).unwrap();
        let deserialized: StoredConfiguration = toml::from_str(&toml).unwrap();
        assert_eq!(original, deserialized);
    }

    #[test]
    fn stored_configuration_parse_from_toml() {
        let toml_content = r#"
            previous_cfg_hash = "0000000000000000000000000000000000000000000000000000000000000000"
            actual_from = 42

            [[validator_keys]]
            consensus_key = "8a88e3dd7409f195fd52db2d3cba5d72ca6709bf1d94121bf3748801b40f6f5c"
            service_key = "43a72e714401762df66b68c26dfbdf2682aaec9f2474eca4613e424a0fbafd3c"

            [[validator_keys]]
            consensus_key = "8139770ea87d175f56a35466c34c7ecccb8d8a91b4ee37a25df60f5b8fc9b394"
            service_key = "20828bf5c5bdcacb684863336c202fb5599da48be5596615742170705beca9f7"

            [[validator_keys]]
            consensus_key = "ed4928c628d1c2c6eae90338905995612959273a5c63f93636c14614ac8737d1"
            service_key = "acdb0e29743f0ccb8686d0a104cb96e05abefec1538765e7595869f7dc8c49aa"

            [consensus]
            first_round_timeout = 3000
            status_timeout = 5000
            peers_timeout = 10000
            txs_block_limit = 1000
            max_message_len = 1048576
            min_propose_timeout = 10
            max_propose_timeout = 200
            propose_timeout_threshold = 500
            "#;

        let origin = create_test_configuration();
        let from_toml = toml::from_str(toml_content).unwrap();
        assert_eq!(origin, from_toml);
    }

    #[test]
    fn stored_configuration_serialize_deserialize() {
        let configuration = create_test_configuration();
        assert_eq!(configuration, serialize_deserialize(&configuration));
    }

    #[test]
    #[should_panic(expected = "Duplicated keys are found")]
    fn duplicated_validators_keys() {
        let mut configuration = create_test_configuration();
        configuration.validator_keys.push(ValidatorKeys {
            consensus_key: PublicKey::zero(),
            service_key: PublicKey::zero(),
        });
        serialize_deserialize(&configuration);
    }

    #[test]
    #[should_panic(expected = "Invalid propose timeouts: min_propose_timeout should be less or")]
    fn min_max_propose_timeouts() {
        let mut configuration = create_test_configuration();
        configuration.consensus.min_propose_timeout = 10;
        configuration.consensus.max_propose_timeout = 0;
        serialize_deserialize(&configuration);
    }

    #[test]
    #[should_panic(
        expected = "round_timeout(50) must be strictly larger than max_propose_timeout(50)"
    )]
    fn invalid_round_timeout() {
        let mut configuration = create_test_configuration();
        configuration.consensus.first_round_timeout = 50;
        configuration.consensus.max_propose_timeout = 50;
        serialize_deserialize(&configuration);
    }

    #[test]
    #[should_panic(expected = "txs_block_limit should not be equal to zero")]
    fn invalid_txs_block_limit() {
        let mut configuration = create_test_configuration();
        configuration.consensus.txs_block_limit = 0;
        serialize_deserialize(&configuration);
    }

    #[test]
    #[should_panic(expected = "max_message_len (128) must be at least 330")]
    fn too_small_max_message_len() {
        let mut configuration = create_test_configuration();
        configuration.consensus.max_message_len = 128;
        serialize_deserialize(&configuration);
    }

    fn create_test_configuration() -> StoredConfiguration {
        let validator_keys = (1..4)
            .map(|i| ValidatorKeys {
                consensus_key: gen_keypair_from_seed(&Seed::new([i; SEED_LENGTH])).0,
                service_key: gen_keypair_from_seed(&Seed::new([i * 10; SEED_LENGTH])).0,
            })
            .collect();

        StoredConfiguration {
            previous_cfg_hash: Hash::zero(),
            actual_from: Height(42),
            validator_keys,
            consensus: ConsensusConfig::default(),
            services: BTreeMap::new(),
        }
    }

    fn serialize_deserialize(configuration: &StoredConfiguration) -> StoredConfiguration {
        let serialized = configuration.try_serialize().unwrap();
        StoredConfiguration::try_deserialize(&serialized).unwrap()
    }
}<|MERGE_RESOLUTION|>--- conflicted
+++ resolved
@@ -26,14 +26,9 @@
 
 use std::collections::{BTreeMap, HashSet};
 
-<<<<<<< HEAD
-use crypto::{hash, CryptoHash, Hash, PublicKey};
-use messages::{HexStringRepresentation};
-=======
 use crypto::{hash, CryptoHash, Hash, PublicKey, SIGNATURE_LENGTH};
->>>>>>> 4cf37115
+use messages::{HexStringRepresentation, EMPTY_SIGNED_MESSAGE_SIZE};
 use helpers::{Height, Milliseconds};
-use messages::HEADER_LENGTH;
 use storage::StorageValue;
 
 /// Public keys of a validator. Each validator has two public keys: the
@@ -201,7 +196,7 @@
     pub fn try_deserialize(serialized: &[u8]) -> Result<Self, JsonError> {
         const MINIMAL_BODY_SIZE: usize = 256;
         const MINIMAL_MESSAGE_LENGTH: u32 =
-            (HEADER_LENGTH + MINIMAL_BODY_SIZE + SIGNATURE_LENGTH) as u32;
+            (MINIMAL_BODY_SIZE + EMPTY_SIGNED_MESSAGE_SIZE) as u32;
 
         let config: Self = serde_json::from_slice(serialized)?;
 
