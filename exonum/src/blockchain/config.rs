--- conflicted
+++ resolved
@@ -128,15 +128,10 @@
     /// Default value for max_message_len.
     pub const DEFAULT_MAX_MESSAGE_LEN: u32 = 1024 * 1024; // 1 MB
 
-<<<<<<< HEAD
-    /// Checks if `propose_timeout` is less than `round_timeout`. Returns a warning
-    /// in case of a failure.
-=======
     /// Produces warnings if configuration contains non-optimal values.
     ///
     /// Validation for logical correctness is performed in the `StoredConfiguration::try_deserialize`
     /// method, but some values can decrease consensus performance.
->>>>>>> e5ff5dc1
     #[doc(hidden)]
     pub fn warn_if_nonoptimal(&self) {
         if self.round_timeout <= 2 * self.max_propose_timeout {
