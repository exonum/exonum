// Copyright 2018 The Exonum Team
//
// Licensed under the Apache License, Version 2.0 (the "License");
// you may not use this file except in compliance with the License.
// You may obtain a copy of the License at
//
//   http://www.apache.org/licenses/LICENSE-2.0
//
// Unless required by applicable law or agreed to in writing, software
// distributed under the License is distributed on an "AS IS" BASIS,
// WITHOUT WARRANTIES OR CONDITIONS OF ANY KIND, either express or implied.
// See the License for the specific language governing permissions and
// limitations under the License.

//! Exonum global variables which are stored in the blockchain as UTF-8 encoded
//! JSON.
//!
//! This module includes all the elements of the `StoredConfiguration` which is
//! used as the global configuration of the blockchain and should be the same for
//! all validators in the network. The configuration includes the public keys of
//! validators, consensus related parameters, hash of the previous configuration,
//! etc.

use serde::de::Error;
use serde_json::{self, Error as JsonError};

use std::collections::{BTreeMap, HashSet};

use crypto::{hash, CryptoHash, Hash, PublicKey};
use helpers::{Height, Milliseconds};
use storage::StorageValue;

/// Public keys of a validator. Each validator has two public keys: the
/// `consensus_key` is used for internal operations in the consensus process,
/// while the `service_key` is used in services.
#[derive(Copy, Clone, Debug, PartialEq, Serialize, Deserialize)]
pub struct ValidatorKeys {
    /// Consensus key is used for messages related to the consensus algorithm.
    pub consensus_key: PublicKey,
    /// Service key is used for services, for example, the configuration
    /// updater service, the anchoring service, etc.
    pub service_key: PublicKey,
}

/// Exonum blockchain global configuration. Services
/// and their parameters are also included into this configuration.
///
/// This configuration must be the same for any Exonum node in a certain
/// network on the given height.
#[derive(Clone, Debug, PartialEq, Serialize, Deserialize)]
pub struct StoredConfiguration {
    /// Hash of the previous configuration, which can be used to find that
    /// configuration. For the configuration in the genesis block,
    /// `hash` is just an array of zeros.
    pub previous_cfg_hash: Hash,
    /// The height, starting from which this configuration becomes actual. Note
    /// that this height should be big enough for the nodes to accept the new
    /// configuration before this height is reached. Otherwise, the new
    /// configuration will not take effect at all; the old configuration will
    /// remain actual.
    pub actual_from: Height,
    /// List of validators consensus and service public keys.
    pub validator_keys: Vec<ValidatorKeys>,
    /// Consensus algorithm parameters.
    pub consensus: ConsensusConfig,
    /// Number of votes required to commit the new configuration.
    /// This value should be greater than 2/3 and less or equal to the
    /// validators count.
    pub majority_count: Option<u16>,
    /// Services specific variables.
    /// Keys are `service_name` from the `Service` trait and values are the serialized JSON.
    #[serde(default)]
    pub services: BTreeMap<String, serde_json::Value>,
}

/// Consensus algorithm parameters.
///
/// This configuration is initially created with default recommended values,
/// which can later be edited as required.
/// The parameters in this configuration should be the same for all nodes in the network and can
/// be changed using the
/// [configuration updater service](https://exonum.com/doc/advanced/configuration-updater/).
///
/// Default propose timeout value, along with the threshold, is chosen for maximal performance. In order
/// to slow down block generation,hence consume less disk space, these values can be increased.
///
/// For additional information on the Exonum consensus algorithm, refer to
/// [Consensus in Exonum](https://exonum.com/doc/architecture/consensus/).
#[derive(Serialize, Deserialize, Debug, Clone, PartialEq)]
pub struct ConsensusConfig {
    /// Interval between rounds. This interval defines the time that passes
    /// between the moment a new block is committed to the blockchain and the
    /// time when a new round starts, regardless of whether a new block has
    /// been committed during this period or not.
    ///
    /// Note that rounds in Exonum
    /// do not have a defined end time. Nodes in a new round can
    /// continue to vote for proposals and process messages related to previous
    /// rounds.
    pub round_timeout: Milliseconds,
    /// Period of sending a Status message. This parameter defines the frequency
    /// with which a node broadcasts its status message to the network.
    pub status_timeout: Milliseconds,
    /// Peer exchange timeout. This parameter defines the frequency with which
    /// a node requests collected `Connect` messages from a random peer
    /// node in the network.
    pub peers_timeout: Milliseconds,
    /// Maximum number of transactions per block.
    pub txs_block_limit: u32,
    /// Maximum message length (in bytes). This parameter determines the maximum
    /// size of both consensus messages and transactions. The default value of the
    /// parameter is 1 MB (1024 * 1024 bytes). The range of possible values for this
    /// parameter is between 1MB and 2^32-1 bytes.
    pub max_message_len: u32,
    /// Minimal propose timeout.
    pub min_propose_timeout: Milliseconds,
    /// Maximal propose timeout.
    pub max_propose_timeout: Milliseconds,
    /// Amount of transactions in pool to start use `min_propose_timeout`.
    ///
    /// Default value is equal to half of the `txs_block_limit` in order to gather more transactions
    /// in a block if the transaction pool is almost empty, and create blocks faster when there are
    /// enough transactions in the pool.
    pub propose_timeout_threshold: u32,
}

impl ConsensusConfig {
    /// Default value for max_message_len.
    pub const DEFAULT_MAX_MESSAGE_LEN: u32 = 1024 * 1024; // 1 MB

    /// Produces warnings if configuration contains non-optimal values.
    ///
    /// Validation for logical correctness is performed in the `StoredConfiguration::try_deserialize`
    /// method, but some values can decrease consensus performance.
    #[doc(hidden)]
    pub fn warn_if_nonoptimal(&self) {
        if self.round_timeout <= 2 * self.max_propose_timeout {
            warn!(
                "It is recommended that round_timeout ({}) be at least twice as large \
                 as max_propose_timeout ({})",
                self.round_timeout, self.max_propose_timeout
            );
        }

        const MIN_TXS_BLOCK_LIMIT: u32 = 100;
        const MAX_TXS_BLOCK_LIMIT: u32 = 10_000;

        if self.txs_block_limit < MIN_TXS_BLOCK_LIMIT || self.txs_block_limit > MAX_TXS_BLOCK_LIMIT
        {
            warn!(
                "It is recommended that txs_block_limit ({}) is in [{}..{}] range",
                self.txs_block_limit, MIN_TXS_BLOCK_LIMIT, MAX_TXS_BLOCK_LIMIT
            );
        }
    }
}

impl Default for ConsensusConfig {
    fn default() -> Self {
        ConsensusConfig {
            round_timeout: 3000,
            status_timeout: 5000,
            peers_timeout: 10_000,
            txs_block_limit: 1000,
            max_message_len: Self::DEFAULT_MAX_MESSAGE_LEN,
            min_propose_timeout: 10,
            max_propose_timeout: 200,
            propose_timeout_threshold: 500,
        }
    }
}

impl StoredConfiguration {
    /// Tries to serialize the given configuration into a UTF-8 encoded JSON.
    /// The method returns either the result of execution or an error.
    pub fn try_serialize(&self) -> Result<Vec<u8>, JsonError> {
        serde_json::to_vec(&self)
    }

    /// Tries to deserialize `StorageConfiguration` from the given UTF-8 encoded
    /// JSON. Additionally, this method performs a logic validation of the
    /// configuration. The method returns either the result of execution or an error.
    pub fn try_deserialize(serialized: &[u8]) -> Result<StoredConfiguration, JsonError> {
        let config: StoredConfiguration = serde_json::from_slice(serialized)?;

        // Check that there are no duplicated keys.
        {
            let mut keys = HashSet::with_capacity(config.validator_keys.len() * 2);
            for k in &config.validator_keys {
                keys.insert(k.consensus_key);
                keys.insert(k.service_key);
            }
            if keys.len() != config.validator_keys.len() * 2 {
                return Err(JsonError::custom(
                    "Duplicated keys are found: each consensus and service key must be unique",
                ));
            }
        }

        // Check timeouts.
        if config.consensus.min_propose_timeout > config.consensus.max_propose_timeout {
            return Err(JsonError::custom(format!(
                "Invalid propose timeouts: min_propose_timeout should be less or equal then \
                 max_propose_timeout: min = {}, max = {}",
                config.consensus.min_propose_timeout, config.consensus.max_propose_timeout
            )));
        }

        if config.consensus.round_timeout <= config.consensus.max_propose_timeout {
            return Err(JsonError::custom(format!(
                "round_timeout({}) must be strictly larger than max_propose_timeout({})",
                config.consensus.round_timeout, config.consensus.max_propose_timeout
            )));
        }

        // Check transactions limit.
        if config.consensus.txs_block_limit == 0 {
            return Err(JsonError::custom(
                "txs_block_limit should not be equal to zero",
            ));
        }

        Ok(config)
    }
}

impl CryptoHash for StoredConfiguration {
    fn hash(&self) -> Hash {
        let vec_bytes = self.try_serialize().unwrap();
        hash(&vec_bytes)
    }
}

impl StorageValue for StoredConfiguration {
    fn into_bytes(self) -> Vec<u8> {
        self.try_serialize().unwrap()
    }

    fn from_bytes(v: ::std::borrow::Cow<[u8]>) -> Self {
        StoredConfiguration::try_deserialize(v.as_ref()).unwrap()
    }
}

#[cfg(test)]
mod tests {
<<<<<<< HEAD
    use serde::{Deserialize, Serialize};
    use toml;

    use std::fmt::Debug;

=======
    use toml;

>>>>>>> 0b0eb5c8
    use super::*;
    use crypto::{gen_keypair_from_seed, Seed};

    // TOML doesn't support all rust types, but `StoredConfiguration` must be able to save as TOML.
    #[test]
    fn stored_configuration_toml() {
        let original = create_test_configuration();
        let toml = toml::to_string(&original).unwrap();
        let deserialized: StoredConfiguration = toml::from_str(&toml).unwrap();
        assert_eq!(original, deserialized);
    }

    #[test]
    fn stored_configuration_parse_from_toml() {
        let toml_content = r#"
            previous_cfg_hash = "0000000000000000000000000000000000000000000000000000000000000000"
            actual_from = 42

            [[validator_keys]]
            consensus_key = "8a88e3dd7409f195fd52db2d3cba5d72ca6709bf1d94121bf3748801b40f6f5c"
            service_key = "43a72e714401762df66b68c26dfbdf2682aaec9f2474eca4613e424a0fbafd3c"

            [[validator_keys]]
            consensus_key = "8139770ea87d175f56a35466c34c7ecccb8d8a91b4ee37a25df60f5b8fc9b394"
            service_key = "20828bf5c5bdcacb684863336c202fb5599da48be5596615742170705beca9f7"

            [[validator_keys]]
            consensus_key = "ed4928c628d1c2c6eae90338905995612959273a5c63f93636c14614ac8737d1"
            service_key = "acdb0e29743f0ccb8686d0a104cb96e05abefec1538765e7595869f7dc8c49aa"

            [consensus]
            round_timeout = 3000
            status_timeout = 5000
            peers_timeout = 10000
            txs_block_limit = 1000
            max_message_len = 1048576
            min_propose_timeout = 10
            max_propose_timeout = 200
            propose_timeout_threshold = 500
            "#;

        let origin = create_test_configuration();
        let from_toml = toml::from_str(toml_content).unwrap();
        assert_eq!(origin, from_toml);
    }

    #[test]
    fn stored_configuration_serialize_deserialize() {
        let configuration = create_test_configuration();
        assert_eq!(configuration, serialize_deserialize(&configuration));
    }

    #[test]
    #[should_panic(expected = "Duplicated keys are found")]
    fn duplicated_validators_keys() {
        let mut configuration = create_test_configuration();
        configuration.validator_keys.push(ValidatorKeys {
            consensus_key: PublicKey::zero(),
            service_key: PublicKey::zero(),
        });
        serialize_deserialize(&configuration);
    }

    #[test]
    #[should_panic(expected = "Invalid propose timeouts: min_propose_timeout should be less or")]
    fn min_max_propose_timeouts() {
        let mut configuration = create_test_configuration();
        configuration.consensus.min_propose_timeout = 10;
        configuration.consensus.max_propose_timeout = 0;
        serialize_deserialize(&configuration);
    }

    #[test]
    #[should_panic(expected = "round_timeout(50) must be strictly larger than max_propose_timeout(50)")]
    fn invalid_round_timeout() {
        let mut configuration = create_test_configuration();
        configuration.consensus.round_timeout = 50;
        configuration.consensus.max_propose_timeout = 50;
        serialize_deserialize(&configuration);
    }

    #[test]
    #[should_panic(expected = "txs_block_limit should not be equal to zero")]
    fn invalid_txs_block_limit() {
        let mut configuration = create_test_configuration();
        configuration.consensus.txs_block_limit = 0;
        serialize_deserialize(&configuration);
    }

    fn create_test_configuration() -> StoredConfiguration {
        let validator_keys = (1..4)
            .map(|i| ValidatorKeys {
                consensus_key: gen_keypair_from_seed(&Seed::new([i; 32])).0,
                service_key: gen_keypair_from_seed(&Seed::new([i * 10; 32])).0,
            })
            .collect();

        StoredConfiguration {
            previous_cfg_hash: Hash::zero(),
            actual_from: Height(42),
            validator_keys,
            consensus: ConsensusConfig::default(),
            services: BTreeMap::new(),
            majority_count: None,
        }
    }

    fn serialize_deserialize(configuration: &StoredConfiguration) -> StoredConfiguration {
        let serialized = configuration.try_serialize().unwrap();
        StoredConfiguration::try_deserialize(&serialized).unwrap()
    }
}<|MERGE_RESOLUTION|>--- conflicted
+++ resolved
@@ -243,16 +243,9 @@
 
 #[cfg(test)]
 mod tests {
-<<<<<<< HEAD
     use serde::{Deserialize, Serialize};
     use toml;
 
-    use std::fmt::Debug;
-
-=======
-    use toml;
-
->>>>>>> 0b0eb5c8
     use super::*;
     use crypto::{gen_keypair_from_seed, Seed};
 
