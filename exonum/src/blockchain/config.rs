// Copyright 2019 The Exonum Team
//
// Licensed under the Apache License, Version 2.0 (the "License");
// you may not use this file except in compliance with the License.
// You may obtain a copy of the License at
//
//   http://www.apache.org/licenses/LICENSE-2.0
//
// Unless required by applicable law or agreed to in writing, software
// distributed under the License is distributed on an "AS IS" BASIS,
// WITHOUT WARRANTIES OR CONDITIONS OF ANY KIND, either express or implied.
// See the License for the specific language governing permissions and
// limitations under the License.

//! Exonum global variables which are stored in the blockchain as UTF-8 encoded
//! JSON.
//!
//! This module includes all the elements of the `StoredConfiguration` which is
//! used as the global configuration of the blockchain and should be the same for
//! all validators in the network. The configuration includes the public keys of
//! validators, consensus related parameters, hash of the previous configuration,
//! etc.

<<<<<<< HEAD
use failure::{bail, ensure};
=======
use exonum_derive::{BinaryValue, ObjectHash};
use exonum_proto::ProtobufConvert;
>>>>>>> 1d286a62

use std::collections::{HashMap, HashSet};

use crate::{
    crypto::PublicKey,
    helpers::{Milliseconds, ValidateInput, ValidatorId},
    merkledb::BinaryValue,
    messages::SIGNED_MESSAGE_MIN_SIZE,
    proto::schema::{blockchain, runtime},
    runtime::{ArtifactId, ArtifactSpec, InstanceId, InstanceSpec},
};

/// Public keys of a validator. Each validator has two public keys: the
/// `consensus_key` is used for internal operations in the consensus process,
/// while the `service_key` is used in services.
#[derive(Debug, Copy, Clone, PartialEq, Eq, Hash)]
#[derive(Serialize, Deserialize)]
#[derive(ProtobufConvert)]
#[protobuf_convert(source = "blockchain::ValidatorKeys")]
pub struct ValidatorKeys {
    /// Consensus key is used for messages related to the consensus algorithm.
    pub consensus_key: PublicKey,
    /// Service key is used to sign transactions broadcast by the services.
    pub service_key: PublicKey,
}

impl ValidateInput for ValidatorKeys {
    type Error = failure::Error;

    fn validate(&self) -> Result<(), Self::Error> {
        if self.consensus_key == self.service_key {
            bail!("Consensus and service keys must be different.");
        }
        Ok(())
    }
}

/// Consensus algorithm parameters.
///
/// This configuration is initially created with default recommended values,
/// which can later be edited as required.
/// The parameters in this configuration should be the same for all nodes in the network and can
/// be changed using the
/// [configuration update service](https://exonum.com/doc/version/latest/advanced/configuration-updater/).
///
/// Default propose timeout value, along with the threshold, is chosen for maximal performance. In order
/// to slow down block generation,hence consume less disk space, these values can be increased.
///
/// For additional information on the Exonum consensus algorithm, refer to
/// [Consensus in Exonum](https://exonum.com/doc/version/latest/architecture/consensus/).
#[protobuf_convert(source = "blockchain::Config")]
#[derive(Debug, Clone, PartialEq, Eq, Hash)]
#[derive(Serialize, Deserialize)]
#[derive(ProtobufConvert, BinaryValue, ObjectHash)]
pub struct ConsensusConfig {
    /// List of validators public keys.
    #[serde(default, skip_serializing_if = "Vec::is_empty")]
    pub validator_keys: Vec<ValidatorKeys>,
    /// Interval between first two rounds. This interval defines the time that passes
    /// between the moment a new block is committed to the blockchain and the
    /// time when second round starts, regardless of whether a new block has
    /// been committed during this period or not.
    /// Each consecutive round will be longer then previous by constant factor determined
    /// by ConsensusConfig::TIMEOUT_LINEAR_INCREASE_PERCENT constant.
    ///
    /// Note that rounds in Exonum
    /// do not have a defined end time. Nodes in a new round can
    /// continue to vote for proposals and process messages related to previous
    /// rounds.
    pub first_round_timeout: Milliseconds,
    /// Period of sending a Status message. This parameter defines the frequency
    /// with which a node broadcasts its status message to the network.
    pub status_timeout: Milliseconds,
    /// Peer exchange timeout. This parameter defines the frequency with which
    /// a node requests collected `Connect` messages from a random peer
    /// node in the network.
    pub peers_timeout: Milliseconds,
    /// Maximum number of transactions per block.
    pub txs_block_limit: u32,
    /// Maximum message length (in bytes). This parameter determines the maximum
    /// size of both consensus messages and transactions. The default value of the
    /// parameter is 1 MB (1024 * 1024 bytes). The range of possible values for this
    /// parameter is between 1MB and 2^32-1 bytes.
    pub max_message_len: u32,
    /// Minimal propose timeout.
    pub min_propose_timeout: Milliseconds,
    /// Maximal propose timeout.
    pub max_propose_timeout: Milliseconds,
    /// Amount of transactions in pool to start use `min_propose_timeout`.
    ///
    /// Default value is equal to half of the `txs_block_limit` in order to gather more transactions
    /// in a block if the transaction pool is almost empty, and create blocks faster when there are
    /// enough transactions in the pool.
    pub propose_timeout_threshold: u32,
}

impl Default for ConsensusConfig {
    fn default() -> Self {
        Self {
            validator_keys: Vec::default(),
            first_round_timeout: 3000,
            status_timeout: 5000,
            peers_timeout: 10_000,
            txs_block_limit: 1000,
            max_message_len: Self::DEFAULT_MAX_MESSAGE_LEN,
            min_propose_timeout: 10,
            max_propose_timeout: 200,
            propose_timeout_threshold: 500,
        }
    }
}

impl ConsensusConfig {
    /// Default value for max_message_len.
    pub const DEFAULT_MAX_MESSAGE_LEN: u32 = 1024 * 1024; // 1 MB
    /// Time that will be added to round timeout for each next round in terms of percent of first_round_timeout.
    pub const TIMEOUT_LINEAR_INCREASE_PERCENT: u64 = 10; // 10%

    /// Check that validator keys is correct. Configuration should have at least
    /// a single validator key. And each key should meet only once.
    fn validate_keys(&self) -> Result<(), failure::Error> {
        ensure!(
            !self.validator_keys.is_empty(),
            "Consensus configuration must have at least one validator."
        );

        let mut exist_keys = HashSet::with_capacity(self.validator_keys.len() * 2);
        for validator_keys in &self.validator_keys {
            validator_keys.validate()?;
            if exist_keys.contains(&validator_keys.consensus_key)
                || exist_keys.contains(&validator_keys.service_key)
            {
                bail!("Duplicated keys are found: each consensus and service key must be unique");
            }

            exist_keys.insert(validator_keys.consensus_key);
            exist_keys.insert(validator_keys.service_key);
        }

        Ok(())
    }

    /// Search for identifier of the validator which satisfies the condition in predicate.
    ///
    /// # Examples
    ///
    /// ```
    /// use exonum::{
    ///     blockchain::{ConsensusConfig, ValidatorKeys},
    ///     crypto,
    ///     helpers::ValidatorId,
    /// };
    ///
    /// fn main() {
    ///     let config = ConsensusConfig {
    ///         validator_keys: (0..4)
    ///             .map(|_| ValidatorKeys {
    ///                 consensus_key: crypto::gen_keypair().0,
    ///                 service_key: crypto::gen_keypair().0,
    ///             })
    ///             .collect(),
    ///         ..ConsensusConfig::default()
    ///     };
    ///
    ///     let some_validator_consensus_key = config.validator_keys[2].consensus_key;
    ///     // Try to find validator ID for this key.
    ///     assert_eq!(
    ///         config.find_validator(|validator_keys| {
    ///             validator_keys.consensus_key == some_validator_consensus_key
    ///         }),
    ///         Some(ValidatorId(2)),
    ///     );
    /// }
    /// ```
    pub fn find_validator(
        &self,
        predicate: impl Fn(&ValidatorKeys) -> bool,
    ) -> Option<ValidatorId> {
        self.validator_keys
            .iter()
            .position(predicate)
            .map(|id| ValidatorId(id as u16))
    }

    /// Produce warnings if configuration contains non-optimal values.
    ///
    /// Validation for logical correctness is performed in the `StoredConfiguration::try_deserialize`
    /// method, but some values can decrease consensus performance.
    fn warn_if_nonoptimal(&self) {
        const MIN_TXS_BLOCK_LIMIT: u32 = 100;
        const MAX_TXS_BLOCK_LIMIT: u32 = 10_000;

        if self.first_round_timeout <= 2 * self.max_propose_timeout {
            warn!(
                "It is recommended that first_round_timeout ({}) be at least twice as large \
                 as max_propose_timeout ({})",
                self.first_round_timeout, self.max_propose_timeout
            );
        }

        if self.txs_block_limit < MIN_TXS_BLOCK_LIMIT || self.txs_block_limit > MAX_TXS_BLOCK_LIMIT
        {
            warn!(
                "It is recommended that txs_block_limit ({}) is in [{}..{}] range",
                self.txs_block_limit, MIN_TXS_BLOCK_LIMIT, MAX_TXS_BLOCK_LIMIT
            );
        }

        if self.max_message_len < Self::DEFAULT_MAX_MESSAGE_LEN {
            warn!(
                "It is recommended that max_message_len ({}) is at least {}.",
                self.max_message_len,
                Self::DEFAULT_MAX_MESSAGE_LEN
            );
        }
    }
}

impl ValidateInput for ConsensusConfig {
    type Error = failure::Error;

    fn validate(&self) -> Result<(), Self::Error> {
        const MINIMAL_BODY_SIZE: usize = 256;
        const MINIMAL_MESSAGE_LENGTH: u32 = (MINIMAL_BODY_SIZE + SIGNED_MESSAGE_MIN_SIZE) as u32;

        self.validate_keys()?;

        // Check timeouts.
        if self.min_propose_timeout > self.max_propose_timeout {
            bail!(
                "Invalid propose timeouts: min_propose_timeout should be less or equal then \
                 max_propose_timeout: min = {}, max = {}",
                self.min_propose_timeout,
                self.max_propose_timeout
            );
        }

        if self.first_round_timeout <= self.max_propose_timeout {
            bail!(
                "first_round_timeout({}) must be strictly larger than max_propose_timeout({})",
                self.first_round_timeout,
                self.max_propose_timeout
            );
        }

        // Check transactions limit.
        if self.txs_block_limit == 0 {
            bail!("txs_block_limit should not be equal to zero",);
        }

        // Check maximum message length for sanity.
        if self.max_message_len < MINIMAL_MESSAGE_LENGTH {
            bail!(
                "max_message_len ({}) must be at least {}",
                self.max_message_len,
                MINIMAL_MESSAGE_LENGTH
            );
        }

        // Print warning if configuration is not optimal
        self.warn_if_nonoptimal();

        Ok(())
    }
}

/// Genesis config parameters.
///
/// Information from this entity get saved to the genesis block.
#[derive(Debug, Clone, PartialEq, Eq, Hash)]
#[derive(Serialize, Deserialize)]
#[derive(ProtobufConvert, BinaryValue, ObjectHash)]
#[protobuf_convert(source = "runtime::GenesisConfig")]
pub struct GenesisConfig {
    /// Blockchain configuration used to create the genesis block.
    pub consensus_config: ConsensusConfig,

    /// Artifacts specification of builtin services.
    pub artifacts: Vec<ArtifactSpec>,

    /// List of services with its configuration parameters that are created directly in the genesis block.
    pub builtin_instances: Vec<InstanceInitParams>,
}

/// Represents data that is required for initialization of service instance.
#[derive(Debug, Clone, PartialEq, Eq, Hash)]
#[derive(Serialize, Deserialize)]
#[derive(ProtobufConvert, BinaryValue, ObjectHash)]
#[protobuf_convert(source = "runtime::InstanceInitParams")]
pub struct InstanceInitParams {
    /// Wrapped `InstanceSpec`.
    pub instance_spec: InstanceSpec,
    /// Constructor argument for specific `InstanceSpec`.
    pub constructor: Vec<u8>,
}

impl InstanceInitParams {
    /// Generic constructor.
    pub fn new(
        id: InstanceId,
        name: impl Into<String>,
        artifact: ArtifactId,
        constructor: impl BinaryValue,
    ) -> Self {
        InstanceInitParams {
            instance_spec: InstanceSpec {
                id,
                name: name.into(),
                artifact,
            },
            constructor: constructor.into_bytes(),
        }
    }

    /// Converts into `InstanceInitParams` with specific constructor.
    pub fn with_constructor(self, constructor: impl BinaryValue) -> InstanceInitParams {
        InstanceInitParams {
            instance_spec: self.instance_spec,
            constructor: constructor.to_bytes(),
        }
    }
}

/// Creates `GenesisConfig` from components.
#[derive(Debug)]
pub struct GenesisConfigBuilder {
    /// Consensus config.
    consensus_config: ConsensusConfig,
    /// Artifacts specifications for builtin services.
    artifacts: HashMap<ArtifactId, Vec<u8>>,
    /// Instances of builtin services.
    builtin_instances: Vec<InstanceInitParams>,
}

impl GenesisConfigBuilder {
    /// Creates a new builder instance based on the `ConsensusConfig`.
    pub fn with_consensus_config(consensus_config: ConsensusConfig) -> Self {
        Self {
            consensus_config,
            artifacts: HashMap::new(),
            builtin_instances: vec![],
        }
    }

    /// Adds an artifact with no deploy argument. Does nothing in case artifact with given id is
    /// already added.
    pub fn with_artifact(self, artifact: impl Into<ArtifactId>) -> Self {
        self.with_parametric_artifact(artifact, ())
    }

    /// Adds an artifact with corresponding deploy argument. Does nothing in case artifact with
    /// given id is already added.
    pub fn with_parametric_artifact(
        mut self,
        artifact: impl Into<ArtifactId>,
        payload: impl BinaryValue,
    ) -> Self {
        let artifact = artifact.into();
        self.artifacts
            .entry(artifact)
            .or_insert_with(|| payload.into_bytes());
        self
    }

    /// Adds service instance initialization parameters.
    pub fn with_instance(mut self, instance_params: InstanceInitParams) -> Self {
        self.builtin_instances.push(instance_params);
        self
    }

    /// Produces `GenesisConfig` from collected components.
    pub fn build(self) -> GenesisConfig {
        let artifacts = self
            .artifacts
            .into_iter()
            .map(|(artifact, payload)| ArtifactSpec { artifact, payload })
            .collect::<Vec<_>>();
        GenesisConfig {
            consensus_config: self.consensus_config,
            artifacts,
            builtin_instances: self.builtin_instances,
        }
    }
}

#[cfg(test)]
mod tests {
    use std::fmt::Display;

    use super::*;
    use crate::crypto::{self, gen_keypair_from_seed, Seed, SEED_LENGTH};

    fn assert_err_contains(actual: impl Display, expected: impl AsRef<str>) {
        let actual = actual.to_string();
        let expected = expected.as_ref();
        assert!(
            actual.contains(expected),
            "Actual is {}, expected: {}",
            actual,
            expected
        );
    }

    fn gen_validator_keys(i: u8) -> ValidatorKeys {
        ValidatorKeys {
            consensus_key: gen_keypair_from_seed(&Seed::new([i; SEED_LENGTH])).0,
            service_key: gen_keypair_from_seed(&Seed::new([u8::max_value() - i; SEED_LENGTH])).0,
        }
    }

    fn gen_keys_pool(count: usize) -> Vec<PublicKey> {
        (0..count)
            .map(|_| crypto::gen_keypair().0)
            .collect::<Vec<_>>()
    }

    fn gen_consensus_config() -> ConsensusConfig {
        ConsensusConfig {
            validator_keys: (0..4).map(gen_validator_keys).collect(),
            ..ConsensusConfig::default()
        }
    }

    #[test]
    fn validate_validator_keys_err_same() {
        let pk = crypto::gen_keypair().0;

        let keys = ValidatorKeys {
            consensus_key: pk,
            service_key: pk,
        };
        let e = keys.validate().unwrap_err();
        assert_err_contains(e, "Consensus and service keys must be different");
    }

    #[test]
    fn consensus_config_validate_ok() {
        let cfg = ConsensusConfig {
            validator_keys: (0..4).map(gen_validator_keys).collect(),
            ..ConsensusConfig::default()
        };

        cfg.validate().expect("Expected valid consensus config");
    }

    #[test]
    fn consensus_config_validate_err_round_trip() {
        let keys = gen_keys_pool(4);

        let cases = [
            (
                ConsensusConfig::default(),
                "Consensus configuration must have at least one validator",
            ),
            (
                ConsensusConfig {
                    validator_keys: vec![ValidatorKeys {
                        consensus_key: keys[0],
                        service_key: keys[0],
                    }],
                    ..ConsensusConfig::default()
                },
                "Consensus and service keys must be different",
            ),
            (
                ConsensusConfig {
                    validator_keys: vec![
                        ValidatorKeys {
                            consensus_key: keys[0],
                            service_key: keys[1],
                        },
                        ValidatorKeys {
                            consensus_key: keys[0],
                            service_key: keys[2],
                        },
                    ],
                    ..ConsensusConfig::default()
                },
                "Duplicated keys are found",
            ),
            (
                ConsensusConfig {
                    validator_keys: vec![
                        ValidatorKeys {
                            consensus_key: keys[0],
                            service_key: keys[1],
                        },
                        ValidatorKeys {
                            consensus_key: keys[2],
                            service_key: keys[1],
                        },
                    ],
                    ..ConsensusConfig::default()
                },
                "Duplicated keys are found",
            ),
            (
                ConsensusConfig {
                    min_propose_timeout: 10,
                    max_propose_timeout: 5,
                    ..gen_consensus_config()
                },
                "min_propose_timeout should be less or",
            ),
            (
                ConsensusConfig {
                    first_round_timeout: 10,
                    max_propose_timeout: 15,
                    ..gen_consensus_config()
                },
                "first_round_timeout(10) must be strictly larger than max_propose_timeout(15)",
            ),
            (
                ConsensusConfig {
                    txs_block_limit: 0,
                    ..gen_consensus_config()
                },
                "txs_block_limit should not be equal to zero",
            ),
            (
                ConsensusConfig {
                    max_message_len: 0,
                    ..gen_consensus_config()
                },
                "max_message_len (0) must be at least",
            ),
        ];

        for (cfg, expected_msg) in &cases {
            assert_err_contains(cfg.validate().unwrap_err(), expected_msg);
        }
    }

    #[test]
    fn genesis_config_creation() {
        let consensus = gen_consensus_config();
        let version = "1.0.0".parse().unwrap();
        let artifact1 = ArtifactId::new(42_u32, "test_artifact1", version).unwrap();
        let version = "0.2.8".parse().unwrap();
        let artifact2 = ArtifactId::new(42_u32, "test_artifact2", version).unwrap();

        let genesis_config = GenesisConfigBuilder::with_consensus_config(consensus.clone())
            .with_artifact(artifact1.clone())
            .with_parametric_artifact(artifact2.clone(), vec![1_u8, 2, 3])
            .with_instance(artifact1.clone().into_default_instance(1, "art1_inst1"))
            .with_instance(
                artifact1
                    .clone()
                    .into_default_instance(2, "art1_inst2")
                    .with_constructor(vec![4_u8, 5, 6]),
            )
            .with_instance(artifact2.clone().into_default_instance(1, "art2_inst1"))
            .build();

        assert_eq!(genesis_config.consensus_config, consensus);
        assert_eq!(genesis_config.artifacts.len(), 2);
        assert_eq!(genesis_config.builtin_instances.len(), 3);
    }

    #[test]
    fn genesis_config_check_artifacts_duplication() {
        let consensus = gen_consensus_config();
        let version = "1.1.5-rc.3".parse().unwrap();
        let artifact = ArtifactId::new(42_u32, "test_artifact", version).unwrap();
        let correct_payload = vec![1_u8, 2, 3];

        let genesis_config = GenesisConfigBuilder::with_consensus_config(consensus)
            .with_parametric_artifact(artifact.clone(), correct_payload.clone())
            .with_parametric_artifact(artifact, vec![4_u8, 5, 6])
            .build();

        assert_eq!(genesis_config.artifacts.len(), 1);
        assert_eq!(genesis_config.artifacts[0].payload, correct_payload);
    }
}<|MERGE_RESOLUTION|>--- conflicted
+++ resolved
@@ -21,12 +21,9 @@
 //! validators, consensus related parameters, hash of the previous configuration,
 //! etc.
 
-<<<<<<< HEAD
-use failure::{bail, ensure};
-=======
 use exonum_derive::{BinaryValue, ObjectHash};
 use exonum_proto::ProtobufConvert;
->>>>>>> 1d286a62
+use failure::{bail, ensure};
 
 use std::collections::{HashMap, HashSet};
 
