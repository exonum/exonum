--- conflicted
+++ resolved
@@ -75,19 +75,17 @@
 
 /// Consensus algorithm parameters.
 ///
-<<<<<<< HEAD
 /// This configuration is initially created with default recommended values,
 /// which can later be edited as required.
 /// The parameters in this configuration should be the same for all nodes in the network and can
 /// be changed using the
 /// [configuration updater service](https://exonum.com/doc/advanced/configuration-updater/).
 ///
+/// Default propose timeout value, along with the threshold, is chosen for maximal performance. In order
+/// to slow down block generation,hence consume less disk space, these values can be increased.
+///
 /// For additional information on the Exonum consensus algorithm, refer to
 /// [Consensus in Exonum](https://exonum.com/doc/architecture/consensus/).
-=======
-/// Default propose timeout values along with threshold are chosen for maximal performance. In order
-/// to slow down blocks generation (hence consume less disk space) these values can be increased.
->>>>>>> 5c750cd0
 #[derive(Serialize, Deserialize, Debug, Clone, PartialEq)]
 pub struct ConsensusConfig {
     /// Interval between rounds. This interval defines the time that passes
