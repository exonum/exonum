--- conflicted
+++ resolved
@@ -20,16 +20,8 @@
 use std::borrow::Cow;
 use std::any::Any;
 use std::error::Error;
-<<<<<<< HEAD
 use std::{fmt, u8};
-=======
-use std::fmt;
-use std::u8;
 use std::convert::Into;
-
-use serde::Serialize;
-use serde::de::DeserializeOwned;
->>>>>>> 04e55e3a
 
 use messages::{Message, RawTransaction};
 use storage::{Fork, StorageValue};
