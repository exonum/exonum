// Copyright 2018 The Exonum Team
//
// Licensed under the Apache License, Version 2.0 (the "License");
// you may not use this file except in compliance with the License.
// You may obtain a copy of the License at
//
//   http://www.apache.org/licenses/LICENSE-2.0
//
// Unless required by applicable law or agreed to in writing, software
// distributed under the License is distributed on an "AS IS" BASIS,
// WITHOUT WARRANTIES OR CONDITIONS OF ANY KIND, either express or implied.
// See the License for the specific language governing permissions and
// limitations under the License.

//! `Transaction` related types.

use serde::de::DeserializeOwned;
use serde::Serialize;

use std::any::Any;
use std::borrow::Cow;
use std::convert::Into;
use std::error::Error;
use std::{fmt, u8};

use crypto::{CryptoHash, Hash};
use encoding;
use encoding::serialize::json::ExonumJson;
<<<<<<< HEAD
use messages::{Message, RawTransaction, SignedMessage};
=======
use messages::{Message, RawTransaction};
>>>>>>> 0b0eb5c8
use storage::{Fork, StorageValue};

//  User-defined error codes (`TransactionErrorType::Code(u8)`) have a `0...255` range.
#[cfg_attr(feature = "cargo-clippy", allow(cast_lossless))]
const MAX_ERROR_CODE: u16 = u8::MAX as u16;
// Represent `(Ok())` `TransactionResult` value.
const TRANSACTION_STATUS_OK: u16 = MAX_ERROR_CODE + 1;
// `Err(TransactionErrorType::Panic)`.
const TRANSACTION_STATUS_PANIC: u16 = TRANSACTION_STATUS_OK + 1;

/// Returns a result of the `Transaction` `execute` method. This result may be
/// either an empty unit type, in case of success, or an `ExecutionError`, if execution has
/// failed. Errors consist of an error code and an optional description.
pub type ExecutionResult = Result<(), ExecutionError>;
/// Extended version of `ExecutionResult` (with additional values set exclusively by Exonum
/// framework) that can be obtained through `Schema` `transaction_statuses` method.
pub type TransactionResult = Result<(), TransactionError>;

<<<<<<< HEAD
#[derive(Serialize)]
pub struct TransactionMessage {
    transaction: Box<Transaction>,
    message: Message<RawTransaction>,
}
impl ::std::fmt::Debug for TransactionMessage {
    fn fmt(&self, fmt: &mut ::std::fmt::Formatter) -> Result<(), ::std::fmt::Error> {
        fmt.debug_struct("TransactionMessage")
            .field("debug", &self.transaction)
            .field("message", &self.message.to_hex_string())
            .finish()
    }
}
impl TransactionMessage {
    pub fn raw(&self) -> &Message<RawTransaction> {
        &self.message
    }
    pub fn tx_from_raw<F>(
        message: Message<RawTransaction>,
        parser: &F,
    ) -> Result<Self, ::encoding::Error>
    where
        F: ?Sized + Fn(&Message<RawTransaction>) -> Result<Box<Transaction>, ::encoding::Error>,
    {
        let transaction = parser(&message)?;
        Ok(TransactionMessage {
            transaction,
            message,
        })
    }
}
impl ::serde::Serialize for Box<Transaction> {
    fn serialize<S>(&self, serializer: S) -> Result<S::Ok, S::Error>
    where
        S: ::serde::Serializer,
    {
        ::erased_serde::serialize(&self, serializer)
    }
}

/// Transaction processing functionality for `Message`s allowing to apply authenticated, atomic,
=======
/// Transaction processing functionality for `Message`, which allows applying authenticated, atomic,
>>>>>>> 0b0eb5c8
/// constraint-preserving groups of changes to the blockchain storage.
///
/// A transaction in Exonum is a group of sequential operations with the data.
/// Transaction processing rules are defined in services; these rules determine
/// the business logic of any Exonum-powered blockchain.
///
/// See also [the documentation page on transactions][doc:transactions].
///
/// [doc:transactions]: https://exonum.com/doc/architecture/transactions/
pub trait Transaction: ::std::fmt::Debug + Send + 'static + ::erased_serde::Serialize {
    /// Verifies the internal consistency of the transaction. `verify` should usually include
    /// checking the message signature (via [`verify_signature`]) and, possibly,
    /// other internal constraints. `verify` has no access to the blockchain state;
    /// checks involving the blockchain state must be preformed in [`execute`](#tymethod.execute).
    ///
    /// If a transaction fails `verify`, it is considered incorrect and cannot be included into
    /// any correct block proposal. Incorrect transactions are never included into the blockchain.
    ///
    /// *This method should not use external data, that is, it must be a pure function.*
    ///
    /// [`verify_signature`]: ../messages/trait.Message.html#method.verify_signature
    ///
    /// # Examples
    ///
    /// ```
    /// # #[macro_use] extern crate exonum;
    /// #
    /// use exonum::blockchain::Transaction;
    /// use exonum::crypto::PublicKey;
    /// use exonum::messages::Message;
    /// # use exonum::blockchain::ExecutionResult;
    /// # use exonum::storage::Fork;
    ///
    /// transactions! {
    ///     MyTransactions {
    ///         const SERVICE_ID = 1;
    ///
    ///         struct MyTransaction {
    ///             // Transaction definition...
    ///             public_key: &PublicKey,
    ///         }
    ///     }
    /// }
    ///
    /// impl Transaction for MyTransaction {
    ///     fn verify(&self) -> bool {
    ///         self.verify_signature(self.public_key())
    ///     }
    ///
    ///     // Other methods...
    ///     // ...
    /// #   fn execute(&self, _: &mut Fork) -> ExecutionResult { Ok(()) }
    /// }
    /// # fn main() {}
    fn verify(&self) -> bool;

    /// Receives a fork of the current blockchain state and can modify it depending on the contents
    /// of the transaction.
    ///
    /// # Notes
    ///
    /// - Transaction itself is considered committed regardless whether `Ok` or `Err` has been
    ///   returned or even if panic occurs during execution.
    /// - Changes made by the transaction are discarded if `Err` is returned or panic occurs.
    /// - A transaction execution status (see `ExecutionResult` and `TransactionResult` for the
    ///   details) is stored in the blockchain and can be accessed through API.
    /// - Blockchain state hash is affected by the transactions execution status.
    ///
    /// # Examples
    ///
    /// ```
    /// # #[macro_use] extern crate exonum;
    /// #
    /// use exonum::blockchain::{Transaction, ExecutionResult};
    /// use exonum::crypto::PublicKey;
    /// use exonum::storage::Fork;
    ///
    /// transactions! {
    ///     MyTransactions {
    ///         const SERVICE_ID = 1;
    ///
    ///         struct MyTransaction {
    ///             // Transaction definition...
    ///             public_key: &PublicKey,
    ///         }
    ///     }
    /// }
    ///
    /// impl Transaction for MyTransaction {
    ///     fn execute(&self, fork: &mut Fork) -> ExecutionResult {
    ///         // Read and/or write into storage.
    ///         // ...
    ///
    ///         // Return execution status.
    ///         Ok(())
    ///     }
    ///
    ///     // Other methods...
    ///     // ...
    /// #   fn verify(&self) -> bool { true }
    /// }
    /// # fn main() {}
    fn execute(&self, fork: &mut Fork) -> ExecutionResult;
}

/// Result of unsuccessful transaction execution.
///
/// An execution error consists
/// of an error code and optional description. The error code affects the blockchain
/// state hash, while the description does not. Therefore,
/// descriptions are mostly used for developer purposes, not for interaction of
/// the system with users.
///
#[derive(Debug, Clone, PartialEq, Eq, PartialOrd, Ord)]
pub struct ExecutionError {
    /// User-defined error code. Error codes can have different meanings for different
    /// transactions and services.
    code: u8,
    /// Optional error description.
    description: Option<String>,
}

impl ExecutionError {
    /// Constructs a new `ExecutionError` instance with the given error code.
    pub fn new(code: u8) -> Self {
        Self {
            code,
            description: None,
        }
    }

    /// Constructs a new `ExecutionError` instance with the given error code and description.
    pub fn with_description<T: Into<String>>(code: u8, description: T) -> Self {
        Self {
            code,
            description: Some(description.into()),
        }
    }
}

/// Type of transaction error.
#[derive(Debug, Clone, Copy, PartialEq, Eq, PartialOrd, Ord)]
pub enum TransactionErrorType {
    /// Panic occurred during transaction execution.
    Panic,
    /// User-defined error code. Can have different meanings for different transactions and
    /// services.
    Code(u8),
}

/// Result of unsuccessful transaction execution encompassing both service and framework-wide error
/// handling.
/// This error indicates whether a panic or a user error has occurred.
///
/// # Notes:
///
/// - Content of the `description` field is excluded from the hash calculation (see `StorageValue`
///   implementation for the details).
/// - `TransactionErrorType::Panic` is set by the framework if panic is raised during transaction
///   execution.
/// - `TransactionError` implements `Display` which can be used for obtaining a simple error
///   description.
///
/// # Examples
///
/// The example below creates a schema; retrieves the table
/// with transaction results from this schema; using a hash takes the result
/// of a certain transaction and returns a message that depends on whether the
/// transaction is successful or not.
///
/// ```
/// # use exonum::storage::{MemoryDB, Database};
/// # use exonum::crypto::Hash;
/// use exonum::blockchain::Schema;
///
/// # let db = MemoryDB::new();
/// # let snapshot = db.snapshot();
/// # let transaction_hash = Hash::zero();
/// let schema = Schema::new(&snapshot);
///
/// if let Some(result) = schema.transaction_results().get(&transaction_hash) {
///     match result {
///         Ok(()) => println!("Successful transaction execution"),
///         Err(transaction_error) => {
///             // Prints user friendly error description.
///             println!("Transaction error: {}", transaction_error);
///         }
///     }
/// }
/// ```
#[derive(Debug, Clone, PartialEq, Eq, PartialOrd, Ord)]
pub struct TransactionError {
    /// Error type, see `TransactionErrorType` for the details.
    error_type: TransactionErrorType,
    /// Optional error description.
    description: Option<String>,
}

impl TransactionError {
    /// Creates a new `TransactionError` instance with the specified error type and description.
    fn new(error_type: TransactionErrorType, description: Option<String>) -> Self {
        Self {
            error_type,
            description,
        }
    }

    /// Creates a new `TransactionError` instance with the specified error code and description.
    pub(crate) fn code(code: u8, description: Option<String>) -> Self {
        Self::new(TransactionErrorType::Code(code), description)
    }

    /// Creates a new `TransactionError` representing panic with the given description.
    pub(crate) fn panic(description: Option<String>) -> Self {
        Self::new(TransactionErrorType::Panic, description)
    }

    /// Creates a new `TransactionError` instance from `std::thread::Result`'s `Err`.
    pub(crate) fn from_panic(panic: &Box<Any + Send>) -> Self {
        Self::panic(panic_description(panic))
    }

    /// Returns an error type of this `TransactionError` instance. This can be
    /// either a panic or a user-defined error code.
    pub fn error_type(&self) -> TransactionErrorType {
        self.error_type
    }

    /// Returns an optional error description.
    pub fn description(&self) -> Option<&str> {
        self.description.as_ref().map(String::as_ref)
    }
}

impl<'a, T: Transaction> From<T> for Box<Transaction + 'a> {
    fn from(tx: T) -> Self {
        Box::new(tx) as Box<Transaction>
    }
}

impl fmt::Display for TransactionError {
    fn fmt(&self, f: &mut fmt::Formatter) -> fmt::Result {
        match self.error_type {
            TransactionErrorType::Panic => write!(f, "Panic during execution")?,
            TransactionErrorType::Code(c) => write!(f, "Error code: {}", c)?,
        }

        if let Some(ref description) = self.description {
            write!(f, " description: {}", description)?;
        }

        Ok(())
    }
}

// String content (`TransactionError::Description`) is intentionally excluded from the hash
// calculation because user can be tempted to use error description from a third-party libraries
// which aren't stable across the versions.
impl CryptoHash for TransactionResult {
    fn hash(&self) -> Hash {
        u16::hash(&status_as_u16(self))
    }
}

impl From<ExecutionError> for TransactionError {
    fn from(error: ExecutionError) -> Self {
        Self {
            error_type: TransactionErrorType::Code(error.code),
            description: error.description,
        }
    }
}

// `TransactionResult` is stored as `u16` plus `bool` (`true` means that optional part is present)
// with optional string part needed only for string error description.
impl StorageValue for TransactionResult {
    fn into_bytes(self) -> Vec<u8> {
        let mut res = u16::into_bytes(status_as_u16(&self));
        if let Some(description) = self.err().and_then(|e| e.description) {
            res.extend(bool::into_bytes(true));
            res.extend(String::into_bytes(description));
        } else {
            res.extend(bool::into_bytes(false));
        }
        res
    }

    fn from_bytes(bytes: Cow<[u8]>) -> Self {
        let main_part = <u16 as StorageValue>::from_bytes(Cow::Borrowed(&bytes));
        let description = if bool::from_bytes(Cow::Borrowed(&bytes[2..3])) {
            Some(String::from_bytes(Cow::Borrowed(&bytes[3..])))
        } else {
            None
        };

        match main_part {
            value @ 0...MAX_ERROR_CODE => Err(TransactionError::code(value as u8, description)),
            TRANSACTION_STATUS_OK => Ok(()),
            TRANSACTION_STATUS_PANIC => Err(TransactionError::panic(description)),
            value => panic!("Invalid TransactionResult value: {}", value),
        }
    }
}

fn status_as_u16(status: &TransactionResult) -> u16 {
    match *status {
        Ok(()) => TRANSACTION_STATUS_OK,
        Err(ref e) => match e.error_type {
            TransactionErrorType::Panic => TRANSACTION_STATUS_PANIC,
            TransactionErrorType::Code(c) => u16::from(c),
        },
    }
}

/// `TransactionSet` trait describes a type which is an `enum` of several transactions.
/// The implementation of this trait is generated automatically by the `transactions!`
/// macro.
pub trait TransactionSet: Into<Box<Transaction>> + DeserializeOwned + Serialize + Clone {
<<<<<<< HEAD
    /// Parse a transaction from this set from a `RawMessage`.
=======
    /// Parses a transaction from this set from a `RawMessage`.
>>>>>>> 0b0eb5c8
    fn tx_from_raw(raw: RawTransaction) -> Result<Self, encoding::Error>;
}

/// `transactions!` is used to declare a set of transactions of a particular service.
///
/// The macro generates a type for each transaction and a helper enum which can hold
/// any of the transactions. You need to implement the `Transaction` trait for each of the
/// transactions yourself.
///
/// See [`Service`] trait documentation for a full example of usage.
///
/// Each transaction is specified as a Rust struct. For additional information about
/// data layout, see the documentation on the [`encoding` module](./encoding/index.html).
///
/// Additionally, the macro must define the identifier of a service, which will be used
/// [in parsing messages][parsing], as `const SERVICE_ID`. Service ID should be unique
/// within the Exonum blockchain.
///
/// For each transaction, the macro creates getter methods for all defined fields.
/// The names of the methods coincide with the field names. In addition,
/// two constructors are defined:
///
/// - `new` accepts as arguments all fields in the order of their declaration in
///   the macro, and a [`SecretKey`] as the last argument. A `SecretKey` is used
///   to sign the message. The constructor returns a transaction which contains
///   the fields and a signature. In this case, the constructor creates a signature
///   for the message using the secret key.
/// - `new_with_signature` accepts as arguments all fields in the order of their
///   declaration in the macro, and a message [`Signature`]. The constructor returns
///   a transaction which contains the fields and a signature. In this case, the
///   constructor signs the message using the indicated signature.
///
/// Each transaction also implements [`SegmentField`],
/// [`ExonumJson`] and [`StorageValue`] traits for the declared datatype.
///
///
/// **Note.** `transactions!` uses other macros in the `exonum` crate internally.
/// Be sure to add them to the global scope.
///
/// [`Transaction`]: ./blockchain/trait.Transaction.html
/// [parsing]: ./blockchain/trait.Service.html#tymethod.tx_from_raw
/// [`SecretKey`]: ./crypto/struct.SecretKey.html
/// [`Signature`]: ./crypto/struct.Signature.html
/// [`SegmentField`]: ./encoding/trait.SegmentField.html
/// [`ExonumJson`]: ./encoding/serialize/json/trait.ExonumJson.html
/// [`StorageValue`]: ./storage/trait.StorageValue.html
/// [`Message`]: ./messages/trait.Message.html
<<<<<<< HEAD
=======
/// [`ServiceMessage`]: ./messages/trait.ServiceMessage.html
/// [`Service`]: ./blockchain/trait.Service.html
>>>>>>> 0b0eb5c8
/// # Examples
///
/// The example below uses the `transactions!` macro; declares a set of
/// transactions for a service with the indicated ID and adds two transactions.
///
/// ```
/// #[macro_use] extern crate exonum;
/// use exonum::crypto::PublicKey;
/// # use exonum::storage::Fork;
/// # use exonum::blockchain::{Transaction, ExecutionResult};
///
/// transactions! {
///     WalletTransactions {
///         const SERVICE_ID = 1;
///
///         struct Create {
///             key: &PublicKey
///         }
///
///         struct Transfer {
///             from: &PublicKey,
///             to: &PublicKey,
///             amount: u64,
///         }
///     }
/// }
/// # impl Transaction for Create {
/// #   fn verify(&self) -> bool { true }
/// #   fn execute(&self, fork: &mut Fork) -> ExecutionResult { Ok(()) }
/// # }
/// #
/// # impl Transaction for Transfer {
/// #   fn verify(&self) -> bool { true }
/// #   fn execute(&self, fork: &mut Fork) -> ExecutionResult { Ok(()) }
/// # }
/// #
/// # fn main() { }
/// ```
#[macro_export]
macro_rules! transactions {
    // Empty variant.
    {} => {};
    // Variant with the private enum.
    {
        $(#[$tx_set_attr:meta])*
        $transaction_set:ident {
            const SERVICE_ID = $service_id:expr;

            $(
                $(#[$tx_attr:meta])*
                struct $name:ident {
                    $($def:tt)*
                }
            )*
        }
    } => {
        messages! {
            const SERVICE_ID = $service_id;
            $(
                $(#[$tx_attr])*
                struct $name {
                    $($def)*
                }
            )*
        }

        #[derive(Clone, Debug)]
        $(#[$tx_set_attr])*
        enum $transaction_set {
            $(
                #[allow(missing_docs)]
                $name($name),
            )*
        }

        transactions!(@implement $transaction_set, $($name)*);
    };
    // Variant with the public enum without restrictions.
    {
        $(#[$tx_set_attr:meta])*
        pub $transaction_set:ident {
            const SERVICE_ID = $service_id:expr;

            $(
                $(#[$tx_attr:meta])*
                struct $name:ident {
                    $($def:tt)*
                }
            )*
        }
    } => {
        messages! {
            const SERVICE_ID = $service_id;
            $(
                $(#[$tx_attr])*
                struct $name {
                    $($def)*
                }
            )*
        }

        #[derive(Clone, Debug)]
        $(#[$tx_set_attr])*
        pub enum $transaction_set {
            $(
                #[allow(missing_docs)]
                $name($name),
            )*
        }

        transactions!(@implement $transaction_set, $($name)*);
    };
    // Variant with the public enum with visibility restrictions.
    {
        $(#[$tx_set_attr:meta])*
        pub($($vis:tt)+) $transaction_set:ident {
            const SERVICE_ID = $service_id:expr;

            $(
                $(#[$tx_attr:meta])*
                struct $name:ident {
                    $($def:tt)*
                }
            )*
        }
    } => {
        messages! {
            const SERVICE_ID = $service_id;
            $(
                $(#[$tx_attr])*
                struct $name {
                    $($def)*
                }
            )*
        }

        #[derive(Clone, Debug)]
        $(#[$tx_set_attr])*
        pub($($vis)+) enum $transaction_set {
            $(
                #[allow(missing_docs)]
                $name($name),
            )*
        }

        transactions!(@implement $transaction_set, $($name)*);
    };
    // Implementation details
    (@implement $transaction_set:ident, $($name:ident)*) => {

        impl $crate::blockchain::TransactionSet for $transaction_set {
            fn tx_from_raw(
                raw: $crate::messages::RawTransaction
            ) -> ::std::result::Result<Self, $crate::encoding::Error> {
                let message_type = raw.message_type();
                match message_type {
                    $(
                    <$name as $crate::messages::ServiceMessage>::MESSAGE_ID => {
                        let tx = $crate::messages::Message::from_raw(raw)?;
                        Ok($transaction_set::$name(tx))
                    }
                    )*
                    _ => return Err($crate::encoding::Error::IncorrectMessageType { message_type })
                }
            }
        }

        impl Into<Box<$crate::blockchain::Transaction>> for $transaction_set {
            fn into(self) -> Box<$crate::blockchain::Transaction> {
                match self {$(
                    $transaction_set::$name(tx) => Box::new(tx),
                )*}
            }
        }

        impl<'de> $crate::encoding::serialize::reexport::Deserialize<'de> for $transaction_set {
            fn deserialize<D>(deserializer: D) -> ::std::result::Result<Self, D::Error>
            where
                D: $crate::encoding::serialize::reexport::Deserializer<'de>,
            {
                use $crate::encoding::serialize::json::reexport::{Value, from_value};
                use $crate::encoding::serialize::reexport::{DeError, Deserialize};

                let value = <Value as Deserialize>::deserialize(deserializer)?;
                let message_id: Value = value.get("message_id")
                    .ok_or(D::Error::custom("Can't get message_id from json"))?
                    .clone();
                let message_id: u16 = from_value(message_id)
                    .map_err(|e| D::Error::custom(
                        format!("Can't deserialize message_id: {}", e)
                    ))?;

                match message_id {
                    $(
                    <$name as $crate::messages::ServiceMessage>::MESSAGE_ID =>
                        <$name as $crate::encoding::serialize::json::ExonumJsonDeserialize>
                            ::deserialize(&value)
                            .map_err(|e| D::Error::custom(
                                format!("Can't deserialize a value: {}", e.description())
                            ))
                            .map($transaction_set::$name),
                    )*
                    _ => Err(D::Error::custom(format!("invalid message_id: {}", message_id))),
                }
            }
        }

        impl $crate::encoding::serialize::reexport::Serialize for $transaction_set {
            fn serialize<S>(&self, serializer: S) -> ::std::result::Result<S::Ok, S::Error>
            where
                S: $crate::encoding::serialize::reexport::Serializer,
            {
                use $crate::encoding::serialize::reexport::Serialize;

                match self {$(
                    &$transaction_set::$name(ref tx) => Serialize::serialize(tx, serializer),
                )*}
            }
        }
    };
}

/// Tries to get a meaningful description from the given panic.
fn panic_description(any: &Box<Any + Send>) -> Option<String> {
    if let Some(s) = any.downcast_ref::<&str>() {
        Some(s.to_string())
    } else if let Some(s) = any.downcast_ref::<String>() {
        Some(s.clone())
    } else if let Some(error) = any.downcast_ref::<Box<Error + Send>>() {
        Some(error.description().to_string())
    } else {
        None
    }
}

#[cfg(test)]
mod tests {
    use futures::sync::mpsc;

    use std::panic;
    use std::sync::Mutex;

    use super::*;
    use blockchain::{Blockchain, Schema, Service};
    use crypto;
    use encoding;
    use helpers::{Height, ValidatorId};
    use node::ApiSender;
    use storage::{Database, Entry, MemoryDB, Snapshot};

    const TX_RESULT_SERVICE_ID: u16 = 255;

    lazy_static! {
        static ref EXECUTION_STATUS: Mutex<ExecutionResult> = Mutex::new(Ok(()));
    }

    // Testing macro with empty body.
    transactions!{}

    #[test]
    fn execution_error_new() {
        let codes = [0, 1, 100, 255];

        for &code in &codes {
            let error = ExecutionError::new(code);
            assert_eq!(code, error.code);
            assert_eq!(None, error.description);
        }
    }

    #[test]
    fn execution_error_with_description() {
        let values = [(0, ""), (1, "test"), (100, "error"), (255, "hello")];

        for value in &values {
            let error = ExecutionError::with_description(value.0, value.1);
            assert_eq!(value.0, error.code);
            assert_eq!(value.1, error.description.unwrap());
        }
    }

    #[test]
    fn transaction_error_new() {
        let values = [
            (TransactionErrorType::Panic, None),
            (TransactionErrorType::Panic, Some("panic")),
            (TransactionErrorType::Code(0), None),
            (TransactionErrorType::Code(1), Some("")),
            (TransactionErrorType::Code(100), None),
            (TransactionErrorType::Code(255), Some("error description")),
        ];

        for value in &values {
            let error = TransactionError::new(value.0, value.1.map(str::to_owned));
            assert_eq!(value.0, error.error_type());
            assert_eq!(value.1.as_ref().map(|d| d.as_ref()), error.description());
        }
    }

    #[test]
    fn errors_conversion() {
        let execution_errors = [
            ExecutionError::new(0),
            ExecutionError::new(255),
            ExecutionError::with_description(1, ""),
            ExecutionError::with_description(1, "Terrible failure"),
        ];

        for execution_error in &execution_errors {
            let transaction_error: TransactionError = execution_error.clone().into();
            assert_eq!(execution_error.description, transaction_error.description);

            let code = match transaction_error.error_type {
                TransactionErrorType::Code(c) => c,
                _ => panic!("Unexpected transaction error type"),
            };
            assert_eq!(execution_error.code, code);
        }
    }

    #[test]
    fn transaction_results_round_trip() {
        let results = [
            Ok(()),
            Err(TransactionError::panic(None)),
            Err(TransactionError::panic(Some("".to_owned()))),
            Err(TransactionError::panic(Some(
                "Panic error description".to_owned(),
            ))),
            Err(TransactionError::code(0, None)),
            Err(TransactionError::code(
                0,
                Some("Some error description".to_owned()),
            )),
            Err(TransactionError::code(1, None)),
            Err(TransactionError::code(1, Some("".to_owned()))),
            Err(TransactionError::code(100, None)),
            Err(TransactionError::code(100, Some("just error".to_owned()))),
            Err(TransactionError::code(254, None)),
            Err(TransactionError::code(254, Some("e".to_owned()))),
            Err(TransactionError::code(255, None)),
            Err(TransactionError::code(
                255,
                Some("(Not) really long error description".to_owned()),
            )),
        ];

        for result in &results {
            let bytes = result.clone().into_bytes();
            let new_result = TransactionResult::from_bytes(Cow::Borrowed(&bytes));
            assert_eq!(*result, new_result);
        }
    }

    #[test]
    fn error_discards_transaction_changes() {
        let statuses = [
            Err(ExecutionError::new(0)),
            Err(ExecutionError::with_description(0, "Strange error")),
            Err(ExecutionError::new(255)),
            Err(ExecutionError::with_description(
                255,
                "Error description...",
            )),
            Ok(()),
        ];

        let (_, sec_key) = crypto::gen_keypair();
        let mut blockchain = create_blockchain();
        let db = Box::new(MemoryDB::new());

        for (index, status) in statuses.iter().enumerate() {
            let index = index as u64;

            *EXECUTION_STATUS.lock().unwrap() = status.clone();

            let transaction = TxResult::new(index, &sec_key);
            let hash = transaction.hash();
            {
                let mut fork = blockchain.fork();
                {
                    let mut schema = Schema::new(&mut fork);
                    schema.add_transaction_into_pool(transaction.raw().clone());
                }
                blockchain.merge(fork.into_patch()).unwrap();
            }

            let (_, patch) = blockchain.create_patch(ValidatorId::zero(), Height(index), &[hash]);

            db.merge(patch).unwrap();

            let mut fork = db.fork();
            let entry = create_entry(&mut fork);
            if status.is_err() {
                assert_eq!(None, entry.get());
            } else {
                assert_eq!(Some(index), entry.get());
            }
        }
    }

    #[test]
    fn str_panic() {
        let static_str = "Static string (&str)";
        let panic = make_panic(static_str);
        assert_eq!(Some(static_str.to_string()), panic_description(&panic));
    }

    #[test]
    fn string_panic() {
        let string = "Owned string (String)".to_owned();
        let error = make_panic(string.clone());
        assert_eq!(Some(string), panic_description(&error));
    }

    #[test]
    fn box_error_panic() {
        let error: Box<Error + Send> = Box::new("e".parse::<i32>().unwrap_err());
        let description = error.description().to_owned();
        let error = make_panic(error);
        assert_eq!(Some(description), panic_description(&error));
    }

    #[test]
    fn unknown_panic() {
        let error = make_panic(1);
        assert_eq!(None, panic_description(&error));
    }

    fn make_panic<T: Send + 'static>(val: T) -> Box<Any + Send> {
        panic::catch_unwind(panic::AssertUnwindSafe(|| panic!(val))).unwrap_err()
    }

    fn create_blockchain() -> Blockchain {
        let service_keypair = crypto::gen_keypair();
        let api_channel = mpsc::channel(1);
        Blockchain::new(
            MemoryDB::new(),
            vec![Box::new(TxResultService) as Box<Service>],
            service_keypair.0,
            service_keypair.1,
            ApiSender::new(api_channel.0),
        )
    }

    struct TxResultService;

    impl Service for TxResultService {
        fn service_id(&self) -> u16 {
            TX_RESULT_SERVICE_ID
        }

        fn service_name(&self) -> &'static str {
            "test service"
        }

        fn state_hash(&self, _: &Snapshot) -> Vec<Hash> {
            vec![]
        }

        fn tx_from_raw(&self, raw: RawTransaction) -> Result<Box<Transaction>, encoding::Error> {
            Ok(Box::new(TxResult::from_raw(raw)?))
        }
    }

    transactions! {
        TestTxs {
            const SERVICE_ID = TX_RESULT_SERVICE_ID;

            struct TxResult {
                index: u64,
            }
        }
    }

    impl Transaction for TxResult {
        fn verify(&self) -> bool {
            true
        }

        fn execute(&self, fork: &mut Fork) -> ExecutionResult {
            let mut entry = create_entry(fork);
            entry.set(self.index());
            EXECUTION_STATUS.lock().unwrap().clone()
        }
    }

    fn create_entry(fork: &mut Fork) -> Entry<&mut Fork, u64> {
        Entry::new("transaction_status_test", fork)
    }
}<|MERGE_RESOLUTION|>--- conflicted
+++ resolved
@@ -26,11 +26,7 @@
 use crypto::{CryptoHash, Hash};
 use encoding;
 use encoding::serialize::json::ExonumJson;
-<<<<<<< HEAD
 use messages::{Message, RawTransaction, SignedMessage};
-=======
-use messages::{Message, RawTransaction};
->>>>>>> 0b0eb5c8
 use storage::{Fork, StorageValue};
 
 //  User-defined error codes (`TransactionErrorType::Code(u8)`) have a `0...255` range.
@@ -49,7 +45,6 @@
 /// framework) that can be obtained through `Schema` `transaction_statuses` method.
 pub type TransactionResult = Result<(), TransactionError>;
 
-<<<<<<< HEAD
 #[derive(Serialize)]
 pub struct TransactionMessage {
     transaction: Box<Transaction>,
@@ -91,9 +86,6 @@
 }
 
 /// Transaction processing functionality for `Message`s allowing to apply authenticated, atomic,
-=======
-/// Transaction processing functionality for `Message`, which allows applying authenticated, atomic,
->>>>>>> 0b0eb5c8
 /// constraint-preserving groups of changes to the blockchain storage.
 ///
 /// A transaction in Exonum is a group of sequential operations with the data.
@@ -412,11 +404,7 @@
 /// The implementation of this trait is generated automatically by the `transactions!`
 /// macro.
 pub trait TransactionSet: Into<Box<Transaction>> + DeserializeOwned + Serialize + Clone {
-<<<<<<< HEAD
     /// Parse a transaction from this set from a `RawMessage`.
-=======
-    /// Parses a transaction from this set from a `RawMessage`.
->>>>>>> 0b0eb5c8
     fn tx_from_raw(raw: RawTransaction) -> Result<Self, encoding::Error>;
 }
 
@@ -464,11 +452,8 @@
 /// [`ExonumJson`]: ./encoding/serialize/json/trait.ExonumJson.html
 /// [`StorageValue`]: ./storage/trait.StorageValue.html
 /// [`Message`]: ./messages/trait.Message.html
-<<<<<<< HEAD
-=======
 /// [`ServiceMessage`]: ./messages/trait.ServiceMessage.html
 /// [`Service`]: ./blockchain/trait.Service.html
->>>>>>> 0b0eb5c8
 /// # Examples
 ///
 /// The example below uses the `transactions!` macro; declares a set of
