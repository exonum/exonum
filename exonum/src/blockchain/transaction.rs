--- conflicted
+++ resolved
@@ -684,14 +684,9 @@
         let api_channel = mpsc::channel(1);
         let internal_sender = mpsc::channel(1).0;
         Blockchain::new(
-<<<<<<< HEAD
             TemporaryDB::new(),
-            vec![Box::new(TxResultService) as Box<dyn Service>],
-=======
-            MemoryDB::new(),
             //            vec![Box::new(TxResultService) as Box<dyn Service>],
             Vec::new(), // TODO: use new service API.
->>>>>>> 2b56a961
             service_keypair.0,
             service_keypair.1,
             ApiSender::new(api_channel.0),
