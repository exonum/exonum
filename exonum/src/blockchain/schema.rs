use byteorder::{ByteOrder, BigEndian};

use std::mem;

use crypto::{Hash, hash};
use messages::{RawMessage, Precommit, BlockProof, CONSENSUS};
use storage::{StorageValue, ListTable, MapTable, MerkleTable, MerklePatriciaTable, Error, Map,
              List, RootProofNode, View};
use super::{Block, Blockchain};
use super::config::StoredConfiguration;

pub fn gen_prefix(service_id: u16, ord: u8, suf: Option<&[u8]>) -> Vec<u8> {
    let pos = mem::size_of::<u16>();
    let mut res;
    if let Some(suffix) = suf {
        let size = pos + 1 + suffix.len();
        res = vec![0; size];
        res[pos + 1..].copy_from_slice(suffix);
    } else {
        res = vec![0; pos + 1];
    }
    BigEndian::write_u16(&mut res[0..pos], service_id);
    res[pos] = ord;
    res
}

storage_value! (
    struct ConfigReference {
        const SIZE = 40;
<<<<<<< HEAD
        field actual_from: u64    [00 => 08]
        field cfg_hash:    &Hash  [08 => 40]
=======
        actual_from: u64    [00 => 08]
            cfg_hash:    &Hash  [08 => 40]
    }
);

storage_value! (
    TxLocation {
        const SIZE = 16;
        block_height:         u64  [00 => 08]
        position_in_block:    u64  [08 => 16]
>>>>>>> 181d092f
    }
);

pub struct Schema<'a> {
    view: &'a View,
}

impl<'a> Schema<'a> {
    pub fn new(view: &'a View) -> Schema {
        Schema { view: view }
    }

    pub fn transactions(&self) -> MapTable<View, Hash, RawMessage> {
        MapTable::new(gen_prefix(CONSENSUS, 0, None), self.view)
    }

    pub fn tx_location_by_tx_hash(&self) -> MapTable<View, Hash, TxLocation> {
        MapTable::new(gen_prefix(CONSENSUS, 1, None), self.view)
    }

    pub fn blocks(&self) -> MapTable<View, Hash, Block> {
        MapTable::new(gen_prefix(CONSENSUS, 2, None), self.view)
    }

    pub fn block_hashes_by_height(&self) -> ListTable<MapTable<View, [u8], Vec<u8>>, u64, Hash> {
        ListTable::new(MapTable::new(gen_prefix(CONSENSUS, 3, None), self.view))
    }

    pub fn block_hash_by_height(&self, height: u64) -> Result<Option<Hash>, Error> {
        self.block_hashes_by_height().get(height)
    }

    pub fn block_txs(&self, height: u64) -> MerkleTable<MapTable<View, [u8], Vec<u8>>, u32, Hash> {
        MerkleTable::new(MapTable::new(gen_prefix(CONSENSUS, 4, Some(&height.serialize())),
                                       self.view))
    }

    pub fn precommits(&self,
                      hash: &Hash)
                      -> ListTable<MapTable<View, [u8], Vec<u8>>, u32, Precommit> {
        ListTable::new(MapTable::new(gen_prefix(CONSENSUS, 5, Some(hash.as_ref())), self.view))
    }

    pub fn block_and_precommits(&self, height: u64) -> Result<Option<BlockProof>, Error> {
        let block_hash = match self.block_hash_by_height(height)? {
            None => return Ok(None),
            Some(block_hash) => block_hash,
        };
        let block = self.blocks().get(&block_hash)?.unwrap();
        let precommits_table = self.precommits(&block_hash);
        let precommits = precommits_table.values()?;
        let res = BlockProof {
            block: block,
            precommits: precommits,
        };
        Ok(Some(res))
    }

    pub fn configs
        (&self)
         -> MerklePatriciaTable<MapTable<View, [u8], Vec<u8>>, Hash, StoredConfiguration> {
        // configs patricia merkletree <block height> json
        MerklePatriciaTable::new(MapTable::new(gen_prefix(CONSENSUS, 6, None), self.view))
    }

    // TODO: consider List index to reduce storage volume
    pub fn configs_actual_from
        (&self)
         -> ListTable<MapTable<View, [u8], Vec<u8>>, u64, ConfigReference> {
        ListTable::new(MapTable::new(gen_prefix(CONSENSUS, 7, None), self.view))
    }

    pub fn state_hash_aggregator
        (&self)
         -> MerklePatriciaTable<MapTable<View, [u8], Vec<u8>>, Hash, Hash> {
        MerklePatriciaTable::new(MapTable::new(gen_prefix(CONSENSUS, 8, None), self.view))
    }

    pub fn last_block(&self) -> Result<Option<Block>, Error> {
        Ok(match self.block_hashes_by_height().last()? {
               Some(hash) => Some(self.blocks().get(&hash)?.unwrap()),
               None => None,
           })
    }

    pub fn last_height(&self) -> Result<Option<u64>, Error> {
        let block_opt = self.last_block()?;
        Ok(block_opt.map(|block| block.height()))
    }

    pub fn current_height(&self) -> Result<u64, Error> {
        let last_height = self.last_height()?;
        let res = match last_height {
            Some(last_height) => last_height + 1,
            None => 0,
        };
        Ok(res)
    }

    pub fn commit_configuration(&self, config_data: StoredConfiguration) -> Result<(), Error> {
        let actual_from = config_data.actual_from;
        if let Some(last_cfg_reference) = self.configs_actual_from().last()? {
            let last_actual_from = last_cfg_reference.actual_from();
            if actual_from <= last_actual_from {
                return Err(Error::new(format!("Attempting to commit configuration \
                                               with actual_from {:?} less than \
                                              the last committed actual_from {:?}",
                                              actual_from, last_actual_from)));
            }
        }
        let cfg_hash = config_data.hash();
        self.configs().put(&cfg_hash, config_data.clone())?;

        let cfg_ref = ConfigReference::new(actual_from, &cfg_hash);
        self.configs_actual_from().append(cfg_ref)?;
        info!("Scheduled the following configuration for acceptance: {:?}", config_data);
        // TODO: clear storages
        Ok(())
    }

    pub fn actual_configuration(&self) -> Result<StoredConfiguration, Error> {
        let current_height = self.current_height()?;
        let res = self.configuration_by_height(current_height);
        trace!("Retrieved actual_config: {:?}", res);
        res
    }

    pub fn following_configuration(&self) -> Result<Option<StoredConfiguration>, Error> {
        let current_height = self.current_height()?;
        let idx = self.find_configurations_index_by_height(current_height)?;
        let res = match self.configs_actual_from().get(idx + 1)? {
            Some(cfg_ref) => {
                let cfg_hash = cfg_ref.cfg_hash();
                let cfg = self.configuration_by_hash(cfg_hash)?
                    .expect(&format!("Config with hash {:?} is absent in configs table", cfg_hash));
                Some(cfg)
            }
            None => None,
        };
        Ok(res)
    }

    pub fn configuration_by_height(&self, height: u64) -> Result<StoredConfiguration, Error> {
        let idx = self.find_configurations_index_by_height(height)?;
        let cfg_ref = self.configs_actual_from()
            .get(idx)?
            .expect("Configuration at index {} not found");
        let cfg_hash = cfg_ref.cfg_hash();
        let cfg =
            self.configuration_by_hash(cfg_hash)?
                .expect(&format!("Config with hash {:?} is absent in configs table", cfg_hash));
        Ok(cfg)
    }

    pub fn configuration_by_hash(&self, hash: &Hash) -> Result<Option<StoredConfiguration>, Error> {
        self.configs().get(hash)
    }

    pub fn core_state_hash(&self) -> Result<Vec<Hash>, Error> {
        Ok(vec![self.configs().root_hash()?])
    }

    pub fn get_proof_to_service_table(&self,
                                      service_id: u16,
                                      table_idx: usize)
                                      -> Result<RootProofNode<Hash>, Error> {
        let key = Blockchain::service_table_unique_key(service_id, table_idx);
        let sum_table = self.state_hash_aggregator();
        sum_table.construct_path_to_key(key)
    }

    fn find_configurations_index_by_height(&self, height: u64) -> Result<u64, Error> {
        let configs_actual_from = self.configs_actual_from();
        let cfg_references = configs_actual_from.values()?;

        let idx = cfg_references
            .into_iter()
            .rposition(|r| r.actual_from() <= height)
            .expect(&format!("Couldn't not find any config for height {},\
          that means that genesis block was created incorrectly.", height));
        Ok(idx as u64)
    }
}<|MERGE_RESOLUTION|>--- conflicted
+++ resolved
@@ -27,21 +27,16 @@
 storage_value! (
     struct ConfigReference {
         const SIZE = 40;
-<<<<<<< HEAD
         field actual_from: u64    [00 => 08]
         field cfg_hash:    &Hash  [08 => 40]
-=======
-        actual_from: u64    [00 => 08]
-            cfg_hash:    &Hash  [08 => 40]
     }
 );
 
 storage_value! (
-    TxLocation {
+    struct TxLocation {
         const SIZE = 16;
-        block_height:         u64  [00 => 08]
-        position_in_block:    u64  [08 => 16]
->>>>>>> 181d092f
+        field block_height:         u64  [00 => 08]
+        field position_in_block:    u64  [08 => 16]
     }
 );
 
