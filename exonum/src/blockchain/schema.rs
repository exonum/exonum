// Copyright 2019 The Exonum Team
//
// Licensed under the Apache License, Version 2.0 (the "License");
// you may not use this file except in compliance with the License.
// You may obtain a copy of the License at
//
//   http://www.apache.org/licenses/LICENSE-2.0
//
// Unless required by applicable law or agreed to in writing, software
// distributed under the License is distributed on an "AS IS" BASIS,
// WITHOUT WARRANTIES OR CONDITIONS OF ANY owner, either express or implied.
// See the License for the specific language governing permissions and
// limitations under the License.

use exonum_merkledb::{
    access::{Access, AccessExt, RawAccessMut},
    BinaryKey, Entry, KeySetIndex, ListIndex, MapIndex, ObjectHash, ProofListIndex, ProofMapIndex,
};

use exonum_proto::ProtobufConvert;

use std::mem;

use super::{Block, BlockProof, ConsensusConfig, ExecutionStatus};
use crate::{
    crypto::{self, Hash, PublicKey},
    helpers::{Height, Round, ValidatorId},
    messages::{AnyTx, Connect, Message, Precommit, Verified},
    proto,
    runtime::InstanceId,
};

/// Defines `&str` constants with given name and value.
macro_rules! define_names {
    (
        $(
            $name:ident => $value:expr;
        )+
    ) => (
        $(const $name: &str = concat!("core.", $value);)*
    )
}

define_names!(
    TRANSACTIONS => "transactions";
    TRANSACTION_RESULTS => "transaction_results";
    TRANSACTIONS_LEN => "transactions_len";
    TRANSACTIONS_POOL => "transactions_pool";
    TRANSACTIONS_POOL_LEN => "transactions_pool_len";
    TRANSACTIONS_LOCATIONS => "transactions_locations";
    BLOCKS => "blocks";
    BLOCK_HASHES_BY_HEIGHT => "block_hashes_by_height";
    BLOCK_TRANSACTIONS => "block_transactions";
    PRECOMMITS => "precommits";
    STATE_HASH_AGGREGATOR => "state_hash_aggregator";
    PEERS_CACHE => "peers_cache";
    CONSENSUS_MESSAGES_CACHE => "consensus_messages_cache";
    CONSENSUS_ROUND => "consensus_round";
    CONSENSUS_CONFIG => "consensus.config";
);

/// Transaction location in a block.
/// The given entity defines the block where the transaction was
/// included and the position of this transaction in that block.
#[derive(Debug, Serialize, Deserialize, PartialEq, ProtobufConvert, BinaryValue, ObjectHash)]
#[protobuf_convert(source = "proto::TxLocation")]
pub struct TxLocation {
    /// Height of the block where the transaction was included.
    block_height: Height,
    /// Zero-based position of this transaction in the block.
    position_in_block: u64,
}

impl TxLocation {
    /// New tx_location
    pub fn new(block_height: Height, position_in_block: u64) -> Self {
        Self {
            block_height,
            position_in_block,
        }
    }

    /// Height of the block where the transaction was included.
    pub fn block_height(&self) -> Height {
        self.block_height
    }
    /// Zero-based position of this transaction in the block.
    pub fn position_in_block(&self) -> u64 {
        self.position_in_block
    }
}

/// Information schema for indices maintained by the Exonum core logic.
///
/// Indices defined by this schema are present in the blockchain regardless of
/// the deployed services and store general-purpose information, such as
/// committed transactions.
#[derive(Debug, Clone, Copy)]
pub struct Schema<T> {
    // For performance reasons, we don't use the field-per-index schema pattern.
    // Indeed, the core schema has many indexes, most of which are never accessed
    // for any particular `Schema` instance.
    access: T,
}

impl<T: Access> Schema<T> {
    /// Constructs information schema based on the given `access`.
    pub(crate) fn new(access: T) -> Self {
        Self { access }
    }

    /// Returns a table that represents a map with a key-value pair of a
    /// transaction hash and raw transaction message.
    pub fn transactions(&self) -> MapIndex<T::Base, Hash, Verified<AnyTx>> {
        self.access.clone().get_map(TRANSACTIONS)
    }

    /// Returns a table that represents a map with a key-value pair of a transaction
    /// hash and execution result.
    ///
    /// This method can be used to retrieve a proof that a certain transaction
    /// result is present in the blockchain.
    pub fn transaction_results(&self) -> ProofMapIndex<T::Base, Hash, ExecutionStatus> {
        self.access.clone().get_proof_map(TRANSACTION_RESULTS)
    }

    /// Returns an entry that represents a count of committed transactions in the blockchain.
    pub(crate) fn transactions_len_index(&self) -> Entry<T::Base, u64> {
        self.access.clone().get_entry(TRANSACTIONS_LEN)
    }

    /// Returns the number of transactions in the blockchain.
    pub fn transactions_len(&self) -> u64 {
        // TODO: Change a count of tx logic after replacement storage to MerkleDB. ECR-3087
        let pool = self.transactions_len_index();
        pool.get().unwrap_or(0)
    }

    /// Returns a table that represents a set of uncommitted transactions hashes.
    pub fn transactions_pool(&self) -> KeySetIndex<T::Base, Hash> {
        self.access.clone().get_key_set(TRANSACTIONS_POOL)
    }

    /// Returns an entry that represents count of uncommitted transactions.
    pub(crate) fn transactions_pool_len_index(&self) -> Entry<T::Base, u64> {
        self.access.clone().get_entry(TRANSACTIONS_POOL_LEN)
    }

    /// Returns the number of transactions in the pool.
    pub fn transactions_pool_len(&self) -> u64 {
        let pool = self.transactions_pool_len_index();
        pool.get().unwrap_or(0)
    }

    /// Returns a table that keeps the block height and transaction position inside the block for every
    /// transaction hash.
    pub fn transactions_locations(&self) -> MapIndex<T::Base, Hash, TxLocation> {
        self.access.clone().get_map(TRANSACTIONS_LOCATIONS)
    }

    /// Returns a table that stores a block object for every block height.
    pub fn blocks(&self) -> MapIndex<T::Base, Hash, Block> {
        self.access.clone().get_map(BLOCKS)
    }

    /// Returns a table that keeps block hashes for corresponding block heights.
    pub fn block_hashes_by_height(&self) -> ListIndex<T::Base, Hash> {
        self.access.clone().get_list(BLOCK_HASHES_BY_HEIGHT)
    }

    /// Returns a table that keeps a list of transactions for each block.
    pub fn block_transactions(&self, height: Height) -> ProofListIndex<T::Base, Hash> {
        let height: u64 = height.into();
        self.access
            .clone()
            .get_proof_list((BLOCK_TRANSACTIONS, &height))
    }

    /// Returns a table that keeps a list of precommits for the block with the given hash.
    pub fn precommits(&self, hash: &Hash) -> ListIndex<T::Base, Verified<Precommit>> {
        self.access.clone().get_list((PRECOMMITS, hash))
    }

    /// Returns an actual consensus configuration entry.
    pub fn consensus_config_entry(&self) -> Entry<T::Base, ConsensusConfig> {
        self.access.clone().get_entry(CONSENSUS_CONFIG)
    }

    // TODO Write more meaningful description [ECR-3824]
    /// Returns an accessory `ProofMapIndex` for calculating patches.
    ///
    /// The table calculates the "aggregation" of root hashes of individual
    /// service tables, in effect summing the state of various entities,
    /// scattered across distinct services and their tables. Sum is performed by
    /// means of computing the root hash of this table.
    ///
    /// - Table **key** contains normalized coordinates of an index.
    /// - Table **value** contains a root hash of the index, which contributes
    /// to the `state_hash` of the resulting block.
<<<<<<< HEAD
    pub fn state_hash_aggregator(&self) -> ProofMapIndex<T, IndexCoordinates, Hash> {
        ProofMapIndex::new(STATE_HASH_AGGREGATOR, self.access.clone())
=======
    ///
    /// Core tables participate in the resulting state_hash with `CORE_ID`
    /// service_id. Their vector is returned by the `core_state_hash` method.
    pub fn state_hash_aggregator(&self) -> ProofMapIndex<T::Base, IndexCoordinates, Hash> {
        self.access.clone().get_proof_map(STATE_HASH_AGGREGATOR)
>>>>>>> f9e7e422
    }

    /// Returns peers that have to be recovered in case of process restart
    /// after abnormal termination.
    pub(crate) fn peers_cache(&self) -> MapIndex<T::Base, PublicKey, Verified<Connect>> {
        self.access.clone().get_map(PEERS_CACHE)
    }

    /// Returns consensus messages that have to be recovered in case of process restart
    /// after abnormal termination.
    pub(crate) fn consensus_messages_cache(&self) -> ListIndex<T::Base, Message> {
        self.access.clone().get_list(CONSENSUS_MESSAGES_CACHE)
    }

    /// Returns the saved value of the consensus round. Returns the first round
    /// if it has not been saved.
    pub(crate) fn consensus_round(&self) -> Round {
        self.access
            .clone()
            .get_entry(CONSENSUS_ROUND)
            .get()
            .unwrap_or_else(Round::first)
    }

    /// Returns the block hash for the given height.
    pub fn block_hash_by_height(&self, height: Height) -> Option<Hash> {
        self.block_hashes_by_height().get(height.into())
    }

    /// Returns the block for the given height with the proof of its inclusion.
    pub fn block_and_precommits(&self, height: Height) -> Option<BlockProof> {
        let block_hash = self.block_hash_by_height(height)?;
        let block = self.blocks().get(&block_hash).unwrap();
        let precommits = self.precommits(&block_hash).iter().collect();
        Some(BlockProof { block, precommits })
    }

    /// Returns the latest committed block.
    ///
    /// # Panics
    ///
    /// Panics if the "genesis block" was not created.
    pub fn last_block(&self) -> Block {
        let hash = self
            .block_hashes_by_height()
            .last()
            .expect("An attempt to get the `last_block` during creating the genesis block.");
        self.blocks().get(&hash).unwrap()
    }

    /// Returns the height of the latest committed block.
    ///
    /// # Panics
    ///
    /// Panics if the "genesis block" was not created.
    pub fn height(&self) -> Height {
        let len = self.block_hashes_by_height().len();
        assert!(
            len > 0,
            "An attempt to get the actual `height` during creating the genesis block."
        );
        Height(len - 1)
    }

    /// Returns an actual consensus configuration of the blockchain.
    ///
    /// # Panics
    ///
    /// Panics if the "genesis block" was not created.
    pub fn consensus_config(&self) -> ConsensusConfig {
        self.consensus_config_entry()
            .get()
            .expect("Consensus configuration is absent")
    }

    /// Returns the `state_hash` table for core tables.
    pub fn state_hash(&self) -> Vec<Hash> {
        vec![
            self.consensus_config_entry().object_hash(),
            self.transaction_results().object_hash(),
        ]
    }

    /// Attempts to find a `ValidatorId` by the provided service public key.
    pub fn validator_id(&self, service_public_key: PublicKey) -> Option<ValidatorId> {
        self.consensus_config()
            .find_validator(|validator_keys| service_public_key == validator_keys.service_key)
    }
}

impl<T: Access> Schema<T>
where
    T::Base: RawAccessMut,
{
    /// Saves the given consensus round value into the storage.
    pub(crate) fn set_consensus_round(&mut self, round: Round) {
        self.access.clone().get_entry(CONSENSUS_ROUND).set(round);
    }

    /// Adds a transaction into the persistent pool. The caller must ensure that the transaction
    /// is not already in the pool.
    ///
    /// This method increments the number of transactions in the pool,
    /// be sure to decrement it when the transaction committed.
    #[doc(hidden)]
    pub fn add_transaction_into_pool(&mut self, tx: Verified<AnyTx>) {
        self.transactions_pool().insert(tx.object_hash());
        let x = self.transactions_pool_len_index().get().unwrap_or(0);
        self.transactions_pool_len_index().set(x + 1);
        self.transactions().put(&tx.object_hash(), tx);
    }

    /// Changes the transaction status from `in_pool`, to `committed`.
    pub(crate) fn commit_transaction(&mut self, hash: &Hash, height: Height, tx: Verified<AnyTx>) {
        if !self.transactions().contains(hash) {
            self.transactions().put(hash, tx)
        }

        if self.transactions_pool().contains(hash) {
            self.transactions_pool().remove(hash);
            let txs_pool_len = self.transactions_pool_len_index().get().unwrap();
            self.transactions_pool_len_index().set(txs_pool_len - 1);
        }

        self.block_transactions(height).push(*hash);
    }

    /// Updates transaction count of the blockchain.
    pub(crate) fn update_transaction_count(&mut self, count: u64) {
        let mut len_index = self.transactions_len_index();
        let new_len = len_index.get().unwrap_or(0) + count;
        len_index.set(new_len);
    }
}

// TODO Write more meaningful description [ECR-3824]
/// Describes the membership for the index.
#[derive(Debug, Clone, Copy, PartialEq, Eq, PartialOrd, Ord, Hash)]
pub enum IndexOwner {
    /// This index is a part of the core schema.
    Core,
    /// This index is a part of the runtime schema with the specified ID.
    Runtime(u32),
    /// This index is a part of some service schema with the specified ID.
    Service(InstanceId),
}

impl IndexOwner {
    /// Creates index coordinate for the current owner.
    pub fn coordinate_for(self, index_id: u16) -> IndexCoordinates {
        IndexCoordinates::new(self, index_id)
    }

    /// Returns the corresponding tag.
    fn tag(self) -> IndexTag {
        match self {
            IndexOwner::Core => IndexTag::Core,
            IndexOwner::Runtime { .. } => IndexTag::Runtime,
            IndexOwner::Service { .. } => IndexTag::Service,
        }
    }

    /// Returns the corresponding group id.
    fn group_id(self) -> u32 {
        match self {
            IndexOwner::Service(instance_id) => instance_id,
            IndexOwner::Runtime(runtime_id) => runtime_id,
            IndexOwner::Core => 0,
        }
    }
}

/// Binary value for the corresponding index owner.
#[derive(Debug, Clone, Copy, PartialEq, Eq, PartialOrd, Ord, Hash, Serialize, Deserialize)]
#[repr(u16)]
enum IndexTag {
    Core = 0,
    Runtime = 2,
    Service = 3,
}

// TODO Write more meaningful description [ECR-3824]
/// Normalized coordinates of the index in the `state_hash_aggregator` table.
#[derive(Debug, Clone, Copy, PartialEq, Eq, PartialOrd, Ord, Hash, Serialize, Deserialize)]
pub struct IndexCoordinates {
    tag: u16,
    group_id: u32,
    index_id: u16,
}

impl IndexCoordinates {
    /// Creates index coordinated for the index with the specified owner and identifier.
    pub fn new(owner: IndexOwner, index_id: u16) -> Self {
        Self {
            tag: owner.tag() as u16,
            group_id: owner.group_id(),
            index_id,
        }
    }

    // TODO Write more meaningful description [ECR-3824]
    /// For the given index owner, returns a list of the index coordinates that match the corresponding
    /// object hashes of the indices.
    pub fn locate(
        owner: IndexOwner,
        object_hashes: impl IntoIterator<Item = Hash>,
    ) -> impl IntoIterator<Item = (IndexCoordinates, Hash)> {
        object_hashes
            .into_iter()
            .enumerate()
            .map(move |(id, hash)| (owner.coordinate_for(id as u16), hash))
    }

    /// Returns a membership for this index.
    pub fn owner(self) -> IndexOwner {
        match self.tag {
            0 => IndexOwner::Core,
            2 => IndexOwner::Runtime(self.group_id),
            3 => IndexOwner::Service(self.group_id),
            other => panic!("Unknown index owner: {}!", other),
        }
    }
}

impl BinaryKey for IndexCoordinates {
    fn size(&self) -> usize {
        mem::size_of_val(self)
    }

    fn write(&self, buffer: &mut [u8]) -> usize {
        let mut pos = 0;
        pos += self.tag.write(&mut buffer[pos..]);
        pos += self.group_id.write(&mut buffer[pos..]);
        pos += self.index_id.write(&mut buffer[pos..]);
        pos
    }

    fn read(buffer: &[u8]) -> Self::Owned {
        let tag = u16::read(&buffer[0..2]);
        let group_id = u32::read(&buffer[2..6]);
        let index_id = u16::read(&buffer[6..8]);
        Self {
            tag,
            group_id,
            index_id,
        }
    }
}

impl ObjectHash for IndexCoordinates {
    fn object_hash(&self) -> Hash {
        let mut bytes = vec![0; self.size()];
        self.write(&mut bytes);
        crypto::hash(&bytes)
    }
}

#[test]
fn test_index_coordinates_binary_key_round_trip() {
    let index_owners = vec![
        (IndexOwner::Runtime(0), 0),
        (IndexOwner::Runtime(0), 5),
        (IndexOwner::Runtime(1), 0),
        (IndexOwner::Runtime(1), 2),
        (IndexOwner::Service(2), 0),
        (IndexOwner::Service(2), 1),
        (IndexOwner::Service(0), 0),
        (IndexOwner::Service(0), 1),
    ];

    for (owner, id) in index_owners {
        let coordinate = IndexCoordinates::new(owner, id);
        let mut buf = vec![0; coordinate.size()];
        coordinate.write(&mut buf);

        let coordinate2 = IndexCoordinates::read(&buf);
        assert_eq!(coordinate, coordinate2);
        assert_eq!(coordinate2.owner(), owner);
    }
}<|MERGE_RESOLUTION|>--- conflicted
+++ resolved
@@ -186,8 +186,8 @@
         self.access.clone().get_entry(CONSENSUS_CONFIG)
     }
 
-    // TODO Write more meaningful description [ECR-3824]
-    /// Returns an accessory `ProofMapIndex` for calculating patches.
+    /// Returns the accessory `ProofMapIndex` for calculating
+    /// patches in the DBView layer.
     ///
     /// The table calculates the "aggregation" of root hashes of individual
     /// service tables, in effect summing the state of various entities,
@@ -197,16 +197,8 @@
     /// - Table **key** contains normalized coordinates of an index.
     /// - Table **value** contains a root hash of the index, which contributes
     /// to the `state_hash` of the resulting block.
-<<<<<<< HEAD
-    pub fn state_hash_aggregator(&self) -> ProofMapIndex<T, IndexCoordinates, Hash> {
-        ProofMapIndex::new(STATE_HASH_AGGREGATOR, self.access.clone())
-=======
-    ///
-    /// Core tables participate in the resulting state_hash with `CORE_ID`
-    /// service_id. Their vector is returned by the `core_state_hash` method.
     pub fn state_hash_aggregator(&self) -> ProofMapIndex<T::Base, IndexCoordinates, Hash> {
         self.access.clone().get_proof_map(STATE_HASH_AGGREGATOR)
->>>>>>> f9e7e422
     }
 
     /// Returns peers that have to be recovered in case of process restart
