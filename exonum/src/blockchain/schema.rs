// Copyright 2019 The Exonum Team
//
// Licensed under the Apache License, Version 2.0 (the "License");
// you may not use this file except in compliance with the License.
// You may obtain a copy of the License at
//
//   http://www.apache.org/licenses/LICENSE-2.0
//
// Unless required by applicable law or agreed to in writing, software
// distributed under the License is distributed on an "AS IS" BASIS,
// WITHOUT WARRANTIES OR CONDITIONS OF ANY owner, either express or implied.
// See the License for the specific language governing permissions and
// limitations under the License.

use exonum_merkledb::{
<<<<<<< HEAD
    BinaryKey, Entry, IndexAccess, KeySetIndex, ListIndex, MapIndex, ObjectHash, ProofListIndex,
    ProofMapIndex, RawProofMapIndex,
=======
    access::{Access, AccessExt, RawAccessMut},
    BinaryKey, Entry, KeySetIndex, ListIndex, MapIndex, ObjectHash, ProofListIndex, ProofMapIndex,
>>>>>>> f9e7e422
};

use exonum_proto::ProtobufConvert;

use std::mem;

use super::{Block, BlockProof, ConsensusConfig, ExecutionStatus};
use crate::{
    crypto::{self, Hash, PublicKey},
    helpers::{Height, Round, ValidatorId},
    messages::{AnyTx, Connect, Message, Precommit, Verified},
    proto,
    runtime::InstanceId,
};

/// Defines `&str` constants with given name and value.
macro_rules! define_names {
    (
        $(
            $name:ident => $value:expr;
        )+
    ) => (
        $(const $name: &str = concat!("core.", $value);)*
    )
}

define_names!(
    TRANSACTIONS => "transactions";
    TRANSACTION_RESULTS => "transaction_results";
    TRANSACTIONS_LEN => "transactions_len";
    TRANSACTIONS_POOL => "transactions_pool";
    TRANSACTIONS_POOL_LEN => "transactions_pool_len";
    TRANSACTIONS_LOCATIONS => "transactions_locations";
    BLOCKS => "blocks";
    BLOCK_HASHES_BY_HEIGHT => "block_hashes_by_height";
    BLOCK_TRANSACTIONS => "block_transactions";
    PRECOMMITS => "precommits";
    STATE_HASH_AGGREGATOR => "state_hash_aggregator";
    PEERS_CACHE => "peers_cache";
    CONSENSUS_MESSAGES_CACHE => "consensus_messages_cache";
    CONSENSUS_ROUND => "consensus_round";
    CONSENSUS_CONFIG => "consensus.config";
);

/// Transaction location in a block.
/// The given entity defines the block where the transaction was
/// included and the position of this transaction in that block.
#[derive(Debug, Serialize, Deserialize, PartialEq, ProtobufConvert, BinaryValue, ObjectHash)]
#[protobuf_convert(source = "proto::TxLocation")]
pub struct TxLocation {
    /// Height of the block where the transaction was included.
    block_height: Height,
    /// Zero-based position of this transaction in the block.
    position_in_block: u64,
}

impl TxLocation {
    /// New tx_location
    pub fn new(block_height: Height, position_in_block: u64) -> Self {
        Self {
            block_height,
            position_in_block,
        }
    }

    /// Height of the block where the transaction was included.
    pub fn block_height(&self) -> Height {
        self.block_height
    }
    /// Zero-based position of this transaction in the block.
    pub fn position_in_block(&self) -> u64 {
        self.position_in_block
    }
}

/// Information schema for indices maintained by the Exonum core logic.
///
/// Indices defined by this schema are present in the blockchain regardless of
/// the deployed services and store general-purpose information, such as
/// committed transactions.
#[derive(Debug, Clone, Copy)]
pub struct Schema<T> {
    // For performance reasons, we don't use the field-per-index schema pattern.
    // Indeed, the core schema has many indexes, most of which are never accessed
    // for any particular `Schema` instance.
    access: T,
}

impl<T: Access> Schema<T> {
    /// Constructs information schema based on the given `access`.
    pub(crate) fn new(access: T) -> Self {
        Self { access }
    }

    /// Returns a table that represents a map with a key-value pair of a
    /// transaction hash and raw transaction message.
    pub fn transactions(&self) -> MapIndex<T::Base, Hash, Verified<AnyTx>> {
        self.access.clone().get_map(TRANSACTIONS)
    }

    /// Returns a table that represents a map with a key-value pair of a transaction
    /// hash and execution result.
    ///
    /// This method can be used to retrieve a proof that a certain transaction
    /// result is present in the blockchain.
<<<<<<< HEAD
    pub fn transaction_results(&self) -> RawProofMapIndex<T, Hash, ExecutionStatus> {
        RawProofMapIndex::new(TRANSACTION_RESULTS, self.access.clone())
=======
    pub fn transaction_results(&self) -> ProofMapIndex<T::Base, Hash, ExecutionStatus> {
        self.access.clone().get_proof_map(TRANSACTION_RESULTS)
>>>>>>> f9e7e422
    }

    /// Returns an entry that represents a count of committed transactions in the blockchain.
    pub(crate) fn transactions_len_index(&self) -> Entry<T::Base, u64> {
        self.access.clone().get_entry(TRANSACTIONS_LEN)
    }

    /// Returns the number of transactions in the blockchain.
    pub fn transactions_len(&self) -> u64 {
        // TODO: Change a count of tx logic after replacement storage to MerkleDB. ECR-3087
        let pool = self.transactions_len_index();
        pool.get().unwrap_or(0)
    }

    /// Returns a table that represents a set of uncommitted transactions hashes.
    pub fn transactions_pool(&self) -> KeySetIndex<T::Base, Hash> {
        self.access.clone().get_key_set(TRANSACTIONS_POOL)
    }

    /// Returns an entry that represents count of uncommitted transactions.
    pub(crate) fn transactions_pool_len_index(&self) -> Entry<T::Base, u64> {
        self.access.clone().get_entry(TRANSACTIONS_POOL_LEN)
    }

    /// Returns the number of transactions in the pool.
    pub fn transactions_pool_len(&self) -> u64 {
        let pool = self.transactions_pool_len_index();
        pool.get().unwrap_or(0)
    }

    /// Returns a table that keeps the block height and transaction position inside the block for every
    /// transaction hash.
    pub fn transactions_locations(&self) -> MapIndex<T::Base, Hash, TxLocation> {
        self.access.clone().get_map(TRANSACTIONS_LOCATIONS)
    }

    /// Returns a table that stores a block object for every block height.
    pub fn blocks(&self) -> MapIndex<T::Base, Hash, Block> {
        self.access.clone().get_map(BLOCKS)
    }

    /// Returns a table that keeps block hashes for corresponding block heights.
    pub fn block_hashes_by_height(&self) -> ListIndex<T::Base, Hash> {
        self.access.clone().get_list(BLOCK_HASHES_BY_HEIGHT)
    }

    /// Returns a table that keeps a list of transactions for each block.
    pub fn block_transactions(&self, height: Height) -> ProofListIndex<T::Base, Hash> {
        let height: u64 = height.into();
        self.access
            .clone()
            .get_proof_list((BLOCK_TRANSACTIONS, &height))
    }

    /// Returns a table that keeps a list of precommits for the block with the given hash.
    pub fn precommits(&self, hash: &Hash) -> ListIndex<T::Base, Verified<Precommit>> {
        self.access.clone().get_list((PRECOMMITS, hash))
    }

    /// Returns an actual consensus configuration entry.
    pub fn consensus_config_entry(&self) -> Entry<T::Base, ConsensusConfig> {
        self.access.clone().get_entry(CONSENSUS_CONFIG)
    }

    /// Returns the accessory `ProofMapIndex` for calculating
    /// patches in the DBView layer.
    ///
    /// The table calculates the "aggregation" of root hashes of individual
    /// service tables, in effect summing the state of various entities,
    /// scattered across distinct services and their tables. Sum is performed by
    /// means of computing the root hash of this table.
    ///
    /// - Table **key** is  normalized coordinates of a service.
    /// - Table **value** is the root hash of a service table, which contributes
    /// to the `state_hash` of the resulting block.
    ///
    /// Core tables participate in the resulting state_hash with `CORE_ID`
    /// service_id. Their vector is returned by the `core_state_hash` method.
    pub fn state_hash_aggregator(&self) -> ProofMapIndex<T::Base, IndexCoordinates, Hash> {
        self.access.clone().get_proof_map(STATE_HASH_AGGREGATOR)
    }

    /// Returns peers that have to be recovered in case of process restart
    /// after abnormal termination.
    pub(crate) fn peers_cache(&self) -> MapIndex<T::Base, PublicKey, Verified<Connect>> {
        self.access.clone().get_map(PEERS_CACHE)
    }

    /// Returns consensus messages that have to be recovered in case of process restart
    /// after abnormal termination.
    pub(crate) fn consensus_messages_cache(&self) -> ListIndex<T::Base, Message> {
        self.access.clone().get_list(CONSENSUS_MESSAGES_CACHE)
    }

    /// Returns the saved value of the consensus round. Returns the first round
    /// if it has not been saved.
    pub(crate) fn consensus_round(&self) -> Round {
        self.access
            .clone()
            .get_entry(CONSENSUS_ROUND)
            .get()
            .unwrap_or_else(Round::first)
    }

    /// Returns the block hash for the given height.
    pub fn block_hash_by_height(&self, height: Height) -> Option<Hash> {
        self.block_hashes_by_height().get(height.into())
    }

    /// Returns the block for the given height with the proof of its inclusion.
    pub fn block_and_precommits(&self, height: Height) -> Option<BlockProof> {
        let block_hash = self.block_hash_by_height(height)?;
        let block = self.blocks().get(&block_hash).unwrap();
        let precommits = self.precommits(&block_hash).iter().collect();
        Some(BlockProof { block, precommits })
    }

    /// Returns the latest committed block.
    ///
    /// # Panics
    ///
    /// Panics if the "genesis block" was not created.
    pub fn last_block(&self) -> Block {
        let hash = self
            .block_hashes_by_height()
            .last()
            .expect("An attempt to get the `last_block` during creating the genesis block.");
        self.blocks().get(&hash).unwrap()
    }

    /// Returns the height of the latest committed block.
    ///
    /// # Panics
    ///
    /// Panics if the "genesis block" was not created.
    pub fn height(&self) -> Height {
        let len = self.block_hashes_by_height().len();
        assert!(
            len > 0,
            "An attempt to get the actual `height` during creating the genesis block."
        );
        Height(len - 1)
    }

    /// Returns an actual consensus configuration of the blockchain.
    ///
    /// # Panics
    ///
    /// Panics if the "genesis block" was not created.
    pub fn consensus_config(&self) -> ConsensusConfig {
        self.consensus_config_entry()
            .get()
            .expect("Consensus configuration is absent")
    }

    /// Returns the `state_hash` table for core tables.
    pub fn state_hash(&self) -> Vec<Hash> {
        vec![
            self.consensus_config_entry().object_hash(),
            self.transaction_results().object_hash(),
        ]
    }

    /// Attempts to find a `ValidatorId` by the provided service public key.
    pub fn validator_id(&self, service_public_key: PublicKey) -> Option<ValidatorId> {
        self.consensus_config()
            .find_validator(|validator_keys| service_public_key == validator_keys.service_key)
    }
}

impl<T: Access> Schema<T>
where
    T::Base: RawAccessMut,
{
    /// Saves the given consensus round value into the storage.
    pub(crate) fn set_consensus_round(&mut self, round: Round) {
        self.access.clone().get_entry(CONSENSUS_ROUND).set(round);
    }

    /// Adds a transaction into the persistent pool. The caller must ensure that the transaction
    /// is not already in the pool.
    ///
    /// This method increments the number of transactions in the pool,
    /// be sure to decrement it when the transaction committed.
    #[doc(hidden)]
    pub fn add_transaction_into_pool(&mut self, tx: Verified<AnyTx>) {
        self.transactions_pool().insert(tx.object_hash());
        let x = self.transactions_pool_len_index().get().unwrap_or(0);
        self.transactions_pool_len_index().set(x + 1);
        self.transactions().put(&tx.object_hash(), tx);
    }

    /// Changes the transaction status from `in_pool`, to `committed`.
    pub(crate) fn commit_transaction(&mut self, hash: &Hash, height: Height, tx: Verified<AnyTx>) {
        if !self.transactions().contains(hash) {
            self.transactions().put(hash, tx)
        }

        if self.transactions_pool().contains(hash) {
            self.transactions_pool().remove(hash);
            let txs_pool_len = self.transactions_pool_len_index().get().unwrap();
            self.transactions_pool_len_index().set(txs_pool_len - 1);
        }

        self.block_transactions(height).push(*hash);
    }

    /// Updates transaction count of the blockchain.
    pub(crate) fn update_transaction_count(&mut self, count: u64) {
        let mut len_index = self.transactions_len_index();
        let new_len = len_index.get().unwrap_or(0) + count;
        len_index.set(new_len);
    }
}

#[derive(Debug, Clone, Copy, PartialEq, Eq, PartialOrd, Ord, Hash)]
pub enum IndexOwner {
    /// This index is part of core schema.
    Core,
    /// This index is a part of runtime schema.
    Runtime(u32),
    /// This index is a part of some service schema.
    Service(InstanceId),
}

impl IndexOwner {
    /// Creates index coordinate for the current owner.
    pub fn coordinate_for(self, index_id: u16) -> IndexCoordinates {
        IndexCoordinates::new(self, index_id)
    }

    /// Returns the corresponding tag.
    fn tag(self) -> IndexTag {
        match self {
            IndexOwner::Core => IndexTag::Core,
            IndexOwner::Runtime { .. } => IndexTag::Runtime,
            IndexOwner::Service { .. } => IndexTag::Service,
        }
    }

    /// Returns the corresponding group id.
    fn group_id(self) -> u32 {
        match self {
            IndexOwner::Service(instance_id) => instance_id,
            IndexOwner::Runtime(runtime_id) => runtime_id,
            IndexOwner::Core => 0,
        }
    }
}

/// Binary value for the corresponding index owner.
#[derive(Debug, Clone, Copy, PartialEq, Eq, PartialOrd, Ord, Hash, Serialize, Deserialize)]
#[repr(u16)]
enum IndexTag {
    Core = 0,
    Runtime = 2,
    Service = 3,
}

#[derive(Debug, Clone, Copy, PartialEq, Eq, PartialOrd, Ord, Hash, Serialize, Deserialize)]
pub struct IndexCoordinates {
    tag: u16,
    group_id: u32,
    index_id: u16,
}

impl IndexCoordinates {
    /// Creates index coordinated for the index with the specified owner and identifier.
    pub fn new(owner: IndexOwner, index_id: u16) -> Self {
        Self {
            tag: owner.tag() as u16,
            group_id: owner.group_id(),
            index_id,
        }
    }

    pub fn locate(
        owner: IndexOwner,
        object_hashes: impl IntoIterator<Item = Hash>,
    ) -> impl IntoIterator<Item = (IndexCoordinates, Hash)> {
        object_hashes
            .into_iter()
            .enumerate()
            .map(move |(id, hash)| (owner.coordinate_for(id as u16), hash))
    }

    pub fn owner(self) -> IndexOwner {
        match self.tag {
            0 => IndexOwner::Core,
            2 => IndexOwner::Runtime(self.group_id),
            3 => IndexOwner::Service(self.group_id),
            other => panic!("Unknown index owner: {}!", other),
        }
    }
}

impl BinaryKey for IndexCoordinates {
    fn size(&self) -> usize {
        mem::size_of_val(self)
    }

    fn write(&self, buffer: &mut [u8]) -> usize {
        let mut pos = 0;
        pos += self.tag.write(&mut buffer[pos..]);
        pos += self.group_id.write(&mut buffer[pos..]);
        pos += self.index_id.write(&mut buffer[pos..]);
        pos
    }

    fn read(buffer: &[u8]) -> Self::Owned {
        let tag = u16::read(&buffer[0..2]);
        let group_id = u32::read(&buffer[2..6]);
        let index_id = u16::read(&buffer[6..8]);
        Self {
            tag,
            group_id,
            index_id,
        }
    }
}

impl ObjectHash for IndexCoordinates {
    fn object_hash(&self) -> Hash {
        let mut bytes = vec![0; self.size()];
        self.write(&mut bytes);
        crypto::hash(&bytes)
    }
}

#[test]
fn test_index_coordinates_binary_key_round_trip() {
    let index_owners = vec![
        (IndexOwner::Runtime(0), 0),
        (IndexOwner::Runtime(0), 5),
        (IndexOwner::Runtime(1), 0),
        (IndexOwner::Runtime(1), 2),
        (IndexOwner::Service(2), 0),
        (IndexOwner::Service(2), 1),
        (IndexOwner::Service(0), 0),
        (IndexOwner::Service(0), 1),
    ];

    for (owner, id) in index_owners {
        let coordinate = IndexCoordinates::new(owner, id);
        let mut buf = vec![0; coordinate.size()];
        coordinate.write(&mut buf);

        let coordinate2 = IndexCoordinates::read(&buf);
        assert_eq!(coordinate, coordinate2);
        assert_eq!(coordinate2.owner(), owner);
    }
}<|MERGE_RESOLUTION|>--- conflicted
+++ resolved
@@ -13,13 +13,8 @@
 // limitations under the License.
 
 use exonum_merkledb::{
-<<<<<<< HEAD
-    BinaryKey, Entry, IndexAccess, KeySetIndex, ListIndex, MapIndex, ObjectHash, ProofListIndex,
-    ProofMapIndex, RawProofMapIndex,
-=======
     access::{Access, AccessExt, RawAccessMut},
     BinaryKey, Entry, KeySetIndex, ListIndex, MapIndex, ObjectHash, ProofListIndex, ProofMapIndex,
->>>>>>> f9e7e422
 };
 
 use exonum_proto::ProtobufConvert;
@@ -125,13 +120,8 @@
     ///
     /// This method can be used to retrieve a proof that a certain transaction
     /// result is present in the blockchain.
-<<<<<<< HEAD
-    pub fn transaction_results(&self) -> RawProofMapIndex<T, Hash, ExecutionStatus> {
-        RawProofMapIndex::new(TRANSACTION_RESULTS, self.access.clone())
-=======
     pub fn transaction_results(&self) -> ProofMapIndex<T::Base, Hash, ExecutionStatus> {
         self.access.clone().get_proof_map(TRANSACTION_RESULTS)
->>>>>>> f9e7e422
     }
 
     /// Returns an entry that represents a count of committed transactions in the blockchain.
