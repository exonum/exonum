// Copyright 2018 The Exonum Team
//
// Licensed under the Apache License, Version 2.0 (the "License");
// you may not use this file except in compliance with the License.
// You may obtain a copy of the License at
//
//   http://www.apache.org/licenses/LICENSE-2.0
//
// Unless required by applicable law or agreed to in writing, software
// distributed under the License is distributed on an "AS IS" BASIS,
// WITHOUT WARRANTIES OR CONDITIONS OF ANY KIND, either express or implied.
// See the License for the specific language governing permissions and
// limitations under the License.

//! This module defines the Exonum services interfaces. Like smart contracts in some other
//! blockchain platforms, Exonum services encapsulate business logic of the blockchain application.

use serde_json::Value;

use std::{
    collections::{HashMap, HashSet}, net::SocketAddr, sync::{Arc, RwLock},
};

use super::transaction::Transaction;
use api::ServiceApiBuilder;
use blockchain::{ConsensusConfig, Schema, StoredConfiguration, ValidatorKeys};
use crypto::{Hash, PublicKey, SecretKey};
use encoding::Error as MessageError;
use helpers::{Height, Milliseconds, ValidatorId};
use messages::RawTransaction;
use node::{ApiSender, NodeRole, State, TransactionSend};
use storage::{Fork, Snapshot};

/// A trait that describes the business logic of a certain service.
///
/// Services are the main extension point for the Exonum framework. Initially,
/// Exonum does not provide specific transaction processing rules or business
/// logic, they are implemented with the help of services.
///
/// See also [the documentation page on services][doc:services].
///
/// # Examples
///
/// The example below provides a bare-bones foundation for implementing a service.
///
/// ```
/// #[macro_use] extern crate exonum;
/// // Exports from `exonum` crate skipped
/// # use exonum::blockchain::{Service, Transaction, TransactionSet, ExecutionResult};
/// # use exonum::crypto::Hash;
/// # use exonum::messages::{ServiceMessage, Message, RawTransaction};
/// # use exonum::storage::{Fork, Snapshot};
/// use exonum::encoding::Error as EncError;
///
/// // Reused constants
/// const SERVICE_ID: u16 = 8000;
///
/// // Service schema
/// struct MyServiceSchema<T> {
///     view: T,
/// }
///
/// impl<T: AsRef<Snapshot>> MyServiceSchema<T> {
///     fn new(view: T) -> Self {
///         MyServiceSchema { view }
///     }
///
///     fn state_hash(&self) -> Vec<Hash> {
///         // Calculates the state hash of the service
/// #       vec![]
///     }
///     // Other read-only methods
/// }
///
/// impl<'a> MyServiceSchema<&'a mut Fork> {
///     // Additional read-write methods
/// }
///
/// // Transaction definitions
/// transactions! {
///     MyTransactions {
///         const SERVICE_ID = SERVICE_ID;
///
///         struct TxA {
///             // Transaction fields
///         }
///
///         struct TxB {
///             // ...
///         }
///     }
/// }
///
/// impl Transaction for TxA {
///     // Business logic implementation
/// #   fn verify(&self) -> bool { true }
/// #   fn execute(&self, fork: &mut Fork) -> ExecutionResult { Ok(()) }
/// }
///
/// impl Transaction for TxB {
/// #   fn verify(&self) -> bool { true }
/// #   fn execute(&self, fork: &mut Fork) -> ExecutionResult { Ok(()) }
/// }
///
/// // Service
/// struct MyService {}
///
/// impl Service for MyService {
///     fn service_id(&self) -> u16 {
///        SERVICE_ID
///     }
///
///     fn service_name(&self) -> &str {
///         "my_special_unique_service"
///     }
///
///     fn state_hash(&self, snapshot: &Snapshot) -> Vec<Hash> {
///         MyServiceSchema::new(snapshot).state_hash()
///     }
///
///     fn tx_from_raw(&self, raw: RawTransaction) -> Result<Box<Transaction>, EncError> {
///         let tx = MyTransactions::tx_from_raw(raw)?;
///         Ok(tx.into())
///     }
/// }
/// # fn main() { }
/// ```
///
/// [doc:services]: https://exonum.com/doc/architecture/services/
#[allow(unused_variables, unused_mut)]
pub trait Service: Send + Sync + 'static {
    /// Service identifier for database schema and service messages.
    /// This ID must be unique within the blockchain.
    fn service_id(&self) -> u16;

    /// A comprehensive string service name. This name must be unique within the
    /// blockchain.
    fn service_name(&self) -> &str;

    /// Returns a list of root hashes of tables that determine the current state
    /// of the service database. These hashes are collected from all the services in a common
    /// `ProofMapIndex` accessible in the core schema as [`state_hash_aggregator`][1].
    ///
    /// An empty vector can be returned if the service does not influence the blockchain state.
    ///
    /// See also [`service_table_unique_key`][2].
    ///
    /// [1]: struct.Schema.html#method.state_hash_aggregator
    /// [2]: struct.Blockchain.html#method.service_table_unique_key
    fn state_hash(&self, snapshot: &dyn Snapshot) -> Vec<Hash>;

    /// Tries to create a `Transaction` from the given raw message.
    ///
    /// Exonum framework only guarantees that `SERVICE_ID` of the message is equal to the
    /// identifier of this service, therefore, the implementation should be ready to handle
    /// invalid transactions that may come from byzantine nodes.
    ///
    /// Service should return an error in the following cases (see `MessageError` for more
    /// details):
    ///
    /// - Incorrect transaction identifier.
    /// - Incorrect data layout.
    ///
    /// Service _shouldn't_ perform a signature check or logical validation of the transaction;
    /// these operations should be performed in the `Transaction::verify` and
    /// `Transaction::execute` methods.
    ///
    /// `transactions!` macro generates code that allows simple implementation, see
    /// [the `Service` example above](#examples).
    fn tx_from_raw(&self, raw: RawTransaction) -> Result<Box<dyn Transaction>, MessageError>;

    /// Initializes the information schema of the service
    /// and generates an initial service configuration.
    /// This method is called on genesis block creation.
    fn initialize(&self, fork: &mut Fork) -> Value {
        Value::Null
    }

    /// A service execution. This method is invoked for each service after execution
    /// of all transactions in the block but before `after_commit` handler.
    ///
    /// The order of invoking `before_commit` method for every service depends on the
    /// service ID. `before_commit` for the service with the smallest ID is invoked
    /// first up to the largest one.
    /// Effectively, this means that services should not rely on a particular ordering of
    /// Service::execute invocations.
    fn before_commit(&self, fork: &mut Fork) {}

    /// Handles block commit. This handler is invoked for each service after commit of the block.
    /// For example, a service can create one or more transactions if a specific condition
    /// has occurred.
    ///
    /// *Try not to perform long operations in this handler*.
    fn after_commit(&self, context: &ServiceContext) {}

    /// Extends API by handlers of this service. The request handlers are mounted on
    /// the `/api/services/{service_name}` path at the listen address of every
    /// full node in the blockchain network.
    ///
    /// *Default implementation does nothing*
    fn wire_api(&self, _builder: &mut ServiceApiBuilder) {}
}

/// The current node state on which the blockchain is running, or in other words
/// execution context. This structure is passed to the `after_commit` method
/// of the `Service` trait and is used for the interaction between service
/// business logic and the current node state.
#[derive(Debug)]
pub struct ServiceContext {
    validator_id: Option<ValidatorId>,
    service_keypair: (PublicKey, SecretKey),
    api_sender: ApiSender,
    fork: Fork,
    stored_configuration: StoredConfiguration,
    height: Height,
}

impl ServiceContext {
    /// Creates service context for the given node.
    ///
    /// This method is necessary if you want to implement an alternative exonum node.
    /// For example, you can implement a special node without consensus for regression
    /// testing of services business logic.
    pub fn new(
        service_public_key: PublicKey,
        service_secret_key: SecretKey,
        api_sender: ApiSender,
        fork: Fork,
    ) -> Self {
        let (stored_configuration, height) = {
            let schema = Schema::new(fork.as_ref());
            let stored_configuration = schema.actual_configuration();
            let height = schema.height();
            (stored_configuration, height)
        };
        let validator_id = stored_configuration
            .validator_keys
            .iter()
            .position(|validator| service_public_key == validator.service_key)
            .map(|id| ValidatorId(id as u16));

        Self {
            validator_id,
            service_keypair: (service_public_key, service_secret_key),
            api_sender,
            fork,
            stored_configuration,
            height,
        }
    }

    /// If the current node is a validator, returns its identifier.
    /// For other nodes return `None`.
    pub fn validator_id(&self) -> Option<ValidatorId> {
        self.validator_id
    }

    /// Returns the current database snapshot. This snapshot is used to
    /// retrieve schema information from the database.
    pub fn snapshot(&self) -> &dyn Snapshot {
        self.fork.as_ref()
    }

    /// Returns the current blockchain height. This height is "height of the last committed block".
    pub fn height(&self) -> Height {
        self.height
    }

    /// Returns the current list of validator public keys.
    pub fn validators(&self) -> &[ValidatorKeys] {
        self.stored_configuration.validator_keys.as_slice()
    }

    /// Returns the public key of the current node.
    pub fn public_key(&self) -> &PublicKey {
        &self.service_keypair.0
    }

    /// Returns the secret key of the current node.
    pub fn secret_key(&self) -> &SecretKey {
        &self.service_keypair.1
    }

    /// Returns the actual consensus configuration.
    pub fn actual_consensus_config(&self) -> &ConsensusConfig {
        &self.stored_configuration.consensus
    }

    /// Returns service specific global variables as a JSON value.
    pub fn actual_service_config(&self, service: &dyn Service) -> &Value {
        &self.stored_configuration.services[service.service_name()]
    }

    /// Returns a reference to the transaction sender, which can then be used
    /// to broadcast a transaction to other nodes in the network.
    pub fn transaction_sender(&self) -> &dyn TransactionSend {
        &self.api_sender
    }

    /// Returns the actual blockchain global configuration.
    pub fn stored_configuration(&self) -> &StoredConfiguration {
        &self.stored_configuration
    }
}

#[derive(Debug, Default)]
pub struct ApiNodeState {
    incoming_connections: HashSet<SocketAddr>,
    outgoing_connections: HashSet<SocketAddr>,
    reconnects_timeout: HashMap<SocketAddr, Milliseconds>,
    // TODO: Update on event? (ECR-1632)
    peers_info: HashMap<SocketAddr, PublicKey>,
    is_enabled: bool,
    node_role: NodeRole,
    majority_count: usize,
    validators: Vec<ValidatorKeys>,
}

impl ApiNodeState {
    fn new() -> Self {
        Self {
            is_enabled: true,
            ..Default::default()
        }
    }
}

/// Shared part of the context, used to take some values from the `Node`
/// `State`. As there is no way to directly access
/// the node state, this entity is regularly updated with information about the
/// node and transfers this information to API.
#[derive(Clone, Debug)]
pub struct SharedNodeState {
    state: Arc<RwLock<ApiNodeState>>,
    /// Timeout to update API state.
    pub state_update_timeout: Milliseconds,
}

impl SharedNodeState {
    /// Creates a new `SharedNodeState` instance.
    pub fn new(state_update_timeout: Milliseconds) -> Self {
        Self {
            state: Arc::new(RwLock::new(ApiNodeState::new())),
            state_update_timeout,
        }
    }
    /// Returns a list of connected addresses of other nodes.
    pub fn incoming_connections(&self) -> Vec<SocketAddr> {
        self.state
            .read()
            .expect("Expected read lock.")
            .incoming_connections
            .iter()
            .cloned()
            .collect()
    }
    /// Returns a list of our connection sockets.
    pub fn outgoing_connections(&self) -> Vec<SocketAddr> {
        self.state
            .read()
            .expect("Expected read lock.")
            .outgoing_connections
            .iter()
            .cloned()
            .collect()
    }
    /// Returns a list of other nodes to which the connection has failed
    /// and a reconnect attempt is required. The method also indicates the time
    /// after which a new connection attempt is performed.
    pub fn reconnects_timeout(&self) -> Vec<(SocketAddr, Milliseconds)> {
        self.state
            .read()
            .expect("Expected read lock.")
            .reconnects_timeout
            .iter()
            .map(|(c, e)| (*c, *e))
            .collect()
    }
    /// Returns a list of addresses and public keys of peers from which the
    /// node has received `Connect` messages.
    pub fn peers_info(&self) -> Vec<(SocketAddr, PublicKey)> {
        self.state
            .read()
            .expect("Expected read lock.")
            .peers_info
            .iter()
            .map(|(c, e)| (*c, *e))
            .collect()
    }
    /// Updates internal state, from `State` of a blockchain node.
    pub fn update_node_state(&self, state: &State) {
        let mut lock = self.state.write().expect("Expected write lock.");

        lock.peers_info.clear();
        lock.incoming_connections.clear();
        lock.outgoing_connections.clear();
        lock.majority_count = state.majority_count();
        lock.node_role = NodeRole::new(state.validator_id());
        lock.validators = state.validators().to_vec();

        for (p, c) in state.peers() {
            lock.peers_info.insert(c.addr(), *p);
            lock.outgoing_connections.insert(c.addr());
        }

        for addr in state.connections().keys() {
            lock.incoming_connections.insert(*addr);
        }
    }

    /// Returns a boolean value which indicates whether the consensus is achieved.
    pub fn consensus_status(&self) -> bool {
        let lock = self.state.read().expect("Expected read lock.");
        let mut active_validators = lock.peers_info
            .values()
            .filter(|peer_key| {
                lock.validators
                    .iter()
                    .any(|validator| validator.consensus_key == **peer_key)
            })
            .count();

        if lock.node_role.is_validator() {
            // Peers list doesn't include current node address, so we have to increment its length.
            // E.g. if we have 3 items in peers list, it means that we have 4 nodes overall.
            active_validators += 1;
        }

        // Just after Node is started (node status isn't updated) majority_count = 0,
        // so we have to check that majority count is greater than 0.
        active_validators >= lock.majority_count && lock.majority_count > 0
    }

    /// Returns a boolean value which indicates whether the node is enabled
    /// or not.
    pub fn is_enabled(&self) -> bool {
        let state = self.state.read().expect("Expected read lock.");
        state.is_enabled
    }

    /// Transfers information to the node that the consensus process on the node
    /// should halt.
    pub fn set_enabled(&self, is_enabled: bool) {
        let mut state = self.state.write().expect("Expected write lock.");
        state.is_enabled = is_enabled;
    }

    pub(crate) fn node_role(&self) -> NodeRole {
        let state = self.state.read().expect("Expected read lock.");
        state.node_role
    }

    pub(crate) fn set_node_role(&self, role: NodeRole) {
        let mut state = self.state.write().expect("Expected write lock.");
        state.node_role = role;
    }

    /// Returns the value of the `state_update_timeout`.
    pub fn state_update_timeout(&self) -> Milliseconds {
        self.state_update_timeout
    }

    /// Adds an incoming connection into the state.
    pub fn add_incoming_connection(&self, addr: SocketAddr) {
        self.state
            .write()
            .expect("Expected write lock")
            .incoming_connections
            .insert(addr);
    }
    /// Adds an outgoing connection into the state.
    pub fn add_outgoing_connection(&self, addr: SocketAddr) {
        self.state
            .write()
            .expect("Expected write lock")
            .outgoing_connections
            .insert(addr);
    }

    /// Removes an incoming connection from the state.
    pub fn remove_incoming_connection(&self, addr: &SocketAddr) -> bool {
        self.state
            .write()
            .expect("Expected write lock")
            .incoming_connections
            .remove(addr)
    }

    /// Removes an outgoing connection from the state.
    pub fn remove_outgoing_connection(&self, addr: &SocketAddr) -> bool {
        self.state
            .write()
            .expect("Expected write lock")
            .outgoing_connections
            .remove(addr)
    }

    /// Adds a reconnect timeout.
    pub fn add_reconnect_timeout(
        &self,
        addr: SocketAddr,
        timeout: Milliseconds,
    ) -> Option<Milliseconds> {
        self.state
            .write()
            .expect("Expected write lock")
            .reconnects_timeout
            .insert(addr, timeout)
    }

    /// Removes the reconnect timeout and returns the previous value.
    pub fn remove_reconnect_timeout(&self, addr: &SocketAddr) -> Option<Milliseconds> {
        self.state
            .write()
            .expect("Expected write lock")
            .reconnects_timeout
            .remove(addr)
    }
}

<<<<<<< HEAD
/// Provides the current node state to API handlers.
pub struct ApiContext {
    blockchain: Blockchain,
    node_channel: ApiSender,
    public_key: PublicKey,
    secret_key: SecretKey,
}

/// Provides the current node state to API handlers.
impl ApiContext {
    /// Constructs context for the given `Node`.
    pub fn new(node: &Node) -> Self {
        let handler = node.handler();
        Self {
            blockchain: handler.blockchain.clone(),
            node_channel: node.channel(),
            public_key: *node.state().service_public_key(),
            secret_key: node.state().service_secret_key().clone(),
        }
    }

    /// Constructs context from raw parts.
    pub fn from_parts(
        blockchain: &Blockchain,
        node_channel: ApiSender,
        public_key: &PublicKey,
        secret_key: &SecretKey,
    ) -> Self {
        Self {
            blockchain: blockchain.clone(),
            node_channel,
            public_key: *public_key,
            secret_key: secret_key.clone(),
        }
    }

    /// Returns a reference to the blockchain of this node.
    pub fn blockchain(&self) -> &Blockchain {
        &self.blockchain
    }

    /// Returns a reference to the transaction sender.
    pub fn node_channel(&self) -> &ApiSender {
        &self.node_channel
    }

    /// Returns the public key of the current node.
    pub fn public_key(&self) -> &PublicKey {
        &self.public_key
    }

    /// Returns the secret key of the current node.
    pub fn secret_key(&self) -> &SecretKey {
        &self.secret_key
    }
}

impl ::std::fmt::Debug for ApiContext {
    fn fmt(&self, f: &mut fmt::Formatter) -> fmt::Result {
        write!(
            f,
            "ApiContext(blockchain: {:?}, public_key: {:?})",
            self.blockchain, self.public_key
        )
    }
}

#[cfg_attr(feature = "cargo-clippy", allow(use_self))]
impl<'a, S: Service> From<S> for Box<Service + 'a> {
    fn from(s: S) -> Self {
        Box::new(s) as Self
=======
impl<'a, S: Service> From<S> for Box<dyn Service + 'a> {
    fn from(s: S) -> Self {
        Box::new(s) as Box<dyn Service>
>>>>>>> ed0339b6
    }
}<|MERGE_RESOLUTION|>--- conflicted
+++ resolved
@@ -518,82 +518,9 @@
     }
 }
 
-<<<<<<< HEAD
-/// Provides the current node state to API handlers.
-pub struct ApiContext {
-    blockchain: Blockchain,
-    node_channel: ApiSender,
-    public_key: PublicKey,
-    secret_key: SecretKey,
-}
-
-/// Provides the current node state to API handlers.
-impl ApiContext {
-    /// Constructs context for the given `Node`.
-    pub fn new(node: &Node) -> Self {
-        let handler = node.handler();
-        Self {
-            blockchain: handler.blockchain.clone(),
-            node_channel: node.channel(),
-            public_key: *node.state().service_public_key(),
-            secret_key: node.state().service_secret_key().clone(),
-        }
-    }
-
-    /// Constructs context from raw parts.
-    pub fn from_parts(
-        blockchain: &Blockchain,
-        node_channel: ApiSender,
-        public_key: &PublicKey,
-        secret_key: &SecretKey,
-    ) -> Self {
-        Self {
-            blockchain: blockchain.clone(),
-            node_channel,
-            public_key: *public_key,
-            secret_key: secret_key.clone(),
-        }
-    }
-
-    /// Returns a reference to the blockchain of this node.
-    pub fn blockchain(&self) -> &Blockchain {
-        &self.blockchain
-    }
-
-    /// Returns a reference to the transaction sender.
-    pub fn node_channel(&self) -> &ApiSender {
-        &self.node_channel
-    }
-
-    /// Returns the public key of the current node.
-    pub fn public_key(&self) -> &PublicKey {
-        &self.public_key
-    }
-
-    /// Returns the secret key of the current node.
-    pub fn secret_key(&self) -> &SecretKey {
-        &self.secret_key
-    }
-}
-
-impl ::std::fmt::Debug for ApiContext {
-    fn fmt(&self, f: &mut fmt::Formatter) -> fmt::Result {
-        write!(
-            f,
-            "ApiContext(blockchain: {:?}, public_key: {:?})",
-            self.blockchain, self.public_key
-        )
-    }
-}
-
 #[cfg_attr(feature = "cargo-clippy", allow(use_self))]
-impl<'a, S: Service> From<S> for Box<Service + 'a> {
+impl<'a, S: Service> From<S> for Box<dyn Service + 'a> {
     fn from(s: S) -> Self {
         Box::new(s) as Self
-=======
-impl<'a, S: Service> From<S> for Box<dyn Service + 'a> {
-    fn from(s: S) -> Self {
-        Box::new(s) as Box<dyn Service>
->>>>>>> ed0339b6
     }
 }