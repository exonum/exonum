--- conflicted
+++ resolved
@@ -302,16 +302,9 @@
         &self.stored_configuration.services[service.service_name()]
     }
 
-<<<<<<< HEAD
     /// Broadcast new transaction signed by this service.
     pub fn broadcast_transaction<T>(&self, val: T) {
         unimplemented!();
-=======
-    /// Returns a reference to the transaction sender, which can then be used
-    /// to broadcast a transaction to other nodes in the network.
-    pub fn transaction_sender(&self) -> &TransactionSend {
-        &self.api_sender
->>>>>>> 0b0eb5c8
     }
 
     /// Returns the actual blockchain global configuration.
