// Copyright 2018 The Exonum Team
//
// Licensed under the Apache License, Version 2.0 (the "License");
// you may not use this file except in compliance with the License.
// You may obtain a copy of the License at
//
//   http://www.apache.org/licenses/LICENSE-2.0
//
// Unless required by applicable law or agreed to in writing, software
// distributed under the License is distributed on an "AS IS" BASIS,
// WITHOUT WARRANTIES OR CONDITIONS OF ANY KIND, either express or implied.
// See the License for the specific language governing permissions and
// limitations under the License.

//! This module defines the Exonum services interfaces. Like smart contracts in some other
//! blockchain platforms, Exonum services encapsulate business logic of the blockchain application.

use actix::Addr;
use serde_json::Value;

use std::{
    collections::HashMap, fmt, net::SocketAddr, sync::{Arc, RwLock},
};

use super::transaction::Transaction;
use api::{websocket, ServiceApiBuilder};
use blockchain::{ConsensusConfig, Schema, StoredConfiguration, ValidatorKeys};
use crypto::{Hash, PublicKey, SecretKey};
use encoding::Error as MessageError;
<<<<<<< HEAD
use events::network::ConnectedPeerAddr;
=======
use events::network::ConnectionType;
>>>>>>> c0cbd564
use helpers::{Height, Milliseconds, ValidatorId};
use messages::RawTransaction;
use node::{ApiSender, ConnectInfo, NodeRole, State, TransactionSend};
use storage::{Fork, Snapshot};

/// A trait that describes the business logic of a certain service.
///
/// Services are the main extension point for the Exonum framework. Initially,
/// Exonum does not provide specific transaction processing rules or business
/// logic, they are implemented with the help of services.
///
/// See also [the documentation page on services][doc:services].
///
/// # Examples
///
/// The example below provides a bare-bones foundation for implementing a service.
///
/// ```
/// #[macro_use] extern crate exonum;
/// // Exports from `exonum` crate skipped
/// # use exonum::blockchain::{Service, Transaction, TransactionSet, ExecutionResult};
/// # use exonum::crypto::Hash;
/// # use exonum::messages::{ServiceMessage, Message, RawTransaction};
/// # use exonum::storage::{Fork, Snapshot};
/// use exonum::encoding::Error as EncError;
///
/// // Reused constants
/// const SERVICE_ID: u16 = 8000;
///
/// // Service schema
/// struct MyServiceSchema<T> {
///     view: T,
/// }
///
/// impl<T: AsRef<Snapshot>> MyServiceSchema<T> {
///     fn new(view: T) -> Self {
///         MyServiceSchema { view }
///     }
///
///     fn state_hash(&self) -> Vec<Hash> {
///         // Calculates the state hash of the service
/// #       vec![]
///     }
///     // Other read-only methods
/// }
///
/// impl<'a> MyServiceSchema<&'a mut Fork> {
///     // Additional read-write methods
/// }
///
/// // Transaction definitions
/// transactions! {
///     MyTransactions {
///         const SERVICE_ID = SERVICE_ID;
///
///         struct TxA {
///             // Transaction fields
///         }
///
///         struct TxB {
///             // ...
///         }
///     }
/// }
///
/// impl Transaction for TxA {
///     // Business logic implementation
/// #   fn verify(&self) -> bool { true }
/// #   fn execute(&self, fork: &mut Fork) -> ExecutionResult { Ok(()) }
/// }
///
/// impl Transaction for TxB {
/// #   fn verify(&self) -> bool { true }
/// #   fn execute(&self, fork: &mut Fork) -> ExecutionResult { Ok(()) }
/// }
///
/// // Service
/// struct MyService {}
///
/// impl Service for MyService {
///     fn service_id(&self) -> u16 {
///        SERVICE_ID
///     }
///
///     fn service_name(&self) -> &str {
///         "my_special_unique_service"
///     }
///
///     fn state_hash(&self, snapshot: &Snapshot) -> Vec<Hash> {
///         MyServiceSchema::new(snapshot).state_hash()
///     }
///
///     fn tx_from_raw(&self, raw: RawTransaction) -> Result<Box<Transaction>, EncError> {
///         let tx = MyTransactions::tx_from_raw(raw)?;
///         Ok(tx.into())
///     }
/// }
/// # fn main() { }
/// ```
///
/// [doc:services]: https://exonum.com/doc/architecture/services/
#[allow(unused_variables, unused_mut)]
pub trait Service: Send + Sync + 'static {
    /// Service identifier for database schema and service messages.
    /// This ID must be unique within the blockchain.
    fn service_id(&self) -> u16;

    /// A comprehensive string service name. This name must be unique within the
    /// blockchain.
    fn service_name(&self) -> &str;

    /// Returns a list of root hashes of tables that determine the current state
    /// of the service database. These hashes are collected from all the services in a common
    /// `ProofMapIndex` accessible in the core schema as [`state_hash_aggregator`][1].
    ///
    /// An empty vector can be returned if the service does not influence the blockchain state.
    ///
    /// See also [`service_table_unique_key`][2].
    ///
    /// [1]: struct.Schema.html#method.state_hash_aggregator
    /// [2]: struct.Blockchain.html#method.service_table_unique_key
    fn state_hash(&self, snapshot: &dyn Snapshot) -> Vec<Hash>;

    /// Tries to create a `Transaction` from the given raw message.
    ///
    /// Exonum framework only guarantees that `SERVICE_ID` of the message is equal to the
    /// identifier of this service, therefore, the implementation should be ready to handle
    /// invalid transactions that may come from byzantine nodes.
    ///
    /// Service should return an error in the following cases (see `MessageError` for more
    /// details):
    ///
    /// - Incorrect transaction identifier.
    /// - Incorrect data layout.
    ///
    /// Service _shouldn't_ perform a signature check or logical validation of the transaction;
    /// these operations should be performed in the `Transaction::verify` and
    /// `Transaction::execute` methods.
    ///
    /// `transactions!` macro generates code that allows simple implementation, see
    /// [the `Service` example above](#examples).
    fn tx_from_raw(&self, raw: RawTransaction) -> Result<Box<dyn Transaction>, MessageError>;

    /// Invoked for all deployed services during the blockchain initialization
    /// on genesis block creation each time a node is started.
    /// During the handling of the method the service is able to perform the following activities:
    /// - store its own initial state to the storage [`&mut Fork`]
    /// - return an initial [global configuration][doc:global_cfg] of the service in the JSON
    /// format, if service has global configuration parameters. This configuration is used
    /// to create a genesis block.
    ///
    /// [doc:global_cfg]: https://exonum.com/doc/architecture/services/#global-configuration.
    /// [`&mut Fork`]: https://exonum.com/doc/architecture/storage/#forks
    fn initialize(&self, fork: &mut Fork) -> Value {
        Value::Null
    }

    /// A service execution. This method is invoked for each service after execution
    /// of all transactions in the block but before `after_commit` handler.
    ///
    /// The order of invoking `before_commit` method for every service depends on the
    /// service ID. `before_commit` for the service with the smallest ID is invoked
    /// first up to the largest one.
    /// Effectively, this means that services should not rely on a particular ordering of
    /// Service::execute invocations.
    fn before_commit(&self, fork: &mut Fork) {}

    /// Handles block commit. This handler is invoked for each service after commit of the block.
    /// For example, a service can create one or more transactions if a specific condition
    /// has occurred.
    ///
    /// *Try not to perform long operations in this handler*.
    fn after_commit(&self, context: &ServiceContext) {}

    /// Extends API by handlers of this service. The request handlers are mounted on
    /// the `/api/services/{service_name}` path at the listen address of every
    /// full node in the blockchain network.
    ///
    /// *Default implementation does nothing*
    fn wire_api(&self, _builder: &mut ServiceApiBuilder) {}
}

/// The current node state on which the blockchain is running, or in other words
/// execution context. This structure is passed to the `after_commit` method
/// of the `Service` trait and is used for the interaction between service
/// business logic and the current node state.
#[derive(Debug)]
pub struct ServiceContext {
    validator_id: Option<ValidatorId>,
    service_keypair: (PublicKey, SecretKey),
    api_sender: ApiSender,
    fork: Fork,
    stored_configuration: StoredConfiguration,
    height: Height,
}

impl ServiceContext {
    /// Creates service context for the given node.
    ///
    /// This method is necessary if you want to implement an alternative exonum node.
    /// For example, you can implement a special node without consensus for regression
    /// testing of services business logic.
    pub fn new(
        service_public_key: PublicKey,
        service_secret_key: SecretKey,
        api_sender: ApiSender,
        fork: Fork,
    ) -> Self {
        let (stored_configuration, height) = {
            let schema = Schema::new(fork.as_ref());
            let stored_configuration = schema.actual_configuration();
            let height = schema.height();
            (stored_configuration, height)
        };
        let validator_id = stored_configuration
            .validator_keys
            .iter()
            .position(|validator| service_public_key == validator.service_key)
            .map(|id| ValidatorId(id as u16));

        Self {
            validator_id,
            service_keypair: (service_public_key, service_secret_key),
            api_sender,
            fork,
            stored_configuration,
            height,
        }
    }

    /// If the current node is a validator, returns its identifier.
    /// For other nodes return `None`.
    pub fn validator_id(&self) -> Option<ValidatorId> {
        self.validator_id
    }

    /// Returns the current database snapshot. This snapshot is used to
    /// retrieve schema information from the database.
    pub fn snapshot(&self) -> &dyn Snapshot {
        self.fork.as_ref()
    }

    /// Returns the current blockchain height. This height is "height of the last committed block".
    pub fn height(&self) -> Height {
        self.height
    }

    /// Returns the current list of validator public keys.
    pub fn validators(&self) -> &[ValidatorKeys] {
        self.stored_configuration.validator_keys.as_slice()
    }

    /// Returns the public key of the current node.
    pub fn public_key(&self) -> &PublicKey {
        &self.service_keypair.0
    }

    /// Returns the secret key of the current node.
    pub fn secret_key(&self) -> &SecretKey {
        &self.service_keypair.1
    }

    /// Returns the actual consensus configuration.
    pub fn actual_consensus_config(&self) -> &ConsensusConfig {
        &self.stored_configuration.consensus
    }

    /// Returns service specific global variables as a JSON value.
    pub fn actual_service_config(&self, service: &dyn Service) -> &Value {
        &self.stored_configuration.services[service.service_name()]
    }

    /// Returns a reference to the transaction sender, which can then be used
    /// to broadcast a transaction to other nodes in the network.
    pub fn transaction_sender(&self) -> &dyn TransactionSend {
        &self.api_sender
    }

    /// Returns the actual blockchain global configuration.
    pub fn stored_configuration(&self) -> &StoredConfiguration {
        &self.stored_configuration
    }
}

#[derive(Default)]
pub struct ApiNodeState {
<<<<<<< HEAD
=======
    incoming_connections: HashSet<ConnectInfo>,
    outgoing_connections: HashSet<ConnectInfo>,
    reconnects_timeout: HashMap<SocketAddr, Milliseconds>,
>>>>>>> c0cbd564
    // TODO: Update on event? (ECR-1632)
    incoming_connections: HashMap<PublicKey, SocketAddr>,
    outgoing_connections: HashMap<PublicKey, SocketAddr>,
    reconnects_timeout: HashMap<SocketAddr, Milliseconds>,
    is_enabled: bool,
    node_role: NodeRole,
    majority_count: usize,
    validators: Vec<ValidatorKeys>,
    broadcast_server_address: Option<Addr<websocket::Server>>,
}

impl fmt::Debug for ApiNodeState {
    fn fmt(&self, f: &mut fmt::Formatter) -> fmt::Result {
        f.debug_struct("ApiNodeState")
            .field("incoming_connections", &self.incoming_connections)
            .field("outgoing_connections", &self.outgoing_connections)
            .field("reconnects_timeout", &self.reconnects_timeout)
            .field("is_enabled", &self.is_enabled)
            .field("node_role", &self.node_role)
            .field("majority_count", &self.majority_count)
            .field("validators", &self.validators)
            .finish()
    }
}

impl ApiNodeState {
    fn new() -> Self {
        Self {
            is_enabled: true,
            ..Default::default()
        }
    }
}

/// Shared part of the context, used to take some values from the `Node`
/// `State`. As there is no way to directly access
/// the node state, this entity is regularly updated with information about the
/// node and transfers this information to API.
#[derive(Clone, Debug)]
pub struct SharedNodeState {
    state: Arc<RwLock<ApiNodeState>>,
    /// Timeout to update API state.
    pub state_update_timeout: Milliseconds,
}

impl SharedNodeState {
    /// Creates a new `SharedNodeState` instance.
    pub fn new(state_update_timeout: Milliseconds) -> Self {
        Self {
            state: Arc::new(RwLock::new(ApiNodeState::new())),
            state_update_timeout,
        }
    }
    /// Returns a list of connected addresses of other nodes.
    pub fn incoming_connections(&self) -> Vec<ConnectInfo> {
        self.state
            .read()
            .expect("Expected read lock.")
            .incoming_connections
            .values()
            .cloned()
            .collect()
    }
    /// Returns a list of our connection sockets.
    pub fn outgoing_connections(&self) -> Vec<ConnectInfo> {
        self.state
            .read()
            .expect("Expected read lock.")
            .outgoing_connections
            .values()
            .cloned()
            .collect()
    }
    /// Returns a list of other nodes to which the connection has failed
    /// and a reconnect attempt is required. The method also indicates the time
    /// after which a new connection attempt is performed.
    pub fn reconnects_timeout(&self) -> Vec<(SocketAddr, Milliseconds)> {
        self.state
            .read()
            .expect("Expected read lock.")
            .reconnects_timeout
            .iter()
            .map(|(c, e)| (*c, *e))
            .collect()
    }

    /// Updates internal state, from `State` of a blockchain node.
    pub fn update_node_state(&self, state: &State) {
        let mut lock = self.state.write().expect("Expected write lock.");

        lock.incoming_connections.clear();
        lock.outgoing_connections.clear();
        lock.majority_count = state.majority_count();
        lock.node_role = NodeRole::new(state.validator_id());
        lock.validators = state.validators().to_vec();

<<<<<<< HEAD
        for (p, a) in state.connections() {
            match a {
                ConnectedPeerAddr::In(addr) => {
                    lock.incoming_connections.insert(*p, *addr);
                }
                ConnectedPeerAddr::Out(_, addr) => {
                    lock.outgoing_connections.insert(*p, *addr);
                }
            }
=======
        for (p, c) in state.peers() {
            lock.peers_info.insert(c.addr(), *p);
        }

        for (address, c) in state.connections() {
            let connect_info = ConnectInfo {
                address: *address,
                public_key: *c.public_key(),
            };
            match c.connection_type() {
                ConnectionType::Incoming => lock.incoming_connections.insert(connect_info),
                ConnectionType::Outgoing => lock.outgoing_connections.insert(connect_info),
            };
>>>>>>> c0cbd564
        }
    }

    /// Returns a boolean value which indicates whether the consensus is achieved.
    pub fn consensus_status(&self) -> bool {
        let lock = self.state.read().expect("Expected read lock.");
        let mut active_validators = lock.incoming_connections
            .keys()
            .chain(lock.outgoing_connections.keys())
            .filter(|pk| lock.validators.iter().any(|v| v.consensus_key == **pk))
            .count();

        if lock.node_role.is_validator() {
            // Peers list doesn't include current node address, so we have to increment its length.
            // E.g. if we have 3 items in peers list, it means that we have 4 nodes overall.
            active_validators += 1;
        }

        // Just after Node is started (node status isn't updated) majority_count = 0,
        // so we have to check that majority count is greater than 0.
        active_validators >= lock.majority_count && lock.majority_count > 0
    }

    /// Returns a boolean value which indicates whether the node is enabled
    /// or not.
    pub fn is_enabled(&self) -> bool {
        let state = self.state.read().expect("Expected read lock.");
        state.is_enabled
    }

    /// Transfers information to the node that the consensus process on the node
    /// should halt.
    pub fn set_enabled(&self, is_enabled: bool) {
        let mut state = self.state.write().expect("Expected write lock.");
        state.is_enabled = is_enabled;
    }

    pub(crate) fn set_node_role(&self, role: NodeRole) {
        let mut state = self.state.write().expect("Expected write lock.");
        state.node_role = role;
    }

    /// Returns the value of the `state_update_timeout`.
    pub fn state_update_timeout(&self) -> Milliseconds {
        self.state_update_timeout
    }

    /// Adds a reconnect timeout.
    pub fn add_reconnect_timeout(
        &self,
        addr: SocketAddr,
        timeout: Milliseconds,
    ) -> Option<Milliseconds> {
        self.state
            .write()
            .expect("Expected write lock")
            .reconnects_timeout
            .insert(addr, timeout)
    }

    /// Removes the reconnect timeout and returns the previous value.
    pub fn remove_reconnect_timeout(&self, addr: &SocketAddr) -> Option<Milliseconds> {
        self.state
            .write()
            .expect("Expected write lock")
            .reconnects_timeout
            .remove(addr)
    }

    pub(crate) fn set_broadcast_server_address(&self, address: Addr<websocket::Server>) {
        let mut state = self.state.write().expect("Expected write lock");
        state.broadcast_server_address = Some(address);
    }

    /// Broadcast message to all subscribers.
    pub(crate) fn broadcast(&self, block_hash: &Hash) {
        if let Some(ref address) = self.state
            .read()
            .expect("Expected read lock")
            .broadcast_server_address
        {
            address.do_send(websocket::Broadcast {
                block_hash: *block_hash,
            })
        }
    }
}

impl<'a, S: Service> From<S> for Box<dyn Service + 'a> {
    fn from(s: S) -> Self {
        Box::new(s) as Self
    }
}<|MERGE_RESOLUTION|>--- conflicted
+++ resolved
@@ -19,7 +19,7 @@
 use serde_json::Value;
 
 use std::{
-    collections::HashMap, fmt, net::SocketAddr, sync::{Arc, RwLock},
+    collections::{HashMap, HashSet}, fmt, net::SocketAddr, sync::{Arc, RwLock},
 };
 
 use super::transaction::Transaction;
@@ -27,11 +27,7 @@
 use blockchain::{ConsensusConfig, Schema, StoredConfiguration, ValidatorKeys};
 use crypto::{Hash, PublicKey, SecretKey};
 use encoding::Error as MessageError;
-<<<<<<< HEAD
 use events::network::ConnectedPeerAddr;
-=======
-use events::network::ConnectionType;
->>>>>>> c0cbd564
 use helpers::{Height, Milliseconds, ValidatorId};
 use messages::RawTransaction;
 use node::{ApiSender, ConnectInfo, NodeRole, State, TransactionSend};
@@ -318,15 +314,9 @@
 
 #[derive(Default)]
 pub struct ApiNodeState {
-<<<<<<< HEAD
-=======
+    // TODO: Update on event? (ECR-1632)
     incoming_connections: HashSet<ConnectInfo>,
     outgoing_connections: HashSet<ConnectInfo>,
-    reconnects_timeout: HashMap<SocketAddr, Milliseconds>,
->>>>>>> c0cbd564
-    // TODO: Update on event? (ECR-1632)
-    incoming_connections: HashMap<PublicKey, SocketAddr>,
-    outgoing_connections: HashMap<PublicKey, SocketAddr>,
     reconnects_timeout: HashMap<SocketAddr, Milliseconds>,
     is_enabled: bool,
     node_role: NodeRole,
@@ -383,7 +373,7 @@
             .read()
             .expect("Expected read lock.")
             .incoming_connections
-            .values()
+            .iter()
             .cloned()
             .collect()
     }
@@ -393,7 +383,7 @@
             .read()
             .expect("Expected read lock.")
             .outgoing_connections
-            .values()
+            .iter()
             .cloned()
             .collect()
     }
@@ -420,31 +410,23 @@
         lock.node_role = NodeRole::new(state.validator_id());
         lock.validators = state.validators().to_vec();
 
-<<<<<<< HEAD
         for (p, a) in state.connections() {
             match a {
                 ConnectedPeerAddr::In(addr) => {
-                    lock.incoming_connections.insert(*p, *addr);
+                    let conn_info = ConnectInfo {
+                        address: addr.to_string(),
+                        public_key: *p,
+                    };
+                    lock.incoming_connections.insert(conn_info);
                 }
                 ConnectedPeerAddr::Out(_, addr) => {
-                    lock.outgoing_connections.insert(*p, *addr);
+                    let conn_info = ConnectInfo {
+                        address: addr.to_string(),
+                        public_key: *p,
+                    };
+                    lock.outgoing_connections.insert(conn_info);
                 }
             }
-=======
-        for (p, c) in state.peers() {
-            lock.peers_info.insert(c.addr(), *p);
-        }
-
-        for (address, c) in state.connections() {
-            let connect_info = ConnectInfo {
-                address: *address,
-                public_key: *c.public_key(),
-            };
-            match c.connection_type() {
-                ConnectionType::Incoming => lock.incoming_connections.insert(connect_info),
-                ConnectionType::Outgoing => lock.outgoing_connections.insert(connect_info),
-            };
->>>>>>> c0cbd564
         }
     }
 
@@ -452,9 +434,13 @@
     pub fn consensus_status(&self) -> bool {
         let lock = self.state.read().expect("Expected read lock.");
         let mut active_validators = lock.incoming_connections
-            .keys()
-            .chain(lock.outgoing_connections.keys())
-            .filter(|pk| lock.validators.iter().any(|v| v.consensus_key == **pk))
+            .iter()
+            .chain(lock.outgoing_connections.iter())
+            .filter(|ci| {
+                lock.validators
+                    .iter()
+                    .any(|v| v.consensus_key == ci.public_key)
+            })
             .count();
 
         if lock.node_role.is_validator() {
