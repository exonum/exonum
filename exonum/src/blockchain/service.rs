--- conflicted
+++ resolved
@@ -291,16 +291,10 @@
         &self.stored_configuration.services[service.service_name()]
     }
 
-<<<<<<< HEAD
-    /// Broadcast new transaction signed by this service.
-    pub fn broadcast_transaction<T>(&self, val: T) {
-        unimplemented!();
-=======
     /// Returns a reference to the transaction sender, which can then be used
     /// to broadcast a transaction to other nodes in the network.
     pub fn transaction_sender(&self) -> &dyn TransactionSend {
         &self.api_sender
->>>>>>> e8caba0b
     }
 
     /// Returns the actual blockchain global configuration.
