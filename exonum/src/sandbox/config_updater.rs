// Copyright 2019 The Exonum Team
//
// Licensed under the Apache License, Version 2.0 (the "License");
// you may not use this file except in compliance with the License.
// You may obtain a copy of the License at
//
//   http://www.apache.org/licenses/LICENSE-2.0
//
// Unless required by applicable law or agreed to in writing, software
// distributed under the License is distributed on an "AS IS" BASIS,
// WITHOUT WARRANTIES OR CONDITIONS OF ANY KIND, either express or implied.
// See the License for the specific language governing permissions and
// limitations under the License.

pub use crate::proto::schema::tests::TxConfig;

use exonum_merkledb::BinaryValue;
use exonum_proto::{impl_binary_value_for_pb_message, ProtobufConvert};

use crate::{
    blockchain::{ConsensusConfig, ExecutionError},
    crypto::{PublicKey, SecretKey},
    helpers::Height,
    messages::{AnyTx, Verified},
    runtime::{
<<<<<<< HEAD
        rust::{CallContext, Service, TxStub},
        BlockchainData, InstanceId, SUPERVISOR_INSTANCE_ID,
=======
        rust::{CallContext, Service, Transaction},
        InstanceId, SUPERVISOR_INSTANCE_ID,
>>>>>>> 6e2017e3
    },
};

#[exonum_interface(crate = "crate")]
pub trait ConfigUpdater<Ctx> {
    fn update_config(&self, ctx: Ctx, arg: TxConfig) -> _;
}

#[derive(Debug, ServiceDispatcher, ServiceFactory)]
#[service_dispatcher(crate = "crate", implements("ConfigUpdater"))]
#[service_factory(
    crate = "crate",
    artifact_name = "config_updater",
    artifact_version = "0.1.0",
    proto_sources = "crate::proto::schema"
)]
pub struct ConfigUpdaterService;

impl ConfigUpdater<CallContext<'_>> for ConfigUpdaterService {
    type Output = Result<(), ExecutionError>;

    fn update_config(&self, ctx: CallContext<'_>, arg: TxConfig) -> Self::Output {
        ctx.writeable_core_schema()
            .consensus_config_entry()
            .set(ConsensusConfig::from_bytes(arg.config.into()).unwrap());
        Ok(())
    }
}

impl Service for ConfigUpdaterService {}

impl ConfigUpdaterService {
    pub const ID: InstanceId = SUPERVISOR_INSTANCE_ID;
}

impl TxConfig {
    pub fn create_signed(
        from: PublicKey,
        config: &[u8],
        actual_from: Height,
        signer: &SecretKey,
    ) -> Verified<AnyTx> {
        let mut msg = TxConfig::new();
        msg.set_from(from.to_pb());
        msg.set_config(config.to_vec());
        msg.set_actual_from(actual_from.0);
        TxStub
            .update_config(ConfigUpdaterService::ID, msg)
            .sign(from, signer)
    }
}

impl_binary_value_for_pb_message! { TxConfig }<|MERGE_RESOLUTION|>--- conflicted
+++ resolved
@@ -23,13 +23,8 @@
     helpers::Height,
     messages::{AnyTx, Verified},
     runtime::{
-<<<<<<< HEAD
         rust::{CallContext, Service, TxStub},
-        BlockchainData, InstanceId, SUPERVISOR_INSTANCE_ID,
-=======
-        rust::{CallContext, Service, Transaction},
         InstanceId, SUPERVISOR_INSTANCE_ID,
->>>>>>> 6e2017e3
     },
 };
 
