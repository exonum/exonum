// Copyright 2019 The Exonum Team
//
// Licensed under the Apache License, Version 2.0 (the "License");
// you may not use this file except in compliance with the License.
// You may obtain a copy of the License at
//
//   http://www.apache.org/licenses/LICENSE-2.0
//
// Unless required by applicable law or agreed to in writing, software
// distributed under the License is distributed on an "AS IS" BASIS,
// WITHOUT WARRANTIES OR CONDITIONS OF ANY KIND, either express or implied.
// See the License for the specific language governing permissions and
// limitations under the License.

pub use crate::proto::schema::tests::TxConfig;

<<<<<<< HEAD
use exonum_merkledb::{impl_binary_value_for_message, BinaryValue};
use protobuf::Message as PbMessage;
use semver::Version;
=======
use crate::blockchain::{
    ExecutionResult, Schema, Service, StoredConfiguration, Transaction, TransactionContext,
    TransactionSet,
};
use crate::crypto::{Hash, PublicKey, SecretKey};
use crate::helpers::Height;
use crate::messages::{Message, RawTransaction, Signed};
use crate::proto::ProtobufConvert;
use exonum_merkledb::{BinaryValue, Snapshot};
>>>>>>> b1188e0a

use std::borrow::Cow;

use crate::{
    blockchain::{ExecutionError, Schema, StoredConfiguration},
    crypto::{PublicKey, SecretKey},
    helpers::Height,
    messages::{AnyTx, Verified},
    proto::{schema::PROTO_SOURCES, ProtobufConvert},
    runtime::{
        rust::{RustArtifactId, Service, ServiceFactory, Transaction, TransactionContext},
        ArtifactInfo, ServiceInstanceId,
    },
};

#[exonum_service(crate = "crate", dispatcher = "ConfigUpdaterService")]
pub trait ConfigUpdaterInterface {
    fn update_config(
        &self,
        context: TransactionContext,
        arg: TxConfig,
    ) -> Result<(), ExecutionError>;
}

#[derive(Debug)]
pub struct ConfigUpdaterService;

impl ConfigUpdaterInterface for ConfigUpdaterService {
    fn update_config(
        &self,
        context: TransactionContext,
        arg: TxConfig,
    ) -> Result<(), ExecutionError> {
        let mut schema = Schema::new(context.fork());
        schema
            .commit_configuration(StoredConfiguration::try_deserialize(arg.get_config()).unwrap());
        Ok(())
    }
}

<<<<<<< HEAD
impl Service for ConfigUpdaterService {}
=======
impl_binary_value_for_pb_message! { TxConfig }
>>>>>>> b1188e0a

impl ServiceFactory for ConfigUpdaterService {
    fn artifact_id(&self) -> RustArtifactId {
        RustArtifactId {
            name: "config_updater".into(),
            version: Version::new(0, 1, 0),
        }
    }

    fn artifact_info(&self) -> ArtifactInfo {
        ArtifactInfo {
            proto_sources: PROTO_SOURCES.as_ref(),
        }
    }

    fn create_instance(&self) -> Box<dyn Service> {
        Box::new(Self)
    }
}

impl ConfigUpdaterService {
    pub const ID: ServiceInstanceId = 2;
}

impl TxConfig {
    pub fn create_signed(
        from: PublicKey,
        config: &[u8],
        actual_from: Height,
        signer: &SecretKey,
    ) -> Verified<AnyTx> {
        let mut msg = TxConfig::new();
        msg.set_from(from.to_pb());
        msg.set_config(config.to_vec());
        msg.set_actual_from(actual_from.0);
        msg.sign(ConfigUpdaterService::ID, from, signer)
    }
}

impl_binary_value_for_message! { TxConfig }<|MERGE_RESOLUTION|>--- conflicted
+++ resolved
@@ -14,23 +14,8 @@
 
 pub use crate::proto::schema::tests::TxConfig;
 
-<<<<<<< HEAD
-use exonum_merkledb::{impl_binary_value_for_message, BinaryValue};
-use protobuf::Message as PbMessage;
+use exonum_merkledb::BinaryValue;
 use semver::Version;
-=======
-use crate::blockchain::{
-    ExecutionResult, Schema, Service, StoredConfiguration, Transaction, TransactionContext,
-    TransactionSet,
-};
-use crate::crypto::{Hash, PublicKey, SecretKey};
-use crate::helpers::Height;
-use crate::messages::{Message, RawTransaction, Signed};
-use crate::proto::ProtobufConvert;
-use exonum_merkledb::{BinaryValue, Snapshot};
->>>>>>> b1188e0a
-
-use std::borrow::Cow;
 
 use crate::{
     blockchain::{ExecutionError, Schema, StoredConfiguration},
@@ -69,11 +54,7 @@
     }
 }
 
-<<<<<<< HEAD
 impl Service for ConfigUpdaterService {}
-=======
-impl_binary_value_for_pb_message! { TxConfig }
->>>>>>> b1188e0a
 
 impl ServiceFactory for ConfigUpdaterService {
     fn artifact_id(&self) -> RustArtifactId {
@@ -113,4 +94,4 @@
     }
 }
 
-impl_binary_value_for_message! { TxConfig }+impl_binary_value_for_pb_message! { TxConfig }