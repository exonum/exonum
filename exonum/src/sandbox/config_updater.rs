--- conflicted
+++ resolved
@@ -14,17 +14,13 @@
 
 pub use crate::proto::schema::tests::TxConfig;
 
-use exonum_merkledb::{BinaryValue, Snapshot};
+use exonum_merkledb::BinaryValue;
 
 use crate::{
-<<<<<<< HEAD
     blockchain::{ConsensusConfig, ExecutionError, Schema},
-    crypto::{PublicKey, SecretKey},
-=======
-    blockchain::{ExecutionError, Schema, StoredConfiguration},
     crypto::{Hash, PublicKey, SecretKey},
->>>>>>> 1aea4888
     helpers::Height,
+    merkledb::Snapshot,
     messages::{AnyTx, Verified},
     proto::ProtobufConvert,
     runtime::{
