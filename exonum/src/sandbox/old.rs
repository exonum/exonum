--- conflicted
+++ resolved
@@ -15,15 +15,8 @@
 use std::time::Duration;
 
 use super::sandbox::timestamping_sandbox;
-<<<<<<< HEAD
-use super::sandbox_tests_helper::{
-    gen_timestamping_tx, VALIDATOR_0, VALIDATOR_1, VALIDATOR_2, VALIDATOR_3, HEIGHT_ONE, ROUND_ONE,
-    ROUND_THREE,
-};
-=======
 use super::sandbox_tests_helper::{gen_timestamping_tx, VALIDATOR_0, VALIDATOR_1, VALIDATOR_2,
                                   VALIDATOR_3, HEIGHT_ONE, ROUND_ONE, ROUND_THREE};
->>>>>>> 0b0eb5c8
 use blockchain::{Block, SCHEMA_MAJOR_VERSION};
 use crypto::{CryptoHash, Hash};
 use helpers::{Height, Round};
