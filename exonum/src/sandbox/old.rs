// Copyright 2019 The Exonum Team
//
// Licensed under the Apache License, Version 2.0 (the "License");
// you may not use this file except in compliance with the License.
// You may obtain a copy of the License at
//
//   http://www.apache.org/licenses/LICENSE-2.0
//
// Unless required by applicable law or agreed to in writing, software
// distributed under the License is distributed on an "AS IS" BASIS,
// WITHOUT WARRANTIES OR CONDITIONS OF ANY KIND, either express or implied.
// See the License for the specific language governing permissions and
// limitations under the License.

use std::time::Duration;

use exonum_merkledb::{HashTag, ObjectHash};

use crate::{
    blockchain::{Block, BlockHeaderEntries},
    helpers::{Height, Round, ValidatorId},
    messages::{Propose, Verified},
};

use super::{
    sandbox_tests_helper::{gen_timestamping_tx, NOT_LOCKED},
    timestamping_sandbox, Sandbox,
};

#[test]
fn test_send_propose_and_prevote() {
    let sandbox = timestamping_sandbox();

    // get some tx
    let tx = gen_timestamping_tx();
    sandbox.recv(&tx);

    // round happens
    sandbox.add_time(Duration::from_millis(1000));
    sandbox.add_time(Duration::from_millis(1999));

    sandbox.assert_state(Height(1), Round(3));

    // ok, we are leader
    let propose = sandbox.create_propose(
        ValidatorId(0),
        Height(1),
        Round(3),
        sandbox.last_hash(),
        vec![tx.object_hash()],
        sandbox.secret_key(ValidatorId(0)),
    );

    sandbox.broadcast(&propose);
    sandbox.broadcast(&sandbox.create_prevote(
        ValidatorId(0),
        Height(1),
        Round(3),
        propose.object_hash(),
        NOT_LOCKED,
        sandbox.secret_key(ValidatorId(0)),
    ));
}

fn create_propose(sandbox: &Sandbox) -> Verified<Propose> {
    sandbox.create_propose(
        ValidatorId(2),
        Height(1),
        Round(1),
        sandbox.last_hash(),
        vec![],
        sandbox.secret_key(ValidatorId(2)),
    )
}

fn create_block(sandbox: &Sandbox) -> Block {
    Block {
        proposer_id: ValidatorId(2),
        height: Height(1),
        tx_count: 0,
        prev_hash: sandbox.last_hash(),
        tx_hash: HashTag::empty_list_hash(),
        state_hash: sandbox.last_state_hash(),
        error_hash: HashTag::empty_map_hash(),
    }
}

#[test]
fn test_send_prevote() {
    let sandbox = timestamping_sandbox();
    let propose = create_propose(&sandbox);

    sandbox.recv(&propose);
    sandbox.broadcast(&sandbox.create_prevote(
        ValidatorId(0),
        Height(1),
        Round(1),
        propose.object_hash(),
        NOT_LOCKED,
        sandbox.secret_key(ValidatorId(0)),
    ));
}

#[test]
fn test_get_lock_and_send_precommit() {
    let sandbox = timestamping_sandbox();
<<<<<<< HEAD

    let propose = sandbox.create_propose(
        ValidatorId(2),
        Height(1),
        Round(1),
        sandbox.last_hash(),
        vec![],
        sandbox.secret_key(ValidatorId(2)),
    );

    let block = Block::new(
        ValidatorId(2),
        Height(1),
        0,
        sandbox.last_hash(),
        HashTag::empty_list_hash(),
        sandbox.last_state_hash(),
        BlockHeaderEntries::new(),
    );
=======
    let propose = create_propose(&sandbox);
    let block = create_block(&sandbox);
>>>>>>> 0793790a

    sandbox.recv(&propose);
    sandbox.broadcast(&sandbox.create_prevote(
        ValidatorId(0),
        Height(1),
        Round(1),
        propose.object_hash(),
        NOT_LOCKED,
        sandbox.secret_key(ValidatorId(0)),
    ));
    sandbox.recv(&sandbox.create_prevote(
        ValidatorId(1),
        Height(1),
        Round(1),
        propose.object_hash(),
        NOT_LOCKED,
        sandbox.secret_key(ValidatorId(1)),
    ));
    sandbox.assert_lock(NOT_LOCKED, None);
    sandbox.recv(&sandbox.create_prevote(
        ValidatorId(2),
        Height(1),
        Round(1),
        propose.object_hash(),
        NOT_LOCKED,
        sandbox.secret_key(ValidatorId(2)),
    ));
    sandbox.broadcast(&sandbox.create_precommit(
        ValidatorId(0),
        Height(1),
        Round(1),
        propose.object_hash(),
        block.object_hash(),
        sandbox.time().into(),
        sandbox.secret_key(ValidatorId(0)),
    ));
    sandbox.assert_lock(Round(1), Some(propose.object_hash()));
}

#[test]
fn test_commit() {
    let sandbox = timestamping_sandbox();
<<<<<<< HEAD

    let propose = sandbox.create_propose(
        ValidatorId(2),
        Height(1),
        Round(1),
        sandbox.last_hash(),
        vec![],
        sandbox.secret_key(ValidatorId(2)),
    );

    let block = Block::new(
        ValidatorId(2),
        Height(1),
        0,
        sandbox.last_hash(),
        HashTag::empty_list_hash(),
        sandbox.last_state_hash(),
        BlockHeaderEntries::new(),
    );
=======
    let propose = create_propose(&sandbox);
    let block = create_block(&sandbox);
>>>>>>> 0793790a

    sandbox.recv(&propose);
    sandbox.broadcast(&sandbox.create_prevote(
        ValidatorId(0),
        Height(1),
        Round(1),
        propose.object_hash(),
        NOT_LOCKED,
        sandbox.secret_key(ValidatorId(0)),
    ));
    sandbox.recv(&sandbox.create_prevote(
        ValidatorId(1),
        Height(1),
        Round(1),
        propose.object_hash(),
        NOT_LOCKED,
        sandbox.secret_key(ValidatorId(1)),
    ));
    sandbox.recv(&sandbox.create_prevote(
        ValidatorId(2),
        Height(1),
        Round(1),
        propose.object_hash(),
        NOT_LOCKED,
        sandbox.secret_key(ValidatorId(2)),
    ));
    sandbox.broadcast(&sandbox.create_precommit(
        ValidatorId(0),
        Height(1),
        Round(1),
        propose.object_hash(),
        block.object_hash(),
        sandbox.time().into(),
        sandbox.secret_key(ValidatorId(0)),
    ));
    sandbox.recv(&sandbox.create_precommit(
        ValidatorId(2),
        Height(1),
        Round(1),
        propose.object_hash(),
        propose.object_hash(),
        sandbox.time().into(),
        sandbox.secret_key(ValidatorId(2)),
    ));
    sandbox.recv(&sandbox.create_precommit(
        ValidatorId(3),
        Height(1),
        Round(1),
        propose.object_hash(),
        propose.object_hash(),
        sandbox.time().into(),
        sandbox.secret_key(ValidatorId(3)),
    ));
    sandbox.assert_state(Height(1), Round(1));
}

#[test]
#[should_panic(expected = "Expected to broadcast the message")]
fn received_unexpected_propose() {
    let sandbox = timestamping_sandbox();

    let propose = sandbox.create_propose(
        ValidatorId(1),
        Height::zero(),
        Round(1),
        sandbox.last_hash(),
        vec![],
        sandbox.secret_key(ValidatorId(1)),
    );

    sandbox.recv(&propose);
    sandbox.broadcast(&sandbox.create_prevote(
        ValidatorId(0),
        Height::zero(),
        Round(1),
        propose.object_hash(),
        NOT_LOCKED,
        sandbox.secret_key(ValidatorId(0)),
    ));
}<|MERGE_RESOLUTION|>--- conflicted
+++ resolved
@@ -82,6 +82,7 @@
         tx_hash: HashTag::empty_list_hash(),
         state_hash: sandbox.last_state_hash(),
         error_hash: HashTag::empty_map_hash(),
+        entries: BlockHeaderEntries::new(),
     }
 }
 
@@ -104,30 +105,8 @@
 #[test]
 fn test_get_lock_and_send_precommit() {
     let sandbox = timestamping_sandbox();
-<<<<<<< HEAD
-
-    let propose = sandbox.create_propose(
-        ValidatorId(2),
-        Height(1),
-        Round(1),
-        sandbox.last_hash(),
-        vec![],
-        sandbox.secret_key(ValidatorId(2)),
-    );
-
-    let block = Block::new(
-        ValidatorId(2),
-        Height(1),
-        0,
-        sandbox.last_hash(),
-        HashTag::empty_list_hash(),
-        sandbox.last_state_hash(),
-        BlockHeaderEntries::new(),
-    );
-=======
     let propose = create_propose(&sandbox);
     let block = create_block(&sandbox);
->>>>>>> 0793790a
 
     sandbox.recv(&propose);
     sandbox.broadcast(&sandbox.create_prevote(
@@ -170,30 +149,8 @@
 #[test]
 fn test_commit() {
     let sandbox = timestamping_sandbox();
-<<<<<<< HEAD
-
-    let propose = sandbox.create_propose(
-        ValidatorId(2),
-        Height(1),
-        Round(1),
-        sandbox.last_hash(),
-        vec![],
-        sandbox.secret_key(ValidatorId(2)),
-    );
-
-    let block = Block::new(
-        ValidatorId(2),
-        Height(1),
-        0,
-        sandbox.last_hash(),
-        HashTag::empty_list_hash(),
-        sandbox.last_state_hash(),
-        BlockHeaderEntries::new(),
-    );
-=======
     let propose = create_propose(&sandbox);
     let block = create_block(&sandbox);
->>>>>>> 0793790a
 
     sandbox.recv(&propose);
     sandbox.broadcast(&sandbox.create_prevote(
