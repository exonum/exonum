--- conflicted
+++ resolved
@@ -23,13 +23,8 @@
     crypto::{gen_keypair, Hash, PublicKey, SecretKey, HASH_SIZE},
     messages::Verified,
     runtime::{
-<<<<<<< HEAD
         rust::{CallContext, Service},
-        AnyTx, BlockchainData, InstanceId,
-=======
-        rust::{CallContext, Service, Transaction},
         AnyTx, InstanceId,
->>>>>>> 6e2017e3
     },
 };
 
