--- conflicted
+++ resolved
@@ -14,16 +14,9 @@
 
 pub use crate::proto::schema::tests::TimestampTx;
 
-<<<<<<< HEAD
-use exonum_merkledb::{impl_binary_value_for_message, BinaryValue, Snapshot};
-use protobuf::Message as PbMessage;
+use exonum_merkledb::{BinaryValue, Snapshot};
 use rand::{rngs::ThreadRng, thread_rng, RngCore};
 use semver::Version;
-
-use std::borrow::Cow;
-=======
-use rand::{rngs::ThreadRng, thread_rng, RngCore};
->>>>>>> b1188e0a
 
 use crate::{
     blockchain::ExecutionError,
@@ -37,12 +30,6 @@
         AnyTx, ArtifactInfo, ServiceInstanceId,
     },
 };
-<<<<<<< HEAD
-=======
-use crate::crypto::{gen_keypair, Hash, PublicKey, SecretKey, HASH_SIZE};
-use crate::messages::{Message, RawTransaction, Signed};
-use exonum_merkledb::{BinaryValue, Snapshot};
->>>>>>> b1188e0a
 
 pub const DATA_SIZE: usize = 64;
 
@@ -68,15 +55,11 @@
     }
 }
 
-<<<<<<< HEAD
 impl Service for TimestampingService {
     fn state_hash(&self, _descriptor: ServiceDescriptor, _snapshot: &dyn Snapshot) -> Vec<Hash> {
         vec![Hash::new([127; HASH_SIZE]), Hash::new([128; HASH_SIZE])]
     }
 }
-=======
-impl_binary_value_for_pb_message! { TimestampTx }
->>>>>>> b1188e0a
 
 impl ServiceFactory for TimestampingService {
     fn artifact_id(&self) -> RustArtifactId {
@@ -99,7 +82,7 @@
     pub const ID: ServiceInstanceId = 3;
 }
 
-impl_binary_value_for_message! { TimestampTx }
+impl_binary_value_for_pb_message! { TimestampTx }
 
 pub struct TimestampingTxGenerator {
     rand: ThreadRng,
@@ -137,40 +120,6 @@
         self.rand.fill_bytes(&mut data);
         let mut buf = TimestampTx::new();
         buf.set_data(data);
-<<<<<<< HEAD
         Some(buf.sign(TimestampingService::ID, self.public_key, &self.secret_key))
-=======
-        Some(Message::sign_transaction(
-            buf,
-            TIMESTAMPING_SERVICE,
-            self.public_key,
-            &self.secret_key,
-        ))
-    }
-}
-
-impl TimestampingService {
-    pub fn new() -> Self {
-        Self::default()
-    }
-}
-
-impl Service for TimestampingService {
-    fn service_id(&self) -> u16 {
-        TIMESTAMPING_SERVICE
-    }
-
-    fn service_name(&self) -> &str {
-        "sandbox_timestamping"
-    }
-
-    fn state_hash(&self, _: &dyn Snapshot) -> Vec<Hash> {
-        vec![Hash::new([127; HASH_SIZE]), Hash::new([128; HASH_SIZE])]
-    }
-
-    fn tx_from_raw(&self, raw: RawTransaction) -> Result<Box<dyn Transaction>, failure::Error> {
-        let tx = TimestampingTransactions::tx_from_raw(raw)?;
-        Ok(tx.into())
->>>>>>> b1188e0a
     }
 }