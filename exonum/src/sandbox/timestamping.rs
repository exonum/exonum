// Copyright 2019 The Exonum Team
//
// Licensed under the Apache License, Version 2.0 (the "License");
// you may not use this file except in compliance with the License.
// You may obtain a copy of the License at
//
//   http://www.apache.org/licenses/LICENSE-2.0
//
// Unless required by applicable law or agreed to in writing, software
// distributed under the License is distributed on an "AS IS" BASIS,
// WITHOUT WARRANTIES OR CONDITIONS OF ANY KIND, either express or implied.
// See the License for the specific language governing permissions and
// limitations under the License.

pub use crate::proto::schema::tests::TimestampTx;

use rand::{RngCore, SeedableRng};
use rand_xorshift::XorShiftRng;

use crate::blockchain::{
    ExecutionResult, Service, Transaction, TransactionContext, TransactionSet,
};
use crate::crypto::{gen_keypair, Hash, PublicKey, SecretKey, HASH_SIZE};
<<<<<<< HEAD
use crate::messages::{AnyTx, Message, Signed};
use crate::storage::Snapshot;
=======
use crate::messages::{Message, RawTransaction, Signed};
use exonum_merkledb::Snapshot;
>>>>>>> c750ddea

pub const TIMESTAMPING_SERVICE: u16 = 129;
pub const DATA_SIZE: usize = 64;

#[derive(Serialize, Deserialize, Clone, Debug, TransactionSet)]
#[exonum(crate = "crate")]
pub enum TimestampingTransactions {
    TimestampTx(TimestampTx),
}

impl Transaction for TimestampTx {
    fn execute(&self, _: TransactionContext) -> ExecutionResult {
        Ok(())
    }
}

#[derive(Default)]
pub struct TimestampingService {}

pub struct TimestampingTxGenerator {
    rand: XorShiftRng,
    data_size: usize,
    public_key: PublicKey,
    secret_key: SecretKey,
}

impl TimestampingTxGenerator {
    pub fn new(data_size: usize) -> TimestampingTxGenerator {
        let keypair = gen_keypair();
        TimestampingTxGenerator::with_keypair(data_size, keypair)
    }

    pub fn with_keypair(
        data_size: usize,
        keypair: (PublicKey, SecretKey),
    ) -> TimestampingTxGenerator {
        let rand = XorShiftRng::from_seed([9; 16]);

        TimestampingTxGenerator {
            rand,
            data_size,
            public_key: keypair.0,
            secret_key: keypair.1,
        }
    }
}

impl Iterator for TimestampingTxGenerator {
    type Item = Signed<AnyTx>;

    fn next(&mut self) -> Option<Signed<AnyTx>> {
        let mut data = vec![0; self.data_size];
        self.rand.fill_bytes(&mut data);
        let mut buf = TimestampTx::new();
        buf.set_data(data);
        Some(Message::sign_transaction(
            buf,
            TIMESTAMPING_SERVICE,
            self.public_key,
            &self.secret_key,
        ))
    }
}

impl TimestampingService {
    pub fn new() -> Self {
        Self::default()
    }
}

impl Service for TimestampingService {
    fn service_name(&self) -> &str {
        "sandbox_timestamping"
    }

    fn service_id(&self) -> u16 {
        TIMESTAMPING_SERVICE
    }

    fn state_hash(&self, _: &dyn Snapshot) -> Vec<Hash> {
        vec![Hash::new([127; HASH_SIZE]), Hash::new([128; HASH_SIZE])]
    }

    fn tx_from_raw(&self, raw: AnyTx) -> Result<Box<dyn Transaction>, failure::Error> {
        let tx = TimestampingTransactions::tx_from_raw(raw)?;
        Ok(tx.into())
    }
}<|MERGE_RESOLUTION|>--- conflicted
+++ resolved
@@ -21,13 +21,8 @@
     ExecutionResult, Service, Transaction, TransactionContext, TransactionSet,
 };
 use crate::crypto::{gen_keypair, Hash, PublicKey, SecretKey, HASH_SIZE};
-<<<<<<< HEAD
 use crate::messages::{AnyTx, Message, Signed};
-use crate::storage::Snapshot;
-=======
-use crate::messages::{Message, RawTransaction, Signed};
 use exonum_merkledb::Snapshot;
->>>>>>> c750ddea
 
 pub const TIMESTAMPING_SERVICE: u16 = 129;
 pub const DATA_SIZE: usize = 64;
