--- conflicted
+++ resolved
@@ -21,11 +21,7 @@
 use bit_vec::BitVec;
 
 use messages::{Connect, Message, PeersRequest, Precommit, Prevote, PrevotesRequest, Propose,
-<<<<<<< HEAD
                ProposeRequest, RawMessage, TransactionsRequest, TransactionsResponse, CONSENSUS};
-=======
-               ProposeRequest, RawMessage, TransactionsRequest, CONSENSUS};
->>>>>>> 221902d1
 use crypto::{gen_keypair, gen_keypair_from_seed, CryptoHash, Hash, Seed};
 use blockchain::{Blockchain, Schema};
 use node;
@@ -1046,12 +1042,15 @@
         sandbox.s(VALIDATOR_1),
     ));
 
-    sandbox.send(sandbox.a(VALIDATOR_1), &TransactionsResponse::new(
-        &sandbox.p(VALIDATOR_0),
-        &sandbox.p(VALIDATOR_1),
-        vec![tx.raw().clone()],
-        sandbox.s(VALIDATOR_0),
-    ));
+    sandbox.send(
+        sandbox.a(VALIDATOR_1),
+        &TransactionsResponse::new(
+            &sandbox.p(VALIDATOR_0),
+            &sandbox.p(VALIDATOR_1),
+            vec![tx.raw().clone()],
+            sandbox.s(VALIDATOR_0),
+        ),
+    );
 }
 
 #[test]
@@ -1088,20 +1087,19 @@
             &sandbox.p(VALIDATOR_2),
             &[tx1.hash()],
             &sandbox.s(VALIDATOR_0),
-        ));
+        ),
+    );
     sandbox.recv(&tx1);
     sandbox.broadcast(&make_prevote_from_propose(&sandbox, &propose));
 
     sandbox.recv(&tx2);
 
-    sandbox.recv(
-        &TransactionsResponse::new(
-            &sandbox.p(VALIDATOR_2),
-            &sandbox.p(VALIDATOR_0),
-            vec![tx1.raw().clone()],
-            sandbox.s(VALIDATOR_2),
-        ),
-    );
+    sandbox.recv(&TransactionsResponse::new(
+        &sandbox.p(VALIDATOR_2),
+        &sandbox.p(VALIDATOR_0),
+        vec![tx1.raw().clone()],
+        sandbox.s(VALIDATOR_2),
+    ));
 }
 
 #[test]
@@ -1128,7 +1126,7 @@
             &sandbox.p(VALIDATOR_2),
             &[tx0.hash()],
             &sandbox.s(VALIDATOR_0),
-        )
+        ),
     );
 
     sandbox.recv(&TransactionsResponse::new(
@@ -1286,12 +1284,15 @@
             sandbox.s(VALIDATOR_1),
         ));
 
-        sandbox.send(sandbox.a(VALIDATOR_1), &TransactionsResponse::new(
-            &sandbox.p(VALIDATOR_0),
-            &sandbox.p(VALIDATOR_1),
-            vec![tx.raw().clone()],
-            sandbox.s(VALIDATOR_0),
-        ));
+        sandbox.send(
+            sandbox.a(VALIDATOR_1),
+            &TransactionsResponse::new(
+                &sandbox.p(VALIDATOR_0),
+                &sandbox.p(VALIDATOR_1),
+                vec![tx.raw().clone()],
+                sandbox.s(VALIDATOR_0),
+            ),
+        );
     }
 
     {
