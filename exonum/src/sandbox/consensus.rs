--- conflicted
+++ resolved
@@ -27,25 +27,12 @@
 use blockchain::{Blockchain, Schema};
 use crypto::{gen_keypair, gen_keypair_from_seed, CryptoHash, Hash, Seed};
 use helpers::{user_agent, Height, Round};
-<<<<<<< HEAD
-use messages::{
-    BlockRequest, BlockResponse, Connect, Message, PeersRequest, Precommit, Prevote,
-    PrevotesRequest, Propose, ProposeRequest, SignedMessage, Status, TransactionsRequest,
-    TransactionsResponse, CONSENSUS,
-};
-use node;
-use node::state::{
-    BLOCK_REQUEST_TIMEOUT, PREVOTES_REQUEST_TIMEOUT, PROPOSE_REQUEST_TIMEOUT,
-    TRANSACTIONS_REQUEST_TIMEOUT,
-};
-=======
 use messages::{BlockRequest, BlockResponse, Connect, Message, PeersRequest, Precommit, Prevote,
                PrevotesRequest, Propose, ProposeRequest, RawMessage, Status, TransactionsRequest,
                TransactionsResponse, CONSENSUS};
 use node;
 use node::state::{BLOCK_REQUEST_TIMEOUT, PREVOTES_REQUEST_TIMEOUT, PROPOSE_REQUEST_TIMEOUT,
                   TRANSACTIONS_REQUEST_TIMEOUT};
->>>>>>> 0b0eb5c8
 
 // HANDLE CONSENSUS BASIC
 
