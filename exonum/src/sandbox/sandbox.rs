// Copyright 2018 The Exonum Team
//
// Licensed under the Apache License, Version 2.0 (the "License");
// you may not use this file except in compliance with the License.
// You may obtain a copy of the License at
//
//   http://www.apache.org/licenses/LICENSE-2.0
//
// Unless required by applicable law or agreed to in writing, software
// distributed under the License is distributed on an "AS IS" BASIS,
// WITHOUT WARRANTIES OR CONDITIONS OF ANY KIND, either express or implied.
// See the License for the specific language governing permissions and
// limitations under the License.

// Workaround: Clippy does not correctly handle borrowing checking rules for returned types.
#![cfg_attr(feature = "cargo-clippy", allow(let_and_return))]

use futures::{self, sync::mpsc, Async, Future, Sink, Stream};

<<<<<<< HEAD
use std::cell::{Ref, RefCell, RefMut};
use std::collections::{BTreeSet, BinaryHeap, HashMap, HashSet, VecDeque};
use std::iter::FromIterator;
use std::net::{IpAddr, Ipv4Addr, SocketAddr};
use std::ops::{AddAssign, Deref};
use std::sync::{Arc, Mutex};
use std::time::{Duration, SystemTime, UNIX_EPOCH};

use super::config_updater::ConfigUpdateService;
use super::sandbox_tests_helper::VALIDATOR_0;
use super::timestamping::TimestampingService;
use blockchain::{Block, BlockProof, Blockchain, ConsensusConfig, GenesisConfig, Schema, Service,
                 SharedNodeState, StoredConfiguration, Transaction, ValidatorKeys};
=======
use std::{
    cell::{Ref, RefCell, RefMut},
    collections::{BTreeMap, BTreeSet, BinaryHeap, HashMap, HashSet, VecDeque}, iter::FromIterator,
    net::{IpAddr, Ipv4Addr, SocketAddr}, ops::{AddAssign, Deref}, sync::{Arc, Mutex},
    time::{Duration, SystemTime, UNIX_EPOCH},
};

use super::{
    config_updater::ConfigUpdateService, sandbox_tests_helper::{VALIDATOR_0, PROPOSE_TIMEOUT},
    timestamping::TimestampingService,
};
use blockchain::{
    Block, BlockProof, Blockchain, ConsensusConfig, GenesisConfig, Schema, Service,
    SharedNodeState, StoredConfiguration, Transaction, ValidatorKeys,
};
>>>>>>> e8caba0b
use crypto::{gen_keypair, gen_keypair_from_seed, Hash, PublicKey, SecretKey, Seed};
use events::{
    network::NetworkConfiguration, Event, EventHandler, InternalEvent, InternalRequest,
    NetworkEvent, NetworkRequest, TimeoutRequest,
};
use helpers::{user_agent, Height, Milliseconds, Round, ValidatorId};
use messages::{Any, Connect, Message, RawMessage, RawTransaction, Status};
use node::ConnectInfo;
use node::{
    ApiSender, Configuration, ConnectList, ConnectListConfig, ExternalMessage, ListenerConfig,
    NodeHandler, NodeSender, ServiceConfig, State, SystemStateProvider,
};
use storage::{MapProof, MemoryDB};

pub type SharedTime = Arc<Mutex<SystemTime>>;

const INITIAL_TIME_IN_SECS: u64 = 1_486_720_340;

#[derive(Debug)]
pub struct SandboxSystemStateProvider {
    listen_address: SocketAddr,
    shared_time: SharedTime,
}

impl SystemStateProvider for SandboxSystemStateProvider {
    fn current_time(&self) -> SystemTime {
        *self.shared_time.lock().unwrap()
    }

    fn listen_address(&self) -> SocketAddr {
        self.listen_address
    }
}

#[derive(Debug)]
pub struct SandboxInner {
    pub time: SharedTime,
    pub handler: NodeHandler,
    pub sent: VecDeque<(SocketAddr, RawMessage)>,
    pub events: VecDeque<Event>,
    pub timers: BinaryHeap<TimeoutRequest>,
    pub network_requests_rx: mpsc::Receiver<NetworkRequest>,
    pub internal_requests_rx: mpsc::Receiver<InternalRequest>,
    pub api_requests_rx: mpsc::Receiver<ExternalMessage>,
}

impl SandboxInner {
    pub fn process_events(&mut self) {
        self.process_internal_requests();
        self.process_api_requests();
        self.process_network_requests();
        self.process_internal_requests();
    }

    pub fn handle_event<E: Into<Event>>(&mut self, e: E) {
        self.handler.handle_event(e.into());
        self.process_events();
    }

    fn process_network_requests(&mut self) {
        let network_getter = futures::lazy(|| -> Result<(), ()> {
            while let Async::Ready(Some(network)) = self.network_requests_rx.poll()? {
                match network {
                    NetworkRequest::SendMessage(peer, msg, _) => self.sent.push_back((peer, msg)),
                    NetworkRequest::DisconnectWithPeer(_) | NetworkRequest::Shutdown => {}
                }
            }
            Ok(())
        });
        network_getter.wait().unwrap();
    }

    fn process_internal_requests(&mut self) {
        let internal_getter = futures::lazy(|| -> Result<(), ()> {
            while let Async::Ready(Some(internal)) = self.internal_requests_rx.poll()? {
                match internal {
                    InternalRequest::Timeout(t) => self.timers.push(t),
                    InternalRequest::JumpToRound(height, round) => self.handler
                        .handle_event(InternalEvent::JumpToRound(height, round).into()),
                    InternalRequest::Shutdown => unimplemented!(),
                }
            }
            Ok(())
        });
        internal_getter.wait().unwrap();
    }
    fn process_api_requests(&mut self) {
        let api_getter = futures::lazy(|| -> Result<(), ()> {
            while let Async::Ready(Some(api)) = self.api_requests_rx.poll()? {
                self.handler.handle_event(api.into());
            }
            Ok(())
        });
        api_getter.wait().unwrap();
    }
}

pub struct Sandbox {
    pub validators_map: HashMap<PublicKey, SecretKey>,
    pub services_map: HashMap<PublicKey, SecretKey>,
    inner: RefCell<SandboxInner>,
    addresses: Vec<SocketAddr>,
    /// Connect message used during initialization.
    connect: Option<Connect>,
}

impl Sandbox {
    pub fn initialize(
        &mut self,
        connect_message_time: SystemTime,
        start_index: usize,
        end_index: usize,
    ) {
        let connect = Connect::new(
            &self.p(VALIDATOR_0),
            self.a(VALIDATOR_0),
            connect_message_time.into(),
            &user_agent::get(),
            self.s(VALIDATOR_0),
        );

        for validator in start_index..end_index {
            let validator = ValidatorId(validator as u16);
            self.recv(&Connect::new(
                &self.p(validator),
                self.a(validator),
                self.time().into(),
                &user_agent::get(),
                self.s(validator),
            ));
            self.send(self.a(validator), &connect);
        }

        self.check_unexpected_message();
        self.connect = Some(connect);
    }

    fn check_unexpected_message(&self) {
        if let Some((addr, msg)) = self.inner.borrow_mut().sent.pop_front() {
            let any_msg = Any::from_raw(msg.clone()).expect("Send incorrect message");
            panic!("Send unexpected message {:?} to {}", any_msg, addr);
        }
    }

    pub fn p(&self, id: ValidatorId) -> PublicKey {
        self.validators()[id.0 as usize]
    }

    pub fn s(&self, id: ValidatorId) -> &SecretKey {
        let p = self.p(id);
        &self.validators_map[&p]
    }

    pub fn a(&self, id: ValidatorId) -> SocketAddr {
        let id: usize = id.into();
        self.addresses[id]
    }

    pub fn validators(&self) -> Vec<PublicKey> {
        self.cfg()
            .validator_keys
            .iter()
            .map(|x| x.consensus_key)
            .collect()
    }

    pub fn n_validators(&self) -> usize {
        self.validators().len()
    }

    pub fn time(&self) -> SystemTime {
        let inner = self.inner.borrow();
        let time = *inner.time.lock().unwrap().deref();
        time
    }

    pub fn set_time(&mut self, new_time: SystemTime) {
        let mut inner = self.inner.borrow_mut();
        *inner.time.lock().unwrap() = new_time;
    }

    pub fn node_handler_mut(&self) -> RefMut<NodeHandler> {
        RefMut::map(self.inner.borrow_mut(), |inner| &mut inner.handler)
    }

    pub fn node_state(&self) -> Ref<State> {
        Ref::map(self.inner.borrow(), |inner| inner.handler.state())
    }

    pub fn blockchain_ref(&self) -> Ref<Blockchain> {
        Ref::map(self.inner.borrow(), |inner| &inner.handler.blockchain)
    }

    pub fn blockchain_mut(&self) -> RefMut<Blockchain> {
        RefMut::map(self.inner.borrow_mut(), |inner| {
            &mut inner.handler.blockchain
        })
    }

    /// Returns connect message used during initialization.
    pub fn connect(&self) -> Option<&Connect> {
        self.connect.as_ref()
    }

    pub fn recv<T: Message>(&self, msg: &T) {
        self.check_unexpected_message();
        // TODO Think about addresses. (ECR-1627)
        let dummy_addr = SocketAddr::from(([127, 0, 0, 1], 12_039));
        let event = NetworkEvent::MessageReceived(dummy_addr, msg.raw().clone());
        self.inner.borrow_mut().handle_event(event);
    }

    pub fn process_events(&self) {
        self.inner.borrow_mut().process_events();
    }

    pub fn send<T: Message>(&self, addr: SocketAddr, msg: &T) {
        self.process_events();
        let any_expected_msg = Any::from_raw(msg.raw().clone()).unwrap();
        let send = self.inner.borrow_mut().sent.pop_front();
        if let Some((real_addr, real_msg)) = send {
            let any_real_msg = Any::from_raw(real_msg.clone()).expect("Send incorrect message");
            if real_addr != addr || any_real_msg != any_expected_msg {
                panic!(
                    "Expected to send the message {:?} to {} instead sending {:?} to {}",
                    any_expected_msg, addr, any_real_msg, real_addr
                )
            }
        } else {
            panic!(
                "Expected to send the message {:?} to {} but nothing happened",
                any_expected_msg, addr
            );
        }
    }

    pub fn broadcast<T: Message>(&self, msg: &T) {
        self.broadcast_to_addrs(msg, self.addresses.iter().skip(1));
    }

    pub fn try_broadcast<T: Message>(&self, msg: &T) -> Result<(), String> {
        self.try_broadcast_to_addrs(msg, self.addresses.iter().skip(1))
    }

    // TODO: Add self-test for broadcasting? (ECR-1627)
    pub fn broadcast_to_addrs<'a, T: Message, I>(&self, msg: &T, addresses: I)
    where
        I: IntoIterator<Item = &'a SocketAddr>,
    {
        self.try_broadcast_to_addrs(msg, addresses).unwrap();
    }

    // TODO: Add self-test for broadcasting? (ECR-1627)
    pub fn try_broadcast_to_addrs<'a, T: Message, I>(
        &self,
        msg: &T,
        addresses: I,
    ) -> Result<(), String>
    where
        I: IntoIterator<Item = &'a SocketAddr>,
    {
        let any_expected_msg = Any::from_raw(msg.raw().clone()).unwrap();

        // If node is excluded from validators, then it still will broadcast messages.
        // So in that case we should not skip addresses and validators count.
        let mut expected_set: HashSet<_> = HashSet::from_iter(addresses);

        for _ in 0..expected_set.len() {
            let send = self.inner.borrow_mut().sent.pop_front();
            if let Some((real_addr, real_msg)) = send {
                let any_real_msg = Any::from_raw(real_msg.clone()).expect("Send incorrect message");
                if any_real_msg != any_expected_msg {
                    return Err(format!(
                        "Expected to broadcast the message {:?} instead sending {:?} to {}",
                        any_expected_msg, any_real_msg, real_addr
                    ));
                }
                if !expected_set.contains(&real_addr) {
                    panic!(
                        "Double send the same message {:?} to {:?} during broadcasting",
                        any_expected_msg, real_addr
                    )
                } else {
                    expected_set.remove(&real_addr);
                }
            } else {
                panic!(
                    "Expected to broadcast the message {:?} but someone don't receive \
                     messages: {:?}",
                    any_expected_msg, expected_set
                );
            }
        }
        Ok(())
    }

    pub fn check_broadcast_status(&self, height: Height, block_hash: &Hash) {
        self.broadcast(&Status::new(
            &self.node_public_key(),
            height,
            block_hash,
            &self.node_secret_key(),
        ));
    }

    pub fn add_time(&self, duration: Duration) {
        self.check_unexpected_message();
        let now = {
            let inner = self.inner.borrow_mut();
            let mut time = inner.time.lock().unwrap();
            time.add_assign(duration);
            *time.deref()
        };
        // handle timeouts if occurs
        loop {
            let timeout = {
                let timers = &mut self.inner.borrow_mut().timers;
                if let Some(TimeoutRequest(time, timeout)) = timers.pop() {
                    if time > now {
                        timers.push(TimeoutRequest(time, timeout));
                        break;
                    } else {
                        timeout
                    }
                } else {
                    break;
                }
            };
            self.inner.borrow_mut().handle_event(timeout);
        }
    }

    pub fn is_leader(&self) -> bool {
        self.node_state().is_leader()
    }

    pub fn leader(&self, round: Round) -> ValidatorId {
        self.node_state().leader(round)
    }

    pub fn last_block(&self) -> Block {
        self.blockchain_ref().last_block()
    }

    pub fn last_hash(&self) -> Hash {
        self.blockchain_ref().last_hash()
    }

    pub fn last_state_hash(&self) -> Hash {
        *self.last_block().state_hash()
    }

    pub fn filter_present_transactions<'a, I>(&self, txs: I) -> Vec<RawMessage>
    where
        I: IntoIterator<Item = &'a RawMessage>,
    {
        let mut unique_set: HashSet<Hash> = HashSet::new();
        let snapshot = self.blockchain_ref().snapshot();
        let schema = Schema::new(&snapshot);
        let schema_transactions = schema.transactions();
        txs.into_iter()
            .filter(|elem| {
                let hash_elem = elem.hash();
                if unique_set.contains(&hash_elem) {
                    return false;
                }
                unique_set.insert(hash_elem);
                if schema_transactions.contains(&hash_elem) {
                    return false;
                }
                true
            })
            .cloned()
            .collect()
    }

    /// Extracts state_hash from the fake block.
    pub fn compute_state_hash<'a, I>(&self, txs: I) -> Hash
    where
        I: IntoIterator<Item = &'a RawTransaction>,
    {
        let height = self.current_height();
        let mut blockchain = self.blockchain_mut();
        let (hashes, recover, patch) = {
            let mut hashes = Vec::new();
            let mut recover = BTreeSet::new();
            let mut fork = blockchain.fork();
            {
                let mut schema = Schema::new(&mut fork);
                for raw in txs {
                    let hash = raw.hash();
                    hashes.push(hash);
                    if schema.transactions().get(&hash).is_none() {
                        recover.insert(hash);
                        schema.add_transaction_into_pool(raw.clone());
                    }
                }
            }

            (hashes, recover, fork.into_patch())
        };
        blockchain.merge(patch).unwrap();

        let fork = {
            let mut fork = blockchain.fork();
            let (_, patch) = blockchain.create_patch(ValidatorId(0), height, &hashes);
            fork.merge(patch);
            fork
        };
        let patch = {
            let mut fork = blockchain.fork();
            {
                let mut schema = Schema::new(&mut fork);
                for hash in recover {
                    schema.reject_transaction(&hash).unwrap();
                }
            }
            fork.into_patch()
        };

        blockchain.merge(patch).unwrap();
        *Schema::new(&fork).last_block().state_hash()
    }

    pub fn get_proof_to_service_table(
        &self,
        service_id: u16,
        table_idx: usize,
    ) -> MapProof<Hash, Hash> {
        let snapshot = self.blockchain_ref().snapshot();
        let schema = Schema::new(&snapshot);
        schema.get_proof_to_service_table(service_id, table_idx)
    }

    pub fn get_configs_merkle_root(&self) -> Hash {
        let snapshot = self.blockchain_ref().snapshot();
        let schema = Schema::new(&snapshot);
        schema.configs().merkle_root()
    }

    pub fn cfg(&self) -> StoredConfiguration {
        let snapshot = self.blockchain_ref().snapshot();
        let schema = Schema::new(&snapshot);
        schema.actual_configuration()
    }

    pub fn majority_count(&self, num_validators: usize) -> usize {
        num_validators * 2 / 3 + 1
    }

    pub fn round_timeout(&self) -> Milliseconds {
        self.cfg().consensus.round_timeout
    }

    pub fn transactions_hashes(&self) -> Vec<Hash> {
        let schema = Schema::new(self.blockchain_ref().snapshot());
        let idx = schema.transactions_pool();
        let vec = idx.iter().collect();
        vec
    }

    pub fn current_round(&self) -> Round {
        self.node_state().round()
    }

    pub fn block_and_precommits(&self, height: Height) -> Option<BlockProof> {
        let snapshot = self.blockchain_ref().snapshot();
        let schema = Schema::new(&snapshot);
        schema.block_and_precommits(height)
    }

    pub fn current_height(&self) -> Height {
        self.node_state().height()
    }

    pub fn current_leader(&self) -> ValidatorId {
        self.node_state().leader(self.current_round())
    }

    pub fn assert_state(&self, expected_height: Height, expected_round: Round) {
        let state = self.node_state();

        let actual_height = state.height();
        let actual_round = state.round();
        assert_eq!(actual_height, expected_height);
        assert_eq!(actual_round, expected_round);
    }

    pub fn assert_lock(&self, expected_round: Round, expected_hash: Option<Hash>) {
        let state = self.node_state();

        let actual_round = state.locked_round();
        let actual_hash = state.locked_propose();
        assert_eq!(actual_round, expected_round);
        assert_eq!(actual_hash, expected_hash);
    }

    /// Creates new sandbox with "restarted" node.
    pub fn restart(self) -> Self {
        self.restart_with_time(UNIX_EPOCH + Duration::new(INITIAL_TIME_IN_SECS, 0))
    }

    /// Creates new sandbox with "restarted" node initialized by the given time.
    pub fn restart_with_time(self, time: SystemTime) -> Self {
        let connect = self.connect().map(|c| {
            Connect::new(
                c.pub_key(),
                c.addr(),
                time.into(),
                c.user_agent(),
                self.s(VALIDATOR_0),
            )
        });
        let sandbox = self.restart_uninitialized_with_time(time);
        if let Some(connect) = connect {
            sandbox.broadcast(&connect);
        }

        sandbox
    }

    /// Constructs a new uninitialized instance of a `Sandbox` preserving database and
    /// configuration.
    pub fn restart_uninitialized(self) -> Sandbox {
        self.restart_uninitialized_with_time(UNIX_EPOCH + Duration::new(INITIAL_TIME_IN_SECS, 0))
    }

    /// Constructs a new uninitialized instance of a `Sandbox` preserving database and
    /// configuration.
    pub fn restart_uninitialized_with_time(self, time: SystemTime) -> Sandbox {
        let network_channel = mpsc::channel(100);
        let internal_channel = mpsc::channel(100);
        let api_channel = mpsc::channel(100);

        let address = self.a(VALIDATOR_0);
        let inner = self.inner.borrow();

        let blockchain = inner
            .handler
            .blockchain
            .clone_with_api_sender(ApiSender::new(api_channel.0.clone()));

        let node_sender = NodeSender {
            network_requests: network_channel.0.clone().wait(),
            internal_requests: internal_channel.0.clone().wait(),
            api_requests: api_channel.0.clone().wait(),
        };

        let connect_list = ConnectList::from_peers(inner.handler.state.peers());

        let config = Configuration {
            listener: ListenerConfig {
                address,
                consensus_public_key: *inner.handler.state.consensus_public_key(),
                consensus_secret_key: inner.handler.state.consensus_secret_key().clone(),
                connect_list,
            },
            service: ServiceConfig {
                service_public_key: *inner.handler.state.service_public_key(),
                service_secret_key: inner.handler.state.service_secret_key().clone(),
            },
            network: NetworkConfiguration::default(),
            peer_discovery: Vec::new(),
            mempool: Default::default(),
        };

        let system_state = SandboxSystemStateProvider {
            listen_address: address,
            shared_time: SharedTime::new(Mutex::new(time)),
        };

        let mut handler = NodeHandler::new(
            blockchain,
            address,
            node_sender,
            Box::new(system_state),
            config,
            inner.handler.api_state.clone(),
        );
        handler.initialize();

        let inner = SandboxInner {
            sent: VecDeque::new(),
            events: VecDeque::new(),
            timers: BinaryHeap::new(),
            internal_requests_rx: internal_channel.1,
            network_requests_rx: network_channel.1,
            api_requests_rx: api_channel.1,
            handler,
            time: Arc::clone(&inner.time),
        };
        let sandbox = Sandbox {
            inner: RefCell::new(inner),
            validators_map: self.validators_map.clone(),
            services_map: self.services_map.clone(),
            addresses: self.addresses.clone(),
            connect: None,
        };
        sandbox.process_events();
        sandbox
    }

    fn node_public_key(&self) -> PublicKey {
        *self.node_state().consensus_public_key()
    }

    fn node_secret_key(&self) -> SecretKey {
        self.node_state().consensus_secret_key().clone()
    }

    fn add_peer_to_connect_list(&self, addr: SocketAddr, validator_keys: ValidatorKeys) {
        let public_key = validator_keys.consensus_key;
        let config = {
            let inner = &self.inner.borrow_mut();
            let state = &inner.handler.state;
            let mut config = state.config().clone();
            config.validator_keys.push(validator_keys);
            config
        };

        self.update_config(config);
        self.inner
            .borrow_mut()
            .handler
            .state
            .add_peer_to_connect_list(ConnectInfo {
                address: addr,
                public_key,
            });
    }

    fn update_config(&self, config: StoredConfiguration) {
        self.inner.borrow_mut().handler.state.update_config(config);
    }
}

impl Drop for Sandbox {
    fn drop(&mut self) {
        if !::std::thread::panicking() {
            self.check_unexpected_message();
        }
    }
}

impl ConnectList {
    /// Helper method to populate ConnectList after sandbox node restarts and
    /// we have access only to peers stored in `node::state`.
    #[doc(hidden)]
    pub fn from_peers(peers: &HashMap<PublicKey, Connect>) -> Self {
        let peers: BTreeMap<PublicKey, SocketAddr> =
            peers.iter().map(|(p, c)| (*p, c.addr())).collect();
        ConnectList { peers }
    }
}

fn gen_primitive_socket_addr(idx: u8) -> SocketAddr {
    let addr = Ipv4Addr::new(idx, idx, idx, idx);
    SocketAddr::new(IpAddr::V4(addr), u16::from(idx))
}

/// Constructs an instance of a `Sandbox` and initializes connections.
pub fn sandbox_with_services(services: Vec<Box<dyn Service>>) -> Sandbox {
    let mut sandbox = sandbox_with_services_uninitialized(services);
    let time = sandbox.time();
    let validators_count = sandbox.validators_map.len();
    sandbox.initialize(time, 1, validators_count);
    sandbox
}

/// Constructs an uninitialized instance of a `Sandbox`.
pub fn sandbox_with_services_uninitialized(services: Vec<Box<dyn Service>>) -> Sandbox {
    let validators = vec![
        gen_keypair_from_seed(&Seed::new([12; 32])),
        gen_keypair_from_seed(&Seed::new([13; 32])),
        gen_keypair_from_seed(&Seed::new([16; 32])),
        gen_keypair_from_seed(&Seed::new([19; 32])),
    ];
    let service_keys = vec![
        gen_keypair_from_seed(&Seed::new([20; 32])),
        gen_keypair_from_seed(&Seed::new([21; 32])),
        gen_keypair_from_seed(&Seed::new([22; 32])),
        gen_keypair_from_seed(&Seed::new([23; 32])),
    ];

    let addresses: Vec<SocketAddr> = (1..5).map(gen_primitive_socket_addr).collect::<Vec<_>>();

    let api_channel = mpsc::channel(100);
    let db = MemoryDB::new();
    let mut blockchain = Blockchain::new(
        db,
        services,
        service_keys[0].0,
        service_keys[0].1.clone(),
        ApiSender::new(api_channel.0.clone()),
    );

    let consensus = ConsensusConfig {
        round_timeout: 1000,
        status_timeout: 600_000,
        peers_timeout: 600_000,
        txs_block_limit: 1000,
        max_message_len: 1024 * 1024,
        min_propose_timeout: PROPOSE_TIMEOUT,
        max_propose_timeout: PROPOSE_TIMEOUT,
        propose_timeout_threshold: 0,
    };
    let genesis = GenesisConfig::new_with_consensus(
        consensus,
        validators
            .iter()
            .zip(service_keys.iter())
            .map(|x| ValidatorKeys {
                consensus_key: (x.0).0,
                service_key: (x.1).0,
            }),
    );

    let connect_list_config =
        ConnectListConfig::from_validator_keys(&genesis.validator_keys, &addresses);

    blockchain.initialize(genesis).unwrap();

    let config = Configuration {
        listener: ListenerConfig {
            address: addresses[0],
            consensus_public_key: validators[0].0,
            consensus_secret_key: validators[0].1.clone(),
            connect_list: ConnectList::from_config(connect_list_config),
        },
        service: ServiceConfig {
            service_public_key: service_keys[0].0,
            service_secret_key: service_keys[0].1.clone(),
        },
        network: NetworkConfiguration::default(),
        peer_discovery: Vec::new(),
        mempool: Default::default(),
    };

    // TODO: Use factory or other solution like set_handler or run. (ECR-1627)
    let system_state = SandboxSystemStateProvider {
        listen_address: addresses[0],
        shared_time: SharedTime::new(Mutex::new(
            UNIX_EPOCH + Duration::new(INITIAL_TIME_IN_SECS, 0),
        )),
    };
    let shared_time = Arc::clone(&system_state.shared_time);

    let network_channel = mpsc::channel(100);
    let internal_channel = mpsc::channel(100);
    let node_sender = NodeSender {
        network_requests: network_channel.0.clone().wait(),
        internal_requests: internal_channel.0.clone().wait(),
        api_requests: api_channel.0.clone().wait(),
    };

    let mut handler = NodeHandler::new(
        blockchain.clone(),
        addresses[0],
        node_sender,
        Box::new(system_state),
        config.clone(),
        SharedNodeState::new(5000),
    );
    handler.initialize();

    let inner = SandboxInner {
        sent: VecDeque::new(),
        events: VecDeque::new(),
        timers: BinaryHeap::new(),
        network_requests_rx: network_channel.1,
        api_requests_rx: api_channel.1,
        internal_requests_rx: internal_channel.1,
        handler,
        time: shared_time,
    };
    let sandbox = Sandbox {
        inner: RefCell::new(inner),
        validators_map: HashMap::from_iter(validators.clone()),
        services_map: HashMap::from_iter(service_keys),
        addresses,
        connect: None,
    };

    // General assumption; necessary for correct work of consensus algorithm
    assert!(PROPOSE_TIMEOUT < sandbox.round_timeout());
    sandbox.process_events();
    sandbox
}

pub fn timestamping_sandbox() -> Sandbox {
    sandbox_with_services(vec![
        Box::new(TimestampingService::new()),
        Box::new(ConfigUpdateService::new()),
    ])
}

#[cfg(test)]
mod tests {
    use super::*;
    use blockchain::{ExecutionResult, ServiceContext, TransactionSet};
    use crypto::{gen_keypair_from_seed, Seed};
    use encoding;
    use messages::RawTransaction;
    use sandbox::sandbox_tests_helper::{
        add_one_height, SandboxState, VALIDATOR_1, VALIDATOR_2, VALIDATOR_3, HEIGHT_ONE, ROUND_ONE,
        ROUND_TWO,
    };
    use storage::{Fork, Snapshot};

    const SERVICE_ID: u16 = 1;

    transactions! {
        HandleCommitTransactions {
            const SERVICE_ID = SERVICE_ID;

            struct TxAfterCommit {
                height: Height,
            }
        }
    }

    impl TxAfterCommit {
        pub fn new_with_height(height: Height) -> TxAfterCommit {
            let keypair = gen_keypair_from_seed(&Seed::new([22; 32]));
            TxAfterCommit::new(height, &keypair.1)
        }
    }

    impl Transaction for TxAfterCommit {
        fn verify(&self) -> bool {
            true
        }

        fn execute(&self, _: &mut Fork) -> ExecutionResult {
            Ok(())
        }
    }

    struct AfterCommitService;

    impl Service for AfterCommitService {
        fn service_name(&self) -> &str {
            "after_commit"
        }

        fn service_id(&self) -> u16 {
            SERVICE_ID
        }

        fn state_hash(&self, _: &dyn Snapshot) -> Vec<Hash> {
            Vec::new()
        }

        fn tx_from_raw(
            &self,
            raw: RawTransaction,
        ) -> Result<Box<dyn Transaction>, encoding::Error> {
            let tx = HandleCommitTransactions::tx_from_raw(raw)?;
            Ok(tx.into())
        }

        fn after_commit(&self, context: &ServiceContext) {
            let tx = TxAfterCommit::new_with_height(context.height());
            context.transaction_sender().send(Box::new(tx)).unwrap();
        }
    }

    #[test]
    fn test_sandbox_init() {
        timestamping_sandbox();
    }

    #[test]
    fn test_sandbox_recv_and_send() {
        let s = timestamping_sandbox();
        // As far as all validators have connected to each other during
        // sandbox initialization, we need to use connect-message with unknown
        // keypair.
        let (public, secret) = gen_keypair();
        let (service, _) = gen_keypair();
        let validator_keys = ValidatorKeys {
            consensus_key: public,
            service_key: service,
        };
        // We also need to add public key from this keypair to the ConnectList.
        // Socket address doesn't matter in this case.
        s.add_peer_to_connect_list(gen_primitive_socket_addr(1), validator_keys);

        s.recv(&Connect::new(
            &public,
            s.a(VALIDATOR_2),
            s.time().into(),
            &user_agent::get(),
            &secret,
        ));
        s.send(
            s.a(VALIDATOR_2),
            &Connect::new(
                &s.p(VALIDATOR_0),
                s.a(VALIDATOR_0),
                s.time().into(),
                &user_agent::get(),
                s.s(VALIDATOR_0),
            ),
        );
    }

    #[test]
    fn test_sandbox_assert_status() {
        // TODO: Remove this? (ECR-1627)
        let s = timestamping_sandbox();
        s.assert_state(HEIGHT_ONE, ROUND_ONE);
        s.add_time(Duration::from_millis(999));
        s.assert_state(HEIGHT_ONE, ROUND_ONE);
        s.add_time(Duration::from_millis(1));
        s.assert_state(HEIGHT_ONE, ROUND_TWO);
    }

    #[test]
    #[should_panic(expected = "Expected to send the message")]
    fn test_sandbox_expected_to_send_but_nothing_happened() {
        let s = timestamping_sandbox();
        s.send(
            s.a(VALIDATOR_1),
            &Connect::new(
                &s.p(VALIDATOR_0),
                s.a(VALIDATOR_0),
                s.time().into(),
                &user_agent::get(),
                s.s(VALIDATOR_0),
            ),
        );
    }

    #[test]
    #[should_panic(expected = "Expected to send the message")]
    fn test_sandbox_expected_to_send_another_message() {
        let s = timestamping_sandbox();
        // See comments to `test_sandbox_recv_and_send`.
        let (public, secret) = gen_keypair();
        let (service, _) = gen_keypair();
        let validator_keys = ValidatorKeys {
            consensus_key: public,
            service_key: service,
        };
        s.add_peer_to_connect_list(gen_primitive_socket_addr(1), validator_keys);
        s.recv(&Connect::new(
            &public,
            s.a(VALIDATOR_2),
            s.time().into(),
            &user_agent::get(),
            &secret,
        ));
        s.send(
            s.a(VALIDATOR_1),
            &Connect::new(
                &s.p(VALIDATOR_0),
                s.a(VALIDATOR_0),
                s.time().into(),
                &user_agent::get(),
                s.s(VALIDATOR_0),
            ),
        );
    }

    #[test]
    #[should_panic(expected = "Send unexpected message")]
    fn test_sandbox_unexpected_message_when_drop() {
        let s = timestamping_sandbox();
        // See comments to `test_sandbox_recv_and_send`.
        let (public, secret) = gen_keypair();
        let (service, _) = gen_keypair();
        let validator_keys = ValidatorKeys {
            consensus_key: public,
            service_key: service,
        };
        s.add_peer_to_connect_list(gen_primitive_socket_addr(1), validator_keys);
        s.recv(&Connect::new(
            &public,
            s.a(VALIDATOR_2),
            s.time().into(),
            &user_agent::get(),
            &secret,
        ));
    }

    #[test]
    #[should_panic(expected = "Send unexpected message")]
    fn test_sandbox_unexpected_message_when_handle_another_message() {
        let s = timestamping_sandbox();
        // See comments to `test_sandbox_recv_and_send`.
        let (public, secret) = gen_keypair();
        let (service, _) = gen_keypair();
        let validator_keys = ValidatorKeys {
            consensus_key: public,
            service_key: service,
        };
        s.add_peer_to_connect_list(gen_primitive_socket_addr(1), validator_keys);
        s.recv(&Connect::new(
            &public,
            s.a(VALIDATOR_2),
            s.time().into(),
            &user_agent::get(),
            &secret,
        ));
        s.recv(&Connect::new(
            &public,
            s.a(VALIDATOR_3),
            s.time().into(),
            &user_agent::get(),
            &secret,
        ));
        panic!("Oops! We don't catch unexpected message");
    }

    #[test]
    #[should_panic(expected = "Send unexpected message")]
    fn test_sandbox_unexpected_message_when_time_changed() {
        let s = timestamping_sandbox();
        // See comments to `test_sandbox_recv_and_send`.
        let (public, secret) = gen_keypair();
        let (service, _) = gen_keypair();
        let validator_keys = ValidatorKeys {
            consensus_key: public,
            service_key: service,
        };
        s.add_peer_to_connect_list(gen_primitive_socket_addr(1), validator_keys);
        s.recv(&Connect::new(
            &public,
            s.a(VALIDATOR_2),
            s.time().into(),
            &user_agent::get(),
            &secret,
        ));
        s.add_time(Duration::from_millis(1000));
        panic!("Oops! We don't catch unexpected message");
    }

    #[test]
    fn test_sandbox_service_after_commit() {
        let sandbox = sandbox_with_services(vec![
            Box::new(AfterCommitService),
            Box::new(TimestampingService::new()),
        ]);
        let state = SandboxState::new();
        add_one_height(&sandbox, &state);
        let tx = TxAfterCommit::new_with_height(Height(1));
        sandbox.broadcast(&tx);
    }
}<|MERGE_RESOLUTION|>--- conflicted
+++ resolved
@@ -17,21 +17,6 @@
 
 use futures::{self, sync::mpsc, Async, Future, Sink, Stream};
 
-<<<<<<< HEAD
-use std::cell::{Ref, RefCell, RefMut};
-use std::collections::{BTreeSet, BinaryHeap, HashMap, HashSet, VecDeque};
-use std::iter::FromIterator;
-use std::net::{IpAddr, Ipv4Addr, SocketAddr};
-use std::ops::{AddAssign, Deref};
-use std::sync::{Arc, Mutex};
-use std::time::{Duration, SystemTime, UNIX_EPOCH};
-
-use super::config_updater::ConfigUpdateService;
-use super::sandbox_tests_helper::VALIDATOR_0;
-use super::timestamping::TimestampingService;
-use blockchain::{Block, BlockProof, Blockchain, ConsensusConfig, GenesisConfig, Schema, Service,
-                 SharedNodeState, StoredConfiguration, Transaction, ValidatorKeys};
-=======
 use std::{
     cell::{Ref, RefCell, RefMut},
     collections::{BTreeMap, BTreeSet, BinaryHeap, HashMap, HashSet, VecDeque}, iter::FromIterator,
@@ -47,7 +32,6 @@
     Block, BlockProof, Blockchain, ConsensusConfig, GenesisConfig, Schema, Service,
     SharedNodeState, StoredConfiguration, Transaction, ValidatorKeys,
 };
->>>>>>> e8caba0b
 use crypto::{gen_keypair, gen_keypair_from_seed, Hash, PublicKey, SecretKey, Seed};
 use events::{
     network::NetworkConfiguration, Event, EventHandler, InternalEvent, InternalRequest,
