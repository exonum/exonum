--- conflicted
+++ resolved
@@ -76,11 +76,7 @@
 pub struct SandboxInner {
     pub time: SharedTime,
     pub handler: NodeHandler,
-<<<<<<< HEAD
-    pub sent: VecDeque<(SocketAddr, Message)>,
-=======
-    pub sent: VecDeque<(PublicKey, RawMessage)>,
->>>>>>> a4cb49c2
+    pub sent: VecDeque<(PublicKey, Message)>,
     pub events: VecDeque<Event>,
     pub timers: BinaryHeap<TimeoutRequest>,
     pub network_requests_rx: mpsc::Receiver<NetworkRequest>,
@@ -262,10 +258,9 @@
         time: chrono::DateTime<::chrono::Utc>,
         user_agent: &str,
         secret_key: &SecretKey,
-<<<<<<< HEAD
     ) -> Signed<Connect> {
         Message::concrete(
-            Connect::new(addr, time, user_agent),
+            Connect::new(&addr, time, user_agent),
             *public_key,
             secret_key,
         )
@@ -279,10 +274,6 @@
         secret_key: &SecretKey,
     ) -> Signed<PeersRequest> {
         Message::concrete(PeersRequest::new(to), *public_key, secret_key)
-=======
-    ) -> Connect {
-        Connect::new(public_key, &addr, time, user_agent, secret_key)
->>>>>>> a4cb49c2
     }
 
     /// Creates a `Propose` message signed by this validator.
@@ -461,12 +452,7 @@
 
     pub fn recv<T: ProtocolMessage>(&self, msg: &Signed<T>) {
         self.check_unexpected_message();
-<<<<<<< HEAD
-        let dummy_addr = SocketAddr::from(([127, 0, 0, 1], 12_039));
-        let event = NetworkEvent::MessageReceived(dummy_addr, msg.clone().serialize());
-=======
-        let event = NetworkEvent::MessageReceived(msg.raw().clone());
->>>>>>> a4cb49c2
+        let event = NetworkEvent::MessageReceived(msg.clone().serialize());
         self.inner.borrow_mut().handle_event(event);
     }
 
@@ -481,47 +467,24 @@
         self.inner.borrow_mut().process_events();
     }
 
-<<<<<<< HEAD
-    pub fn pop_sent(&self) -> Option<(SocketAddr, Message)> {
+    pub fn pop_sent(&self) -> Option<(PublicKey, Message)> {
         self.inner.borrow_mut().sent.pop_front()
     }
 
-    pub fn send<T: ProtocolMessage>(&self, addr: SocketAddr, msg: &Signed<T>) {
+    pub fn send<T: ProtocolMessage>(&self, key: PublicKey, msg: &Signed<T>) {
         let expected_msg = T::into_protocol(msg.clone());
-=======
-    pub fn pop_sent(&self) -> Option<(PublicKey, RawMessage)> {
-        self.inner.borrow_mut().sent.pop_front()
-    }
-
-    pub fn send<T: Message>(&self, key: PublicKey, msg: &T) {
->>>>>>> a4cb49c2
         self.process_events();
         let send = self.pop_sent();
-<<<<<<< HEAD
         if let Some((real_addr, real_msg)) = send {
             assert_eq!(expected_msg, real_msg, "Expected to send other message");
             assert_eq!(
-                addr, real_addr,
+                key, real_addr,
                 "Expected to send message to other recipient"
             );
         } else {
             panic!(
                 "Expected to send the message {:?} to {} but nothing happened",
-                expected_msg, addr
-=======
-        if let Some((real_key, real_msg)) = send {
-            let any_real_msg = Any::from_raw(real_msg.clone()).expect("Send incorrect message");
-            if real_key != key || any_real_msg != any_expected_msg {
-                panic!(
-                    "Expected to send the message {:?} to {} instead sending {:?} to {}",
-                    any_expected_msg, key, any_real_msg, real_key
-                )
-            }
-        } else {
-            panic!(
-                "Expected to send the message {:?} to {} but nothing happened",
-                any_expected_msg, key
->>>>>>> a4cb49c2
+                expected_msg, key
             );
         }
     }
@@ -545,21 +508,12 @@
         }
     }
 
-<<<<<<< HEAD
     pub fn broadcast<T: ProtocolMessage>(&self, msg: &Signed<T>) {
-        self.broadcast_to_addrs(msg, self.addresses.iter().skip(1));
+        self.broadcast_to_addrs(msg, self.addresses.iter().map(|i| &i.public_key).skip(1));
     }
 
     pub fn try_broadcast<T: ProtocolMessage>(&self, msg: &Signed<T>) -> Result<(), String> {
-        self.try_broadcast_to_addrs(msg, self.addresses.iter().skip(1))
-=======
-    pub fn broadcast<T: Message>(&self, msg: &T) {
-        self.broadcast_to_addrs(msg, self.addresses.iter().map(|i| &i.public_key).skip(1));
-    }
-
-    pub fn try_broadcast<T: Message>(&self, msg: &T) -> Result<(), String> {
         self.try_broadcast_to_addrs(msg, self.addresses.iter().map(|i| &i.public_key).skip(1))
->>>>>>> a4cb49c2
     }
 
     pub fn broadcast_to_addrs<'a, T: ProtocolMessage, I>(&self, msg: &Signed<T>, addresses: I)
@@ -836,13 +790,8 @@
     pub fn restart_with_time(self, time: SystemTime) -> Self {
         let connect = self.connect().map(|c| {
             self.create_connect(
-<<<<<<< HEAD
                 &c.author(),
-                c.addr(),
-=======
-                c.pub_key(),
                 c.pub_addr().parse().expect("Expected resolved address"),
->>>>>>> a4cb49c2
                 time.into(),
                 c.user_agent(),
                 self.s(ValidatorId(0)),
@@ -986,17 +935,11 @@
     /// Helper method to populate ConnectList after sandbox node restarts and
     /// we have access only to peers stored in `node::state`.
     #[doc(hidden)]
-<<<<<<< HEAD
     pub fn from_peers(peers: &HashMap<PublicKey, Signed<Connect>>) -> Self {
-        let peers: BTreeMap<PublicKey, SocketAddr> =
-            peers.iter().map(|(p, c)| (*p, c.addr())).collect();
-=======
-    pub fn from_peers(peers: &HashMap<PublicKey, Connect>) -> Self {
         let peers: BTreeMap<PublicKey, PeerAddress> = peers
             .iter()
             .map(|(p, c)| (*p, PeerAddress::new(c.pub_addr().to_owned())))
             .collect();
->>>>>>> a4cb49c2
         ConnectList { peers }
     }
 }
