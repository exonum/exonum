
// Copyright 2018 The Exonum Team
//
// Licensed under the Apache License, Version 2.0 (the "License");
// you may not use this file except in compliance with the License.
// You may obtain a copy of the License at
//
//   http://www.apache.org/licenses/LICENSE-2.0
//
// Unless required by applicable law or agreed to in writing, software
// distributed under the License is distributed on an "AS IS" BASIS,
// WITHOUT WARRANTIES OR CONDITIONS OF ANY KIND, either express or implied.
// See the License for the specific language governing permissions and
// limitations under the License.

// Workaround: Clippy does not correctly handle borrowing checking rules for returned types.
#![cfg_attr(feature = "cargo-clippy", allow(let_and_return))]
use bit_vec::BitVec;
<<<<<<< HEAD

=======
>>>>>>> 4d573c86
use chrono;
use env_logger;
use futures::{self, sync::mpsc, Async, Future, Sink, Stream};

use std::{
    self, cell::{Ref, RefCell, RefMut},
    collections::{BTreeMap, BTreeSet, BinaryHeap, HashMap, HashSet, VecDeque}, iter::FromIterator,
    net::{IpAddr, Ipv4Addr, SocketAddr}, ops::{AddAssign, Deref}, sync::{Arc, Mutex},
    time::{Duration, SystemTime, UNIX_EPOCH},
};

use super::{
    config_updater::ConfigUpdateService, sandbox_tests_helper::PROPOSE_TIMEOUT,
    timestamping::TimestampingService,
};
use blockchain::{
    Block, BlockProof, Blockchain, ConsensusConfig, GenesisConfig, Schema, Service,
    SharedNodeState, StoredConfiguration, Transaction, ValidatorKeys,
};
use crypto::{gen_keypair, gen_keypair_from_seed, Hash, PublicKey, SecretKey, Seed, SEED_LENGTH};
use events::{
    network::NetworkConfiguration, Event, EventHandler, InternalEvent, InternalRequest,
    NetworkEvent, NetworkRequest, TimeoutRequest,
};
use helpers::{user_agent, Height, Milliseconds, Round, ValidatorId};
use messages::{
<<<<<<< HEAD
    BlockRequest, BlockResponse, Connect, Message, Precommit, Prevote, PrevotesRequest, Propose,
    ProposeRequest, Protocol, ProtocolMessage, RawTransaction, Status, TransactionsRequest,
    TransactionsResponse, UncheckedBuffer
=======
    Any, BlockRequest, BlockResponse, Connect, Message, PeersRequest, Precommit, Prevote,
    PrevotesRequest, Propose, ProposeRequest, RawMessage, RawTransaction, Status,
    TransactionsRequest, TransactionsResponse,
>>>>>>> 4d573c86
};
use node::ConnectInfo;
use node::{
    ApiSender, Configuration, ConnectList, ConnectListConfig, ExternalMessage, ListenerConfig,
    NodeHandler, NodeSender, ServiceConfig, State, SystemStateProvider,
};
use storage::{MapProof, MemoryDB};

pub type SharedTime = Arc<Mutex<SystemTime>>;

const INITIAL_TIME_IN_SECS: u64 = 1_486_720_340;

#[derive(Debug)]
pub struct SandboxSystemStateProvider {
    listen_address: SocketAddr,
    shared_time: SharedTime,
}

impl SystemStateProvider for SandboxSystemStateProvider {
    fn current_time(&self) -> SystemTime {
        *self.shared_time.lock().unwrap()
    }

    fn listen_address(&self) -> SocketAddr {
        self.listen_address
    }
}

#[derive(Debug)]
pub struct SandboxInner {
    pub time: SharedTime,
    pub handler: NodeHandler,
    pub sent: VecDeque<(SocketAddr, Message<Protocol>)>,
    pub events: VecDeque<Event>,
    pub timers: BinaryHeap<TimeoutRequest>,
    pub network_requests_rx: mpsc::Receiver<NetworkRequest>,
    pub internal_requests_rx: mpsc::Receiver<InternalRequest>,
    pub api_requests_rx: mpsc::Receiver<ExternalMessage>,
}

impl SandboxInner {
    pub fn process_events(&mut self) {
        self.process_internal_requests();
        self.process_api_requests();
        self.process_network_requests();
        self.process_internal_requests();
    }

    pub fn handle_event<E: Into<Event>>(&mut self, e: E) {
        self.handler.handle_event(e.into());
        self.process_events();
    }

    fn process_network_requests(&mut self) {
        let network_getter = futures::lazy(|| -> Result<(), ()> {
            while let Async::Ready(Some(network)) = self.network_requests_rx.poll()? {
                match network {
                    NetworkRequest::SendMessage(peer, msg) => {
                        self.sent.push_back((peer, msg.into()))
                    }
                    NetworkRequest::DisconnectWithPeer(_) | NetworkRequest::Shutdown => {}
                }
            }
            Ok(())
        });
        network_getter.wait().unwrap();
    }

    fn process_internal_requests(&mut self) {
        let internal_getter = futures::lazy(|| -> Result<(), ()> {
            while let Async::Ready(Some(internal)) = self.internal_requests_rx.poll()? {
                match internal {
                    InternalRequest::Timeout(t) => self.timers.push(t),
                    InternalRequest::JumpToRound(height, round) => self.handler
                        .handle_event(InternalEvent::JumpToRound(height, round).into()),
                    InternalRequest::Shutdown => unimplemented!(),
                    InternalRequest::VerifyTx(tx) => {
                        if tx.verify() {
                            self.handler
                                .handle_event(InternalEvent::TxVerified(tx.raw().clone()).into());
                        }
                    }
                }
            }
            Ok(())
        });
        internal_getter.wait().unwrap();
    }
    fn process_api_requests(&mut self) {
        let api_getter = futures::lazy(|| -> Result<(), ()> {
            while let Async::Ready(Some(api)) = self.api_requests_rx.poll()? {
                self.handler.handle_event(api.into());
            }
            Ok(())
        });
        api_getter.wait().unwrap();
    }
}

pub struct Sandbox {
    pub validators_map: HashMap<PublicKey, SecretKey>,
    pub services_map: HashMap<PublicKey, SecretKey>,
    inner: RefCell<SandboxInner>,
    addresses: Vec<SocketAddr>,
    /// Connect message used during initialization.
    connect: Option<Message<Connect>>,
}

impl Sandbox {
    pub fn initialize(
        &mut self,
        connect_message_time: SystemTime,
        start_index: usize,
        end_index: usize,
    ) {
        let connect = self.create_connect(
            &self.p(ValidatorId(0)),
            self.a(ValidatorId(0)),
            connect_message_time.into(),
            &user_agent::get(),
            self.s(ValidatorId(0)),
        );

        for validator in start_index..end_index {
            let validator = ValidatorId(validator as u16);
            self.recv(&self.create_connect(
                &self.p(validator),
                self.a(validator),
                self.time().into(),
                &user_agent::get(),
                self.s(validator),
            ));
            self.send(self.a(validator), &connect);
        }

        self.check_unexpected_message();
        self.connect = Some(connect);
    }

    fn check_unexpected_message(&self) {
        if let Some((addr, msg)) = self.pop_sent() {
            panic!("Send unexpected message {:?} to {}", msg, addr);
        }
    }

    pub fn p(&self, id: ValidatorId) -> PublicKey {
        self.validators()[id.0 as usize]
    }

    pub fn s(&self, id: ValidatorId) -> &SecretKey {
        let p = self.p(id);
        &self.validators_map[&p]
    }

    pub fn a(&self, id: ValidatorId) -> SocketAddr {
        let id: usize = id.into();
        self.addresses[id]
    }

    /// Creates a `BlockRequest` message signed by this validator.
    pub fn create_block_request(
        &self,
        author: &PublicKey,
        to: &PublicKey,
        height: Height,
        secret_key: &SecretKey,
<<<<<<< HEAD
    ) -> Message<BlockRequest> {
        Portocol::concrete(BlockRequest::new(to, height), *author, secret_key)
=======
    ) -> BlockRequest {
        BlockRequest::new(author, to, height, secret_key)
>>>>>>> 4d573c86
    }

    /// Creates a `Status` message signed by this validator.
    pub fn create_status(
        &self,
        author: &PublicKey,
        height: Height,
        last_hash: &Hash,
        secret_key: &SecretKey,
<<<<<<< HEAD
    ) -> Message<Status> {
        Protocol::concrete(Status::new(height, last_hash), *author, secret_key)
    }

    /// Creates a `BlockResponse` message signed by this validator.
    pub fn create_blockresponse<I: IntoIterator<Item = Message<Precommit>>>(
=======
    ) -> Status {
        Status::new(author, height, last_hash, secret_key)
    }

    /// Creates a `BlockResponse` message signed by this validator.
    pub fn create_block_response<I: IntoIterator<Item = Precommit>>(
>>>>>>> 4d573c86
        &self,
        public_key: &PublicKey,
        to: &PublicKey,
        block: Block,
        precommits: I,
        tx_hashes: &[Hash],
        secret_key: &SecretKey,
<<<<<<< HEAD
    ) -> Message<BlockResponse> {
        Protocol::concrete(
            BlockResponse::new(
                to,
                block,
                precommits.into_iter().map(|x| x.into()).collect(),
                tx_hashes,
            ),
            *public_key,
=======
    ) -> BlockResponse {
        BlockResponse::new(
            public_key,
            to,
            block,
            precommits.into_iter().collect(),
            tx_hashes,
>>>>>>> 4d573c86
            secret_key,
        )
    }

    /// Creates a `Connect` message signed by this validator.
    pub fn create_connect(
        &self,
        public_key: &PublicKey,
        addr: SocketAddr,
        time: chrono::DateTime<::chrono::Utc>,
        user_agent: &str,
        secret_key: &SecretKey,
<<<<<<< HEAD
    ) -> Message<Connect> {
        Protocol::concrete(
            Connect::new(addr, time, user_agent),
            *public_key,
            secret_key,
        )
=======
    ) -> Connect {
        Connect::new(public_key, addr, time, user_agent, secret_key)
>>>>>>> 4d573c86
    }

    /// Creates a `Propose` message signed by this validator.
    pub fn create_propose(
        &self,
        validator_id: ValidatorId,
        height: Height,
        round: Round,
        last_hash: &Hash,
        tx_hashes: &[Hash],
        secret_key: &SecretKey,
<<<<<<< HEAD
    ) -> Message<Propose> {
        Protocol::concrete(
            Propose::new(validator_id, height, round, last_hash, tx_hashes),
            self.p(validator_id),
=======
    ) -> Propose {
        Propose::new(
            validator_id,
            height,
            round,
            last_hash,
            tx_hashes,
>>>>>>> 4d573c86
            secret_key,
        )
    }

    /// Creates a `Precommit` message signed by this validator.
    pub fn create_precommit(
        &self,
        validator_id: ValidatorId,
        propose_height: Height,
        propose_round: Round,
        propose_hash: &Hash,
        block_hash: &Hash,
        system_time: chrono::DateTime<::chrono::Utc>,
        secret_key: &SecretKey,
<<<<<<< HEAD
    ) -> Message<Precommit> {
        Protocol::concrete(
            Precommit::new(
                validator_id,
                propose_height,
                propose_round,
                propose_hash,
                block_hash,
                system_time,
            ),
            self.p(validator_id),
=======
    ) -> Precommit {
        Precommit::new(
            validator_id,
            propose_height,
            propose_round,
            propose_hash,
            block_hash,
            system_time,
>>>>>>> 4d573c86
            secret_key,
        )
    }

    /// Creates a `Precommit` message signed by this validator.
    pub fn create_prevote(
        &self,
        validator_id: ValidatorId,
        propose_height: Height,
        propose_round: Round,
        propose_hash: &Hash,
        locked_round: Round,
        secret_key: &SecretKey,
<<<<<<< HEAD
    ) -> Message<Prevote> {
        Protocol::concrete(
            Prevote::new(
                validator_id,
                propose_height,
                propose_round,
                &propose_hash,
                locked_round,
            ),
            self.p(validator_id),
=======
    ) -> Prevote {
        Prevote::new(
            validator_id,
            propose_height,
            propose_round,
            &propose_hash,
            locked_round,
>>>>>>> 4d573c86
            secret_key,
        )
    }

    /// Creates a `PrevoteRequest` message signed by this validator.
    pub fn create_prevote_request(
        &self,
        from: &PublicKey,
        to: &PublicKey,
        height: Height,
        round: Round,
        propose_hash: &Hash,
        validators: BitVec,
        secret_key: &SecretKey,
<<<<<<< HEAD
    ) -> Message<PrevotesRequest> {
        Protocol::concrete(
            PrevotesRequest::new(to, height, round, propose_hash, validators),
            *from,
=======
    ) -> PrevotesRequest {
        PrevotesRequest::new(
            from,
            to,
            height,
            round,
            propose_hash,
            validators,
>>>>>>> 4d573c86
            secret_key,
        )
    }

    /// Creates a `ProposeRequest` message signed by this validator.
    pub fn create_propose_request(
        &self,
        author: &PublicKey,
        to: &PublicKey,
        height: Height,
        propose_hash: &Hash,
        secret_key: &SecretKey,
<<<<<<< HEAD
    ) -> Message<ProposeRequest> {
        Protocol::concrete(
            ProposeRequest::new(to, height, propose_hash),
            *author,
            secret_key,
        )
=======
    ) -> ProposeRequest {
        ProposeRequest::new(author, to, height, propose_hash, secret_key)
    }

    /// Creates a `PeersRequest` message signed by this validator.
    pub fn create_peers_request(
        &self,
        author: &PublicKey,
        to: &PublicKey,
        secret_key: &SecretKey,
    ) -> PeersRequest {
        PeersRequest::new(author, to, secret_key)
>>>>>>> 4d573c86
    }

    /// Creates a `TransactionsRequest` message signed by this validator.
    pub fn create_transactions_request(
        &self,
        author: &PublicKey,
        to: &PublicKey,
        txs: &[Hash],
        secret_key: &SecretKey,
<<<<<<< HEAD
    ) -> Message<TransactionsRequest> {
        Protocol::concrete(TransactionsRequest::new(to, txs), *author, secret_key)
    }

    /// Creates a `TransactionsReponse` message signed by this validator.
    pub fn create_transactions_response<U: Into<UncheckedBuffer>, I: IntoIterator<Item = U>>(
=======
    ) -> TransactionsRequest {
        TransactionsRequest::new(author, to, txs, secret_key)
    }

    /// Creates a `TransactionsResponse` message signed by this validator.
    pub fn create_transactions_response<I: IntoIterator<Item = RawTransaction>>(
>>>>>>> 4d573c86
        &self,
        author: &PublicKey,
        to: &PublicKey,
        txs: I,
        secret_key: &SecretKey,
<<<<<<< HEAD
    ) -> Message<TransactionsResponse> {
        Protocol::concrete(
            TransactionsResponse::new(to, txs.into_iter().map(|x| x.into()).collect()),
            *author,
            secret_key,
        )
=======
    ) -> TransactionsResponse {
        TransactionsResponse::new(author, to, txs.into_iter().collect(), secret_key)
>>>>>>> 4d573c86
    }

    pub fn validators(&self) -> Vec<PublicKey> {
        self.cfg()
            .validator_keys
            .iter()
            .map(|x| x.consensus_key)
            .collect()
    }
    pub fn n_validators(&self) -> usize {
        self.validators().len()
    }

    pub fn time(&self) -> SystemTime {
        let inner = self.inner.borrow();
        let time = *inner.time.lock().unwrap().deref();
        time
    }

    pub fn set_time(&mut self, new_time: SystemTime) {
        let mut inner = self.inner.borrow_mut();
        *inner.time.lock().unwrap() = new_time;
    }

    pub fn node_handler_mut(&self) -> RefMut<NodeHandler> {
        RefMut::map(self.inner.borrow_mut(), |inner| &mut inner.handler)
    }

    pub fn node_state(&self) -> Ref<State> {
        Ref::map(self.inner.borrow(), |inner| inner.handler.state())
    }

    pub fn blockchain_ref(&self) -> Ref<Blockchain> {
        Ref::map(self.inner.borrow(), |inner| &inner.handler.blockchain)
    }

    pub fn blockchain_mut(&self) -> RefMut<Blockchain> {
        RefMut::map(self.inner.borrow_mut(), |inner| {
            &mut inner.handler.blockchain
        })
    }

    /// Returns connect message used during initialization.
    pub fn connect(&self) -> Option<&Message<Connect>> {
        self.connect.as_ref()
    }

    pub fn recv<T: ProtocolMessage>(&self, msg: &Message<T>) {
        self.check_unexpected_message();
        let dummy_addr = SocketAddr::from(([127, 0, 0, 1], 12_039));
        let event = NetworkEvent::MessageReceived(dummy_addr, msg.clone().into());
        self.inner.borrow_mut().handle_event(event);
    }

    pub fn recv_rebroadcast(&self) {
        self.check_unexpected_message();
        self.inner
            .borrow_mut()
            .handle_event(ExternalMessage::Rebroadcast);
    }

    pub fn process_events(&self) {
        self.inner.borrow_mut().process_events();
    }

    pub fn pop_sent(&self) -> Option<(SocketAddr, RawMessage)> {
        self.inner.borrow_mut().sent.pop_front()
    }

    pub fn send<T: ProtocolMessage>(&self, addr: SocketAddr, msg: &Message<T>) {
        let expected_msg = msg.clone().downgrade();
        self.process_events();
        let send = self.pop_sent();
        if let Some((real_addr, real_msg)) = send {
            //assert_eq!(real_msg.into_parts().1.to_vec(), expected_msg.into_parts().1.to_vec());
            assert_eq!(expected_msg, real_msg,"Expected to send other message");
            assert_eq!(addr, real_addr, "Expected to send message to other recipient");
        } else {
            panic!(
                "Expected to send the message {:?} to {} but nothing happened",
                expected_msg, addr
            );
        }
    }

    pub fn send_peers_request(&self) {
        self.process_events();
        let send = self.pop_sent();

        if let Some((addr, msg)) = send {
            let peers_request =
                PeersRequest::from_raw(msg).expect("Incorrect message. PeersRequest was expected");

            let id = self.addresses.iter().position(|&a| a == addr);
            if let Some(id) = id {
                assert_eq!(&self.p(ValidatorId(id as u16)), peers_request.to());
            } else {
                panic!("Sending PeersRequest to unknown peer {:?}", addr);
            }
        } else {
            panic!("Expected to send the PeersRequest message but nothing happened");
        }
    }

    pub fn broadcast<T: ProtocolMessage>(&self, msg: &Message<T>) {
        self.broadcast_to_addrs(msg, self.addresses.iter().skip(1));
    }

    pub fn try_broadcast<T: ProtocolMessage>(&self, msg: &Message<T>) -> Result<(), String> {
        self.try_broadcast_to_addrs(msg, self.addresses.iter().skip(1))
    }

    pub fn broadcast_to_addrs<'a, T: ProtocolMessage, I>(&self, msg: &Message<T>, addresses: I)
    where
        I: IntoIterator<Item = &'a SocketAddr>,
    {
        self.try_broadcast_to_addrs(msg, addresses).unwrap();
    }

    pub fn try_broadcast_to_addrs<'a, T: ProtocolMessage, I>(
        &self,
        msg: &Message<T>,
        addresses: I,
    ) -> Result<(), String>
    where
        I: IntoIterator<Item = &'a SocketAddr>,
    {
        let expected_msg = msg.clone().downgrade();

        // If node is excluded from validators, then it still will broadcast messages.
        // So in that case we should not skip addresses and validators count.
        let mut expected_set: HashSet<_> = HashSet::from_iter(addresses);

        for _ in 0..expected_set.len() {
            let send = self.pop_sent();
            if let Some((real_addr, real_msg)) = send {
                assert_eq!(expected_msg, real_msg, "Expected to broadcast other message");
                if !expected_set.contains(&real_addr) {
                    panic!(
                        "Double send the same message {:?} to {:?} during broadcasting",
                        expected_msg, real_addr
                    )
                } else {
                    expected_set.remove(&real_addr);
                }
            } else {
                panic!(
                    "Expected to broadcast the message {:?} but someone don't receive \
                     messages: {:?}",
                    expected_msg, expected_set
                );
            }
        }
        Ok(())
    }

    pub fn check_broadcast_status(&self, height: Height, block_hash: &Hash) {
        self.broadcast(&self.create_status(
            &self.node_public_key(),
            height,
            block_hash,
            &self.node_secret_key(),
        ));
    }

    pub fn add_time(&self, duration: Duration) {
        self.check_unexpected_message();
        let now = {
            let inner = self.inner.borrow_mut();
            let mut time = inner.time.lock().unwrap();
            time.add_assign(duration);
            *time.deref()
        };
        // handle timeouts if occurs
        loop {
            let timeout = {
                let timers = &mut self.inner.borrow_mut().timers;
                if let Some(TimeoutRequest(time, timeout)) = timers.pop() {
                    if time > now {
                        timers.push(TimeoutRequest(time, timeout));
                        break;
                    } else {
                        timeout
                    }
                } else {
                    break;
                }
            };
            self.inner.borrow_mut().handle_event(timeout);
        }
    }

    pub fn is_leader(&self) -> bool {
        self.node_state().is_leader()
    }

    pub fn leader(&self, round: Round) -> ValidatorId {
        self.node_state().leader(round)
    }

    pub fn last_block(&self) -> Block {
        self.blockchain_ref().last_block()
    }

    pub fn last_hash(&self) -> Hash {
        self.blockchain_ref().last_hash()
    }

    pub fn last_state_hash(&self) -> Hash {
        *self.last_block().state_hash()
    }

    pub fn filter_present_transactions<'a, I>(&self, txs: I) -> Vec<Message<RawTransaction>>
    where
        I: IntoIterator<Item = &'a Message<RawTransaction>>,
    {
        let mut unique_set: HashSet<Hash> = HashSet::new();
        let snapshot = self.blockchain_ref().snapshot();
        let schema = Schema::new(&snapshot);
        let schema_transactions = schema.transactions();
        txs.into_iter()
            .filter(|elem| {
                let hash_elem = elem.hash();
                if unique_set.contains(&hash_elem) {
                    return false;
                }
                unique_set.insert(hash_elem);
                if schema_transactions.contains(&hash_elem) {
                    return false;
                }
                true
            })
            .cloned()
            .collect()
    }

    /// Extracts state_hash from the fake block.
    pub fn compute_state_hash<'a, I>(&self, txs: I) -> Hash
    where
        I: IntoIterator<Item = &'a Message<RawTransaction>>,
    {
        let height = self.current_height();
        let mut blockchain = self.blockchain_mut();
        let (hashes, recover, patch) = {
            let mut hashes = Vec::new();
            let mut recover = BTreeSet::new();
            let mut fork = blockchain.fork();
            {
                let mut schema = Schema::new(&mut fork);
                for raw in txs {
                    let hash = raw.hash();
                    hashes.push(hash);
                    if schema.transactions().get(&hash).is_none() {
                        recover.insert(hash);
                        schema.add_transaction_into_pool(raw.clone());
                    }
                }
            }

            (hashes, recover, fork.into_patch())
        };
        blockchain.merge(patch).unwrap();

        let fork = {
            let mut fork = blockchain.fork();
            let (_, patch) = blockchain.create_patch(ValidatorId(0), height, &hashes);
            fork.merge(patch);
            fork
        };
        let patch = {
            let mut fork = blockchain.fork();
            {
                let mut schema = Schema::new(&mut fork);
                for hash in recover {
                    schema.reject_transaction(&hash).unwrap();
                }
            }
            fork.into_patch()
        };

        blockchain.merge(patch).unwrap();
        *Schema::new(&fork).last_block().state_hash()
    }

    pub fn get_proof_to_service_table(
        &self,
        service_id: u16,
        table_idx: usize,
    ) -> MapProof<Hash, Hash> {
        let snapshot = self.blockchain_ref().snapshot();
        let schema = Schema::new(&snapshot);
        schema.get_proof_to_service_table(service_id, table_idx)
    }

    pub fn get_configs_merkle_root(&self) -> Hash {
        let snapshot = self.blockchain_ref().snapshot();
        let schema = Schema::new(&snapshot);
        schema.configs().merkle_root()
    }

    pub fn cfg(&self) -> StoredConfiguration {
        let snapshot = self.blockchain_ref().snapshot();
        let schema = Schema::new(&snapshot);
        schema.actual_configuration()
    }

    pub fn majority_count(&self, num_validators: usize) -> usize {
        num_validators * 2 / 3 + 1
    }

    pub fn first_round_timeout(&self) -> Milliseconds {
        self.cfg().consensus.first_round_timeout
    }

    pub fn round_timeout_increase(&self) -> Milliseconds {
        (self.cfg().consensus.first_round_timeout
            * ConsensusConfig::TIMEOUT_LINEAR_INCREASE_PERCENT) / 100
    }

    pub fn current_round_timeout(&self) -> Milliseconds {
        let previous_round: u64 = self.current_round().previous().into();
        self.first_round_timeout() + previous_round * self.round_timeout_increase()
    }

    pub fn transactions_hashes(&self) -> Vec<Hash> {
        let schema = Schema::new(self.blockchain_ref().snapshot());
        let idx = schema.transactions_pool();
        let vec = idx.iter().collect();
        vec
    }

    pub fn current_round(&self) -> Round {
        self.node_state().round()
    }

    pub fn block_and_precommits(&self, height: Height) -> Option<BlockProof> {
        let snapshot = self.blockchain_ref().snapshot();
        let schema = Schema::new(&snapshot);
        schema.block_and_precommits(height)
    }

    pub fn current_height(&self) -> Height {
        self.node_state().height()
    }

    pub fn current_leader(&self) -> ValidatorId {
        self.node_state().leader(self.current_round())
    }

    pub fn assert_state(&self, expected_height: Height, expected_round: Round) {
        let state = self.node_state();

        let actual_height = state.height();
        let actual_round = state.round();
        assert_eq!(actual_height, expected_height);
        assert_eq!(actual_round, expected_round);
    }

    pub fn assert_pool_len(&self, expected: u64) {
        let view = self.blockchain_ref().snapshot();
        let schema = Schema::new(view);
        assert_eq!(expected, schema.transactions_pool_len());
    }

    pub fn assert_lock(&self, expected_round: Round, expected_hash: Option<Hash>) {
        let state = self.node_state();

        let actual_round = state.locked_round();
        let actual_hash = state.locked_propose();
        assert_eq!(actual_round, expected_round);
        assert_eq!(actual_hash, expected_hash);
    }

    /// Creates new sandbox with "restarted" node.
    pub fn restart(self) -> Self {
        self.restart_with_time(UNIX_EPOCH + Duration::new(INITIAL_TIME_IN_SECS, 0))
    }

    /// Creates new sandbox with "restarted" node initialized by the given time.
    pub fn restart_with_time(self, time: SystemTime) -> Self {
        let connect = self.connect().map(|c| {
            self.create_connect(
<<<<<<< HEAD
                c.author(),
=======
                c.pub_key(),
>>>>>>> 4d573c86
                c.addr(),
                time.into(),
                c.user_agent(),
                self.s(ValidatorId(0)),
            )
        });
        let sandbox = self.restart_uninitialized_with_time(time);
        if let Some(connect) = connect {
            sandbox.broadcast(&connect);
        }

        sandbox
    }

    /// Constructs a new uninitialized instance of a `Sandbox` preserving database and
    /// configuration.
    pub fn restart_uninitialized(self) -> Sandbox {
        self.restart_uninitialized_with_time(UNIX_EPOCH + Duration::new(INITIAL_TIME_IN_SECS, 0))
    }

    /// Constructs a new uninitialized instance of a `Sandbox` preserving database and
    /// configuration.
    pub fn restart_uninitialized_with_time(self, time: SystemTime) -> Sandbox {
        let network_channel = mpsc::channel(100);
        let internal_channel = mpsc::channel(100);
        let api_channel = mpsc::channel(100);

        let address = self.a(ValidatorId(0));
        let inner = self.inner.borrow();

        let blockchain = inner
            .handler
            .blockchain
            .clone_with_api_sender(ApiSender::new(api_channel.0.clone()));

        let node_sender = NodeSender {
            network_requests: network_channel.0.clone().wait(),
            internal_requests: internal_channel.0.clone().wait(),
            api_requests: api_channel.0.clone().wait(),
        };

        let connect_list = ConnectList::from_peers(inner.handler.state.peers());

        let config = Configuration {
            listener: ListenerConfig {
                address,
                consensus_public_key: *inner.handler.state.consensus_public_key(),
                consensus_secret_key: inner.handler.state.consensus_secret_key().clone(),
                connect_list,
            },
            service: ServiceConfig {
                service_public_key: *inner.handler.state.service_public_key(),
                service_secret_key: inner.handler.state.service_secret_key().clone(),
            },
            network: NetworkConfiguration::default(),
            peer_discovery: Vec::new(),
            mempool: Default::default(),
        };

        let system_state = SandboxSystemStateProvider {
            listen_address: address,
            shared_time: SharedTime::new(Mutex::new(time)),
        };

        let mut handler = NodeHandler::new(
            blockchain,
            address,
            node_sender,
            Box::new(system_state),
            config,
            inner.handler.api_state.clone(),
            None,
        );
        handler.initialize();

        let inner = SandboxInner {
            sent: VecDeque::new(),
            events: VecDeque::new(),
            timers: BinaryHeap::new(),
            internal_requests_rx: internal_channel.1,
            network_requests_rx: network_channel.1,
            api_requests_rx: api_channel.1,
            handler,
            time: Arc::clone(&inner.time),
        };
        let sandbox = Sandbox {
            inner: RefCell::new(inner),
            validators_map: self.validators_map.clone(),
            services_map: self.services_map.clone(),
            addresses: self.addresses.clone(),
            connect: None,
        };
        sandbox.process_events();
        sandbox
    }

    fn node_public_key(&self) -> PublicKey {
        *self.node_state().consensus_public_key()
    }

    fn node_secret_key(&self) -> SecretKey {
        self.node_state().consensus_secret_key().clone()
    }

    fn add_peer_to_connect_list(&self, addr: SocketAddr, validator_keys: ValidatorKeys) {
        let public_key = validator_keys.consensus_key;
        let config = {
            let inner = &self.inner.borrow_mut();
            let state = &inner.handler.state;
            let mut config = state.config().clone();
            config.validator_keys.push(validator_keys);
            config
        };

        self.update_config(config);
        self.inner
            .borrow_mut()
            .handler
            .state
            .add_peer_to_connect_list(ConnectInfo {
                address: addr,
                public_key,
            });
    }

    fn update_config(&self, config: StoredConfiguration) {
        self.inner.borrow_mut().handler.state.update_config(config);
    }
}

impl Drop for Sandbox {
    fn drop(&mut self) {
        if !::std::thread::panicking() {
            self.check_unexpected_message();
        }
    }
}

impl ConnectList {
    /// Helper method to populate ConnectList after sandbox node restarts and
    /// we have access only to peers stored in `node::state`.
    #[doc(hidden)]
    pub fn from_peers(peers: &HashMap<PublicKey, Message<Connect>>) -> Self {
        let peers: BTreeMap<PublicKey, SocketAddr> =
            peers.iter().map(|(p, c)| (*p, c.addr())).collect();
        ConnectList { peers }
    }
}

pub struct SandboxBuilder {
    initialize: bool,
    services: Vec<Box<dyn Service>>,
    validators_count: u8,
    consensus_config: ConsensusConfig,
}

impl SandboxBuilder {
    pub fn new() -> Self {
        SandboxBuilder {
            initialize: true,
            services: Vec::new(),
            validators_count: 4,
            consensus_config: ConsensusConfig {
                first_round_timeout: 1000,
                status_timeout: 600_000,
                peers_timeout: 600_000,
                txs_block_limit: 1000,
                max_message_len: 1024 * 1024,
                min_propose_timeout: PROPOSE_TIMEOUT,
                max_propose_timeout: PROPOSE_TIMEOUT,
                propose_timeout_threshold: std::u32::MAX,
            },
        }
    }

    pub fn do_not_initialize_connections(mut self) -> Self {
        self.initialize = false;
        self
    }

    pub fn with_services(mut self, services: Vec<Box<dyn Service>>) -> Self {
        self.services = services;
        self
    }

    pub fn with_consensus<F: FnOnce(&mut ConsensusConfig)>(mut self, update: F) -> Self {
        update(&mut self.consensus_config);
        self
    }

    pub fn with_validators(mut self, n: u8) -> Self {
        self.validators_count = n;
        self
    }

    pub fn build(self) -> Sandbox {
        let _ = env_logger::Builder::from_default_env()
            .target(env_logger::Target::Stdout)
            .try_init();

        let mut sandbox = sandbox_with_services_uninitialized(
            self.services,
            self.consensus_config,
            self.validators_count,
        );

        if self.initialize {
            let time = sandbox.time();
            sandbox.initialize(time, 1, self.validators_count as usize);
        }

        sandbox
    }
}

fn gen_primitive_socket_addr(idx: u8) -> SocketAddr {
    let addr = Ipv4Addr::new(idx, idx, idx, idx);
    SocketAddr::new(IpAddr::V4(addr), u16::from(idx))
}

/// Constructs an uninitialized instance of a `Sandbox`.
fn sandbox_with_services_uninitialized(
    services: Vec<Box<dyn Service>>,
    consensus: ConsensusConfig,
    validators_count: u8,
) -> Sandbox {
    let validators = (0..validators_count)
        .map(|i| gen_keypair_from_seed(&Seed::new([i; SEED_LENGTH])))
        .collect::<Vec<_>>();

    let service_keys = (0..validators_count)
        .map(|i| gen_keypair_from_seed(&Seed::new([i + validators_count; SEED_LENGTH])))
        .collect::<Vec<_>>();

    let addresses = (1..=validators_count)
        .map(gen_primitive_socket_addr)
        .collect::<Vec<_>>();

    let api_channel = mpsc::channel(100);
    let db = MemoryDB::new();
    let mut blockchain = Blockchain::new(
        db,
        services,
        service_keys[0].0,
        service_keys[0].1.clone(),
        ApiSender::new(api_channel.0.clone()),
    );

    let genesis = GenesisConfig::new_with_consensus(
        consensus,
        validators
            .iter()
            .zip(service_keys.iter())
            .map(|x| ValidatorKeys {
                consensus_key: (x.0).0,
                service_key: (x.1).0,
            }),
    );

    let connect_list_config =
        ConnectListConfig::from_validator_keys(&genesis.validator_keys, &addresses);

    blockchain.initialize(genesis).unwrap();

    let config = Configuration {
        listener: ListenerConfig {
            address: addresses[0],
            consensus_public_key: validators[0].0,
            consensus_secret_key: validators[0].1.clone(),
            connect_list: ConnectList::from_config(connect_list_config),
        },
        service: ServiceConfig {
            service_public_key: service_keys[0].0,
            service_secret_key: service_keys[0].1.clone(),
        },
        network: NetworkConfiguration::default(),
        peer_discovery: Vec::new(),
        mempool: Default::default(),
    };

    let system_state = SandboxSystemStateProvider {
        listen_address: addresses[0],
        shared_time: SharedTime::new(Mutex::new(
            UNIX_EPOCH + Duration::new(INITIAL_TIME_IN_SECS, 0),
        )),
    };
    let shared_time = Arc::clone(&system_state.shared_time);

    let network_channel = mpsc::channel(100);
    let internal_channel = mpsc::channel(100);
    let node_sender = NodeSender {
        network_requests: network_channel.0.clone().wait(),
        internal_requests: internal_channel.0.clone().wait(),
        api_requests: api_channel.0.clone().wait(),
    };

    let mut handler = NodeHandler::new(
        blockchain.clone(),
        addresses[0],
        node_sender,
        Box::new(system_state),
        config.clone(),
        SharedNodeState::new(5000),
        None,
    );
    handler.initialize();

    let inner = SandboxInner {
        sent: VecDeque::new(),
        events: VecDeque::new(),
        timers: BinaryHeap::new(),
        network_requests_rx: network_channel.1,
        api_requests_rx: api_channel.1,
        internal_requests_rx: internal_channel.1,
        handler,
        time: shared_time,
    };
    let sandbox = Sandbox {
        inner: RefCell::new(inner),
        validators_map: HashMap::from_iter(validators.clone()),
        services_map: HashMap::from_iter(service_keys),
        addresses,
        connect: None,
    };

    // General assumption; necessary for correct work of consensus algorithm
    assert!(PROPOSE_TIMEOUT < sandbox.first_round_timeout());
    sandbox.process_events();
    sandbox
}

pub fn timestamping_sandbox() -> Sandbox {
    timestamping_sandbox_builder().build()
}

pub fn timestamping_sandbox_builder() -> SandboxBuilder {
    SandboxBuilder::new().with_services(vec![
        Box::new(TimestampingService::new()),
        Box::new(ConfigUpdateService::new()),
    ])
}

#[cfg(test)]
mod tests {
    use super::*;
    use blockchain::{ExecutionResult, ServiceContext, TransactionSet};
    use crypto::{gen_keypair_from_seed, Seed};
    use encoding;
    use messages::RawTransaction;
    use sandbox::sandbox_tests_helper::{
        add_one_height, SandboxState,
    };
    use storage::{Fork, Snapshot};

    const SERVICE_ID: u16 = 1;

    transactions! {
        HandleCommitTransactions {

            struct TxAfterCommit {
                height: Height,
            }
        }
    }

    impl TxAfterCommit {
        pub fn new_with_height(height: Height) -> TxAfterCommit {
            let keypair = gen_keypair_from_seed(&Seed::new([22; 32]));
            TxAfterCommit::new(height, &keypair.1)
        }
    }

    impl Transaction for TxAfterCommit {
        fn verify(&self) -> bool {
            true
        }

        fn execute(&self, _: TransactionContext) -> ExecutionResult {
            Ok(())
        }
    }

    struct AfterCommitService;

    impl Service for AfterCommitService {
        fn service_name(&self) -> &str {
            "after_commit"
        }

        fn service_id(&self) -> u16 {
            SERVICE_ID
        }

        fn state_hash(&self, _: &dyn Snapshot) -> Vec<Hash> {
            Vec::new()
        }

        fn tx_from_raw(
            &self,
            raw: RawTransaction,
        ) -> Result<Box<dyn Transaction>, encoding::Error> {
            let tx = HandleCommitTransactions::tx_from_raw(raw)?;
            Ok(tx.into())
        }

        fn after_commit(&self, context: &ServiceContext) {
            let tx = TxAfterCommit::new_with_height(context.height());
            context.broadcast_signed_transaction(tx);
        }
    }

    #[test]
    fn test_sandbox_init() {
        timestamping_sandbox();
    }

    #[test]
    fn test_sandbox_recv_and_send() {
        let s = timestamping_sandbox();
        // As far as all validators have connected to each other during
        // sandbox initialization, we need to use connect-message with unknown
        // keypair.
        let (public, secret) = gen_keypair();
        let (service, _) = gen_keypair();
        let validator_keys = ValidatorKeys {
            consensus_key: public,
            service_key: service,
        };
        // We also need to add public key from this keypair to the ConnectList.
        // Socket address doesn't matter in this case.
        s.add_peer_to_connect_list(gen_primitive_socket_addr(1), validator_keys);

        s.recv(&s.create_connect(
            &public,
            s.a(ValidatorId(2)),
            s.time().into(),
            &user_agent::get(),
            &secret,
        ));
        s.send(
            s.a(ValidatorId(2)),
            &s.create_connect(
                &s.p(ValidatorId(0)),
                s.a(ValidatorId(0)),
                s.time().into(),
                &user_agent::get(),
                s.s(ValidatorId(0)),
            ),
        );
    }

    #[test]
    fn test_sandbox_assert_status() {
        let s = timestamping_sandbox();
        s.assert_state(Height(1), Round(1));
        s.add_time(Duration::from_millis(999));
        s.assert_state(Height(1), Round(1));
        s.add_time(Duration::from_millis(1));
        s.assert_state(Height(1), Round(2));
    }

    #[test]
    #[should_panic(expected = "Expected to send other message")]
    fn test_sandbox_expected_to_send_but_nothing_happened() {
        let s = timestamping_sandbox();
        s.send(
            s.a(ValidatorId(1)),
            &s.create_connect(
                &s.p(ValidatorId(0)),
                s.a(ValidatorId(0)),
                s.time().into(),
                &user_agent::get(),
                s.s(ValidatorId(0)),
            ),
        );
    }

    #[test]
    #[should_panic(expected = "Expected to send other message")]
    fn test_sandbox_expected_to_send_another_message() {
        let s = timestamping_sandbox();
        // See comments to `test_sandbox_recv_and_send`.
        let (public, secret) = gen_keypair();
        let (service, _) = gen_keypair();
        let validator_keys = ValidatorKeys {
            consensus_key: public,
            service_key: service,
        };
        s.add_peer_to_connect_list(gen_primitive_socket_addr(1), validator_keys);
        s.recv(&s.create_connect(
            &public,
            s.a(ValidatorId(2)),
            s.time().into(),
            &user_agent::get(),
            &secret,
        ));
        s.send(
            s.a(ValidatorId(1)),
            &s.create_connect(
                &s.p(ValidatorId(0)),
                s.a(ValidatorId(0)),
                s.time().into(),
                &user_agent::get(),
                s.s(ValidatorId(0)),
            ),
        );
    }

    #[test]
    #[should_panic(expected = "Send unexpected message")]
    fn test_sandbox_unexpected_message_when_drop() {
        let s = timestamping_sandbox();
        // See comments to `test_sandbox_recv_and_send`.
        let (public, secret) = gen_keypair();
        let (service, _) = gen_keypair();
        let validator_keys = ValidatorKeys {
            consensus_key: public,
            service_key: service,
        };
        s.add_peer_to_connect_list(gen_primitive_socket_addr(1), validator_keys);
        s.recv(&s.create_connect(
            &public,
            s.a(ValidatorId(2)),
            s.time().into(),
            &user_agent::get(),
            &secret,
        ));
    }

    #[test]
    #[should_panic(expected = "Send unexpected message")]
    fn test_sandbox_unexpected_message_when_handle_another_message() {
        let s = timestamping_sandbox();
        // See comments to `test_sandbox_recv_and_send`.
        let (public, secret) = gen_keypair();
        let (service, _) = gen_keypair();
        let validator_keys = ValidatorKeys {
            consensus_key: public,
            service_key: service,
        };
        s.add_peer_to_connect_list(gen_primitive_socket_addr(1), validator_keys);
        s.recv(&s.create_connect(
            &public,
            s.a(ValidatorId(2)),
            s.time().into(),
            &user_agent::get(),
            &secret,
        ));
        s.recv(&s.create_connect(
            &public,
            s.a(ValidatorId(3)),
            s.time().into(),
            &user_agent::get(),
            &secret,
        ));
        panic!("Oops! We don't catch unexpected message");
    }

    #[test]
    #[should_panic(expected = "Send unexpected message")]
    fn test_sandbox_unexpected_message_when_time_changed() {
        let s = timestamping_sandbox();
        // See comments to `test_sandbox_recv_and_send`.
        let (public, secret) = gen_keypair();
        let (service, _) = gen_keypair();
        let validator_keys = ValidatorKeys {
            consensus_key: public,
            service_key: service,
        };
        s.add_peer_to_connect_list(gen_primitive_socket_addr(1), validator_keys);
        s.recv(&s.create_connect(
            &public,
            s.a(ValidatorId(2)),
            s.time().into(),
            &user_agent::get(),
            &secret,
        ));
        s.add_time(Duration::from_millis(1000));
        panic!("Oops! We don't catch unexpected message");
    }

    #[test]
    fn test_sandbox_service_after_commit() {
        let sandbox = SandboxBuilder::new()
            .with_services(vec![
                Box::new(AfterCommitService),
                Box::new(TimestampingService::new()),
            ])
            .build();
        let state = SandboxState::new();
        add_one_height(&sandbox, &state);
        let tx = TxAfterCommit::new_with_height(Height(1));
        sandbox.broadcast(&tx);
    }
}<|MERGE_RESOLUTION|>--- conflicted
+++ resolved
@@ -1,4 +1,3 @@
-
 // Copyright 2018 The Exonum Team
 //
 // Licensed under the Apache License, Version 2.0 (the "License");
@@ -16,10 +15,6 @@
 // Workaround: Clippy does not correctly handle borrowing checking rules for returned types.
 #![cfg_attr(feature = "cargo-clippy", allow(let_and_return))]
 use bit_vec::BitVec;
-<<<<<<< HEAD
-
-=======
->>>>>>> 4d573c86
 use chrono;
 use env_logger;
 use futures::{self, sync::mpsc, Async, Future, Sink, Stream};
@@ -46,15 +41,9 @@
 };
 use helpers::{user_agent, Height, Milliseconds, Round, ValidatorId};
 use messages::{
-<<<<<<< HEAD
     BlockRequest, BlockResponse, Connect, Message, Precommit, Prevote, PrevotesRequest, Propose,
     ProposeRequest, Protocol, ProtocolMessage, RawTransaction, Status, TransactionsRequest,
-    TransactionsResponse, UncheckedBuffer
-=======
-    Any, BlockRequest, BlockResponse, Connect, Message, PeersRequest, Precommit, Prevote,
-    PrevotesRequest, Propose, ProposeRequest, RawMessage, RawTransaction, Status,
-    TransactionsRequest, TransactionsResponse,
->>>>>>> 4d573c86
+    TransactionsResponse, PeersRequest
 };
 use node::ConnectInfo;
 use node::{
@@ -87,7 +76,7 @@
 pub struct SandboxInner {
     pub time: SharedTime,
     pub handler: NodeHandler,
-    pub sent: VecDeque<(SocketAddr, Message<Protocol>)>,
+    pub sent: VecDeque<(SocketAddr, Protocol)>,
     pub events: VecDeque<Event>,
     pub timers: BinaryHeap<TimeoutRequest>,
     pub network_requests_rx: mpsc::Receiver<NetworkRequest>,
@@ -113,7 +102,8 @@
             while let Async::Ready(Some(network)) = self.network_requests_rx.poll()? {
                 match network {
                     NetworkRequest::SendMessage(peer, msg) => {
-                        self.sent.push_back((peer, msg.into()))
+                        let protocol_msg = Protocol::deserialize(msg).expect("Expected valid message.");
+                        self.sent.push_back((peer, protocol_msg))
                     }
                     NetworkRequest::DisconnectWithPeer(_) | NetworkRequest::Shutdown => {}
                 }
@@ -132,10 +122,11 @@
                         .handle_event(InternalEvent::JumpToRound(height, round).into()),
                     InternalRequest::Shutdown => unimplemented!(),
                     InternalRequest::VerifyTx(tx) => {
-                        if tx.verify() {
-                            self.handler
-                                .handle_event(InternalEvent::TxVerified(tx.raw().clone()).into());
-                        }
+                        unimplemented!();
+//                        if tx.verify() {
+//                            self.handler
+//                                .handle_event(InternalEvent::TxVerified(tx.clone()).into());
+//                        }
                     }
                 }
             }
@@ -221,13 +212,8 @@
         to: &PublicKey,
         height: Height,
         secret_key: &SecretKey,
-<<<<<<< HEAD
     ) -> Message<BlockRequest> {
-        Portocol::concrete(BlockRequest::new(to, height), *author, secret_key)
-=======
-    ) -> BlockRequest {
-        BlockRequest::new(author, to, height, secret_key)
->>>>>>> 4d573c86
+        Protocol::concrete(BlockRequest::new(to, height), *author, secret_key)
     }
 
     /// Creates a `Status` message signed by this validator.
@@ -237,21 +223,12 @@
         height: Height,
         last_hash: &Hash,
         secret_key: &SecretKey,
-<<<<<<< HEAD
     ) -> Message<Status> {
         Protocol::concrete(Status::new(height, last_hash), *author, secret_key)
     }
 
     /// Creates a `BlockResponse` message signed by this validator.
-    pub fn create_blockresponse<I: IntoIterator<Item = Message<Precommit>>>(
-=======
-    ) -> Status {
-        Status::new(author, height, last_hash, secret_key)
-    }
-
-    /// Creates a `BlockResponse` message signed by this validator.
-    pub fn create_block_response<I: IntoIterator<Item = Precommit>>(
->>>>>>> 4d573c86
+    pub fn create_block_response<I: IntoIterator<Item = Message<Precommit>>>(
         &self,
         public_key: &PublicKey,
         to: &PublicKey,
@@ -259,27 +236,18 @@
         precommits: I,
         tx_hashes: &[Hash],
         secret_key: &SecretKey,
-<<<<<<< HEAD
     ) -> Message<BlockResponse> {
-        Protocol::concrete(
-            BlockResponse::new(
-                to,
-                block,
-                precommits.into_iter().map(|x| x.into()).collect(),
-                tx_hashes,
-            ),
-            *public_key,
-=======
-    ) -> BlockResponse {
-        BlockResponse::new(
-            public_key,
-            to,
-            block,
-            precommits.into_iter().collect(),
-            tx_hashes,
->>>>>>> 4d573c86
-            secret_key,
-        )
+        unimplemented!()
+//        Protocol::concrete(
+//            BlockResponse::new(
+//                to,
+//                block,
+//                precommits.into_iter().map(|x| x.into()).collect(),
+//                tx_hashes,
+//            ),
+//            *public_key,
+//            secret_key,
+//        )
     }
 
     /// Creates a `Connect` message signed by this validator.
@@ -290,17 +258,20 @@
         time: chrono::DateTime<::chrono::Utc>,
         user_agent: &str,
         secret_key: &SecretKey,
-<<<<<<< HEAD
     ) -> Message<Connect> {
         Protocol::concrete(
             Connect::new(addr, time, user_agent),
             *public_key,
             secret_key,
         )
-=======
-    ) -> Connect {
-        Connect::new(public_key, addr, time, user_agent, secret_key)
->>>>>>> 4d573c86
+    }
+
+    /// Creates a `PeersRequest` message signed by this validator.
+    pub fn create_peers_request(&self,
+                                public_key: &PublicKey,
+                                to: &PublicKey,
+                                secret_key: &SecretKey) -> Message<PeersRequest> {
+        unimplemented!()
     }
 
     /// Creates a `Propose` message signed by this validator.
@@ -312,20 +283,10 @@
         last_hash: &Hash,
         tx_hashes: &[Hash],
         secret_key: &SecretKey,
-<<<<<<< HEAD
     ) -> Message<Propose> {
         Protocol::concrete(
             Propose::new(validator_id, height, round, last_hash, tx_hashes),
             self.p(validator_id),
-=======
-    ) -> Propose {
-        Propose::new(
-            validator_id,
-            height,
-            round,
-            last_hash,
-            tx_hashes,
->>>>>>> 4d573c86
             secret_key,
         )
     }
@@ -340,7 +301,6 @@
         block_hash: &Hash,
         system_time: chrono::DateTime<::chrono::Utc>,
         secret_key: &SecretKey,
-<<<<<<< HEAD
     ) -> Message<Precommit> {
         Protocol::concrete(
             Precommit::new(
@@ -352,16 +312,6 @@
                 system_time,
             ),
             self.p(validator_id),
-=======
-    ) -> Precommit {
-        Precommit::new(
-            validator_id,
-            propose_height,
-            propose_round,
-            propose_hash,
-            block_hash,
-            system_time,
->>>>>>> 4d573c86
             secret_key,
         )
     }
@@ -375,7 +325,6 @@
         propose_hash: &Hash,
         locked_round: Round,
         secret_key: &SecretKey,
-<<<<<<< HEAD
     ) -> Message<Prevote> {
         Protocol::concrete(
             Prevote::new(
@@ -386,15 +335,6 @@
                 locked_round,
             ),
             self.p(validator_id),
-=======
-    ) -> Prevote {
-        Prevote::new(
-            validator_id,
-            propose_height,
-            propose_round,
-            &propose_hash,
-            locked_round,
->>>>>>> 4d573c86
             secret_key,
         )
     }
@@ -409,21 +349,10 @@
         propose_hash: &Hash,
         validators: BitVec,
         secret_key: &SecretKey,
-<<<<<<< HEAD
     ) -> Message<PrevotesRequest> {
         Protocol::concrete(
             PrevotesRequest::new(to, height, round, propose_hash, validators),
             *from,
-=======
-    ) -> PrevotesRequest {
-        PrevotesRequest::new(
-            from,
-            to,
-            height,
-            round,
-            propose_hash,
-            validators,
->>>>>>> 4d573c86
             secret_key,
         )
     }
@@ -436,27 +365,12 @@
         height: Height,
         propose_hash: &Hash,
         secret_key: &SecretKey,
-<<<<<<< HEAD
     ) -> Message<ProposeRequest> {
         Protocol::concrete(
             ProposeRequest::new(to, height, propose_hash),
             *author,
             secret_key,
         )
-=======
-    ) -> ProposeRequest {
-        ProposeRequest::new(author, to, height, propose_hash, secret_key)
-    }
-
-    /// Creates a `PeersRequest` message signed by this validator.
-    pub fn create_peers_request(
-        &self,
-        author: &PublicKey,
-        to: &PublicKey,
-        secret_key: &SecretKey,
-    ) -> PeersRequest {
-        PeersRequest::new(author, to, secret_key)
->>>>>>> 4d573c86
     }
 
     /// Creates a `TransactionsRequest` message signed by this validator.
@@ -466,37 +380,28 @@
         to: &PublicKey,
         txs: &[Hash],
         secret_key: &SecretKey,
-<<<<<<< HEAD
     ) -> Message<TransactionsRequest> {
         Protocol::concrete(TransactionsRequest::new(to, txs), *author, secret_key)
     }
 
     /// Creates a `TransactionsReponse` message signed by this validator.
-    pub fn create_transactions_response<U: Into<UncheckedBuffer>, I: IntoIterator<Item = U>>(
-=======
-    ) -> TransactionsRequest {
-        TransactionsRequest::new(author, to, txs, secret_key)
-    }
-
-    /// Creates a `TransactionsResponse` message signed by this validator.
-    pub fn create_transactions_response<I: IntoIterator<Item = RawTransaction>>(
->>>>>>> 4d573c86
+    pub fn create_transactions_response<I>(
         &self,
         author: &PublicKey,
         to: &PublicKey,
         txs: I,
         secret_key: &SecretKey,
-<<<<<<< HEAD
-    ) -> Message<TransactionsResponse> {
-        Protocol::concrete(
-            TransactionsResponse::new(to, txs.into_iter().map(|x| x.into()).collect()),
-            *author,
-            secret_key,
-        )
-=======
-    ) -> TransactionsResponse {
-        TransactionsResponse::new(author, to, txs.into_iter().collect(), secret_key)
->>>>>>> 4d573c86
+    ) -> Message<TransactionsResponse>
+    where I: IntoIterator<Item = Message<RawTransaction>>
+    {
+        unimplemented!()
+//        Protocol::concrete(
+//            TransactionsResponse::new(to, txs.into_iter()
+//                    .map(|x| x.into().to_vec())
+//                    .collect()),
+//            *author,
+//            secret_key,
+//        )
     }
 
     pub fn validators(&self) -> Vec<PublicKey> {
@@ -506,6 +411,7 @@
             .map(|x| x.consensus_key)
             .collect()
     }
+
     pub fn n_validators(&self) -> usize {
         self.validators().len()
     }
@@ -547,7 +453,7 @@
     pub fn recv<T: ProtocolMessage>(&self, msg: &Message<T>) {
         self.check_unexpected_message();
         let dummy_addr = SocketAddr::from(([127, 0, 0, 1], 12_039));
-        let event = NetworkEvent::MessageReceived(dummy_addr, msg.clone().into());
+        let event = NetworkEvent::MessageReceived(dummy_addr, msg.serialize());
         self.inner.borrow_mut().handle_event(event);
     }
 
@@ -562,12 +468,12 @@
         self.inner.borrow_mut().process_events();
     }
 
-    pub fn pop_sent(&self) -> Option<(SocketAddr, RawMessage)> {
+    pub fn pop_sent(&self) -> Option<(SocketAddr, Protocol)> {
         self.inner.borrow_mut().sent.pop_front()
     }
 
     pub fn send<T: ProtocolMessage>(&self, addr: SocketAddr, msg: &Message<T>) {
-        let expected_msg = msg.clone().downgrade();
+        let expected_msg = T::into_protocol(msg.clone());
         self.process_events();
         let send = self.pop_sent();
         if let Some((real_addr, real_msg)) = send {
@@ -587,8 +493,8 @@
         let send = self.pop_sent();
 
         if let Some((addr, msg)) = send {
-            let peers_request =
-                PeersRequest::from_raw(msg).expect("Incorrect message. PeersRequest was expected");
+            let peers_request = PeersRequest::try_from(msg)
+                                    .expect("Incorrect message. PeersRequest was expected");
 
             let id = self.addresses.iter().position(|&a| a == addr);
             if let Some(id) = id {
@@ -624,7 +530,7 @@
     where
         I: IntoIterator<Item = &'a SocketAddr>,
     {
-        let expected_msg = msg.clone().downgrade();
+        let expected_msg = msg.signed_message();
 
         // If node is excluded from validators, then it still will broadcast messages.
         // So in that case we should not skip addresses and validators count.
@@ -633,7 +539,7 @@
         for _ in 0..expected_set.len() {
             let send = self.pop_sent();
             if let Some((real_addr, real_msg)) = send {
-                assert_eq!(expected_msg, real_msg, "Expected to broadcast other message");
+                assert_eq!(expected_msg, real_msg.signed_message(), "Expected to broadcast other message");
                 if !expected_set.contains(&real_addr) {
                     panic!(
                         "Double send the same message {:?} to {:?} during broadcasting",
@@ -879,11 +785,7 @@
     pub fn restart_with_time(self, time: SystemTime) -> Self {
         let connect = self.connect().map(|c| {
             self.create_connect(
-<<<<<<< HEAD
-                c.author(),
-=======
-                c.pub_key(),
->>>>>>> 4d573c86
+                &c.author(),
                 c.addr(),
                 time.into(),
                 c.user_agent(),
@@ -1229,7 +1131,7 @@
 #[cfg(test)]
 mod tests {
     use super::*;
-    use blockchain::{ExecutionResult, ServiceContext, TransactionSet};
+    use blockchain::{ExecutionResult, ServiceContext, TransactionSet, TransactionContext};
     use crypto::{gen_keypair_from_seed, Seed};
     use encoding;
     use messages::RawTransaction;
@@ -1250,9 +1152,10 @@
     }
 
     impl TxAfterCommit {
-        pub fn new_with_height(height: Height) -> TxAfterCommit {
+        pub fn new_with_height(height: Height) -> Message<RawTransaction> {
             let keypair = gen_keypair_from_seed(&Seed::new([22; 32]));
-            TxAfterCommit::new(height, &keypair.1)
+            Protocol::sign_tx(TxAfterCommit::new(height),
+                              SERVICE_ID, keypair.0, &keypair.1)
         }
     }
 
@@ -1346,7 +1249,7 @@
     }
 
     #[test]
-    #[should_panic(expected = "Expected to send other message")]
+    #[should_panic(expected = "Expected to send the message")]
     fn test_sandbox_expected_to_send_but_nothing_happened() {
         let s = timestamping_sandbox();
         s.send(
@@ -1362,7 +1265,7 @@
     }
 
     #[test]
-    #[should_panic(expected = "Expected to send other message")]
+    #[should_panic(expected = "Expected to send the message")]
     fn test_sandbox_expected_to_send_another_message() {
         let s = timestamping_sandbox();
         // See comments to `test_sandbox_recv_and_send`.
