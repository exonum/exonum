// Copyright 2018 The Exonum Team
//
// Licensed under the Apache License, Version 2.0 (the "License");
// you may not use this file except in compliance with the License.
// You may obtain a copy of the License at
//
//   http://www.apache.org/licenses/LICENSE-2.0
//
// Unless required by applicable law or agreed to in writing, software
// distributed under the License is distributed on an "AS IS" BASIS,
// WITHOUT WARRANTIES OR CONDITIONS OF ANY KIND, either express or implied.
// See the License for the specific language governing permissions and
// limitations under the License.

// Workaround: Clippy does not correctly handle borrowing checking rules for returned types.
#![cfg_attr(feature = "cargo-clippy", allow(let_and_return))]
use env_logger;
use futures::{self, sync::mpsc, Async, Future, Sink, Stream};

use std::{
    self, cell::{Ref, RefCell, RefMut},
    collections::{BTreeMap, BTreeSet, BinaryHeap, HashMap, HashSet, VecDeque}, iter::FromIterator,
    net::{IpAddr, Ipv4Addr, SocketAddr}, ops::{AddAssign, Deref}, sync::{Arc, Mutex},
    time::{Duration, SystemTime, UNIX_EPOCH},
};

use super::{
    config_updater::ConfigUpdateService, sandbox_tests_helper::PROPOSE_TIMEOUT,
    timestamping::TimestampingService,
};
use blockchain::{
    Block, BlockProof, Blockchain, ConsensusConfig, GenesisConfig, Schema, Service,
    SharedNodeState, StoredConfiguration, Transaction, ValidatorKeys,
};
use crypto::{gen_keypair, gen_keypair_from_seed, Hash, PublicKey, SecretKey, Seed, SEED_LENGTH};
use events::{
    network::NetworkConfiguration, Event, EventHandler, InternalEvent, InternalRequest,
    NetworkEvent, NetworkRequest, TimeoutRequest,
};
use helpers::{user_agent, Height, Milliseconds, Round, ValidatorId};
use messages::{Any, Connect, Message, PeersRequest, RawMessage, RawTransaction, Status};
use node::ConnectInfo;
use node::{
    ApiSender, Configuration, ConnectList, ConnectListConfig, ExternalMessage, ListenerConfig,
    NodeHandler, NodeSender, ServiceConfig, State, SystemStateProvider,
};
use storage::{MapProof, MemoryDB};

pub type SharedTime = Arc<Mutex<SystemTime>>;

const INITIAL_TIME_IN_SECS: u64 = 1_486_720_340;

#[derive(Debug)]
pub struct SandboxSystemStateProvider {
    listen_address: SocketAddr,
    shared_time: SharedTime,
}

impl SystemStateProvider for SandboxSystemStateProvider {
    fn current_time(&self) -> SystemTime {
        *self.shared_time.lock().unwrap()
    }

    fn listen_address(&self) -> SocketAddr {
        self.listen_address
    }
}

#[derive(Debug)]
pub struct SandboxInner {
    pub time: SharedTime,
    pub handler: NodeHandler,
    pub sent: VecDeque<(SocketAddr, RawMessage)>,
    pub events: VecDeque<Event>,
    pub timers: BinaryHeap<TimeoutRequest>,
    pub network_requests_rx: mpsc::Receiver<NetworkRequest>,
    pub internal_requests_rx: mpsc::Receiver<InternalRequest>,
    pub api_requests_rx: mpsc::Receiver<ExternalMessage>,
}

impl SandboxInner {
    pub fn process_events(&mut self) {
        self.process_internal_requests();
        self.process_api_requests();
        self.process_network_requests();
        self.process_internal_requests();
    }

    pub fn handle_event<E: Into<Event>>(&mut self, e: E) {
        self.handler.handle_event(e.into());
        self.process_events();
    }

    fn process_network_requests(&mut self) {
        let network_getter = futures::lazy(|| -> Result<(), ()> {
            while let Async::Ready(Some(network)) = self.network_requests_rx.poll()? {
                match network {
                    NetworkRequest::SendMessage(peer, msg) => self.sent.push_back((peer, msg)),
                    NetworkRequest::DisconnectWithPeer(_) | NetworkRequest::Shutdown => {}
                }
            }
            Ok(())
        });
        network_getter.wait().unwrap();
    }

    fn process_internal_requests(&mut self) {
        let internal_getter = futures::lazy(|| -> Result<(), ()> {
            while let Async::Ready(Some(internal)) = self.internal_requests_rx.poll()? {
                match internal {
                    InternalRequest::Timeout(t) => self.timers.push(t),
                    InternalRequest::JumpToRound(height, round) => self.handler
                        .handle_event(InternalEvent::JumpToRound(height, round).into()),
                    InternalRequest::Shutdown => unimplemented!(),
                }
            }
            Ok(())
        });
        internal_getter.wait().unwrap();
    }
    fn process_api_requests(&mut self) {
        let api_getter = futures::lazy(|| -> Result<(), ()> {
            while let Async::Ready(Some(api)) = self.api_requests_rx.poll()? {
                self.handler.handle_event(api.into());
            }
            Ok(())
        });
        api_getter.wait().unwrap();
    }
}

pub struct Sandbox {
    pub validators_map: HashMap<PublicKey, SecretKey>,
    pub services_map: HashMap<PublicKey, SecretKey>,
    inner: RefCell<SandboxInner>,
    addresses: Vec<SocketAddr>,
    /// Connect message used during initialization.
    connect: Option<Connect>,
}

impl Sandbox {
    pub fn initialize(
        &mut self,
        connect_message_time: SystemTime,
        start_index: usize,
        end_index: usize,
    ) {
        let connect = Connect::new(
            &self.p(ValidatorId(0)),
            self.a(ValidatorId(0)),
            connect_message_time.into(),
            &user_agent::get(),
            self.s(ValidatorId(0)),
        );

        for validator in start_index..end_index {
            let validator = ValidatorId(validator as u16);
            self.recv(&Connect::new(
                &self.p(validator),
                self.a(validator),
                self.time().into(),
                &user_agent::get(),
                self.s(validator),
            ));
            self.send(self.a(validator), &connect);
        }

        self.check_unexpected_message();
        self.connect = Some(connect);
    }

    fn check_unexpected_message(&self) {
        if let Some((addr, msg)) = self.inner.borrow_mut().sent.pop_front() {
            let any_msg = Any::from_raw(msg.clone()).expect("Send incorrect message");
            panic!("Send unexpected message {:?} to {}", any_msg, addr);
        }
    }

    pub fn p(&self, id: ValidatorId) -> PublicKey {
        self.validators()[id.0 as usize]
    }

    pub fn s(&self, id: ValidatorId) -> &SecretKey {
        let p = self.p(id);
        &self.validators_map[&p]
    }

    pub fn a(&self, id: ValidatorId) -> SocketAddr {
        let id: usize = id.into();
        self.addresses[id]
    }

    pub fn validators(&self) -> Vec<PublicKey> {
        self.cfg()
            .validator_keys
            .iter()
            .map(|x| x.consensus_key)
            .collect()
    }

    pub fn n_validators(&self) -> usize {
        self.validators().len()
    }

    pub fn time(&self) -> SystemTime {
        let inner = self.inner.borrow();
        let time = *inner.time.lock().unwrap().deref();
        time
    }

    pub fn set_time(&mut self, new_time: SystemTime) {
        let mut inner = self.inner.borrow_mut();
        *inner.time.lock().unwrap() = new_time;
    }

    pub fn node_handler_mut(&self) -> RefMut<NodeHandler> {
        RefMut::map(self.inner.borrow_mut(), |inner| &mut inner.handler)
    }

    pub fn node_state(&self) -> Ref<State> {
        Ref::map(self.inner.borrow(), |inner| inner.handler.state())
    }

    pub fn blockchain_ref(&self) -> Ref<Blockchain> {
        Ref::map(self.inner.borrow(), |inner| &inner.handler.blockchain)
    }

    pub fn blockchain_mut(&self) -> RefMut<Blockchain> {
        RefMut::map(self.inner.borrow_mut(), |inner| {
            &mut inner.handler.blockchain
        })
    }

    /// Returns connect message used during initialization.
    pub fn connect(&self) -> Option<&Connect> {
        self.connect.as_ref()
    }

    pub fn recv<T: Message>(&self, msg: &T) {
        self.check_unexpected_message();
        let dummy_addr = SocketAddr::from(([127, 0, 0, 1], 12_039));
        let event = NetworkEvent::MessageReceived(dummy_addr, msg.raw().clone());
        self.inner.borrow_mut().handle_event(event);
    }

    pub fn process_events(&self) {
        self.inner.borrow_mut().process_events();
    }

    pub fn send<T: Message>(&self, addr: SocketAddr, msg: &T) {
        self.process_events();
        let any_expected_msg = Any::from_raw(msg.raw().clone()).unwrap();
        let send = self.inner.borrow_mut().sent.pop_front();
        if let Some((real_addr, real_msg)) = send {
            let any_real_msg = Any::from_raw(real_msg.clone()).expect("Send incorrect message");
            if real_addr != addr || any_real_msg != any_expected_msg {
                panic!(
                    "Expected to send the message {:?} to {} instead sending {:?} to {}",
                    any_expected_msg, addr, any_real_msg, real_addr
                )
            }
        } else {
            panic!(
                "Expected to send the message {:?} to {} but nothing happened",
                any_expected_msg, addr
            );
        }
    }

    pub fn send_peers_request(&self) {
        self.process_events();
        let send = self.inner.borrow_mut().sent.pop_front();

        if let Some((addr, msg)) = send {
            let peers_request =
                PeersRequest::from_raw(msg).expect("Incorrect message. PeersRequest was expected");

            let id = self.addresses.iter().position(|&a| a == addr);
            if let Some(id) = id {
                assert_eq!(&self.p(ValidatorId(id as u16)), peers_request.to());
            } else {
                panic!("Sending PeersRequest to unknown peer {:?}", addr);
            }
        } else {
            panic!("Expected to send the PeersRequest message but nothing happened");
        }
    }

    pub fn broadcast<T: Message>(&self, msg: &T) {
        self.broadcast_to_addrs(msg, self.addresses.iter().skip(1));
    }

    pub fn try_broadcast<T: Message>(&self, msg: &T) -> Result<(), String> {
        self.try_broadcast_to_addrs(msg, self.addresses.iter().skip(1))
    }

    pub fn broadcast_to_addrs<'a, T: Message, I>(&self, msg: &T, addresses: I)
    where
        I: IntoIterator<Item = &'a SocketAddr>,
    {
        self.try_broadcast_to_addrs(msg, addresses).unwrap();
    }

    pub fn try_broadcast_to_addrs<'a, T: Message, I>(
        &self,
        msg: &T,
        addresses: I,
    ) -> Result<(), String>
    where
        I: IntoIterator<Item = &'a SocketAddr>,
    {
        let any_expected_msg = Any::from_raw(msg.raw().clone()).unwrap();

        // If node is excluded from validators, then it still will broadcast messages.
        // So in that case we should not skip addresses and validators count.
        let mut expected_set: HashSet<_> = HashSet::from_iter(addresses);

        for _ in 0..expected_set.len() {
            let send = self.inner.borrow_mut().sent.pop_front();
            if let Some((real_addr, real_msg)) = send {
                let any_real_msg = Any::from_raw(real_msg.clone()).expect("Send incorrect message");
                if any_real_msg != any_expected_msg {
                    return Err(format!(
                        "Expected to broadcast the message {:?} instead sending {:?} to {}",
                        any_expected_msg, any_real_msg, real_addr
                    ));
                }
                if !expected_set.contains(&real_addr) {
                    panic!(
                        "Double send the same message {:?} to {:?} during broadcasting",
                        any_expected_msg, real_addr
                    )
                } else {
                    expected_set.remove(&real_addr);
                }
            } else {
                panic!(
                    "Expected to broadcast the message {:?} but someone don't receive \
                     messages: {:?}",
                    any_expected_msg, expected_set
                );
            }
        }
        Ok(())
    }

    pub fn check_broadcast_status(&self, height: Height, block_hash: &Hash) {
        self.broadcast(&Status::new(
            &self.node_public_key(),
            height,
            block_hash,
            &self.node_secret_key(),
        ));
    }

    pub fn add_time(&self, duration: Duration) {
        self.check_unexpected_message();
        let now = {
            let inner = self.inner.borrow_mut();
            let mut time = inner.time.lock().unwrap();
            time.add_assign(duration);
            *time.deref()
        };
        // handle timeouts if occurs
        loop {
            let timeout = {
                let timers = &mut self.inner.borrow_mut().timers;
                if let Some(TimeoutRequest(time, timeout)) = timers.pop() {
                    if time > now {
                        timers.push(TimeoutRequest(time, timeout));
                        break;
                    } else {
                        timeout
                    }
                } else {
                    break;
                }
            };
            self.inner.borrow_mut().handle_event(timeout);
        }
    }

    pub fn is_leader(&self) -> bool {
        self.node_state().is_leader()
    }

    pub fn leader(&self, round: Round) -> ValidatorId {
        self.node_state().leader(round)
    }

    pub fn last_block(&self) -> Block {
        self.blockchain_ref().last_block()
    }

    pub fn last_hash(&self) -> Hash {
        self.blockchain_ref().last_hash()
    }

    pub fn last_state_hash(&self) -> Hash {
        *self.last_block().state_hash()
    }

    pub fn filter_present_transactions<'a, I>(&self, txs: I) -> Vec<RawMessage>
    where
        I: IntoIterator<Item = &'a RawMessage>,
    {
        let mut unique_set: HashSet<Hash> = HashSet::new();
        let snapshot = self.blockchain_ref().snapshot();
        let schema = Schema::new(&snapshot);
        let schema_transactions = schema.transactions();
        txs.into_iter()
            .filter(|elem| {
                let hash_elem = elem.hash();
                if unique_set.contains(&hash_elem) {
                    return false;
                }
                unique_set.insert(hash_elem);
                if schema_transactions.contains(&hash_elem) {
                    return false;
                }
                true
            })
            .cloned()
            .collect()
    }

    /// Extracts state_hash from the fake block.
    pub fn compute_state_hash<'a, I>(&self, txs: I) -> Hash
    where
        I: IntoIterator<Item = &'a RawTransaction>,
    {
        let height = self.current_height();
        let mut blockchain = self.blockchain_mut();
        let (hashes, recover, patch) = {
            let mut hashes = Vec::new();
            let mut recover = BTreeSet::new();
            let mut fork = blockchain.fork();
            {
                let mut schema = Schema::new(&mut fork);
                for raw in txs {
                    let hash = raw.hash();
                    hashes.push(hash);
                    if schema.transactions().get(&hash).is_none() {
                        recover.insert(hash);
                        schema.add_transaction_into_pool(raw.clone());
                    }
                }
            }

            (hashes, recover, fork.into_patch())
        };
        blockchain.merge(patch).unwrap();

        let fork = {
            let mut fork = blockchain.fork();
            let (_, patch) = blockchain.create_patch(ValidatorId(0), height, &hashes);
            fork.merge(patch);
            fork
        };
        let patch = {
            let mut fork = blockchain.fork();
            {
                let mut schema = Schema::new(&mut fork);
                for hash in recover {
                    schema.reject_transaction(&hash).unwrap();
                }
            }
            fork.into_patch()
        };

        blockchain.merge(patch).unwrap();
        *Schema::new(&fork).last_block().state_hash()
    }

    pub fn get_proof_to_service_table(
        &self,
        service_id: u16,
        table_idx: usize,
    ) -> MapProof<Hash, Hash> {
        let snapshot = self.blockchain_ref().snapshot();
        let schema = Schema::new(&snapshot);
        schema.get_proof_to_service_table(service_id, table_idx)
    }

    pub fn get_configs_merkle_root(&self) -> Hash {
        let snapshot = self.blockchain_ref().snapshot();
        let schema = Schema::new(&snapshot);
        schema.configs().merkle_root()
    }

    pub fn cfg(&self) -> StoredConfiguration {
        let snapshot = self.blockchain_ref().snapshot();
        let schema = Schema::new(&snapshot);
        schema.actual_configuration()
    }

    pub fn majority_count(&self, num_validators: usize) -> usize {
        num_validators * 2 / 3 + 1
    }

    pub fn first_round_timeout(&self) -> Milliseconds {
        self.cfg().consensus.first_round_timeout
    }

    pub fn round_timeout_increase(&self) -> Milliseconds {
        (self.cfg().consensus.first_round_timeout
            * ConsensusConfig::TIMEOUT_LINEAR_INCREASE_PERCENT) / 100
    }

    pub fn current_round_timeout(&self) -> Milliseconds {
        let previous_round: u64 = self.current_round().previous().into();
        self.first_round_timeout() + previous_round * self.round_timeout_increase()
    }

    pub fn transactions_hashes(&self) -> Vec<Hash> {
        let schema = Schema::new(self.blockchain_ref().snapshot());
        let idx = schema.transactions_pool();
        let vec = idx.iter().collect();
        vec
    }

    pub fn current_round(&self) -> Round {
        self.node_state().round()
    }

    pub fn block_and_precommits(&self, height: Height) -> Option<BlockProof> {
        let snapshot = self.blockchain_ref().snapshot();
        let schema = Schema::new(&snapshot);
        schema.block_and_precommits(height)
    }

    pub fn current_height(&self) -> Height {
        self.node_state().height()
    }

    pub fn current_leader(&self) -> ValidatorId {
        self.node_state().leader(self.current_round())
    }

    pub fn assert_state(&self, expected_height: Height, expected_round: Round) {
        let state = self.node_state();

        let actual_height = state.height();
        let actual_round = state.round();
        assert_eq!(actual_height, expected_height);
        assert_eq!(actual_round, expected_round);
    }

    pub fn assert_lock(&self, expected_round: Round, expected_hash: Option<Hash>) {
        let state = self.node_state();

        let actual_round = state.locked_round();
        let actual_hash = state.locked_propose();
        assert_eq!(actual_round, expected_round);
        assert_eq!(actual_hash, expected_hash);
    }

    /// Creates new sandbox with "restarted" node.
    pub fn restart(self) -> Self {
        self.restart_with_time(UNIX_EPOCH + Duration::new(INITIAL_TIME_IN_SECS, 0))
    }

    /// Creates new sandbox with "restarted" node initialized by the given time.
    pub fn restart_with_time(self, time: SystemTime) -> Self {
        let connect = self.connect().map(|c| {
            Connect::new(
                c.pub_key(),
                c.addr(),
                time.into(),
                c.user_agent(),
                self.s(ValidatorId(0)),
            )
        });
        let sandbox = self.restart_uninitialized_with_time(time);
        if let Some(connect) = connect {
            sandbox.broadcast(&connect);
        }

        sandbox
    }

    /// Constructs a new uninitialized instance of a `Sandbox` preserving database and
    /// configuration.
    pub fn restart_uninitialized(self) -> Sandbox {
        self.restart_uninitialized_with_time(UNIX_EPOCH + Duration::new(INITIAL_TIME_IN_SECS, 0))
    }

    /// Constructs a new uninitialized instance of a `Sandbox` preserving database and
    /// configuration.
    pub fn restart_uninitialized_with_time(self, time: SystemTime) -> Sandbox {
        let network_channel = mpsc::channel(100);
        let internal_channel = mpsc::channel(100);
        let api_channel = mpsc::channel(100);

        let address = self.a(ValidatorId(0));
        let inner = self.inner.borrow();

        let blockchain = inner
            .handler
            .blockchain
            .clone_with_api_sender(ApiSender::new(api_channel.0.clone()));

        let node_sender = NodeSender {
            network_requests: network_channel.0.clone().wait(),
            internal_requests: internal_channel.0.clone().wait(),
            api_requests: api_channel.0.clone().wait(),
        };

        let connect_list = ConnectList::from_peers(inner.handler.state.peers());

        let config = Configuration {
            listener: ListenerConfig {
                address,
                consensus_public_key: *inner.handler.state.consensus_public_key(),
                consensus_secret_key: inner.handler.state.consensus_secret_key().clone(),
                connect_list,
            },
            service: ServiceConfig {
                service_public_key: *inner.handler.state.service_public_key(),
                service_secret_key: inner.handler.state.service_secret_key().clone(),
            },
            network: NetworkConfiguration::default(),
            peer_discovery: Vec::new(),
            mempool: Default::default(),
        };

        let system_state = SandboxSystemStateProvider {
            listen_address: address,
            shared_time: SharedTime::new(Mutex::new(time)),
        };

        let mut handler = NodeHandler::new(
            blockchain,
            address,
            node_sender,
            Box::new(system_state),
            config,
            inner.handler.api_state.clone(),
            None,
        );
        handler.initialize();

        let inner = SandboxInner {
            sent: VecDeque::new(),
            events: VecDeque::new(),
            timers: BinaryHeap::new(),
            internal_requests_rx: internal_channel.1,
            network_requests_rx: network_channel.1,
            api_requests_rx: api_channel.1,
            handler,
            time: Arc::clone(&inner.time),
        };
        let sandbox = Sandbox {
            inner: RefCell::new(inner),
            validators_map: self.validators_map.clone(),
            services_map: self.services_map.clone(),
            addresses: self.addresses.clone(),
            connect: None,
        };
        sandbox.process_events();
        sandbox
    }

    fn node_public_key(&self) -> PublicKey {
        *self.node_state().consensus_public_key()
    }

    fn node_secret_key(&self) -> SecretKey {
        self.node_state().consensus_secret_key().clone()
    }

    fn add_peer_to_connect_list(&self, addr: SocketAddr, validator_keys: ValidatorKeys) {
        let public_key = validator_keys.consensus_key;
        let config = {
            let inner = &self.inner.borrow_mut();
            let state = &inner.handler.state;
            let mut config = state.config().clone();
            config.validator_keys.push(validator_keys);
            config
        };

        self.update_config(config);
        self.inner
            .borrow_mut()
            .handler
            .state
            .add_peer_to_connect_list(ConnectInfo {
                address: addr,
                public_key,
            });
    }

    fn update_config(&self, config: StoredConfiguration) {
        self.inner.borrow_mut().handler.state.update_config(config);
    }
}

impl Drop for Sandbox {
    fn drop(&mut self) {
        if !::std::thread::panicking() {
            self.check_unexpected_message();
        }
    }
}

impl ConnectList {
    /// Helper method to populate ConnectList after sandbox node restarts and
    /// we have access only to peers stored in `node::state`.
    #[doc(hidden)]
    pub fn from_peers(peers: &HashMap<PublicKey, Connect>) -> Self {
        let peers: BTreeMap<PublicKey, SocketAddr> =
            peers.iter().map(|(p, c)| (*p, c.addr())).collect();
        ConnectList { peers }
    }
}

pub struct SandboxBuilder {
    initialize: bool,
    services: Vec<Box<dyn Service>>,
    consensus_config: ConsensusConfig,
}

impl SandboxBuilder {
    pub fn new() -> Self {
        SandboxBuilder {
            initialize: true,
            services: Vec::new(),
            consensus_config: ConsensusConfig {
                round_timeout: 1000,
                status_timeout: 600_000,
                peers_timeout: 600_000,
                txs_block_limit: 1000,
                max_message_len: 1024 * 1024,
                min_propose_timeout: PROPOSE_TIMEOUT,
                max_propose_timeout: PROPOSE_TIMEOUT,
                propose_timeout_threshold: std::u32::MAX,
            },
        }
    }

    pub fn do_not_initialize_connections(mut self) -> Self {
        self.initialize = false;
        self
    }

    pub fn with_services(mut self, services: Vec<Box<dyn Service>>) -> Self {
        self.services = services;
        self
    }

    pub fn with_consensus<F: FnOnce(&mut ConsensusConfig)>(mut self, update: F) -> Self {
        update(&mut self.consensus_config);
        self
    }

    pub fn build(self) -> Sandbox {
        let mut sandbox = sandbox_with_services_uninitialized(self.services, self.consensus_config);

        if self.initialize {
            let time = sandbox.time();
            let validators_count = sandbox.validators_map.len();
            sandbox.initialize(time, 1, validators_count);
        }

        sandbox
    }
}

fn gen_primitive_socket_addr(idx: u8) -> SocketAddr {
    let addr = Ipv4Addr::new(idx, idx, idx, idx);
    SocketAddr::new(IpAddr::V4(addr), u16::from(idx))
}

/// Constructs an uninitialized instance of a `Sandbox`.
fn sandbox_with_services_uninitialized(
    services: Vec<Box<dyn Service>>,
    consensus: ConsensusConfig,
) -> Sandbox {
    let validators = vec![
        gen_keypair_from_seed(&Seed::new([12; SEED_LENGTH])),
        gen_keypair_from_seed(&Seed::new([13; SEED_LENGTH])),
        gen_keypair_from_seed(&Seed::new([16; SEED_LENGTH])),
        gen_keypair_from_seed(&Seed::new([19; SEED_LENGTH])),
    ];
    let service_keys = vec![
        gen_keypair_from_seed(&Seed::new([20; SEED_LENGTH])),
        gen_keypair_from_seed(&Seed::new([21; SEED_LENGTH])),
        gen_keypair_from_seed(&Seed::new([22; SEED_LENGTH])),
        gen_keypair_from_seed(&Seed::new([23; SEED_LENGTH])),
    ];

    let addresses: Vec<SocketAddr> = (1..5).map(gen_primitive_socket_addr).collect::<Vec<_>>();

    let api_channel = mpsc::channel(100);
    let db = MemoryDB::new();
    let mut blockchain = Blockchain::new(
        db,
        services,
        service_keys[0].0,
        service_keys[0].1.clone(),
        ApiSender::new(api_channel.0.clone()),
    );

<<<<<<< HEAD
    let consensus = ConsensusConfig {
        first_round_timeout: 1000,
        status_timeout: 600_000,
        peers_timeout: 600_000,
        txs_block_limit: 1000,
        max_message_len: 1024 * 1024,
        min_propose_timeout: PROPOSE_TIMEOUT,
        max_propose_timeout: PROPOSE_TIMEOUT,
        propose_timeout_threshold: std::u32::MAX,
    };
=======
>>>>>>> 9493c50c
    let genesis = GenesisConfig::new_with_consensus(
        consensus,
        validators
            .iter()
            .zip(service_keys.iter())
            .map(|x| ValidatorKeys {
                consensus_key: (x.0).0,
                service_key: (x.1).0,
            }),
    );

    let connect_list_config =
        ConnectListConfig::from_validator_keys(&genesis.validator_keys, &addresses);

    blockchain.initialize(genesis).unwrap();

    let config = Configuration {
        listener: ListenerConfig {
            address: addresses[0],
            consensus_public_key: validators[0].0,
            consensus_secret_key: validators[0].1.clone(),
            connect_list: ConnectList::from_config(connect_list_config),
        },
        service: ServiceConfig {
            service_public_key: service_keys[0].0,
            service_secret_key: service_keys[0].1.clone(),
        },
        network: NetworkConfiguration::default(),
        peer_discovery: Vec::new(),
        mempool: Default::default(),
    };

    let system_state = SandboxSystemStateProvider {
        listen_address: addresses[0],
        shared_time: SharedTime::new(Mutex::new(
            UNIX_EPOCH + Duration::new(INITIAL_TIME_IN_SECS, 0),
        )),
    };
    let shared_time = Arc::clone(&system_state.shared_time);

    let network_channel = mpsc::channel(100);
    let internal_channel = mpsc::channel(100);
    let node_sender = NodeSender {
        network_requests: network_channel.0.clone().wait(),
        internal_requests: internal_channel.0.clone().wait(),
        api_requests: api_channel.0.clone().wait(),
    };

    let mut handler = NodeHandler::new(
        blockchain.clone(),
        addresses[0],
        node_sender,
        Box::new(system_state),
        config.clone(),
        SharedNodeState::new(5000),
        None,
    );
    handler.initialize();

    let inner = SandboxInner {
        sent: VecDeque::new(),
        events: VecDeque::new(),
        timers: BinaryHeap::new(),
        network_requests_rx: network_channel.1,
        api_requests_rx: api_channel.1,
        internal_requests_rx: internal_channel.1,
        handler,
        time: shared_time,
    };
    let sandbox = Sandbox {
        inner: RefCell::new(inner),
        validators_map: HashMap::from_iter(validators.clone()),
        services_map: HashMap::from_iter(service_keys),
        addresses,
        connect: None,
    };

    // General assumption; necessary for correct work of consensus algorithm
    assert!(PROPOSE_TIMEOUT < sandbox.first_round_timeout());
    sandbox.process_events();
    sandbox
}

pub fn timestamping_sandbox() -> Sandbox {
    let _ = env_logger::try_init();
    timestamping_sandbox_builder().build()
}

pub fn timestamping_sandbox_builder() -> SandboxBuilder {
    SandboxBuilder::new().with_services(vec![
        Box::new(TimestampingService::new()),
        Box::new(ConfigUpdateService::new()),
    ])
}

#[cfg(test)]
mod tests {
    use super::*;
    use blockchain::{ExecutionResult, ServiceContext, TransactionSet};
    use crypto::{gen_keypair_from_seed, Seed, SEED_LENGTH};
    use encoding;
    use messages::RawTransaction;
    use sandbox::sandbox_tests_helper::{add_one_height, SandboxState};
    use storage::{Fork, Snapshot};

    const SERVICE_ID: u16 = 1;

    transactions! {
        HandleCommitTransactions {
            const SERVICE_ID = SERVICE_ID;

            struct TxAfterCommit {
                height: Height,
            }
        }
    }

    impl TxAfterCommit {
        pub fn new_with_height(height: Height) -> TxAfterCommit {
            let keypair = gen_keypair_from_seed(&Seed::new([22; SEED_LENGTH]));
            TxAfterCommit::new(height, &keypair.1)
        }
    }

    impl Transaction for TxAfterCommit {
        fn verify(&self) -> bool {
            true
        }

        fn execute(&self, _: &mut Fork) -> ExecutionResult {
            Ok(())
        }
    }

    struct AfterCommitService;

    impl Service for AfterCommitService {
        fn service_name(&self) -> &str {
            "after_commit"
        }

        fn service_id(&self) -> u16 {
            SERVICE_ID
        }

        fn state_hash(&self, _: &dyn Snapshot) -> Vec<Hash> {
            Vec::new()
        }

        fn tx_from_raw(
            &self,
            raw: RawTransaction,
        ) -> Result<Box<dyn Transaction>, encoding::Error> {
            let tx = HandleCommitTransactions::tx_from_raw(raw)?;
            Ok(tx.into())
        }

        fn after_commit(&self, context: &ServiceContext) {
            let tx = TxAfterCommit::new_with_height(context.height());
            context.transaction_sender().send(Box::new(tx)).unwrap();
        }
    }

    #[test]
    fn test_sandbox_init() {
        timestamping_sandbox();
    }

    #[test]
    fn test_sandbox_recv_and_send() {
        let s = timestamping_sandbox();
        // As far as all validators have connected to each other during
        // sandbox initialization, we need to use connect-message with unknown
        // keypair.
        let (public, secret) = gen_keypair();
        let (service, _) = gen_keypair();
        let validator_keys = ValidatorKeys {
            consensus_key: public,
            service_key: service,
        };
        // We also need to add public key from this keypair to the ConnectList.
        // Socket address doesn't matter in this case.
        s.add_peer_to_connect_list(gen_primitive_socket_addr(1), validator_keys);

        s.recv(&Connect::new(
            &public,
            s.a(ValidatorId(2)),
            s.time().into(),
            &user_agent::get(),
            &secret,
        ));
        s.send(
            s.a(ValidatorId(2)),
            &Connect::new(
                &s.p(ValidatorId(0)),
                s.a(ValidatorId(0)),
                s.time().into(),
                &user_agent::get(),
                s.s(ValidatorId(0)),
            ),
        );
    }

    #[test]
    fn test_sandbox_assert_status() {
        let s = timestamping_sandbox();
        s.assert_state(Height(1), Round(1));
        s.add_time(Duration::from_millis(999));
        s.assert_state(Height(1), Round(1));
        s.add_time(Duration::from_millis(1));
        s.assert_state(Height(1), Round(2));
    }

    #[test]
    #[should_panic(expected = "Expected to send the message")]
    fn test_sandbox_expected_to_send_but_nothing_happened() {
        let s = timestamping_sandbox();
        s.send(
            s.a(ValidatorId(1)),
            &Connect::new(
                &s.p(ValidatorId(0)),
                s.a(ValidatorId(0)),
                s.time().into(),
                &user_agent::get(),
                s.s(ValidatorId(0)),
            ),
        );
    }

    #[test]
    #[should_panic(expected = "Expected to send the message")]
    fn test_sandbox_expected_to_send_another_message() {
        let s = timestamping_sandbox();
        // See comments to `test_sandbox_recv_and_send`.
        let (public, secret) = gen_keypair();
        let (service, _) = gen_keypair();
        let validator_keys = ValidatorKeys {
            consensus_key: public,
            service_key: service,
        };
        s.add_peer_to_connect_list(gen_primitive_socket_addr(1), validator_keys);
        s.recv(&Connect::new(
            &public,
            s.a(ValidatorId(2)),
            s.time().into(),
            &user_agent::get(),
            &secret,
        ));
        s.send(
            s.a(ValidatorId(1)),
            &Connect::new(
                &s.p(ValidatorId(0)),
                s.a(ValidatorId(0)),
                s.time().into(),
                &user_agent::get(),
                s.s(ValidatorId(0)),
            ),
        );
    }

    #[test]
    #[should_panic(expected = "Send unexpected message")]
    fn test_sandbox_unexpected_message_when_drop() {
        let s = timestamping_sandbox();
        // See comments to `test_sandbox_recv_and_send`.
        let (public, secret) = gen_keypair();
        let (service, _) = gen_keypair();
        let validator_keys = ValidatorKeys {
            consensus_key: public,
            service_key: service,
        };
        s.add_peer_to_connect_list(gen_primitive_socket_addr(1), validator_keys);
        s.recv(&Connect::new(
            &public,
            s.a(ValidatorId(2)),
            s.time().into(),
            &user_agent::get(),
            &secret,
        ));
    }

    #[test]
    #[should_panic(expected = "Send unexpected message")]
    fn test_sandbox_unexpected_message_when_handle_another_message() {
        let s = timestamping_sandbox();
        // See comments to `test_sandbox_recv_and_send`.
        let (public, secret) = gen_keypair();
        let (service, _) = gen_keypair();
        let validator_keys = ValidatorKeys {
            consensus_key: public,
            service_key: service,
        };
        s.add_peer_to_connect_list(gen_primitive_socket_addr(1), validator_keys);
        s.recv(&Connect::new(
            &public,
            s.a(ValidatorId(2)),
            s.time().into(),
            &user_agent::get(),
            &secret,
        ));
        s.recv(&Connect::new(
            &public,
            s.a(ValidatorId(3)),
            s.time().into(),
            &user_agent::get(),
            &secret,
        ));
        panic!("Oops! We don't catch unexpected message");
    }

    #[test]
    #[should_panic(expected = "Send unexpected message")]
    fn test_sandbox_unexpected_message_when_time_changed() {
        let s = timestamping_sandbox();
        // See comments to `test_sandbox_recv_and_send`.
        let (public, secret) = gen_keypair();
        let (service, _) = gen_keypair();
        let validator_keys = ValidatorKeys {
            consensus_key: public,
            service_key: service,
        };
        s.add_peer_to_connect_list(gen_primitive_socket_addr(1), validator_keys);
        s.recv(&Connect::new(
            &public,
            s.a(ValidatorId(2)),
            s.time().into(),
            &user_agent::get(),
            &secret,
        ));
        s.add_time(Duration::from_millis(1000));
        panic!("Oops! We don't catch unexpected message");
    }

    #[test]
    fn test_sandbox_service_after_commit() {
        let sandbox = SandboxBuilder::new()
            .with_services(vec![
                Box::new(AfterCommitService),
                Box::new(TimestampingService::new()),
            ])
            .build();
        let state = SandboxState::new();
        add_one_height(&sandbox, &state);
        let tx = TxAfterCommit::new_with_height(Height(1));
        sandbox.broadcast(&tx);
    }
}<|MERGE_RESOLUTION|>--- conflicted
+++ resolved
@@ -726,7 +726,7 @@
             initialize: true,
             services: Vec::new(),
             consensus_config: ConsensusConfig {
-                round_timeout: 1000,
+                first_round_timeout: 1000,
                 status_timeout: 600_000,
                 peers_timeout: 600_000,
                 txs_block_limit: 1000,
@@ -801,19 +801,6 @@
         ApiSender::new(api_channel.0.clone()),
     );
 
-<<<<<<< HEAD
-    let consensus = ConsensusConfig {
-        first_round_timeout: 1000,
-        status_timeout: 600_000,
-        peers_timeout: 600_000,
-        txs_block_limit: 1000,
-        max_message_len: 1024 * 1024,
-        min_propose_timeout: PROPOSE_TIMEOUT,
-        max_propose_timeout: PROPOSE_TIMEOUT,
-        propose_timeout_threshold: std::u32::MAX,
-    };
-=======
->>>>>>> 9493c50c
     let genesis = GenesisConfig::new_with_consensus(
         consensus,
         validators
