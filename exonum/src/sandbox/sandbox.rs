// Copyright 2018 The Exonum Team
//
// Licensed under the Apache License, Version 2.0 (the "License");
// you may not use this file except in compliance with the License.
// You may obtain a copy of the License at
//
//   http://www.apache.org/licenses/LICENSE-2.0
//
// Unless required by applicable law or agreed to in writing, software
// distributed under the License is distributed on an "AS IS" BASIS,
// WITHOUT WARRANTIES OR CONDITIONS OF ANY KIND, either express or implied.
// See the License for the specific language governing permissions and
// limitations under the License.

// Workaround: Clippy does not correctly handle borrowing checking rules for returned types.
#![cfg_attr(feature = "cargo-clippy", allow(let_and_return))]
use bit_vec::BitVec;
use chrono;
use env_logger;
use futures::{self, sync::mpsc, Async, Future, Sink, Stream};

use std::{
    self, cell::{Ref, RefCell, RefMut},
    collections::{BTreeMap, BTreeSet, BinaryHeap, HashMap, HashSet, VecDeque}, iter::FromIterator,
    net::{IpAddr, Ipv4Addr, SocketAddr}, ops::{AddAssign, Deref}, sync::{Arc, Mutex},
    time::{Duration, SystemTime, UNIX_EPOCH},
};

use super::{
    config_updater::ConfigUpdateService, sandbox_tests_helper::PROPOSE_TIMEOUT,
    timestamping::TimestampingService,
};
use blockchain::{
    Block, BlockProof, Blockchain, ConsensusConfig, GenesisConfig, Schema, Service,
    SharedNodeState, StoredConfiguration, Transaction, ValidatorKeys,
};
use crypto::{gen_keypair, gen_keypair_from_seed, Hash, PublicKey, SecretKey, Seed, SEED_LENGTH};
use events::{
    network::NetworkConfiguration, Event, EventHandler, InternalEvent, InternalRequest,
    NetworkEvent, NetworkRequest, TimeoutRequest,
};
use helpers::{user_agent, Height, Milliseconds, Round, ValidatorId};
use messages::{
    Any, BlockRequest, BlockResponse, Connect, Message, PeersRequest, Precommit, Prevote,
    PrevotesRequest, Propose, ProposeRequest, RawMessage, RawTransaction, Status,
    TransactionsRequest, TransactionsResponse,
};
use node::ConnectInfo;
use node::{
    ApiSender, Configuration, ConnectList, ConnectListConfig, ExternalMessage, ListenerConfig,
    NodeHandler, NodeSender, PeerAddress, ServiceConfig, State, SystemStateProvider,
};
use storage::{MapProof, MemoryDB};

pub type SharedTime = Arc<Mutex<SystemTime>>;

const INITIAL_TIME_IN_SECS: u64 = 1_486_720_340;

#[derive(Debug)]
pub struct SandboxSystemStateProvider {
    listen_address: SocketAddr,
    shared_time: SharedTime,
}

impl SystemStateProvider for SandboxSystemStateProvider {
    fn current_time(&self) -> SystemTime {
        *self.shared_time.lock().unwrap()
    }

    fn listen_address(&self) -> SocketAddr {
        self.listen_address
    }
}

#[derive(Debug)]
pub struct SandboxInner {
    pub time: SharedTime,
    pub handler: NodeHandler,
    pub sent: VecDeque<(PublicKey, RawMessage)>,
    pub events: VecDeque<Event>,
    pub timers: BinaryHeap<TimeoutRequest>,
    pub network_requests_rx: mpsc::Receiver<NetworkRequest>,
    pub internal_requests_rx: mpsc::Receiver<InternalRequest>,
    pub api_requests_rx: mpsc::Receiver<ExternalMessage>,
}

impl SandboxInner {
    pub fn process_events(&mut self) {
        self.process_internal_requests();
        self.process_api_requests();
        self.process_network_requests();
        self.process_internal_requests();
    }

    pub fn handle_event<E: Into<Event>>(&mut self, e: E) {
        self.handler.handle_event(e.into());
        self.process_events();
    }

    fn process_network_requests(&mut self) {
        let network_getter = futures::lazy(|| -> Result<(), ()> {
            while let Async::Ready(Some(network)) = self.network_requests_rx.poll()? {
                match network {
                    NetworkRequest::SendMessage(peer, msg) => self.sent.push_back((peer, msg)),
                    NetworkRequest::DisconnectWithPeer(_) | NetworkRequest::Shutdown => {}
                }
            }
            Ok(())
        });
        network_getter.wait().unwrap();
    }

    fn process_internal_requests(&mut self) {
        let internal_getter = futures::lazy(|| -> Result<(), ()> {
            while let Async::Ready(Some(internal)) = self.internal_requests_rx.poll()? {
                match internal {
                    InternalRequest::Timeout(t) => self.timers.push(t),
                    InternalRequest::JumpToRound(height, round) => self.handler
                        .handle_event(InternalEvent::JumpToRound(height, round).into()),
                    InternalRequest::Shutdown => unimplemented!(),
                    InternalRequest::VerifyTx(tx) => {
                        if tx.verify() {
                            self.handler
                                .handle_event(InternalEvent::TxVerified(tx.raw().clone()).into());
                        }
                    }
                }
            }
            Ok(())
        });
        internal_getter.wait().unwrap();
    }
    fn process_api_requests(&mut self) {
        let api_getter = futures::lazy(|| -> Result<(), ()> {
            while let Async::Ready(Some(api)) = self.api_requests_rx.poll()? {
                self.handler.handle_event(api.into());
            }
            Ok(())
        });
        api_getter.wait().unwrap();
    }
}

pub struct Sandbox {
    pub validators_map: HashMap<PublicKey, SecretKey>,
    pub services_map: HashMap<PublicKey, SecretKey>,
    inner: RefCell<SandboxInner>,
    addresses: Vec<ConnectInfo>,
    /// Connect message used during initialization.
    connect: Option<Connect>,
}

impl Sandbox {
    pub fn initialize(
        &mut self,
        connect_message_time: SystemTime,
        start_index: usize,
        end_index: usize,
    ) {
        let connect = self.create_connect(
            &self.p(ValidatorId(0)),
            self.a(ValidatorId(0)),
            connect_message_time.into(),
            &user_agent::get(),
            self.s(ValidatorId(0)),
        );

        self.inner.borrow_mut().sent.clear();
        for validator in start_index..end_index {
            let validator = ValidatorId(validator as u16);
            self.recv(&self.create_connect(
                &self.p(validator),
                self.a(validator),
                self.time().into(),
                &user_agent::get(),
                self.s(validator),
            ));
            self.send(self.p(validator), &connect);
        }

        self.check_unexpected_message();
        self.connect = Some(connect);
    }

    fn check_unexpected_message(&self) {
        if let Some((addr, msg)) = self.pop_sent() {
            let any_msg = Any::from_raw(msg.clone()).expect("Send incorrect message");
            panic!("Send unexpected message {:?} to {}", any_msg, addr);
        }
    }

    pub fn p(&self, id: ValidatorId) -> PublicKey {
        self.validators()[id.0 as usize]
    }

    pub fn s(&self, id: ValidatorId) -> &SecretKey {
        let p = self.p(id);
        &self.validators_map[&p]
    }

    pub fn a(&self, id: ValidatorId) -> String {
        let id: usize = id.into();
        self.addresses[id].address.clone()
    }

    /// Creates a `BlockRequest` message signed by this validator.
    pub fn create_block_request(
        &self,
        author: &PublicKey,
        to: &PublicKey,
        height: Height,
        secret_key: &SecretKey,
    ) -> BlockRequest {
        BlockRequest::new(author, to, height, secret_key)
    }

    /// Creates a `Status` message signed by this validator.
    pub fn create_status(
        &self,
        author: &PublicKey,
        height: Height,
        last_hash: &Hash,
        secret_key: &SecretKey,
    ) -> Status {
        Status::new(author, height, last_hash, secret_key)
    }

    /// Creates a `BlockResponse` message signed by this validator.
    pub fn create_block_response<I: IntoIterator<Item = Precommit>>(
        &self,
        public_key: &PublicKey,
        to: &PublicKey,
        block: Block,
        precommits: I,
        tx_hashes: &[Hash],
        secret_key: &SecretKey,
    ) -> BlockResponse {
        BlockResponse::new(
            public_key,
            to,
            block,
            precommits.into_iter().collect(),
            tx_hashes,
            secret_key,
        )
    }

    /// Creates a `Connect` message signed by this validator.
    pub fn create_connect(
        &self,
        public_key: &PublicKey,
<<<<<<< HEAD
        addr: String,
        time: chrono::DateTime<::chrono::Utc>,
=======
        addr: SocketAddr,
        time: chrono::DateTime<chrono::Utc>,
>>>>>>> 37fe28a5
        user_agent: &str,
        secret_key: &SecretKey,
    ) -> Connect {
        Connect::new(public_key, &addr, time, user_agent, secret_key)
    }

    /// Creates a `Propose` message signed by this validator.
    pub fn create_propose(
        &self,
        validator_id: ValidatorId,
        height: Height,
        round: Round,
        last_hash: &Hash,
        tx_hashes: &[Hash],
        secret_key: &SecretKey,
    ) -> Propose {
        Propose::new(
            validator_id,
            height,
            round,
            last_hash,
            tx_hashes,
            secret_key,
        )
    }

    /// Creates a `Precommit` message signed by this validator.
    pub fn create_precommit(
        &self,
        validator_id: ValidatorId,
        propose_height: Height,
        propose_round: Round,
        propose_hash: &Hash,
        block_hash: &Hash,
        system_time: chrono::DateTime<chrono::Utc>,
        secret_key: &SecretKey,
    ) -> Precommit {
        Precommit::new(
            validator_id,
            propose_height,
            propose_round,
            propose_hash,
            block_hash,
            system_time,
            secret_key,
        )
    }

    /// Creates a `Precommit` message signed by this validator.
    pub fn create_prevote(
        &self,
        validator_id: ValidatorId,
        propose_height: Height,
        propose_round: Round,
        propose_hash: &Hash,
        locked_round: Round,
        secret_key: &SecretKey,
    ) -> Prevote {
        Prevote::new(
            validator_id,
            propose_height,
            propose_round,
            &propose_hash,
            locked_round,
            secret_key,
        )
    }

    /// Creates a `PrevoteRequest` message signed by this validator.
    pub fn create_prevote_request(
        &self,
        from: &PublicKey,
        to: &PublicKey,
        height: Height,
        round: Round,
        propose_hash: &Hash,
        validators: BitVec,
        secret_key: &SecretKey,
    ) -> PrevotesRequest {
        PrevotesRequest::new(
            from,
            to,
            height,
            round,
            propose_hash,
            validators,
            secret_key,
        )
    }

    /// Creates a `ProposeRequest` message signed by this validator.
    pub fn create_propose_request(
        &self,
        author: &PublicKey,
        to: &PublicKey,
        height: Height,
        propose_hash: &Hash,
        secret_key: &SecretKey,
    ) -> ProposeRequest {
        ProposeRequest::new(author, to, height, propose_hash, secret_key)
    }

    /// Creates a `PeersRequest` message signed by this validator.
    pub fn create_peers_request(
        &self,
        author: &PublicKey,
        to: &PublicKey,
        secret_key: &SecretKey,
    ) -> PeersRequest {
        PeersRequest::new(author, to, secret_key)
    }

    /// Creates a `TransactionsRequest` message signed by this validator.
    pub fn create_transactions_request(
        &self,
        author: &PublicKey,
        to: &PublicKey,
        txs: &[Hash],
        secret_key: &SecretKey,
    ) -> TransactionsRequest {
        TransactionsRequest::new(author, to, txs, secret_key)
    }

    /// Creates a `TransactionsResponse` message signed by this validator.
    pub fn create_transactions_response<I: IntoIterator<Item = RawTransaction>>(
        &self,
        author: &PublicKey,
        to: &PublicKey,
        txs: I,
        secret_key: &SecretKey,
    ) -> TransactionsResponse {
        TransactionsResponse::new(author, to, txs.into_iter().collect(), secret_key)
    }

    pub fn validators(&self) -> Vec<PublicKey> {
        self.cfg()
            .validator_keys
            .iter()
            .map(|x| x.consensus_key)
            .collect()
    }

    pub fn n_validators(&self) -> usize {
        self.validators().len()
    }

    pub fn time(&self) -> SystemTime {
        let inner = self.inner.borrow();
        let time = *inner.time.lock().unwrap().deref();
        time
    }

    pub fn set_time(&mut self, new_time: SystemTime) {
        let mut inner = self.inner.borrow_mut();
        *inner.time.lock().unwrap() = new_time;
    }

    pub fn node_handler_mut(&self) -> RefMut<NodeHandler> {
        RefMut::map(self.inner.borrow_mut(), |inner| &mut inner.handler)
    }

    pub fn node_state(&self) -> Ref<State> {
        Ref::map(self.inner.borrow(), |inner| inner.handler.state())
    }

    pub fn blockchain_ref(&self) -> Ref<Blockchain> {
        Ref::map(self.inner.borrow(), |inner| &inner.handler.blockchain)
    }

    pub fn blockchain_mut(&self) -> RefMut<Blockchain> {
        RefMut::map(self.inner.borrow_mut(), |inner| {
            &mut inner.handler.blockchain
        })
    }

    /// Returns connect message used during initialization.
    pub fn connect(&self) -> Option<&Connect> {
        self.connect.as_ref()
    }

    pub fn recv<T: Message>(&self, msg: &T) {
        self.check_unexpected_message();
        let event = NetworkEvent::MessageReceived(msg.raw().clone());
        self.inner.borrow_mut().handle_event(event);
    }

    pub fn recv_rebroadcast(&self) {
        self.check_unexpected_message();
        self.inner
            .borrow_mut()
            .handle_event(ExternalMessage::Rebroadcast);
    }

    pub fn process_events(&self) {
        self.inner.borrow_mut().process_events();
    }

    pub fn pop_sent(&self) -> Option<(PublicKey, RawMessage)> {
        self.inner.borrow_mut().sent.pop_front()
    }

    pub fn send<T: Message>(&self, key: PublicKey, msg: &T) {
        self.process_events();
        let any_expected_msg = Any::from_raw(msg.raw().clone()).unwrap();
        let send = self.pop_sent();
        if let Some((real_key, real_msg)) = send {
            let any_real_msg = Any::from_raw(real_msg.clone()).expect("Send incorrect message");
            if real_key != key || any_real_msg != any_expected_msg {
                panic!(
                    "Expected to send the message {:?} to {} instead sending {:?} to {}",
                    any_expected_msg, key, any_real_msg, real_key
                )
            }
        } else {
            panic!(
                "Expected to send the message {:?} to {} but nothing happened",
                any_expected_msg, key
            );
        }
    }

    pub fn send_peers_request(&self) {
        self.process_events();
        let send = self.pop_sent();

        if let Some((addr, msg)) = send {
            let peers_request =
                PeersRequest::from_raw(msg).expect("Incorrect message. PeersRequest was expected");

            let id = self.addresses.iter().position(|ref a| a.public_key == addr);
            if let Some(id) = id {
                assert_eq!(&self.p(ValidatorId(id as u16)), peers_request.to());
            } else {
                panic!("Sending PeersRequest to unknown peer {:?}", addr);
            }
        } else {
            panic!("Expected to send the PeersRequest message but nothing happened");
        }
    }

    pub fn broadcast<T: Message>(&self, msg: &T) {
        self.broadcast_to_addrs(msg, self.addresses.iter().map(|i| &i.public_key).skip(1));
    }

    pub fn try_broadcast<T: Message>(&self, msg: &T) -> Result<(), String> {
        self.try_broadcast_to_addrs(msg, self.addresses.iter().map(|i| &i.public_key).skip(1))
    }

    pub fn broadcast_to_addrs<'a, T: Message, I>(&self, msg: &T, addresses: I)
    where
        I: IntoIterator<Item = &'a PublicKey>,
    {
        self.try_broadcast_to_addrs(msg, addresses).unwrap();
    }

    pub fn try_broadcast_to_addrs<'a, T: Message, I>(
        &self,
        msg: &T,
        addresses: I,
    ) -> Result<(), String>
    where
        I: IntoIterator<Item = &'a PublicKey>,
    {
        let any_expected_msg = Any::from_raw(msg.raw().clone()).unwrap();

        // If node is excluded from validators, then it still will broadcast messages.
        // So in that case we should not skip addresses and validators count.
        let mut expected_set: HashSet<_> = HashSet::from_iter(addresses);

        for _ in 0..expected_set.len() {
            let send = self.pop_sent();
            if let Some((real_addr, real_msg)) = send {
                let any_real_msg = Any::from_raw(real_msg.clone()).expect("Send incorrect message");
                if any_real_msg != any_expected_msg {
                    return Err(format!(
                        "Expected to broadcast the message {:?} instead sending {:?} to {}",
                        any_expected_msg, any_real_msg, real_addr
                    ));
                }
                if !expected_set.contains(&real_addr) {
                    panic!(
                        "Double send the same message {:?} to {:?} during broadcasting",
                        any_expected_msg, real_addr
                    )
                } else {
                    expected_set.remove(&real_addr);
                }
            } else {
                panic!(
                    "Expected to broadcast the message {:?} but someone don't receive \
                     messages: {:?}",
                    any_expected_msg, expected_set
                );
            }
        }
        Ok(())
    }

    pub fn check_broadcast_status(&self, height: Height, block_hash: &Hash) {
        self.broadcast(&self.create_status(
            &self.node_public_key(),
            height,
            block_hash,
            &self.node_secret_key(),
        ));
    }

    pub fn add_time(&self, duration: Duration) {
        self.check_unexpected_message();
        let now = {
            let inner = self.inner.borrow_mut();
            let mut time = inner.time.lock().unwrap();
            time.add_assign(duration);
            *time.deref()
        };
        // handle timeouts if occurs
        loop {
            let timeout = {
                let timers = &mut self.inner.borrow_mut().timers;
                if let Some(TimeoutRequest(time, timeout)) = timers.pop() {
                    if time > now {
                        timers.push(TimeoutRequest(time, timeout));
                        break;
                    } else {
                        timeout
                    }
                } else {
                    break;
                }
            };
            self.inner.borrow_mut().handle_event(timeout);
        }
    }

    pub fn is_leader(&self) -> bool {
        self.node_state().is_leader()
    }

    pub fn leader(&self, round: Round) -> ValidatorId {
        self.node_state().leader(round)
    }

    pub fn last_block(&self) -> Block {
        self.blockchain_ref().last_block()
    }

    pub fn last_hash(&self) -> Hash {
        self.blockchain_ref().last_hash()
    }

    pub fn last_state_hash(&self) -> Hash {
        *self.last_block().state_hash()
    }

    pub fn filter_present_transactions<'a, I>(&self, txs: I) -> Vec<RawMessage>
    where
        I: IntoIterator<Item = &'a RawMessage>,
    {
        let mut unique_set: HashSet<Hash> = HashSet::new();
        let snapshot = self.blockchain_ref().snapshot();
        let schema = Schema::new(&snapshot);
        let schema_transactions = schema.transactions();
        txs.into_iter()
            .filter(|elem| {
                let hash_elem = elem.hash();
                if unique_set.contains(&hash_elem) {
                    return false;
                }
                unique_set.insert(hash_elem);
                if schema_transactions.contains(&hash_elem) {
                    return false;
                }
                true
            })
            .cloned()
            .collect()
    }

    /// Extracts state_hash from the fake block.
    pub fn compute_state_hash<'a, I>(&self, txs: I) -> Hash
    where
        I: IntoIterator<Item = &'a RawTransaction>,
    {
        let height = self.current_height();
        let mut blockchain = self.blockchain_mut();
        let (hashes, recover, patch) = {
            let mut hashes = Vec::new();
            let mut recover = BTreeSet::new();
            let mut fork = blockchain.fork();
            {
                let mut schema = Schema::new(&mut fork);
                for raw in txs {
                    let hash = raw.hash();
                    hashes.push(hash);
                    if schema.transactions().get(&hash).is_none() {
                        recover.insert(hash);
                        schema.add_transaction_into_pool(raw.clone());
                    }
                }
            }

            (hashes, recover, fork.into_patch())
        };
        blockchain.merge(patch).unwrap();

        let fork = {
            let mut fork = blockchain.fork();
            let (_, patch) = blockchain.create_patch(ValidatorId(0), height, &hashes);
            fork.merge(patch);
            fork
        };
        let patch = {
            let mut fork = blockchain.fork();
            {
                let mut schema = Schema::new(&mut fork);
                for hash in recover {
                    schema.reject_transaction(&hash).unwrap();
                }
            }
            fork.into_patch()
        };

        blockchain.merge(patch).unwrap();
        *Schema::new(&fork).last_block().state_hash()
    }

    pub fn get_proof_to_service_table(
        &self,
        service_id: u16,
        table_idx: usize,
    ) -> MapProof<Hash, Hash> {
        let snapshot = self.blockchain_ref().snapshot();
        let schema = Schema::new(&snapshot);
        schema.get_proof_to_service_table(service_id, table_idx)
    }

    pub fn get_configs_merkle_root(&self) -> Hash {
        let snapshot = self.blockchain_ref().snapshot();
        let schema = Schema::new(&snapshot);
        schema.configs().merkle_root()
    }

    pub fn cfg(&self) -> StoredConfiguration {
        let snapshot = self.blockchain_ref().snapshot();
        let schema = Schema::new(&snapshot);
        schema.actual_configuration()
    }

    pub fn majority_count(&self, num_validators: usize) -> usize {
        num_validators * 2 / 3 + 1
    }

    pub fn first_round_timeout(&self) -> Milliseconds {
        self.cfg().consensus.first_round_timeout
    }

    pub fn round_timeout_increase(&self) -> Milliseconds {
        (self.cfg().consensus.first_round_timeout
            * ConsensusConfig::TIMEOUT_LINEAR_INCREASE_PERCENT) / 100
    }

    pub fn current_round_timeout(&self) -> Milliseconds {
        let previous_round: u64 = self.current_round().previous().into();
        self.first_round_timeout() + previous_round * self.round_timeout_increase()
    }

    pub fn transactions_hashes(&self) -> Vec<Hash> {
        let schema = Schema::new(self.blockchain_ref().snapshot());
        let idx = schema.transactions_pool();
        let vec = idx.iter().collect();
        vec
    }

    pub fn current_round(&self) -> Round {
        self.node_state().round()
    }

    pub fn block_and_precommits(&self, height: Height) -> Option<BlockProof> {
        let snapshot = self.blockchain_ref().snapshot();
        let schema = Schema::new(&snapshot);
        schema.block_and_precommits(height)
    }

    pub fn current_height(&self) -> Height {
        self.node_state().height()
    }

    pub fn current_leader(&self) -> ValidatorId {
        self.node_state().leader(self.current_round())
    }

    pub fn assert_state(&self, expected_height: Height, expected_round: Round) {
        let state = self.node_state();

        let actual_height = state.height();
        let actual_round = state.round();
        assert_eq!(actual_height, expected_height);
        assert_eq!(actual_round, expected_round);
    }

    pub fn assert_pool_len(&self, expected: u64) {
        let view = self.blockchain_ref().snapshot();
        let schema = Schema::new(view);
        assert_eq!(expected, schema.transactions_pool_len());
    }

    pub fn assert_lock(&self, expected_round: Round, expected_hash: Option<Hash>) {
        let state = self.node_state();

        let actual_round = state.locked_round();
        let actual_hash = state.locked_propose();
        assert_eq!(actual_round, expected_round);
        assert_eq!(actual_hash, expected_hash);
    }

    /// Creates new sandbox with "restarted" node.
    pub fn restart(self) -> Self {
        self.restart_with_time(UNIX_EPOCH + Duration::new(INITIAL_TIME_IN_SECS, 0))
    }

    /// Creates new sandbox with "restarted" node initialized by the given time.
    pub fn restart_with_time(self, time: SystemTime) -> Self {
        let connect = self.connect().map(|c| {
            self.create_connect(
                c.pub_key(),
                c.pub_addr().parse().expect("Expected resolved address"),
                time.into(),
                c.user_agent(),
                self.s(ValidatorId(0)),
            )
        });
        let sandbox = self.restart_uninitialized_with_time(time);
        if let Some(connect) = connect {
            sandbox.broadcast(&connect);
        }

        sandbox
    }

    /// Constructs a new uninitialized instance of a `Sandbox` preserving database and
    /// configuration.
    pub fn restart_uninitialized(self) -> Sandbox {
        self.restart_uninitialized_with_time(UNIX_EPOCH + Duration::new(INITIAL_TIME_IN_SECS, 0))
    }

    /// Constructs a new uninitialized instance of a `Sandbox` preserving database and
    /// configuration.
    pub fn restart_uninitialized_with_time(self, time: SystemTime) -> Sandbox {
        let network_channel = mpsc::channel(100);
        let internal_channel = mpsc::channel(100);
        let api_channel = mpsc::channel(100);

        let address: SocketAddr = self.a(ValidatorId(0))
            .parse()
            .expect("Fail to parse socket address");
        let inner = self.inner.borrow();

        let blockchain = inner
            .handler
            .blockchain
            .clone_with_api_sender(ApiSender::new(api_channel.0.clone()));

        let node_sender = NodeSender {
            network_requests: network_channel.0.clone().wait(),
            internal_requests: internal_channel.0.clone().wait(),
            api_requests: api_channel.0.clone().wait(),
        };

        let connect_list = ConnectList::from_peers(inner.handler.state.peers());

        let config = Configuration {
            listener: ListenerConfig {
                address,
                consensus_public_key: *inner.handler.state.consensus_public_key(),
                consensus_secret_key: inner.handler.state.consensus_secret_key().clone(),
                connect_list,
            },
            service: ServiceConfig {
                service_public_key: *inner.handler.state.service_public_key(),
                service_secret_key: inner.handler.state.service_secret_key().clone(),
            },
            network: NetworkConfiguration::default(),
            peer_discovery: Vec::new(),
            mempool: Default::default(),
        };

        let system_state = SandboxSystemStateProvider {
            listen_address: address,
            shared_time: SharedTime::new(Mutex::new(time)),
        };

        let mut handler = NodeHandler::new(
            blockchain,
            &address.to_string(),
            node_sender,
            Box::new(system_state),
            config,
            inner.handler.api_state.clone(),
            None,
        );
        handler.initialize();

        let inner = SandboxInner {
            sent: VecDeque::new(),
            events: VecDeque::new(),
            timers: BinaryHeap::new(),
            internal_requests_rx: internal_channel.1,
            network_requests_rx: network_channel.1,
            api_requests_rx: api_channel.1,
            handler,
            time: Arc::clone(&inner.time),
        };
        let sandbox = Sandbox {
            inner: RefCell::new(inner),
            validators_map: self.validators_map.clone(),
            services_map: self.services_map.clone(),
            addresses: self.addresses.clone(),
            connect: None,
        };
        sandbox.process_events();
        sandbox
    }

    fn node_public_key(&self) -> PublicKey {
        *self.node_state().consensus_public_key()
    }

    fn node_secret_key(&self) -> SecretKey {
        self.node_state().consensus_secret_key().clone()
    }

    fn add_peer_to_connect_list(&self, addr: SocketAddr, validator_keys: ValidatorKeys) {
        let public_key = validator_keys.consensus_key;
        let config = {
            let inner = &self.inner.borrow_mut();
            let state = &inner.handler.state;
            let mut config = state.config().clone();
            config.validator_keys.push(validator_keys);
            config
        };

        self.update_config(config);
        self.inner
            .borrow_mut()
            .handler
            .state
            .add_peer_to_connect_list(ConnectInfo {
                address: addr.to_string(),
                public_key,
            });
    }

    fn update_config(&self, config: StoredConfiguration) {
        self.inner.borrow_mut().handler.state.update_config(config);
    }
}

impl Drop for Sandbox {
    fn drop(&mut self) {
        if !::std::thread::panicking() {
            self.check_unexpected_message();
        }
    }
}

impl ConnectList {
    /// Helper method to populate ConnectList after sandbox node restarts and
    /// we have access only to peers stored in `node::state`.
    #[doc(hidden)]
    pub fn from_peers(peers: &HashMap<PublicKey, Connect>) -> Self {
        let peers: BTreeMap<PublicKey, PeerAddress> = peers
            .iter()
            .map(|(p, c)| (*p, PeerAddress::new(c.pub_addr().to_owned())))
            .collect();
        ConnectList { peers }
    }
}

pub struct SandboxBuilder {
    initialize: bool,
    services: Vec<Box<dyn Service>>,
    validators_count: u8,
    consensus_config: ConsensusConfig,
}

impl SandboxBuilder {
    pub fn new() -> Self {
        SandboxBuilder {
            initialize: true,
            services: Vec::new(),
            validators_count: 4,
            consensus_config: ConsensusConfig {
                first_round_timeout: 1000,
                status_timeout: 600_000,
                peers_timeout: 600_000,
                txs_block_limit: 1000,
                max_message_len: 1024 * 1024,
                min_propose_timeout: PROPOSE_TIMEOUT,
                max_propose_timeout: PROPOSE_TIMEOUT,
                propose_timeout_threshold: std::u32::MAX,
            },
        }
    }

    pub fn do_not_initialize_connections(mut self) -> Self {
        self.initialize = false;
        self
    }

    pub fn with_services(mut self, services: Vec<Box<dyn Service>>) -> Self {
        self.services = services;
        self
    }

    pub fn with_consensus<F: FnOnce(&mut ConsensusConfig)>(mut self, update: F) -> Self {
        update(&mut self.consensus_config);
        self
    }

    pub fn with_validators(mut self, n: u8) -> Self {
        self.validators_count = n;
        self
    }

    pub fn build(self) -> Sandbox {
        let _ = env_logger::Builder::from_default_env()
            .target(env_logger::Target::Stdout)
            .try_init();

        let mut sandbox = sandbox_with_services_uninitialized(
            self.services,
            self.consensus_config,
            self.validators_count,
        );

        if self.initialize {
            let time = sandbox.time();
            sandbox.initialize(time, 1, self.validators_count as usize);
        }

        sandbox
    }
}

fn gen_primitive_socket_addr(idx: u8) -> SocketAddr {
    let addr = Ipv4Addr::new(idx, idx, idx, idx);
    SocketAddr::new(IpAddr::V4(addr), u16::from(idx))
}

/// Constructs an uninitialized instance of a `Sandbox`.
fn sandbox_with_services_uninitialized(
    services: Vec<Box<dyn Service>>,
    consensus: ConsensusConfig,
    validators_count: u8,
) -> Sandbox {
    let validators = (0..validators_count)
        .map(|i| gen_keypair_from_seed(&Seed::new([i; SEED_LENGTH])))
        .collect::<Vec<_>>();

    let service_keys = (0..validators_count)
        .map(|i| gen_keypair_from_seed(&Seed::new([i + validators_count; SEED_LENGTH])))
        .collect::<Vec<_>>();

    let addresses = (1..=validators_count)
        .map(gen_primitive_socket_addr)
        .collect::<Vec<_>>();

    let str_addresses: Vec<String> = addresses.iter().map(|ref a| a.to_string()).collect();

    let connect_infos: Vec<_> = validators
        .iter()
        .map(|(p, _)| p)
        .zip(str_addresses.iter())
        .map(|(p, a)| ConnectInfo {
            address: a.clone(),
            public_key: *p,
        })
        .collect();

    let api_channel = mpsc::channel(100);
    let db = MemoryDB::new();
    let mut blockchain = Blockchain::new(
        db,
        services,
        service_keys[0].0,
        service_keys[0].1.clone(),
        ApiSender::new(api_channel.0.clone()),
    );

    let genesis = GenesisConfig::new_with_consensus(
        consensus,
        validators
            .iter()
            .zip(service_keys.iter())
            .map(|x| ValidatorKeys {
                consensus_key: (x.0).0,
                service_key: (x.1).0,
            }),
    );

    let connect_list_config =
        ConnectListConfig::from_validator_keys(&genesis.validator_keys, &str_addresses);

    blockchain.initialize(genesis).unwrap();

    let config = Configuration {
        listener: ListenerConfig {
            address: addresses[0],
            consensus_public_key: validators[0].0,
            consensus_secret_key: validators[0].1.clone(),
            connect_list: ConnectList::from_config(connect_list_config),
        },
        service: ServiceConfig {
            service_public_key: service_keys[0].0,
            service_secret_key: service_keys[0].1.clone(),
        },
        network: NetworkConfiguration::default(),
        peer_discovery: Vec::new(),
        mempool: Default::default(),
    };

    let system_state = SandboxSystemStateProvider {
        listen_address: addresses[0],
        shared_time: SharedTime::new(Mutex::new(
            UNIX_EPOCH + Duration::new(INITIAL_TIME_IN_SECS, 0),
        )),
    };
    let shared_time = Arc::clone(&system_state.shared_time);

    let network_channel = mpsc::channel(100);
    let internal_channel = mpsc::channel(100);
    let node_sender = NodeSender {
        network_requests: network_channel.0.clone().wait(),
        internal_requests: internal_channel.0.clone().wait(),
        api_requests: api_channel.0.clone().wait(),
    };

    let mut handler = NodeHandler::new(
        blockchain.clone(),
        &str_addresses[0],
        node_sender,
        Box::new(system_state),
        config.clone(),
        SharedNodeState::new(5000),
        None,
    );
    handler.initialize();

    let inner = SandboxInner {
        sent: VecDeque::new(),
        events: VecDeque::new(),
        timers: BinaryHeap::new(),
        network_requests_rx: network_channel.1,
        api_requests_rx: api_channel.1,
        internal_requests_rx: internal_channel.1,
        handler,
        time: shared_time,
    };
    let sandbox = Sandbox {
        inner: RefCell::new(inner),
        validators_map: HashMap::from_iter(validators.clone()),
        services_map: HashMap::from_iter(service_keys),
        addresses: connect_infos,
        connect: None,
    };

    // General assumption; necessary for correct work of consensus algorithm
    assert!(PROPOSE_TIMEOUT < sandbox.first_round_timeout());
    sandbox.process_events();
    sandbox
}

pub fn timestamping_sandbox() -> Sandbox {
    timestamping_sandbox_builder().build()
}

pub fn timestamping_sandbox_builder() -> SandboxBuilder {
    SandboxBuilder::new().with_services(vec![
        Box::new(TimestampingService::new()),
        Box::new(ConfigUpdateService::new()),
    ])
}

#[cfg(test)]
mod tests {
    use super::*;
    use blockchain::{ExecutionResult, ServiceContext, TransactionSet};
    use crypto::{gen_keypair_from_seed, Seed, SEED_LENGTH};
    use encoding;
    use messages::RawTransaction;
    use sandbox::sandbox_tests_helper::{add_one_height, SandboxState};
    use storage::{Fork, Snapshot};

    const SERVICE_ID: u16 = 1;

    transactions! {
        HandleCommitTransactions {
            const SERVICE_ID = SERVICE_ID;

            struct TxAfterCommit {
                height: Height,
            }
        }
    }

    impl TxAfterCommit {
        pub fn new_with_height(height: Height) -> TxAfterCommit {
            let keypair = gen_keypair_from_seed(&Seed::new([22; SEED_LENGTH]));
            TxAfterCommit::new(height, &keypair.1)
        }
    }

    impl Transaction for TxAfterCommit {
        fn verify(&self) -> bool {
            true
        }

        fn execute(&self, _: &mut Fork) -> ExecutionResult {
            Ok(())
        }
    }

    struct AfterCommitService;

    impl Service for AfterCommitService {
        fn service_name(&self) -> &str {
            "after_commit"
        }

        fn service_id(&self) -> u16 {
            SERVICE_ID
        }

        fn state_hash(&self, _: &dyn Snapshot) -> Vec<Hash> {
            Vec::new()
        }

        fn tx_from_raw(
            &self,
            raw: RawTransaction,
        ) -> Result<Box<dyn Transaction>, encoding::Error> {
            let tx = HandleCommitTransactions::tx_from_raw(raw)?;
            Ok(tx.into())
        }

        fn after_commit(&self, context: &ServiceContext) {
            let tx = TxAfterCommit::new_with_height(context.height());
            context.transaction_sender().send(Box::new(tx)).unwrap();
        }
    }

    #[test]
    fn test_sandbox_init() {
        timestamping_sandbox();
    }

    #[test]
    fn test_sandbox_recv_and_send() {
        let s = timestamping_sandbox();
        // As far as all validators have connected to each other during
        // sandbox initialization, we need to use connect-message with unknown
        // keypair.
        let (public, _secret) = gen_keypair();
        let (service, _) = gen_keypair();
        let validator_keys = ValidatorKeys {
            consensus_key: public,
            service_key: service,
        };
        // We also need to add public key from this keypair to the ConnectList.
        // Socket address doesn't matter in this case.
        s.add_peer_to_connect_list(gen_primitive_socket_addr(1), validator_keys);

        s.recv(&s.create_connect(
            &s.p(ValidatorId(2)),
            s.a(ValidatorId(2)),
            s.time().into(),
            &user_agent::get(),
            &s.s(ValidatorId(2)),
        ));
        s.send(
            s.p(ValidatorId(2)),
            &s.create_connect(
                &s.p(ValidatorId(0)),
                s.a(ValidatorId(0)),
                s.time().into(),
                &user_agent::get(),
                s.s(ValidatorId(0)),
            ),
        );
    }

    #[test]
    fn test_sandbox_assert_status() {
        let s = timestamping_sandbox();
        s.assert_state(Height(1), Round(1));
        s.add_time(Duration::from_millis(999));
        s.assert_state(Height(1), Round(1));
        s.add_time(Duration::from_millis(1));
        s.assert_state(Height(1), Round(2));
    }

    #[test]
    #[should_panic(expected = "Expected to send the message")]
    fn test_sandbox_expected_to_send_but_nothing_happened() {
        let s = timestamping_sandbox();
        s.send(
            s.p(ValidatorId(1)),
            &s.create_connect(
                &s.p(ValidatorId(0)),
                s.a(ValidatorId(0)),
                s.time().into(),
                &user_agent::get(),
                s.s(ValidatorId(0)),
            ),
        );
    }

    #[test]
    #[should_panic(expected = "Expected to send the message")]
    fn test_sandbox_expected_to_send_another_message() {
        let s = timestamping_sandbox();
        // See comments to `test_sandbox_recv_and_send`.
        let (public, secret) = gen_keypair();
        let (service, _) = gen_keypair();
        let validator_keys = ValidatorKeys {
            consensus_key: public,
            service_key: service,
        };
        s.add_peer_to_connect_list(gen_primitive_socket_addr(1), validator_keys);
        s.recv(&s.create_connect(
            &public,
            s.a(ValidatorId(2)),
            s.time().into(),
            &user_agent::get(),
            &secret,
        ));
        s.send(
            s.p(ValidatorId(1)),
            &s.create_connect(
                &s.p(ValidatorId(0)),
                s.a(ValidatorId(0)),
                s.time().into(),
                &user_agent::get(),
                s.s(ValidatorId(0)),
            ),
        );
    }

    #[test]
    #[should_panic(expected = "Send unexpected message")]
    fn test_sandbox_unexpected_message_when_drop() {
        let s = timestamping_sandbox();
        // See comments to `test_sandbox_recv_and_send`.
        let (public, secret) = gen_keypair();
        let (service, _) = gen_keypair();
        let validator_keys = ValidatorKeys {
            consensus_key: public,
            service_key: service,
        };
        s.add_peer_to_connect_list(gen_primitive_socket_addr(1), validator_keys);
        s.recv(&s.create_connect(
            &public,
            s.a(ValidatorId(2)),
            s.time().into(),
            &user_agent::get(),
            &secret,
        ));
    }

    #[test]
    #[should_panic(expected = "Send unexpected message")]
    fn test_sandbox_unexpected_message_when_handle_another_message() {
        let s = timestamping_sandbox();
        // See comments to `test_sandbox_recv_and_send`.
        let (public, secret) = gen_keypair();
        let (service, _) = gen_keypair();
        let validator_keys = ValidatorKeys {
            consensus_key: public,
            service_key: service,
        };
        s.add_peer_to_connect_list(gen_primitive_socket_addr(1), validator_keys);
        s.recv(&s.create_connect(
            &public,
            s.a(ValidatorId(2)),
            s.time().into(),
            &user_agent::get(),
            &secret,
        ));
        s.recv(&s.create_connect(
            &public,
            s.a(ValidatorId(3)),
            s.time().into(),
            &user_agent::get(),
            &secret,
        ));
        panic!("Oops! We don't catch unexpected message");
    }

    #[test]
    #[should_panic(expected = "Send unexpected message")]
    fn test_sandbox_unexpected_message_when_time_changed() {
        let s = timestamping_sandbox();
        // See comments to `test_sandbox_recv_and_send`.
        let (public, secret) = gen_keypair();
        let (service, _) = gen_keypair();
        let validator_keys = ValidatorKeys {
            consensus_key: public,
            service_key: service,
        };
        s.add_peer_to_connect_list(gen_primitive_socket_addr(1), validator_keys);
        s.recv(&s.create_connect(
            &public,
            s.a(ValidatorId(2)),
            s.time().into(),
            &user_agent::get(),
            &secret,
        ));
        s.add_time(Duration::from_millis(1000));
        panic!("Oops! We don't catch unexpected message");
    }

    #[test]
    fn test_sandbox_service_after_commit() {
        let sandbox = SandboxBuilder::new()
            .with_services(vec![
                Box::new(AfterCommitService),
                Box::new(TimestampingService::new()),
            ])
            .build();
        let state = SandboxState::new();
        add_one_height(&sandbox, &state);
        let tx = TxAfterCommit::new_with_height(Height(1));
        sandbox.broadcast(&tx);
    }
}<|MERGE_RESOLUTION|>--- conflicted
+++ resolved
@@ -249,13 +249,8 @@
     pub fn create_connect(
         &self,
         public_key: &PublicKey,
-<<<<<<< HEAD
         addr: String,
         time: chrono::DateTime<::chrono::Utc>,
-=======
-        addr: SocketAddr,
-        time: chrono::DateTime<chrono::Utc>,
->>>>>>> 37fe28a5
         user_agent: &str,
         secret_key: &SecretKey,
     ) -> Connect {
