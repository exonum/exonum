// Copyright 2018 The Exonum Team
//
// Licensed under the Apache License, Version 2.0 (the "License");
// you may not use this file except in compliance with the License.
// You may obtain a copy of the License at
//
//   http://www.apache.org/licenses/LICENSE-2.0
//
// Unless required by applicable law or agreed to in writing, software
// distributed under the License is distributed on an "AS IS" BASIS,
// WITHOUT WARRANTIES OR CONDITIONS OF ANY KIND, either express or implied.
// See the License for the specific language governing permissions and
// limitations under the License.

// Workaround: Clippy does not correctly handle borrowing checking rules for returned types.
#![cfg_attr(feature = "cargo-clippy", allow(let_and_return))]
use env_logger;
use futures::{self, sync::mpsc, Async, Future, Sink, Stream};

use std::{
    self, cell::{Ref, RefCell, RefMut},
    collections::{BTreeMap, BTreeSet, BinaryHeap, HashMap, HashSet, VecDeque}, iter::FromIterator,
    net::{IpAddr, Ipv4Addr, SocketAddr}, ops::{AddAssign, Deref}, sync::{Arc, Mutex},
    time::{Duration, SystemTime, UNIX_EPOCH},
};

use super::{
    config_updater::ConfigUpdateService, sandbox_tests_helper::PROPOSE_TIMEOUT,
    timestamping::TimestampingService,
};
use blockchain::{
    Block, BlockProof, Blockchain, ConsensusConfig, GenesisConfig, Schema, Service,
    SharedNodeState, StoredConfiguration, Transaction, ValidatorKeys,
};
use crypto::{gen_keypair, gen_keypair_from_seed, Hash, PublicKey, SecretKey, Seed, SEED_LENGTH};
use events::{
    network::NetworkConfiguration, Event, EventHandler, InternalEvent, InternalRequest,
    NetworkEvent, NetworkRequest, TimeoutRequest,
};
use helpers::{user_agent, Height, Milliseconds, Round, ValidatorId};
use messages::{Any, Connect, Message, PeersRequest, RawMessage, RawTransaction, Status};
use node::ConnectInfo;
use node::{
    ApiSender, Configuration, ConnectList, ConnectListConfig, ExternalMessage, ListenerConfig,
    NodeHandler, NodeSender, ServiceConfig, State, SystemStateProvider,
};
use storage::{MapProof, MemoryDB};

pub type SharedTime = Arc<Mutex<SystemTime>>;

const INITIAL_TIME_IN_SECS: u64 = 1_486_720_340;

#[derive(Debug)]
pub struct SandboxSystemStateProvider {
    listen_address: SocketAddr,
    shared_time: SharedTime,
}

impl SystemStateProvider for SandboxSystemStateProvider {
    fn current_time(&self) -> SystemTime {
        *self.shared_time.lock().unwrap()
    }

    fn listen_address(&self) -> SocketAddr {
        self.listen_address
    }
}

#[derive(Debug)]
pub struct SandboxInner {
    pub time: SharedTime,
    pub handler: NodeHandler,
    pub sent: VecDeque<(SocketAddr, RawMessage)>,
    pub events: VecDeque<Event>,
    pub timers: BinaryHeap<TimeoutRequest>,
    pub network_requests_rx: mpsc::Receiver<NetworkRequest>,
    pub internal_requests_rx: mpsc::Receiver<InternalRequest>,
    pub api_requests_rx: mpsc::Receiver<ExternalMessage>,
}

impl SandboxInner {
    pub fn process_events(&mut self) {
        self.process_internal_requests();
        self.process_api_requests();
        self.process_network_requests();
        self.process_internal_requests();
    }

    pub fn handle_event<E: Into<Event>>(&mut self, e: E) {
        self.handler.handle_event(e.into());
        self.process_events();
    }

    fn process_network_requests(&mut self) {
        let network_getter = futures::lazy(|| -> Result<(), ()> {
            while let Async::Ready(Some(network)) = self.network_requests_rx.poll()? {
                match network {
                    NetworkRequest::SendMessage(peer, msg) => self.sent.push_back((peer, msg)),
                    NetworkRequest::DisconnectWithPeer(_) | NetworkRequest::Shutdown => {}
                }
            }
            Ok(())
        });
        network_getter.wait().unwrap();
    }

    fn process_internal_requests(&mut self) {
        let internal_getter = futures::lazy(|| -> Result<(), ()> {
            while let Async::Ready(Some(internal)) = self.internal_requests_rx.poll()? {
                match internal {
                    InternalRequest::Timeout(t) => self.timers.push(t),
                    InternalRequest::JumpToRound(height, round) => self.handler
                        .handle_event(InternalEvent::JumpToRound(height, round).into()),
                    InternalRequest::Shutdown => unimplemented!(),
                }
            }
            Ok(())
        });
        internal_getter.wait().unwrap();
    }
    fn process_api_requests(&mut self) {
        let api_getter = futures::lazy(|| -> Result<(), ()> {
            while let Async::Ready(Some(api)) = self.api_requests_rx.poll()? {
                self.handler.handle_event(api.into());
            }
            Ok(())
        });
        api_getter.wait().unwrap();
    }
}

pub struct Sandbox {
    pub validators_map: HashMap<PublicKey, SecretKey>,
    pub services_map: HashMap<PublicKey, SecretKey>,
    inner: RefCell<SandboxInner>,
    addresses: Vec<SocketAddr>,
    /// Connect message used during initialization.
    connect: Option<Connect>,
}

impl Sandbox {
    pub fn initialize(
        &mut self,
        connect_message_time: SystemTime,
        start_index: usize,
        end_index: usize,
    ) {
        let connect = Connect::new(
            &self.p(ValidatorId(0)),
            self.a(ValidatorId(0)),
            connect_message_time.into(),
            &user_agent::get(),
            self.s(ValidatorId(0)),
        );

        for validator in start_index..end_index {
            let validator = ValidatorId(validator as u16);
            self.recv(&Connect::new(
                &self.p(validator),
                self.a(validator),
                self.time().into(),
                &user_agent::get(),
                self.s(validator),
            ));
            self.send(self.a(validator), &connect);
        }

        self.check_unexpected_message();
        self.connect = Some(connect);
    }

    fn check_unexpected_message(&self) {
        if let Some((addr, msg)) = self.inner.borrow_mut().sent.pop_front() {
            let any_msg = Any::from_raw(msg.clone()).expect("Send incorrect message");
            panic!("Send unexpected message {:?} to {}", any_msg, addr);
        }
    }

    pub fn p(&self, id: ValidatorId) -> PublicKey {
        self.validators()[id.0 as usize]
    }

    pub fn s(&self, id: ValidatorId) -> &SecretKey {
        let p = self.p(id);
        &self.validators_map[&p]
    }

    pub fn a(&self, id: ValidatorId) -> SocketAddr {
        let id: usize = id.into();
        self.addresses[id]
    }

    pub fn validators(&self) -> Vec<PublicKey> {
        self.cfg()
            .validator_keys
            .iter()
            .map(|x| x.consensus_key)
            .collect()
    }

    pub fn n_validators(&self) -> usize {
        self.validators().len()
    }

    pub fn time(&self) -> SystemTime {
        let inner = self.inner.borrow();
        let time = *inner.time.lock().unwrap().deref();
        time
    }

    pub fn set_time(&mut self, new_time: SystemTime) {
        let mut inner = self.inner.borrow_mut();
        *inner.time.lock().unwrap() = new_time;
    }

    pub fn node_handler_mut(&self) -> RefMut<NodeHandler> {
        RefMut::map(self.inner.borrow_mut(), |inner| &mut inner.handler)
    }

    pub fn node_state(&self) -> Ref<State> {
        Ref::map(self.inner.borrow(), |inner| inner.handler.state())
    }

    pub fn blockchain_ref(&self) -> Ref<Blockchain> {
        Ref::map(self.inner.borrow(), |inner| &inner.handler.blockchain)
    }

    pub fn blockchain_mut(&self) -> RefMut<Blockchain> {
        RefMut::map(self.inner.borrow_mut(), |inner| {
            &mut inner.handler.blockchain
        })
    }

    /// Returns connect message used during initialization.
    pub fn connect(&self) -> Option<&Connect> {
        self.connect.as_ref()
    }

    pub fn recv<T: Message>(&self, msg: &T) {
        self.check_unexpected_message();
        let dummy_addr = SocketAddr::from(([127, 0, 0, 1], 12_039));
        let event = NetworkEvent::MessageReceived(dummy_addr, msg.raw().clone());
        self.inner.borrow_mut().handle_event(event);
    }

    pub fn process_events(&self) {
        self.inner.borrow_mut().process_events();
    }

    pub fn send<T: Message>(&self, addr: SocketAddr, msg: &T) {
        self.process_events();
        let any_expected_msg = Any::from_raw(msg.raw().clone()).unwrap();
        let send = self.inner.borrow_mut().sent.pop_front();
        if let Some((real_addr, real_msg)) = send {
            let any_real_msg = Any::from_raw(real_msg.clone()).expect("Send incorrect message");
            if real_addr != addr || any_real_msg != any_expected_msg {
                panic!(
                    "Expected to send the message {:?} to {} instead sending {:?} to {}",
                    any_expected_msg, addr, any_real_msg, real_addr
                )
            }
        } else {
            panic!(
                "Expected to send the message {:?} to {} but nothing happened",
                any_expected_msg, addr
            );
        }
    }

    pub fn send_peers_request(&self) {
        self.process_events();
        let send = self.inner.borrow_mut().sent.pop_front();

        if let Some((addr, msg)) = send {
            let peers_request =
                PeersRequest::from_raw(msg).expect("Incorrect message. PeersRequest was expected");

            let id = self.addresses.iter().position(|&a| a == addr);
            if let Some(id) = id {
                assert_eq!(&self.p(ValidatorId(id as u16)), peers_request.to());
            } else {
                panic!("Sending PeersRequest to unknown peer {:?}", addr);
            }
        } else {
            panic!("Expected to send the PeersRequest message but nothing happened");
        }
    }

    pub fn broadcast<T: Message>(&self, msg: &T) {
        self.broadcast_to_addrs(msg, self.addresses.iter().skip(1));
    }

    pub fn try_broadcast<T: Message>(&self, msg: &T) -> Result<(), String> {
        self.try_broadcast_to_addrs(msg, self.addresses.iter().skip(1))
    }

    pub fn broadcast_to_addrs<'a, T: Message, I>(&self, msg: &T, addresses: I)
    where
        I: IntoIterator<Item = &'a SocketAddr>,
    {
        self.try_broadcast_to_addrs(msg, addresses).unwrap();
    }

    pub fn try_broadcast_to_addrs<'a, T: Message, I>(
        &self,
        msg: &T,
        addresses: I,
    ) -> Result<(), String>
    where
        I: IntoIterator<Item = &'a SocketAddr>,
    {
        let any_expected_msg = Any::from_raw(msg.raw().clone()).unwrap();

        // If node is excluded from validators, then it still will broadcast messages.
        // So in that case we should not skip addresses and validators count.
        let mut expected_set: HashSet<_> = HashSet::from_iter(addresses);

        for _ in 0..expected_set.len() {
            let send = self.inner.borrow_mut().sent.pop_front();
            if let Some((real_addr, real_msg)) = send {
                let any_real_msg = Any::from_raw(real_msg.clone()).expect("Send incorrect message");
                if any_real_msg != any_expected_msg {
                    return Err(format!(
                        "Expected to broadcast the message {:?} instead sending {:?} to {}",
                        any_expected_msg, any_real_msg, real_addr
                    ));
                }
                if !expected_set.contains(&real_addr) {
                    panic!(
                        "Double send the same message {:?} to {:?} during broadcasting",
                        any_expected_msg, real_addr
                    )
                } else {
                    expected_set.remove(&real_addr);
                }
            } else {
                panic!(
                    "Expected to broadcast the message {:?} but someone don't receive \
                     messages: {:?}",
                    any_expected_msg, expected_set
                );
            }
        }
        Ok(())
    }

    pub fn check_broadcast_status(&self, height: Height, block_hash: &Hash) {
        self.broadcast(&Status::new(
            &self.node_public_key(),
            height,
            block_hash,
            &self.node_secret_key(),
        ));
    }

    pub fn add_time(&self, duration: Duration) {
        self.check_unexpected_message();
        let now = {
            let inner = self.inner.borrow_mut();
            let mut time = inner.time.lock().unwrap();
            time.add_assign(duration);
            *time.deref()
        };
        // handle timeouts if occurs
        loop {
            let timeout = {
                let timers = &mut self.inner.borrow_mut().timers;
                if let Some(TimeoutRequest(time, timeout)) = timers.pop() {
                    if time > now {
                        timers.push(TimeoutRequest(time, timeout));
                        break;
                    } else {
                        timeout
                    }
                } else {
                    break;
                }
            };
            self.inner.borrow_mut().handle_event(timeout);
        }
    }

    pub fn is_leader(&self) -> bool {
        self.node_state().is_leader()
    }

    pub fn leader(&self, round: Round) -> ValidatorId {
        self.node_state().leader(round)
    }

    pub fn last_block(&self) -> Block {
        self.blockchain_ref().last_block()
    }

    pub fn last_hash(&self) -> Hash {
        self.blockchain_ref().last_hash()
    }

    pub fn last_state_hash(&self) -> Hash {
        *self.last_block().state_hash()
    }

    pub fn filter_present_transactions<'a, I>(&self, txs: I) -> Vec<RawMessage>
    where
        I: IntoIterator<Item = &'a RawMessage>,
    {
        let mut unique_set: HashSet<Hash> = HashSet::new();
        let snapshot = self.blockchain_ref().snapshot();
        let schema = Schema::new(&snapshot);
        let schema_transactions = schema.transactions();
        txs.into_iter()
            .filter(|elem| {
                let hash_elem = elem.hash();
                if unique_set.contains(&hash_elem) {
                    return false;
                }
                unique_set.insert(hash_elem);
                if schema_transactions.contains(&hash_elem) {
                    return false;
                }
                true
            })
            .cloned()
            .collect()
    }

    /// Extracts state_hash from the fake block.
    pub fn compute_state_hash<'a, I>(&self, txs: I) -> Hash
    where
        I: IntoIterator<Item = &'a RawTransaction>,
    {
        let height = self.current_height();
        let mut blockchain = self.blockchain_mut();
        let (hashes, recover, patch) = {
            let mut hashes = Vec::new();
            let mut recover = BTreeSet::new();
            let mut fork = blockchain.fork();
            {
                let mut schema = Schema::new(&mut fork);
                for raw in txs {
                    let hash = raw.hash();
                    hashes.push(hash);
                    if schema.transactions().get(&hash).is_none() {
                        recover.insert(hash);
                        schema.add_transaction_into_pool(raw.clone());
                    }
                }
            }

            (hashes, recover, fork.into_patch())
        };
        blockchain.merge(patch).unwrap();

        let fork = {
            let mut fork = blockchain.fork();
            let (_, patch) = blockchain.create_patch(ValidatorId(0), height, &hashes);
            fork.merge(patch);
            fork
        };
        let patch = {
            let mut fork = blockchain.fork();
            {
                let mut schema = Schema::new(&mut fork);
                for hash in recover {
                    schema.reject_transaction(&hash).unwrap();
                }
            }
            fork.into_patch()
        };

        blockchain.merge(patch).unwrap();
        *Schema::new(&fork).last_block().state_hash()
    }

    pub fn get_proof_to_service_table(
        &self,
        service_id: u16,
        table_idx: usize,
    ) -> MapProof<Hash, Hash> {
        let snapshot = self.blockchain_ref().snapshot();
        let schema = Schema::new(&snapshot);
        schema.get_proof_to_service_table(service_id, table_idx)
    }

    pub fn get_configs_merkle_root(&self) -> Hash {
        let snapshot = self.blockchain_ref().snapshot();
        let schema = Schema::new(&snapshot);
        schema.configs().merkle_root()
    }

    pub fn cfg(&self) -> StoredConfiguration {
        let snapshot = self.blockchain_ref().snapshot();
        let schema = Schema::new(&snapshot);
        schema.actual_configuration()
    }

    pub fn majority_count(&self, num_validators: usize) -> usize {
        num_validators * 2 / 3 + 1
    }

    pub fn round_timeout(&self) -> Milliseconds {
        self.cfg().consensus.round_timeout
    }

    pub fn transactions_hashes(&self) -> Vec<Hash> {
        let schema = Schema::new(self.blockchain_ref().snapshot());
        let idx = schema.transactions_pool();
        let vec = idx.iter().collect();
        vec
    }

    pub fn current_round(&self) -> Round {
        self.node_state().round()
    }

    pub fn block_and_precommits(&self, height: Height) -> Option<BlockProof> {
        let snapshot = self.blockchain_ref().snapshot();
        let schema = Schema::new(&snapshot);
        schema.block_and_precommits(height)
    }

    pub fn current_height(&self) -> Height {
        self.node_state().height()
    }

    pub fn current_leader(&self) -> ValidatorId {
        self.node_state().leader(self.current_round())
    }

    pub fn assert_state(&self, expected_height: Height, expected_round: Round) {
        let state = self.node_state();

        let actual_height = state.height();
        let actual_round = state.round();
        assert_eq!(actual_height, expected_height);
        assert_eq!(actual_round, expected_round);
    }

    pub fn assert_lock(&self, expected_round: Round, expected_hash: Option<Hash>) {
        let state = self.node_state();

        let actual_round = state.locked_round();
        let actual_hash = state.locked_propose();
        assert_eq!(actual_round, expected_round);
        assert_eq!(actual_hash, expected_hash);
    }

    /// Creates new sandbox with "restarted" node.
    pub fn restart(self) -> Self {
        self.restart_with_time(UNIX_EPOCH + Duration::new(INITIAL_TIME_IN_SECS, 0))
    }

    /// Creates new sandbox with "restarted" node initialized by the given time.
    pub fn restart_with_time(self, time: SystemTime) -> Self {
        let connect = self.connect().map(|c| {
            Connect::new(
                c.pub_key(),
                c.addr(),
                time.into(),
                c.user_agent(),
                self.s(ValidatorId(0)),
            )
        });
        let sandbox = self.restart_uninitialized_with_time(time);
        if let Some(connect) = connect {
            sandbox.broadcast(&connect);
        }

        sandbox
    }

    /// Constructs a new uninitialized instance of a `Sandbox` preserving database and
    /// configuration.
    pub fn restart_uninitialized(self) -> Sandbox {
        self.restart_uninitialized_with_time(UNIX_EPOCH + Duration::new(INITIAL_TIME_IN_SECS, 0))
    }

    /// Constructs a new uninitialized instance of a `Sandbox` preserving database and
    /// configuration.
    pub fn restart_uninitialized_with_time(self, time: SystemTime) -> Sandbox {
        let network_channel = mpsc::channel(100);
        let internal_channel = mpsc::channel(100);
        let api_channel = mpsc::channel(100);

        let address = self.a(ValidatorId(0));
        let inner = self.inner.borrow();

        let blockchain = inner
            .handler
            .blockchain
            .clone_with_api_sender(ApiSender::new(api_channel.0.clone()));

        let node_sender = NodeSender {
            network_requests: network_channel.0.clone().wait(),
            internal_requests: internal_channel.0.clone().wait(),
            api_requests: api_channel.0.clone().wait(),
        };

        let connect_list = ConnectList::from_peers(inner.handler.state.peers());

        let config = Configuration {
            listener: ListenerConfig {
                address,
                consensus_public_key: *inner.handler.state.consensus_public_key(),
                consensus_secret_key: inner.handler.state.consensus_secret_key().clone(),
                connect_list,
            },
            service: ServiceConfig {
                service_public_key: *inner.handler.state.service_public_key(),
                service_secret_key: inner.handler.state.service_secret_key().clone(),
            },
            network: NetworkConfiguration::default(),
            peer_discovery: Vec::new(),
            mempool: Default::default(),
        };

        let system_state = SandboxSystemStateProvider {
            listen_address: address,
            shared_time: SharedTime::new(Mutex::new(time)),
        };

        let mut handler = NodeHandler::new(
            blockchain,
            address,
            node_sender,
            Box::new(system_state),
            config,
            inner.handler.api_state.clone(),
            None,
        );
        handler.initialize();

        let inner = SandboxInner {
            sent: VecDeque::new(),
            events: VecDeque::new(),
            timers: BinaryHeap::new(),
            internal_requests_rx: internal_channel.1,
            network_requests_rx: network_channel.1,
            api_requests_rx: api_channel.1,
            handler,
            time: Arc::clone(&inner.time),
        };
        let sandbox = Sandbox {
            inner: RefCell::new(inner),
            validators_map: self.validators_map.clone(),
            services_map: self.services_map.clone(),
            addresses: self.addresses.clone(),
            connect: None,
        };
        sandbox.process_events();
        sandbox
    }

    fn node_public_key(&self) -> PublicKey {
        *self.node_state().consensus_public_key()
    }

    fn node_secret_key(&self) -> SecretKey {
        self.node_state().consensus_secret_key().clone()
    }

    fn add_peer_to_connect_list(&self, addr: SocketAddr, validator_keys: ValidatorKeys) {
        let public_key = validator_keys.consensus_key;
        let config = {
            let inner = &self.inner.borrow_mut();
            let state = &inner.handler.state;
            let mut config = state.config().clone();
            config.validator_keys.push(validator_keys);
            config
        };

        self.update_config(config);
        self.inner
            .borrow_mut()
            .handler
            .state
            .add_peer_to_connect_list(ConnectInfo {
                address: addr,
                public_key,
            });
    }

    fn update_config(&self, config: StoredConfiguration) {
        self.inner.borrow_mut().handler.state.update_config(config);
    }
}

impl Drop for Sandbox {
    fn drop(&mut self) {
        if !::std::thread::panicking() {
            self.check_unexpected_message();
        }
    }
}

impl ConnectList {
    /// Helper method to populate ConnectList after sandbox node restarts and
    /// we have access only to peers stored in `node::state`.
    #[doc(hidden)]
    pub fn from_peers(peers: &HashMap<PublicKey, Connect>) -> Self {
        let peers: BTreeMap<PublicKey, SocketAddr> =
            peers.iter().map(|(p, c)| (*p, c.addr())).collect();
        ConnectList { peers }
    }
}

pub struct SandboxBuilder {
    initialize: bool,
    services: Vec<Box<dyn Service>>,
    consensus_config: ConsensusConfig,
}

impl SandboxBuilder {
    pub fn new() -> Self {
        SandboxBuilder {
            initialize: true,
            services: Vec::new(),
            consensus_config: ConsensusConfig {
                round_timeout: 1000,
                status_timeout: 600_000,
                peers_timeout: 600_000,
                txs_block_limit: 1000,
                max_message_len: 1024 * 1024,
                min_propose_timeout: PROPOSE_TIMEOUT,
                max_propose_timeout: PROPOSE_TIMEOUT,
                propose_timeout_threshold: std::u32::MAX,
            },
        }
    }

    pub fn do_not_initialize_connections(mut self) -> Self {
        self.initialize = false;
        self
    }

    pub fn with_services(mut self, services: Vec<Box<dyn Service>>) -> Self {
        self.services = services;
        self
    }

    pub fn with_consensus<F: FnOnce(&mut ConsensusConfig)>(mut self, update: F) -> Self {
        update(&mut self.consensus_config);
        self
    }

    pub fn build(self) -> Sandbox {
        let mut sandbox = sandbox_with_services_uninitialized(self.services, self.consensus_config);

        if self.initialize {
            let time = sandbox.time();
            let validators_count = sandbox.validators_map.len();
            sandbox.initialize(time, 1, validators_count);
        }

        sandbox
    }
}

fn gen_primitive_socket_addr(idx: u8) -> SocketAddr {
    let addr = Ipv4Addr::new(idx, idx, idx, idx);
    SocketAddr::new(IpAddr::V4(addr), u16::from(idx))
}

/// Constructs an uninitialized instance of a `Sandbox`.
fn sandbox_with_services_uninitialized(
    services: Vec<Box<dyn Service>>,
    consensus: ConsensusConfig,
) -> Sandbox {
    let validators = vec![
        gen_keypair_from_seed(&Seed::new([12; SEED_LENGTH])),
        gen_keypair_from_seed(&Seed::new([13; SEED_LENGTH])),
        gen_keypair_from_seed(&Seed::new([16; SEED_LENGTH])),
        gen_keypair_from_seed(&Seed::new([19; SEED_LENGTH])),
    ];
    let service_keys = vec![
        gen_keypair_from_seed(&Seed::new([20; SEED_LENGTH])),
        gen_keypair_from_seed(&Seed::new([21; SEED_LENGTH])),
        gen_keypair_from_seed(&Seed::new([22; SEED_LENGTH])),
        gen_keypair_from_seed(&Seed::new([23; SEED_LENGTH])),
    ];

    let addresses: Vec<SocketAddr> = (1..5).map(gen_primitive_socket_addr).collect::<Vec<_>>();

    let api_channel = mpsc::channel(100);
    let db = MemoryDB::new();
    let mut blockchain = Blockchain::new(
        db,
        services,
        service_keys[0].0,
        service_keys[0].1.clone(),
        ApiSender::new(api_channel.0.clone()),
    );

    let genesis = GenesisConfig::new_with_consensus(
        consensus,
        validators
            .iter()
            .zip(service_keys.iter())
            .map(|x| ValidatorKeys {
                consensus_key: (x.0).0,
                service_key: (x.1).0,
            }),
    );

    let connect_list_config =
        ConnectListConfig::from_validator_keys(&genesis.validator_keys, &addresses);

    blockchain.initialize(genesis).unwrap();

    let config = Configuration {
        listener: ListenerConfig {
            address: addresses[0],
            consensus_public_key: validators[0].0,
            consensus_secret_key: validators[0].1.clone(),
            connect_list: ConnectList::from_config(connect_list_config),
        },
        service: ServiceConfig {
            service_public_key: service_keys[0].0,
            service_secret_key: service_keys[0].1.clone(),
        },
        network: NetworkConfiguration::default(),
        peer_discovery: Vec::new(),
        mempool: Default::default(),
    };

    let system_state = SandboxSystemStateProvider {
        listen_address: addresses[0],
        shared_time: SharedTime::new(Mutex::new(
            UNIX_EPOCH + Duration::new(INITIAL_TIME_IN_SECS, 0),
        )),
    };
    let shared_time = Arc::clone(&system_state.shared_time);

    let network_channel = mpsc::channel(100);
    let internal_channel = mpsc::channel(100);
    let node_sender = NodeSender {
        network_requests: network_channel.0.clone().wait(),
        internal_requests: internal_channel.0.clone().wait(),
        api_requests: api_channel.0.clone().wait(),
    };

    let mut handler = NodeHandler::new(
        blockchain.clone(),
        addresses[0],
        node_sender,
        Box::new(system_state),
        config.clone(),
        SharedNodeState::new(5000),
        None,
    );
    handler.initialize();

    let inner = SandboxInner {
        sent: VecDeque::new(),
        events: VecDeque::new(),
        timers: BinaryHeap::new(),
        network_requests_rx: network_channel.1,
        api_requests_rx: api_channel.1,
        internal_requests_rx: internal_channel.1,
        handler,
        time: shared_time,
    };
    let sandbox = Sandbox {
        inner: RefCell::new(inner),
        validators_map: HashMap::from_iter(validators.clone()),
        services_map: HashMap::from_iter(service_keys),
        addresses,
        connect: None,
    };

    // General assumption; necessary for correct work of consensus algorithm
    assert!(PROPOSE_TIMEOUT < sandbox.round_timeout());
    sandbox.process_events();
    sandbox
}

<<<<<<< HEAD
pub fn timestamping_sandbox_builder() -> SandboxBuilder {
    SandboxBuilder::new().with_services(vec![
=======
pub fn timestamping_sandbox() -> Sandbox {
    let _ = env_logger::try_init();
    sandbox_with_services(vec![
>>>>>>> 93d206bb
        Box::new(TimestampingService::new()),
        Box::new(ConfigUpdateService::new()),
    ])
}

pub fn timestamping_sandbox() -> Sandbox {
    timestamping_sandbox_builder().build()
}

#[cfg(test)]
mod tests {
    use super::*;
    use blockchain::{ExecutionResult, ServiceContext, TransactionSet};
    use crypto::{gen_keypair_from_seed, Seed, SEED_LENGTH};
    use encoding;
    use messages::RawTransaction;
    use sandbox::sandbox_tests_helper::{add_one_height, SandboxState};
    use storage::{Fork, Snapshot};

    const SERVICE_ID: u16 = 1;

    transactions! {
        HandleCommitTransactions {
            const SERVICE_ID = SERVICE_ID;

            struct TxAfterCommit {
                height: Height,
            }
        }
    }

    impl TxAfterCommit {
        pub fn new_with_height(height: Height) -> TxAfterCommit {
            let keypair = gen_keypair_from_seed(&Seed::new([22; SEED_LENGTH]));
            TxAfterCommit::new(height, &keypair.1)
        }
    }

    impl Transaction for TxAfterCommit {
        fn verify(&self) -> bool {
            true
        }

        fn execute(&self, _: &mut Fork) -> ExecutionResult {
            Ok(())
        }
    }

    struct AfterCommitService;

    impl Service for AfterCommitService {
        fn service_name(&self) -> &str {
            "after_commit"
        }

        fn service_id(&self) -> u16 {
            SERVICE_ID
        }

        fn state_hash(&self, _: &dyn Snapshot) -> Vec<Hash> {
            Vec::new()
        }

        fn tx_from_raw(
            &self,
            raw: RawTransaction,
        ) -> Result<Box<dyn Transaction>, encoding::Error> {
            let tx = HandleCommitTransactions::tx_from_raw(raw)?;
            Ok(tx.into())
        }

        fn after_commit(&self, context: &ServiceContext) {
            let tx = TxAfterCommit::new_with_height(context.height());
            context.transaction_sender().send(Box::new(tx)).unwrap();
        }
    }

    #[test]
    fn test_sandbox_init() {
        timestamping_sandbox();
    }

    #[test]
    fn test_sandbox_recv_and_send() {
        let s = timestamping_sandbox();
        // As far as all validators have connected to each other during
        // sandbox initialization, we need to use connect-message with unknown
        // keypair.
        let (public, secret) = gen_keypair();
        let (service, _) = gen_keypair();
        let validator_keys = ValidatorKeys {
            consensus_key: public,
            service_key: service,
        };
        // We also need to add public key from this keypair to the ConnectList.
        // Socket address doesn't matter in this case.
        s.add_peer_to_connect_list(gen_primitive_socket_addr(1), validator_keys);

        s.recv(&Connect::new(
            &public,
            s.a(ValidatorId(2)),
            s.time().into(),
            &user_agent::get(),
            &secret,
        ));
        s.send(
            s.a(ValidatorId(2)),
            &Connect::new(
                &s.p(ValidatorId(0)),
                s.a(ValidatorId(0)),
                s.time().into(),
                &user_agent::get(),
                s.s(ValidatorId(0)),
            ),
        );
    }

    #[test]
    fn test_sandbox_assert_status() {
        let s = timestamping_sandbox();
        s.assert_state(Height(1), Round(1));
        s.add_time(Duration::from_millis(999));
        s.assert_state(Height(1), Round(1));
        s.add_time(Duration::from_millis(1));
        s.assert_state(Height(1), Round(2));
    }

    #[test]
    #[should_panic(expected = "Expected to send the message")]
    fn test_sandbox_expected_to_send_but_nothing_happened() {
        let s = timestamping_sandbox();
        s.send(
            s.a(ValidatorId(1)),
            &Connect::new(
                &s.p(ValidatorId(0)),
                s.a(ValidatorId(0)),
                s.time().into(),
                &user_agent::get(),
                s.s(ValidatorId(0)),
            ),
        );
    }

    #[test]
    #[should_panic(expected = "Expected to send the message")]
    fn test_sandbox_expected_to_send_another_message() {
        let s = timestamping_sandbox();
        // See comments to `test_sandbox_recv_and_send`.
        let (public, secret) = gen_keypair();
        let (service, _) = gen_keypair();
        let validator_keys = ValidatorKeys {
            consensus_key: public,
            service_key: service,
        };
        s.add_peer_to_connect_list(gen_primitive_socket_addr(1), validator_keys);
        s.recv(&Connect::new(
            &public,
            s.a(ValidatorId(2)),
            s.time().into(),
            &user_agent::get(),
            &secret,
        ));
        s.send(
            s.a(ValidatorId(1)),
            &Connect::new(
                &s.p(ValidatorId(0)),
                s.a(ValidatorId(0)),
                s.time().into(),
                &user_agent::get(),
                s.s(ValidatorId(0)),
            ),
        );
    }

    #[test]
    #[should_panic(expected = "Send unexpected message")]
    fn test_sandbox_unexpected_message_when_drop() {
        let s = timestamping_sandbox();
        // See comments to `test_sandbox_recv_and_send`.
        let (public, secret) = gen_keypair();
        let (service, _) = gen_keypair();
        let validator_keys = ValidatorKeys {
            consensus_key: public,
            service_key: service,
        };
        s.add_peer_to_connect_list(gen_primitive_socket_addr(1), validator_keys);
        s.recv(&Connect::new(
            &public,
            s.a(ValidatorId(2)),
            s.time().into(),
            &user_agent::get(),
            &secret,
        ));
    }

    #[test]
    #[should_panic(expected = "Send unexpected message")]
    fn test_sandbox_unexpected_message_when_handle_another_message() {
        let s = timestamping_sandbox();
        // See comments to `test_sandbox_recv_and_send`.
        let (public, secret) = gen_keypair();
        let (service, _) = gen_keypair();
        let validator_keys = ValidatorKeys {
            consensus_key: public,
            service_key: service,
        };
        s.add_peer_to_connect_list(gen_primitive_socket_addr(1), validator_keys);
        s.recv(&Connect::new(
            &public,
            s.a(ValidatorId(2)),
            s.time().into(),
            &user_agent::get(),
            &secret,
        ));
        s.recv(&Connect::new(
            &public,
            s.a(ValidatorId(3)),
            s.time().into(),
            &user_agent::get(),
            &secret,
        ));
        panic!("Oops! We don't catch unexpected message");
    }

    #[test]
    #[should_panic(expected = "Send unexpected message")]
    fn test_sandbox_unexpected_message_when_time_changed() {
        let s = timestamping_sandbox();
        // See comments to `test_sandbox_recv_and_send`.
        let (public, secret) = gen_keypair();
        let (service, _) = gen_keypair();
        let validator_keys = ValidatorKeys {
            consensus_key: public,
            service_key: service,
        };
        s.add_peer_to_connect_list(gen_primitive_socket_addr(1), validator_keys);
        s.recv(&Connect::new(
            &public,
            s.a(ValidatorId(2)),
            s.time().into(),
            &user_agent::get(),
            &secret,
        ));
        s.add_time(Duration::from_millis(1000));
        panic!("Oops! We don't catch unexpected message");
    }

    #[test]
    fn test_sandbox_service_after_commit() {
        let sandbox = SandboxBuilder::new()
            .with_services(vec![
                Box::new(AfterCommitService),
                Box::new(TimestampingService::new()),
            ])
            .build();
        let state = SandboxState::new();
        add_one_height(&sandbox, &state);
        let tx = TxAfterCommit::new_with_height(Height(1));
        sandbox.broadcast(&tx);
    }
}<|MERGE_RESOLUTION|>--- conflicted
+++ resolved
@@ -874,21 +874,16 @@
     sandbox
 }
 
-<<<<<<< HEAD
+pub fn timestamping_sandbox() -> Sandbox {
+    let _ = env_logger::try_init();
+    timestamping_sandbox_builder().build()
+}
+
 pub fn timestamping_sandbox_builder() -> SandboxBuilder {
     SandboxBuilder::new().with_services(vec![
-=======
-pub fn timestamping_sandbox() -> Sandbox {
-    let _ = env_logger::try_init();
-    sandbox_with_services(vec![
->>>>>>> 93d206bb
         Box::new(TimestampingService::new()),
         Box::new(ConfigUpdateService::new()),
     ])
-}
-
-pub fn timestamping_sandbox() -> Sandbox {
-    timestamping_sandbox_builder().build()
 }
 
 #[cfg(test)]
