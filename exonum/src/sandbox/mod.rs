// Copyright 2019 The Exonum Team
//
// Licensed under the Apache License, Version 2.0 (the "License");
// you may not use this file except in compliance with the License.
// You may obtain a copy of the License at
//
//   http://www.apache.org/licenses/LICENSE-2.0
//
// Unless required by applicable law or agreed to in writing, software
// distributed under the License is distributed on an "AS IS" BASIS,
// WITHOUT WARRANTIES OR CONDITIONS OF ANY KIND, either express or implied.
// See the License for the specific language governing permissions and
// limitations under the License.

use bit_vec::BitVec;
use exonum_merkledb::{BinaryValue, HashTag, IndexAccess, MapProof, ObjectHash, TemporaryDB};
use futures::{sync::mpsc, Async, Future, Sink, Stream};

use std::{
    cell::{Ref, RefCell, RefMut},
    collections::{BTreeMap, BTreeSet, BinaryHeap, HashMap, HashSet, VecDeque},
    convert::TryFrom,
    fmt::Debug,
    iter::FromIterator,
    net::{IpAddr, Ipv4Addr, SocketAddr},
    ops::{AddAssign, Deref},
    sync::{Arc, Mutex},
    time::{Duration, SystemTime, UNIX_EPOCH},
};

<<<<<<< HEAD
=======
use exonum_merkledb::{HashTag, MapProof, ObjectHash, TemporaryDB};

use crate::blockchain::check_tx;
use crate::messages::PoolTransactionsRequest;
>>>>>>> ce1caf9c
use crate::{
    api::node::SharedNodeState,
    blockchain::{
        Block, BlockProof, Blockchain, ConsensusConfig, GenesisConfig, IndexCoordinates,
        IndexOwner, InstanceCollection, Schema, StoredConfiguration, ValidatorKeys,
    },
    crypto::{gen_keypair, gen_keypair_from_seed, Hash, PublicKey, SecretKey, Seed, SEED_LENGTH},
    events::{
        network::NetworkConfiguration, Event, EventHandler, InternalEvent, InternalRequest,
        NetworkEvent, NetworkRequest, TimeoutRequest,
    },
    helpers::{user_agent, Height, Milliseconds, Round, ValidatorId},
    messages::{
        AnyTx, BlockRequest, BlockResponse, Connect, ExonumMessage, Message, PeersRequest,
        Precommit, Prevote, PrevotesRequest, Propose, ProposeRequest, SignedMessage, Status,
        TransactionsRequest, TransactionsResponse, Verified,
    },
    node::{
        ApiSender, Configuration, ConnectInfo, ConnectList, ConnectListConfig, ExternalMessage,
        ListenerConfig, NodeHandler, NodeSender, PeerAddress, ServiceConfig, State,
        SystemStateProvider,
    },
    sandbox::{
        config_updater::ConfigUpdaterService, sandbox_tests_helper::PROPOSE_TIMEOUT,
        timestamping::TimestampingService,
    },
};

mod config_updater;
mod consensus;
mod old;
mod requests;
mod sandbox_tests_helper;
mod timestamping;

pub type SharedTime = Arc<Mutex<SystemTime>>;

const INITIAL_TIME_IN_SECS: u64 = 1_486_720_340;

#[derive(Debug)]
pub struct SandboxSystemStateProvider {
    listen_address: SocketAddr,
    shared_time: SharedTime,
}

impl SystemStateProvider for SandboxSystemStateProvider {
    fn current_time(&self) -> SystemTime {
        *self.shared_time.lock().unwrap()
    }

    fn listen_address(&self) -> SocketAddr {
        self.listen_address
    }
}

#[derive(Debug)]
pub struct SandboxInner {
    pub time: SharedTime,
    pub handler: NodeHandler,
    pub sent: VecDeque<(PublicKey, Message)>,
    pub events: VecDeque<Event>,
    pub timers: BinaryHeap<TimeoutRequest>,
    pub network_requests_rx: mpsc::Receiver<NetworkRequest>,
    pub internal_requests_rx: mpsc::Receiver<InternalRequest>,
    pub api_requests_rx: mpsc::Receiver<ExternalMessage>,
}

impl SandboxInner {
    pub fn process_events(&mut self) {
        self.process_internal_requests();
        self.process_api_requests();
        self.process_network_requests();
        self.process_internal_requests();
    }

    pub fn handle_event<E: Into<Event>>(&mut self, e: E) {
        self.handler.handle_event(e.into());
        self.process_events();
    }

    fn process_network_requests(&mut self) {
        let network_getter = futures::lazy(|| -> Result<(), ()> {
            while let Async::Ready(Some(network)) = self.network_requests_rx.poll()? {
                match network {
                    NetworkRequest::SendMessage(peer, msg) => {
                        let msg = Message::from_signed(msg).expect("Expected valid message.");
                        self.sent.push_back((peer, msg))
                    }
                    NetworkRequest::DisconnectWithPeer(_) | NetworkRequest::Shutdown => {}
                }
            }
            Ok(())
        });
        network_getter.wait().unwrap();
    }

    fn process_internal_requests(&mut self) {
        let internal_getter = futures::lazy(|| -> Result<(), ()> {
            while let Async::Ready(Some(internal)) = self.internal_requests_rx.poll()? {
                match internal {
                    InternalRequest::Timeout(t) => self.timers.push(t),

                    InternalRequest::JumpToRound(height, round) => self
                        .handler
                        .handle_event(InternalEvent::JumpToRound(height, round).into()),

                    InternalRequest::VerifyMessage(raw) => {
                        let msg = SignedMessage::from_bytes(raw.into())
                            .and_then(SignedMessage::into_verified::<ExonumMessage>)
                            .map(Message::from)
                            .unwrap();

                        self.handler
                            .handle_event(InternalEvent::MessageVerified(Box::new(msg)).into())
                    }

                    InternalRequest::Shutdown | InternalRequest::RestartApi => unreachable!(),
                }
            }
            Ok(())
        });
        internal_getter.wait().unwrap();
    }
    fn process_api_requests(&mut self) {
        let api_getter = futures::lazy(|| -> Result<(), ()> {
            while let Async::Ready(Some(api)) = self.api_requests_rx.poll()? {
                self.handler.handle_event(api.into());
            }
            Ok(())
        });
        api_getter.wait().unwrap();
    }
}

pub struct Sandbox {
    pub validators_map: HashMap<PublicKey, SecretKey>,
    pub services_map: HashMap<PublicKey, SecretKey>,
    inner: RefCell<SandboxInner>,
    addresses: Vec<ConnectInfo>,
    /// Connect message used during initialization.
    connect: Option<Verified<Connect>>,
}

impl Sandbox {
    pub fn initialize(
        &mut self,
        connect_message_time: SystemTime,
        start_index: usize,
        end_index: usize,
    ) {
        let connect = self.create_connect(
            &self.public_key(ValidatorId(0)),
            self.address(ValidatorId(0)),
            connect_message_time.into(),
            &user_agent::get(),
            self.secret_key(ValidatorId(0)),
        );

        for validator in start_index..end_index {
            let validator = ValidatorId(validator as u16);
            self.recv(&self.create_connect(
                &self.public_key(validator),
                self.address(validator),
                self.time().into(),
                &user_agent::get(),
                self.secret_key(validator),
            ));
            self.send(self.public_key(validator), &connect);
        }

        self.check_unexpected_message();
        self.connect = Some(connect);
    }

    fn check_unexpected_message(&self) {
        if let Some((addr, msg)) = self.pop_sent_message() {
            panic!("Send unexpected message {:?} to {}", msg, addr);
        }
    }

    pub fn public_key(&self, id: ValidatorId) -> PublicKey {
        self.validators()[id.0 as usize]
    }

    pub fn secret_key(&self, id: ValidatorId) -> &SecretKey {
        let p = self.public_key(id);
        &self.validators_map[&p]
    }

    pub fn address(&self, id: ValidatorId) -> String {
        let id: usize = id.into();
        self.addresses[id].address.clone()
    }

    /// Creates a `BlockRequest` message signed by this validator.
    pub fn create_block_request(
        &self,
        author: PublicKey,
        to: PublicKey,
        height: Height,
        secret_key: &SecretKey,
    ) -> Verified<BlockRequest> {
        Verified::from_value(BlockRequest::new(to, height), author, secret_key)
    }

    /// Creates a `Status` message signed by this validator.
    pub fn create_status(
        &self,
        author: PublicKey,
        height: Height,
<<<<<<< HEAD
        last_hash: Hash,
        secret_key: &SecretKey,
    ) -> Verified<Status> {
        Verified::from_value(Status::new(height, last_hash), author, secret_key)
=======
        last_hash: &Hash,
        pool_size: u64,
        secret_key: &SecretKey,
    ) -> Signed<Status> {
        Message::concrete(
            Status::new(height, last_hash, pool_size),
            *author,
            secret_key,
        )
>>>>>>> ce1caf9c
    }

    /// Creates a `BlockResponse` message signed by this validator.
    pub fn create_block_response(
        &self,
        public_key: PublicKey,
        to: PublicKey,
        block: Block,
        precommits: impl IntoIterator<Item = Verified<Precommit>>,
        tx_hashes: impl IntoIterator<Item = Hash>,
        secret_key: &SecretKey,
    ) -> Verified<BlockResponse> {
        Verified::from_value(
            BlockResponse::new(
                to,
                block,
                precommits.into_iter().map(Verified::into_bytes),
                tx_hashes,
            ),
            public_key,
            secret_key,
        )
    }

    /// Creates a `Connect` message signed by this validator.
    pub fn create_connect(
        &self,
        public_key: &PublicKey,
        addr: String,
        time: chrono::DateTime<::chrono::Utc>,
        user_agent: &str,
        secret_key: &SecretKey,
    ) -> Verified<Connect> {
        Verified::from_value(
            Connect::new(&addr, time, user_agent),
            *public_key,
            secret_key,
        )
    }

    /// Creates a `PeersRequest` message signed by this validator.
    pub fn create_peers_request(
        &self,
        public_key: PublicKey,
        to: PublicKey,
        secret_key: &SecretKey,
    ) -> Verified<PeersRequest> {
        Verified::from_value(PeersRequest::new(to), public_key, secret_key)
    }

    /// Creates a `PoolTransactionsRequest` message signed by this validator.
    pub fn create_pool_transactions_request(
        &self,
        public_key: &PublicKey,
        to: PublicKey,
        secret_key: &SecretKey,
    ) -> Signed<PoolTransactionsRequest> {
        Message::concrete(PoolTransactionsRequest::new(to), *public_key, secret_key)
    }

    /// Creates a `Propose` message signed by this validator.
    pub fn create_propose(
        &self,
        validator_id: ValidatorId,
        height: Height,
        round: Round,
        last_hash: Hash,
        tx_hashes: impl IntoIterator<Item = Hash>,
        secret_key: &SecretKey,
    ) -> Verified<Propose> {
        Verified::from_value(
            Propose::new(validator_id, height, round, last_hash, tx_hashes),
            self.public_key(validator_id),
            secret_key,
        )
    }

    /// Creates a `Precommit` message signed by this validator.
    #[allow(clippy::too_many_arguments)]
    pub fn create_precommit(
        &self,
        validator_id: ValidatorId,
        propose_height: Height,
        propose_round: Round,
        propose_hash: Hash,
        block_hash: Hash,
        system_time: chrono::DateTime<chrono::Utc>,
        secret_key: &SecretKey,
    ) -> Verified<Precommit> {
        Verified::from_value(
            Precommit::new(
                validator_id,
                propose_height,
                propose_round,
                propose_hash,
                block_hash,
                system_time,
            ),
            self.public_key(validator_id),
            secret_key,
        )
    }

    /// Creates a `Precommit` message signed by this validator.
    pub fn create_prevote(
        &self,
        validator_id: ValidatorId,
        propose_height: Height,
        propose_round: Round,
        propose_hash: Hash,
        locked_round: Round,
        secret_key: &SecretKey,
    ) -> Verified<Prevote> {
        Verified::from_value(
            Prevote::new(
                validator_id,
                propose_height,
                propose_round,
                propose_hash,
                locked_round,
            ),
            self.public_key(validator_id),
            secret_key,
        )
    }

    /// Creates a `PrevoteRequest` message signed by this validator.
    #[allow(clippy::too_many_arguments)]
    pub fn create_prevote_request(
        &self,
        from: PublicKey,
        to: PublicKey,
        height: Height,
        round: Round,
        propose_hash: Hash,
        validators: BitVec,
        secret_key: &SecretKey,
    ) -> Verified<PrevotesRequest> {
        Verified::from_value(
            PrevotesRequest::new(to, height, round, propose_hash, validators),
            from,
            secret_key,
        )
    }

    /// Creates a `ProposeRequest` message signed by this validator.
    pub fn create_propose_request(
        &self,
        author: PublicKey,
        to: PublicKey,
        height: Height,
        propose_hash: Hash,
        secret_key: &SecretKey,
    ) -> Verified<ProposeRequest> {
        Verified::from_value(
            ProposeRequest::new(to, height, propose_hash),
            author,
            secret_key,
        )
    }

    /// Creates a `TransactionsRequest` message signed by this validator.
    pub fn create_transactions_request(
        &self,
        author: PublicKey,
        to: PublicKey,
        txs: impl IntoIterator<Item = Hash>,
        secret_key: &SecretKey,
    ) -> Verified<TransactionsRequest> {
        Verified::from_value(TransactionsRequest::new(to, txs), author, secret_key)
    }

    /// Creates a `TransactionsResponse` message signed by this validator.
    pub fn create_transactions_response(
        &self,
        author: PublicKey,
        to: PublicKey,
        txs: impl IntoIterator<Item = Verified<AnyTx>>,
        secret_key: &SecretKey,
    ) -> Verified<TransactionsResponse> {
        Verified::from_value(
            TransactionsResponse::new(to, txs.into_iter().map(Verified::into_bytes)),
            author,
            secret_key,
        )
    }

    pub fn validators(&self) -> Vec<PublicKey> {
        self.cfg()
            .validator_keys
            .iter()
            .map(|x| x.consensus_key)
            .collect()
    }

    #[allow(clippy::let_and_return)]
    pub fn time(&self) -> SystemTime {
        let inner = self.inner.borrow();
        let time = *inner.time.lock().unwrap().deref();
        time
    }

    pub fn set_time(&mut self, new_time: SystemTime) {
        let mut inner = self.inner.borrow_mut();
        *inner.time.lock().unwrap() = new_time;
    }

    pub fn node_handler_mut(&self) -> RefMut<NodeHandler> {
        RefMut::map(self.inner.borrow_mut(), |inner| &mut inner.handler)
    }

    pub fn node_state(&self) -> Ref<State> {
        Ref::map(self.inner.borrow(), |inner| inner.handler.state())
    }

    pub fn blockchain(&self) -> Blockchain {
        self.inner.borrow().handler.blockchain.clone()
    }

    /// Returns connect message used during initialization.
    pub fn connect(&self) -> Option<&Verified<Connect>> {
        self.connect.as_ref()
    }

    pub fn recv<T: TryFrom<SignedMessage>>(&self, msg: &Verified<T>) {
        self.check_unexpected_message();
        let event = NetworkEvent::MessageReceived(msg.as_raw().to_bytes());
        self.inner.borrow_mut().handle_event(event);
    }

    pub fn recv_rebroadcast(&self) {
        self.check_unexpected_message();
        self.inner
            .borrow_mut()
            .handle_event(ExternalMessage::Rebroadcast);
    }

    pub fn process_events(&self) {
        self.inner.borrow_mut().process_events();
    }

    pub fn pop_sent_message(&self) -> Option<(PublicKey, Message)> {
        self.inner.borrow_mut().sent.pop_front()
    }

    pub fn send<T>(&self, key: PublicKey, expected_msg: &Verified<T>)
    where
        T: TryFrom<SignedMessage> + Debug,
    {
        self.process_events();
        if let Some((real_addr, real_msg)) = self.pop_sent_message() {
            assert_eq!(
                expected_msg.as_raw(),
                real_msg.as_raw(),
                "Expected to send other message"
            );
            assert_eq!(
                key, real_addr,
                "Expected to send message to other recipient"
            );
        } else {
            panic!(
                "Expected to send the message {:?} to {} but nothing happened",
                expected_msg, key
            );
        }
    }

    pub fn send_peers_request(&self) {
        self.process_events();

        if let Some((addr, msg)) = self.pop_sent_message() {
            let peers_request = Verified::<PeersRequest>::try_from(msg)
                .expect("Incorrect message. PeersRequest was expected");

            let id = self.addresses.iter().position(|ref a| a.public_key == addr);
            if let Some(id) = id {
<<<<<<< HEAD
                assert_eq!(
                    &self.public_key(ValidatorId(id as u16)),
                    peers_request.payload().to()
                );
=======
                assert_eq!(&self.public_key(ValidatorId(id as u16)), &peers_request.to);
>>>>>>> ce1caf9c
            } else {
                panic!("Sending PeersRequest to unknown peer {:?}", addr);
            }
        } else {
            panic!("Expected to send the PeersRequest message but nothing happened");
        }
    }

    pub fn broadcast<T: TryFrom<SignedMessage>>(&self, msg: &Verified<T>) {
        self.broadcast_to_addrs(msg, self.addresses.iter().map(|i| &i.public_key).skip(1));
    }

    pub fn try_broadcast<T: TryFrom<SignedMessage>>(
        &self,
        msg: &Verified<T>,
    ) -> Result<(), String> {
        self.try_broadcast_to_addrs(msg, self.addresses.iter().map(|i| &i.public_key).skip(1))
    }

    pub fn broadcast_to_addrs<'a, T: TryFrom<SignedMessage>, I>(
        &self,
        msg: &Verified<T>,
        addresses: I,
    ) where
        I: IntoIterator<Item = &'a PublicKey>,
    {
        self.try_broadcast_to_addrs(msg, addresses).unwrap();
    }

    pub fn try_broadcast_to_addrs<'a, T: TryFrom<SignedMessage>, I>(
        &self,
        msg: &Verified<T>,
        addresses: I,
    ) -> Result<(), String>
    where
        I: IntoIterator<Item = &'a PublicKey>,
    {
<<<<<<< HEAD
        let expected_msg = msg.as_raw();
=======
        let expected_msg = Message::deserialize(msg.signed_message().clone()).unwrap();
>>>>>>> ce1caf9c

        // If node is excluded from validators, then it still will broadcast messages.
        // So in that case we should not skip addresses and validators count.
        let mut expected_set: HashSet<_> = HashSet::from_iter(addresses);

        for _ in 0..expected_set.len() {
            if let Some((real_addr, real_msg)) = self.pop_sent_message() {
                let real_msg = Message::deserialize(real_msg.signed_message().clone()).unwrap();
                assert_eq!(
<<<<<<< HEAD
                    expected_msg,
                    real_msg.as_raw(),
=======
                    expected_msg, real_msg,
>>>>>>> ce1caf9c
                    "Expected to broadcast other message"
                );
                if !expected_set.contains(&real_addr) {
                    panic!(
                        "Double send the same message {:?} to {:?} during broadcasting",
                        expected_msg, real_addr
                    )
                } else {
                    expected_set.remove(&real_addr);
                }
            } else {
                panic!(
                    "Expected to broadcast the message {:?} but someone don't receive \
                     messages: {:?}",
                    expected_msg, expected_set
                );
            }
        }
        Ok(())
    }

    pub fn check_broadcast_status(&self, height: Height, block_hash: Hash) {
        self.broadcast(&self.create_status(
            self.node_public_key(),
            height,
            block_hash,
            0,
            &self.node_secret_key(),
        ));
    }

    pub fn add_time(&self, duration: Duration) {
        self.check_unexpected_message();
        let now = {
            let inner = self.inner.borrow_mut();
            let mut time = inner.time.lock().unwrap();
            time.add_assign(duration);
            *time.deref()
        };
        // handle timeouts if occurs
        loop {
            let timeout = {
                let timers = &mut self.inner.borrow_mut().timers;
                if let Some(TimeoutRequest(time, timeout)) = timers.pop() {
                    if time > now {
                        timers.push(TimeoutRequest(time, timeout));
                        break;
                    } else {
                        timeout
                    }
                } else {
                    break;
                }
            };
            self.inner.borrow_mut().handle_event(timeout);
        }
    }

    pub fn is_leader(&self) -> bool {
        self.node_state().is_leader()
    }

    pub fn leader(&self, round: Round) -> ValidatorId {
        self.node_state().leader(round)
    }

    pub fn last_block(&self) -> Block {
        self.blockchain().last_block()
    }

    pub fn last_hash(&self) -> Hash {
        self.blockchain().last_hash()
    }

    pub fn last_state_hash(&self) -> Hash {
        *self.last_block().state_hash()
    }

    pub fn filter_present_transactions<'a, I>(&self, txs: I) -> Vec<Verified<AnyTx>>
    where
        I: IntoIterator<Item = &'a Verified<AnyTx>>,
    {
        let mut unique_set: HashSet<Hash> = HashSet::new();
        let snapshot = self.blockchain().snapshot();
        let schema = Schema::new(&snapshot);
        let schema_transactions = schema.transactions();
        txs.into_iter()
            .filter(|elem| {
                let hash_elem = elem.object_hash();
                if unique_set.contains(&hash_elem) {
                    return false;
                }
                unique_set.insert(hash_elem);
                if check_tx(
                    &hash_elem,
                    &schema_transactions,
                    self.node_state().tx_cache(),
                ) {
                    return false;
                }
                true
            })
            .cloned()
            .collect()
    }

    /// Extracts state_hash from the fake block.
    pub fn compute_state_hash<'a, I>(&self, txs: I) -> Hash
    where
        I: IntoIterator<Item = &'a Verified<AnyTx>>,
    {
        let height = self.current_height();
        let mut blockchain = self.blockchain();
        let (hashes, recover, patch) = {
            let mut hashes = Vec::new();
            let mut recover = BTreeSet::new();
            let fork = blockchain.fork();
            {
                let mut schema = Schema::new(&fork);
                for raw in txs {
                    let hash = raw.object_hash();
                    hashes.push(hash);
                    if schema.transactions().get(&hash).is_none() {
                        recover.insert(hash);
                        schema.add_transaction_into_pool(raw.clone());
                    }
                }
            }

            (hashes, recover, fork.into_patch())
        };
        blockchain.merge(patch).unwrap();

        let fork = {
            let mut fork = blockchain.fork();
            let (_, patch) =
                blockchain.create_patch(ValidatorId(0), height, &hashes, &mut BTreeMap::new());
            fork.merge(patch);
            fork
        };
        let patch = {
            let fork = blockchain.fork();
            {
                let mut schema = Schema::new(&fork);
                for hash in recover {
                    schema.reject_transaction(&hash).unwrap();
                }
            }
            fork.into_patch()
        };

        blockchain.merge(patch).unwrap();
        *Schema::new(&fork).last_block().state_hash()
    }

    pub fn get_proof_to_index(
        &self,
        kind: IndexOwner,
        id: u16,
    ) -> MapProof<IndexCoordinates, Hash> {
        let snapshot = self.blockchain().snapshot();
        let schema = Schema::new(&snapshot);
        schema
            .state_hash_aggregator()
            .get_proof(IndexCoordinates::new(kind, id))
    }

    pub fn get_configs_merkle_root(&self) -> Hash {
        let snapshot = self.blockchain().snapshot();
        let schema = Schema::new(&snapshot);
        schema.configs().object_hash()
    }

    pub fn cfg(&self) -> StoredConfiguration {
        let snapshot = self.blockchain().snapshot();
        let schema = Schema::new(&snapshot);
        schema.actual_configuration()
    }

    pub fn majority_count(&self, num_validators: usize) -> usize {
        num_validators * 2 / 3 + 1
    }

    pub fn first_round_timeout(&self) -> Milliseconds {
        self.cfg().consensus.first_round_timeout
    }

    pub fn round_timeout_increase(&self) -> Milliseconds {
        (self.cfg().consensus.first_round_timeout
            * ConsensusConfig::TIMEOUT_LINEAR_INCREASE_PERCENT)
            / 100
    }

    pub fn current_round_timeout(&self) -> Milliseconds {
        let previous_round: u64 = self.current_round().previous().into();
        self.first_round_timeout() + previous_round * self.round_timeout_increase()
    }

    #[allow(clippy::let_and_return)]
    pub fn transactions_hashes(&self) -> Vec<Hash> {
        let snapshot = self.blockchain().snapshot();
        let schema = Schema::new(&snapshot);
        let idx = schema.transactions_pool();

        let mut vec: Vec<Hash> = idx.iter().collect();
        vec.extend(self.node_state().tx_cache().keys().cloned());
        vec
    }

    pub fn current_round(&self) -> Round {
        self.node_state().round()
    }

    pub fn block_and_precommits(&self, height: Height) -> Option<BlockProof> {
        let snapshot = self.blockchain().snapshot();
        let schema = Schema::new(&snapshot);
        schema.block_and_precommits(height)
    }

    pub fn current_height(&self) -> Height {
        self.node_state().height()
    }

    pub fn current_leader(&self) -> ValidatorId {
        self.node_state().leader(self.current_round())
    }

    pub fn assert_state(&self, expected_height: Height, expected_round: Round) {
        let state = self.node_state();

        let actual_height = state.height();
        let actual_round = state.round();
        assert_eq!(actual_height, expected_height);
        assert_eq!(actual_round, expected_round);
    }

    pub fn assert_pool_len(&self, expected: u64) {
        let view = self.blockchain().snapshot();
        let schema = Schema::new(&view);
        assert_eq!(expected, schema.transactions_pool_len());
    }

    pub fn assert_tx_cache_len(&self, expected: u64) {
        assert_eq!(expected, self.node_state().tx_cache_len() as u64);
    }

    pub fn assert_lock(&self, expected_round: Round, expected_hash: Option<Hash>) {
        let state = self.node_state();

        let actual_round = state.locked_round();
        let actual_hash = state.locked_propose();
        assert_eq!(actual_round, expected_round);
        assert_eq!(actual_hash, expected_hash);
    }

    /// Creates new sandbox with "restarted" node.
    pub fn restart(self) -> Self {
        self.restart_with_time(UNIX_EPOCH + Duration::new(INITIAL_TIME_IN_SECS, 0))
    }

    /// Creates new sandbox with "restarted" node initialized by the given time.
    pub fn restart_with_time(self, time: SystemTime) -> Self {
        let connect = self.connect().map(|c| {
            self.create_connect(
                &c.author(),
                c.payload().host.parse().expect("Expected resolved address"),
                time.into(),
                c.payload().user_agent(),
                self.secret_key(ValidatorId(0)),
            )
        });
        let sandbox = self.restart_uninitialized_with_time(time);
        if let Some(connect) = connect {
            sandbox.broadcast(&connect);
        }

        sandbox
    }

    /// Constructs a new uninitialized instance of a `Sandbox` preserving database and
    /// configuration.
    pub fn restart_uninitialized(self) -> Sandbox {
        self.restart_uninitialized_with_time(UNIX_EPOCH + Duration::new(INITIAL_TIME_IN_SECS, 0))
    }

    /// Constructs a new uninitialized instance of a `Sandbox` preserving database and
    /// configuration.
    pub fn restart_uninitialized_with_time(self, time: SystemTime) -> Sandbox {
        let network_channel = mpsc::channel(100);
        let internal_channel = mpsc::channel(100);
        let api_channel = mpsc::channel(100);

        let address: SocketAddr = self
            .address(ValidatorId(0))
            .parse()
            .expect("Fail to parse socket address");
        let inner = self.inner.borrow();

        let blockchain = inner
            .handler
            .blockchain
            .clone_with_api_sender(ApiSender::new(api_channel.0.clone()));

        let node_sender = NodeSender {
            network_requests: network_channel.0.clone().wait(),
            internal_requests: internal_channel.0.clone().wait(),
            api_requests: api_channel.0.clone().wait(),
        };

        let connect_list = ConnectList::from_peers(inner.handler.state.peers());

        let config = Configuration {
            listener: ListenerConfig {
                address,
                consensus_public_key: inner.handler.state.consensus_public_key(),
                consensus_secret_key: inner.handler.state.consensus_secret_key().clone(),
                connect_list,
            },
            service: ServiceConfig {
                service_public_key: inner.handler.state.service_public_key(),
                service_secret_key: inner.handler.state.service_secret_key().clone(),
            },
            network: NetworkConfiguration::default(),
            peer_discovery: Vec::new(),
            mempool: Default::default(),
        };

        let system_state = SandboxSystemStateProvider {
            listen_address: address,
            shared_time: SharedTime::new(Mutex::new(time)),
        };

        let mut handler = NodeHandler::new(
            blockchain,
            &address.to_string(),
            node_sender,
            Box::new(system_state),
            config,
            inner.handler.api_state.clone(),
            None,
        );
        handler.initialize();

        let inner = SandboxInner {
            sent: VecDeque::new(),
            events: VecDeque::new(),
            timers: BinaryHeap::new(),
            internal_requests_rx: internal_channel.1,
            network_requests_rx: network_channel.1,
            api_requests_rx: api_channel.1,
            handler,
            time: Arc::clone(&inner.time),
        };
        let sandbox = Sandbox {
            inner: RefCell::new(inner),
            validators_map: self.validators_map.clone(),
            services_map: self.services_map.clone(),
            addresses: self.addresses.clone(),
            connect: None,
        };
        sandbox.process_events();
        sandbox
    }

    fn node_public_key(&self) -> PublicKey {
        self.node_state().consensus_public_key()
    }

    fn node_secret_key(&self) -> SecretKey {
        self.node_state().consensus_secret_key().clone()
    }

    fn add_peer_to_connect_list(&self, addr: SocketAddr, validator_keys: ValidatorKeys) {
        let public_key = validator_keys.consensus_key;
        let config = {
            let inner = &self.inner.borrow_mut();
            let state = &inner.handler.state;
            let mut config = state.config().clone();
            config.validator_keys.push(validator_keys);
            config
        };

        self.update_config(config);
        self.inner
            .borrow_mut()
            .handler
            .state
            .add_peer_to_connect_list(ConnectInfo {
                address: addr.to_string(),
                public_key,
            });
    }

    fn update_config(&self, config: StoredConfiguration) {
        self.inner.borrow_mut().handler.state.update_config(config);
    }
}

impl Drop for Sandbox {
    fn drop(&mut self) {
        if !::std::thread::panicking() {
            self.check_unexpected_message();
        }
    }
}

impl ConnectList {
    /// Helper method to populate ConnectList after sandbox node restarts and
    /// we have access only to peers stored in `node::state`.
    #[doc(hidden)]
    pub fn from_peers(peers: &HashMap<PublicKey, Verified<Connect>>) -> Self {
        let peers: BTreeMap<PublicKey, PeerAddress> = peers
            .iter()
            .map(|(p, c)| (*p, PeerAddress::new(c.payload().host.clone())))
            .collect();
        ConnectList { peers }
    }
}

pub struct SandboxBuilder {
    initialize: bool,
    services: Vec<InstanceCollection>,
    validators_count: u8,
    consensus_config: ConsensusConfig,
}

impl SandboxBuilder {
    pub fn new() -> Self {
        SandboxBuilder {
            initialize: true,
            services: Vec::new(),
            validators_count: 4,
            consensus_config: ConsensusConfig {
                first_round_timeout: 1000,
                status_timeout: 600_000,
                peers_timeout: 600_000,
                txs_block_limit: 1000,
                max_message_len: 1024 * 1024,
                min_propose_timeout: PROPOSE_TIMEOUT,
                max_propose_timeout: PROPOSE_TIMEOUT,
                propose_timeout_threshold: std::u32::MAX,
                configuration_service_majority_count: None,
            },
        }
    }

    pub fn do_not_initialize_connections(mut self) -> Self {
        self.initialize = false;
        self
    }

    pub fn with_services(mut self, services: Vec<InstanceCollection>) -> Self {
        self.services = services;
        self
    }

    pub fn with_consensus<F: FnOnce(&mut ConsensusConfig)>(mut self, update: F) -> Self {
        update(&mut self.consensus_config);
        self
    }

    pub fn with_validators(mut self, n: u8) -> Self {
        self.validators_count = n;
        self
    }

    pub fn build(self) -> Sandbox {
        let mut sandbox = sandbox_with_services_uninitialized(
            self.services,
            self.consensus_config,
            self.validators_count,
        );

        sandbox.inner.borrow_mut().sent.clear(); // To clear initial connect messages.
        if self.initialize {
            let time = sandbox.time();
            sandbox.initialize(time, 1, self.validators_count as usize);
        }

        sandbox
    }
}

impl<T: IndexAccess> Schema<T> {
    /// Removes transaction from the persistent pool.
    fn reject_transaction(&mut self, hash: &Hash) -> Result<(), ()> {
        let contains = self.transactions_pool().contains(hash);
        self.transactions_pool().remove(hash);
        self.transactions().remove(hash);

        if contains {
            let x = self.transactions_pool_len_index().get().unwrap();
            self.transactions_pool_len_index().set(x - 1);
            Ok(())
        } else {
            Err(())
        }
    }
}

fn gen_primitive_socket_addr(idx: u8) -> SocketAddr {
    let addr = Ipv4Addr::new(idx, idx, idx, idx);
    SocketAddr::new(IpAddr::V4(addr), u16::from(idx))
}

/// Constructs an uninitialized instance of a `Sandbox`.
fn sandbox_with_services_uninitialized(
    services: Vec<InstanceCollection>,
    consensus: ConsensusConfig,
    validators_count: u8,
) -> Sandbox {
    let validators = (0..validators_count)
        .map(|i| gen_keypair_from_seed(&Seed::new([i; SEED_LENGTH])))
        .collect::<Vec<_>>();

    let service_keys = (0..validators_count)
        .map(|i| gen_keypair_from_seed(&Seed::new([i + validators_count; SEED_LENGTH])))
        .collect::<Vec<_>>();

    let addresses = (1..=validators_count)
        .map(gen_primitive_socket_addr)
        .collect::<Vec<_>>();

    let str_addresses: Vec<String> = addresses.iter().map(ToString::to_string).collect();

    let connect_infos: Vec<_> = validators
        .iter()
        .map(|(p, _)| p)
        .zip(str_addresses.iter())
        .map(|(p, a)| ConnectInfo {
            address: a.clone(),
            public_key: *p,
        })
        .collect();

<<<<<<< HEAD
=======
    let api_channel = mpsc::channel(100);
    let db = TemporaryDB::new();
    let mut blockchain = Blockchain::new(
        db,
        services,
        service_keys[0].0,
        service_keys[0].1.clone(),
        ApiSender::new(api_channel.0.clone()),
    );

>>>>>>> ce1caf9c
    let genesis = GenesisConfig::new_with_consensus(
        consensus,
        validators
            .iter()
            .zip(service_keys.iter())
            .map(|x| ValidatorKeys {
                consensus_key: (x.0).0,
                service_key: (x.1).0,
            }),
    );

    let connect_list_config =
        ConnectListConfig::from_validator_keys(&genesis.validator_keys, &str_addresses);

    let api_channel = mpsc::unbounded();
    let blockchain = Blockchain::new(
        TemporaryDB::new(),
        services,
        genesis,
        service_keys[0].clone(),
        ApiSender::new(api_channel.0.clone()),
        mpsc::channel(0).0,
    );

    let config = Configuration {
        listener: ListenerConfig {
            address: addresses[0],
            consensus_public_key: validators[0].0,
            consensus_secret_key: validators[0].1.clone(),
            connect_list: ConnectList::from_config(connect_list_config),
        },
        service: ServiceConfig {
            service_public_key: service_keys[0].0,
            service_secret_key: service_keys[0].1.clone(),
        },
        network: NetworkConfiguration::default(),
        peer_discovery: Vec::new(),
        mempool: Default::default(),
    };

    let system_state = SandboxSystemStateProvider {
        listen_address: addresses[0],
        shared_time: SharedTime::new(Mutex::new(
            UNIX_EPOCH + Duration::new(INITIAL_TIME_IN_SECS, 0),
        )),
    };
    let shared_time = Arc::clone(&system_state.shared_time);

    let network_channel = mpsc::channel(100);
    let internal_channel = mpsc::channel(100);
    let node_sender = NodeSender {
        network_requests: network_channel.0.clone().wait(),
        internal_requests: internal_channel.0.clone().wait(),
        api_requests: api_channel.0.clone().wait(),
    };

    let mut handler = NodeHandler::new(
        blockchain.clone(),
        &str_addresses[0],
        node_sender,
        Box::new(system_state),
        config.clone(),
        SharedNodeState::new(&blockchain, 5000),
        None,
    );
    handler.initialize();

    let inner = SandboxInner {
        sent: VecDeque::new(),
        events: VecDeque::new(),
        timers: BinaryHeap::new(),
        network_requests_rx: network_channel.1,
        api_requests_rx: api_channel.1,
        internal_requests_rx: internal_channel.1,
        handler,
        time: shared_time,
    };
    let sandbox = Sandbox {
        inner: RefCell::new(inner),
        validators_map: HashMap::from_iter(validators.clone()),
        services_map: HashMap::from_iter(service_keys),
        addresses: connect_infos,
        connect: None,
    };

    // General assumption; necessary for correct work of consensus algorithm
    assert!(PROPOSE_TIMEOUT < sandbox.first_round_timeout());
    sandbox.process_events();
    sandbox
}

pub fn timestamping_sandbox() -> Sandbox {
    timestamping_sandbox_builder().build()
}

pub fn timestamping_sandbox_builder() -> SandboxBuilder {
    SandboxBuilder::new().with_services(vec![
        InstanceCollection::new(TimestampingService).with_instance(
            TimestampingService::ID,
            "timestamping",
            (),
        ),
        InstanceCollection::new(ConfigUpdaterService).with_instance(
            ConfigUpdaterService::ID,
            "config-updater",
            (),
        ),
    ])
}

pub fn compute_tx_hash<'a, I>(txs: I) -> Hash
where
    I: IntoIterator<Item = &'a Verified<AnyTx>>,
{
    let txs = txs
        .into_iter()
        .map(Verified::object_hash)
        .collect::<Vec<Hash>>();
    HashTag::hash_list(&txs)
}

#[cfg(test)]
mod tests {
<<<<<<< HEAD
    use exonum_merkledb::BinaryValue;

    use crate::{
        blockchain::ExecutionError,
        crypto::{gen_keypair_from_seed, Seed},
        proto::schema::tests::TxAfterCommit,
        runtime::{
            rust::{AfterCommitContext, Service, Transaction, TransactionContext},
            AnyTx, InstanceId,
        },
        sandbox::sandbox_tests_helper::{add_one_height, SandboxState},
    };

    use super::*;
=======
    use super::*;
    use crate::blockchain::{ExecutionResult, ServiceContext, TransactionContext, TransactionSet};
    use crate::crypto::{gen_keypair_from_seed, Seed};
    use crate::messages::RawTransaction;
    use crate::proto::schema::tests::TxAfterCommit;
    use crate::sandbox::sandbox_tests_helper::{add_one_height, SandboxState};
    use exonum_merkledb::{BinaryValue, Snapshot};

    const SERVICE_ID: u16 = 1;

    #[derive(Serialize, Deserialize, Clone, Debug, TransactionSet)]
    #[exonum(crate = "crate")]
    enum HandleCommitTransactions {
        TxAfterCommit(TxAfterCommit),
    }

    impl TxAfterCommit {
        pub fn new_with_height(height: Height) -> Signed<RawTransaction> {
            let keypair = gen_keypair_from_seed(&Seed::new([22; 32]));
            let mut payload_tx = TxAfterCommit::new();
            payload_tx.set_height(height.0);
            Message::sign_transaction(payload_tx, SERVICE_ID, keypair.0, &keypair.1)
        }
    }

    impl_binary_value_for_pb_message! { TxAfterCommit }
>>>>>>> ce1caf9c

    #[exonum_service(crate = "crate", dispatcher = "AfterCommitService")]
    pub trait AfterCommitInterface {
        fn after_commit(
            &self,
            context: TransactionContext,
            arg: TxAfterCommit,
        ) -> Result<(), ExecutionError>;
    }

    #[derive(Debug, ServiceFactory)]
    #[exonum(
        crate = "crate",
        artifact_name = "after_commit",
        artifact_version = "0.1.0",
        proto_sources = "crate::proto::schema"
    )]
    pub struct AfterCommitService;

    impl AfterCommitInterface for AfterCommitService {
        fn after_commit(
            &self,
            _context: TransactionContext,
            _arg: TxAfterCommit,
        ) -> Result<(), ExecutionError> {
            Ok(())
        }
    }

    impl Service for AfterCommitService {
        fn after_commit(&self, context: AfterCommitContext) {
            let tx = TxAfterCommit::new_with_height(context.height());
            context.broadcast_signed_transaction(tx);
        }
    }

    impl AfterCommitService {
        pub const ID: InstanceId = 2;
    }

    impl TxAfterCommit {
        pub fn new_with_height(height: Height) -> Verified<AnyTx> {
            let keypair = gen_keypair_from_seed(&Seed::new([22; 32]));
            let mut payload_tx = TxAfterCommit::new();
            payload_tx.set_height(height.0);
            payload_tx.sign(AfterCommitService::ID, keypair.0, &keypair.1)
        }
    }

    impl_binary_value_for_pb_message! { TxAfterCommit }

    #[test]
    fn test_sandbox_init() {
        timestamping_sandbox();
    }

    #[test]
    fn test_sandbox_recv_and_send() {
        let s = timestamping_sandbox();
        // As far as all validators have connected to each other during
        // sandbox initialization, we need to use connect-message with unknown
        // keypair.
        let (public, secret) = gen_keypair();
        let (service, _) = gen_keypair();
        let validator_keys = ValidatorKeys {
            consensus_key: public,
            service_key: service,
        };

        let new_peer_addr = gen_primitive_socket_addr(2);
        // We also need to add public key from this keypair to the ConnectList.
        // Socket address doesn't matter in this case.
        s.add_peer_to_connect_list(new_peer_addr, validator_keys);

        s.recv(&s.create_connect(
            &public,
            new_peer_addr.to_string(),
            s.time().into(),
            &user_agent::get(),
            &secret,
        ));
        s.send(
            public,
            &s.create_connect(
                &s.public_key(ValidatorId(0)),
                s.address(ValidatorId(0)),
                s.time().into(),
                &user_agent::get(),
                s.secret_key(ValidatorId(0)),
            ),
        );
    }

    #[test]
    fn test_sandbox_assert_status() {
        let s = timestamping_sandbox();
        s.assert_state(Height(1), Round(1));
        s.add_time(Duration::from_millis(999));
        s.assert_state(Height(1), Round(1));
        s.add_time(Duration::from_millis(1));
        s.assert_state(Height(1), Round(2));
    }

    #[test]
    #[should_panic(expected = "Expected to send the message")]
    fn test_sandbox_expected_to_send_but_nothing_happened() {
        let s = timestamping_sandbox();
        s.send(
            s.public_key(ValidatorId(1)),
            &s.create_connect(
                &s.public_key(ValidatorId(0)),
                s.address(ValidatorId(0)),
                s.time().into(),
                &user_agent::get(),
                s.secret_key(ValidatorId(0)),
            ),
        );
    }

    #[test]
    #[should_panic(expected = "Expected to send message to other recipient")]
    fn test_sandbox_expected_to_send_another_message() {
        let s = timestamping_sandbox();
        // See comments to `test_sandbox_recv_and_send`.
        let (public, secret) = gen_keypair();
        let (service, _) = gen_keypair();
        let validator_keys = ValidatorKeys {
            consensus_key: public,
            service_key: service,
        };
        s.add_peer_to_connect_list(gen_primitive_socket_addr(1), validator_keys);
        s.recv(&s.create_connect(
            &public,
            s.address(ValidatorId(2)),
            s.time().into(),
            &user_agent::get(),
            &secret,
        ));
        s.send(
            s.public_key(ValidatorId(1)),
            &s.create_connect(
                &s.public_key(ValidatorId(0)),
                s.address(ValidatorId(0)),
                s.time().into(),
                &user_agent::get(),
                s.secret_key(ValidatorId(0)),
            ),
        );
    }

    #[test]
    #[should_panic(expected = "Send unexpected message")]
    fn test_sandbox_unexpected_message_when_drop() {
        let s = timestamping_sandbox();
        // See comments to `test_sandbox_recv_and_send`.
        let (public, secret) = gen_keypair();
        let (service, _) = gen_keypair();
        let validator_keys = ValidatorKeys {
            consensus_key: public,
            service_key: service,
        };
        s.add_peer_to_connect_list(gen_primitive_socket_addr(1), validator_keys);
        s.recv(&s.create_connect(
            &public,
            s.address(ValidatorId(2)),
            s.time().into(),
            &user_agent::get(),
            &secret,
        ));
    }

    #[test]
    #[should_panic(expected = "Send unexpected message")]
    fn test_sandbox_unexpected_message_when_handle_another_message() {
        let s = timestamping_sandbox();
        // See comments to `test_sandbox_recv_and_send`.
        let (public, secret) = gen_keypair();
        let (service, _) = gen_keypair();
        let validator_keys = ValidatorKeys {
            consensus_key: public,
            service_key: service,
        };
        s.add_peer_to_connect_list(gen_primitive_socket_addr(1), validator_keys);
        s.recv(&s.create_connect(
            &public,
            s.address(ValidatorId(2)),
            s.time().into(),
            &user_agent::get(),
            &secret,
        ));
        s.recv(&s.create_connect(
            &public,
            s.address(ValidatorId(3)),
            s.time().into(),
            &user_agent::get(),
            &secret,
        ));
        panic!("Oops! We don't catch unexpected message");
    }

    #[test]
    #[should_panic(expected = "Send unexpected message")]
    fn test_sandbox_unexpected_message_when_time_changed() {
        let s = timestamping_sandbox();
        // See comments to `test_sandbox_recv_and_send`.
        let (public, secret) = gen_keypair();
        let (service, _) = gen_keypair();
        let validator_keys = ValidatorKeys {
            consensus_key: public,
            service_key: service,
        };
        s.add_peer_to_connect_list(gen_primitive_socket_addr(1), validator_keys);
        s.recv(&s.create_connect(
            &public,
            s.address(ValidatorId(2)),
            s.time().into(),
            &user_agent::get(),
            &secret,
        ));
        s.add_time(Duration::from_millis(1000));
        panic!("Oops! We don't catch unexpected message");
    }

    // TODO move to testkit [ECR-3251]
    #[test]
    fn test_sandbox_service_after_commit() {
        let sandbox = SandboxBuilder::new()
            .with_services(vec![
                InstanceCollection::new(TimestampingService).with_instance(
                    TimestampingService::ID,
                    "timestamping",
                    (),
                ),
                InstanceCollection::new(AfterCommitService).with_instance(
                    AfterCommitService::ID,
                    "after-commit",
                    (),
                ),
            ])
            .build();
        let state = SandboxState::new();
        add_one_height(&sandbox, &state);
        let tx = TxAfterCommit::new_with_height(Height(1));
        sandbox.broadcast(&tx);
    }
}<|MERGE_RESOLUTION|>--- conflicted
+++ resolved
@@ -28,13 +28,6 @@
     time::{Duration, SystemTime, UNIX_EPOCH},
 };
 
-<<<<<<< HEAD
-=======
-use exonum_merkledb::{HashTag, MapProof, ObjectHash, TemporaryDB};
-
-use crate::blockchain::check_tx;
-use crate::messages::PoolTransactionsRequest;
->>>>>>> ce1caf9c
 use crate::{
     api::node::SharedNodeState,
     blockchain::{
@@ -99,7 +92,7 @@
     pub timers: BinaryHeap<TimeoutRequest>,
     pub network_requests_rx: mpsc::Receiver<NetworkRequest>,
     pub internal_requests_rx: mpsc::Receiver<InternalRequest>,
-    pub api_requests_rx: mpsc::Receiver<ExternalMessage>,
+    pub api_requests_rx: mpsc::UnboundedReceiver<ExternalMessage>,
 }
 
 impl SandboxInner {
@@ -245,22 +238,10 @@
         &self,
         author: PublicKey,
         height: Height,
-<<<<<<< HEAD
         last_hash: Hash,
         secret_key: &SecretKey,
     ) -> Verified<Status> {
         Verified::from_value(Status::new(height, last_hash), author, secret_key)
-=======
-        last_hash: &Hash,
-        pool_size: u64,
-        secret_key: &SecretKey,
-    ) -> Signed<Status> {
-        Message::concrete(
-            Status::new(height, last_hash, pool_size),
-            *author,
-            secret_key,
-        )
->>>>>>> ce1caf9c
     }
 
     /// Creates a `BlockResponse` message signed by this validator.
@@ -309,16 +290,6 @@
         secret_key: &SecretKey,
     ) -> Verified<PeersRequest> {
         Verified::from_value(PeersRequest::new(to), public_key, secret_key)
-    }
-
-    /// Creates a `PoolTransactionsRequest` message signed by this validator.
-    pub fn create_pool_transactions_request(
-        &self,
-        public_key: &PublicKey,
-        to: PublicKey,
-        secret_key: &SecretKey,
-    ) -> Signed<PoolTransactionsRequest> {
-        Message::concrete(PoolTransactionsRequest::new(to), *public_key, secret_key)
     }
 
     /// Creates a `Propose` message signed by this validator.
@@ -538,14 +509,10 @@
 
             let id = self.addresses.iter().position(|ref a| a.public_key == addr);
             if let Some(id) = id {
-<<<<<<< HEAD
                 assert_eq!(
                     &self.public_key(ValidatorId(id as u16)),
                     peers_request.payload().to()
                 );
-=======
-                assert_eq!(&self.public_key(ValidatorId(id as u16)), &peers_request.to);
->>>>>>> ce1caf9c
             } else {
                 panic!("Sending PeersRequest to unknown peer {:?}", addr);
             }
@@ -583,11 +550,7 @@
     where
         I: IntoIterator<Item = &'a PublicKey>,
     {
-<<<<<<< HEAD
         let expected_msg = msg.as_raw();
-=======
-        let expected_msg = Message::deserialize(msg.signed_message().clone()).unwrap();
->>>>>>> ce1caf9c
 
         // If node is excluded from validators, then it still will broadcast messages.
         // So in that case we should not skip addresses and validators count.
@@ -595,14 +558,9 @@
 
         for _ in 0..expected_set.len() {
             if let Some((real_addr, real_msg)) = self.pop_sent_message() {
-                let real_msg = Message::deserialize(real_msg.signed_message().clone()).unwrap();
                 assert_eq!(
-<<<<<<< HEAD
                     expected_msg,
                     real_msg.as_raw(),
-=======
-                    expected_msg, real_msg,
->>>>>>> ce1caf9c
                     "Expected to broadcast other message"
                 );
                 if !expected_set.contains(&real_addr) {
@@ -629,7 +587,6 @@
             self.node_public_key(),
             height,
             block_hash,
-            0,
             &self.node_secret_key(),
         ));
     }
@@ -696,11 +653,7 @@
                     return false;
                 }
                 unique_set.insert(hash_elem);
-                if check_tx(
-                    &hash_elem,
-                    &schema_transactions,
-                    self.node_state().tx_cache(),
-                ) {
+                if schema_transactions.contains(&hash_elem) {
                     return false;
                 }
                 true
@@ -738,8 +691,7 @@
 
         let fork = {
             let mut fork = blockchain.fork();
-            let (_, patch) =
-                blockchain.create_patch(ValidatorId(0), height, &hashes, &mut BTreeMap::new());
+            let (_, patch) = blockchain.create_patch(ValidatorId(0), height, &hashes);
             fork.merge(patch);
             fork
         };
@@ -806,9 +758,7 @@
         let snapshot = self.blockchain().snapshot();
         let schema = Schema::new(&snapshot);
         let idx = schema.transactions_pool();
-
-        let mut vec: Vec<Hash> = idx.iter().collect();
-        vec.extend(self.node_state().tx_cache().keys().cloned());
+        let vec = idx.iter().collect();
         vec
     }
 
@@ -893,7 +843,7 @@
     pub fn restart_uninitialized_with_time(self, time: SystemTime) -> Sandbox {
         let network_channel = mpsc::channel(100);
         let internal_channel = mpsc::channel(100);
-        let api_channel = mpsc::channel(100);
+        let api_channel = mpsc::unbounded();
 
         let address: SocketAddr = self
             .address(ValidatorId(0))
@@ -1138,19 +1088,6 @@
         })
         .collect();
 
-<<<<<<< HEAD
-=======
-    let api_channel = mpsc::channel(100);
-    let db = TemporaryDB::new();
-    let mut blockchain = Blockchain::new(
-        db,
-        services,
-        service_keys[0].0,
-        service_keys[0].1.clone(),
-        ApiSender::new(api_channel.0.clone()),
-    );
-
->>>>>>> ce1caf9c
     let genesis = GenesisConfig::new_with_consensus(
         consensus,
         validators
@@ -1274,7 +1211,6 @@
 
 #[cfg(test)]
 mod tests {
-<<<<<<< HEAD
     use exonum_merkledb::BinaryValue;
 
     use crate::{
@@ -1289,34 +1225,6 @@
     };
 
     use super::*;
-=======
-    use super::*;
-    use crate::blockchain::{ExecutionResult, ServiceContext, TransactionContext, TransactionSet};
-    use crate::crypto::{gen_keypair_from_seed, Seed};
-    use crate::messages::RawTransaction;
-    use crate::proto::schema::tests::TxAfterCommit;
-    use crate::sandbox::sandbox_tests_helper::{add_one_height, SandboxState};
-    use exonum_merkledb::{BinaryValue, Snapshot};
-
-    const SERVICE_ID: u16 = 1;
-
-    #[derive(Serialize, Deserialize, Clone, Debug, TransactionSet)]
-    #[exonum(crate = "crate")]
-    enum HandleCommitTransactions {
-        TxAfterCommit(TxAfterCommit),
-    }
-
-    impl TxAfterCommit {
-        pub fn new_with_height(height: Height) -> Signed<RawTransaction> {
-            let keypair = gen_keypair_from_seed(&Seed::new([22; 32]));
-            let mut payload_tx = TxAfterCommit::new();
-            payload_tx.set_height(height.0);
-            Message::sign_transaction(payload_tx, SERVICE_ID, keypair.0, &keypair.1)
-        }
-    }
-
-    impl_binary_value_for_pb_message! { TxAfterCommit }
->>>>>>> ce1caf9c
 
     #[exonum_service(crate = "crate", dispatcher = "AfterCommitService")]
     pub trait AfterCommitInterface {
