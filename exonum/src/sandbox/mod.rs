--- conflicted
+++ resolved
@@ -14,12 +14,7 @@
 
 use bit_vec::BitVec;
 use exonum_keys::Keys;
-<<<<<<< HEAD
 use exonum_merkledb::{BinaryValue, Fork, HashTag, MapProof, ObjectHash, SystemInfo, TemporaryDB};
-use exonum_proto::impl_binary_value_for_pb_message;
-=======
-use exonum_merkledb::{BinaryValue, Fork, HashTag, MapProof, ObjectHash, TemporaryDB};
->>>>>>> 571d3568
 use futures::{sync::mpsc, Async, Future, Sink, Stream};
 
 use std::{
@@ -38,11 +33,7 @@
     api::node::SharedNodeState,
     blockchain::{
         contains_transaction, Block, BlockProof, Blockchain, BlockchainMut, ConsensusConfig,
-<<<<<<< HEAD
         InstanceCollection, Schema, ValidatorKeys,
-=======
-        IndexCoordinates, InstanceCollection, Schema, SchemaOrigin, ValidatorKeys,
->>>>>>> 571d3568
     },
     crypto::{gen_keypair, gen_keypair_from_seed, Hash, PublicKey, SecretKey, Seed, SEED_LENGTH},
     events::{
@@ -760,24 +751,11 @@
         *Schema::new(&patch).last_block().state_hash()
     }
 
-<<<<<<< HEAD
     pub fn get_proof_to_index(&self, index_name: &str) -> MapProof<String, Hash> {
         let snapshot = self.blockchain().snapshot();
         SystemInfo::new(&snapshot)
             .state_aggregator()
             .get_proof(index_name.to_owned())
-=======
-    pub fn get_proof_to_index(
-        &self,
-        origin: SchemaOrigin,
-        id: u16,
-    ) -> MapProof<IndexCoordinates, Hash> {
-        let snapshot = self.blockchain().snapshot();
-        let schema = Schema::new(&snapshot);
-        schema
-            .state_hash_aggregator()
-            .get_proof(IndexCoordinates::new(origin, id))
->>>>>>> 571d3568
     }
 
     pub fn get_configs_merkle_root(&self) -> Hash {
@@ -1278,77 +1256,8 @@
 
 #[cfg(test)]
 mod tests {
-<<<<<<< HEAD
-    use exonum_merkledb::BinaryValue;
-
-    use crate::{
-        blockchain::ExecutionError,
-        crypto::{gen_keypair_from_seed, Seed},
-        proto::schema::tests::TxAfterCommit,
-        runtime::{
-            rust::{AfterCommitContext, CallContext, Service, Transaction},
-            AnyTx, InstanceId,
-        },
-        sandbox::sandbox_tests_helper::{add_one_height, SandboxState},
-    };
-
     use super::*;
 
-    #[exonum_interface(crate = "crate")]
-    pub trait AfterCommitInterface {
-        fn after_commit(
-            &self,
-            context: CallContext<'_>,
-            arg: TxAfterCommit,
-        ) -> Result<(), ExecutionError>;
-    }
-
-    #[derive(Debug, ServiceDispatcher, ServiceFactory)]
-    #[service_dispatcher(crate = "crate", implements("AfterCommitInterface"))]
-    #[service_factory(
-        crate = "crate",
-        artifact_name = "after_commit",
-        artifact_version = "0.1.0",
-        proto_sources = "crate::proto::schema"
-    )]
-    pub struct AfterCommitService;
-
-    impl AfterCommitInterface for AfterCommitService {
-        fn after_commit(
-            &self,
-            _context: CallContext<'_>,
-            _arg: TxAfterCommit,
-        ) -> Result<(), ExecutionError> {
-            Ok(())
-        }
-    }
-
-    impl Service for AfterCommitService {
-        fn after_commit(&self, context: AfterCommitContext<'_>) {
-            let tx = TxAfterCommit::new_with_height(context.height());
-            context.broadcast_signed_transaction(tx);
-        }
-    }
-
-    impl AfterCommitService {
-        pub const ID: InstanceId = 2;
-    }
-
-    impl TxAfterCommit {
-        pub fn new_with_height(height: Height) -> Verified<AnyTx> {
-            let keypair = gen_keypair_from_seed(&Seed::new([22; 32]));
-            let mut payload_tx = TxAfterCommit::new();
-            payload_tx.set_height(height.0);
-            payload_tx.sign(AfterCommitService::ID, keypair.0, &keypair.1)
-        }
-    }
-
-    impl_binary_value_for_pb_message! { TxAfterCommit }
-
-=======
-    use super::*;
-
->>>>>>> 571d3568
     #[test]
     fn test_sandbox_init() {
         timestamping_sandbox();
