// Copyright 2019 The Exonum Team
//
// Licensed under the Apache License, Version 2.0 (the "License");
// you may not use this file except in compliance with the License.
// You may obtain a copy of the License at
//
//   http://www.apache.org/licenses/LICENSE-2.0
//
// Unless required by applicable law or agreed to in writing, software
// distributed under the License is distributed on an "AS IS" BASIS,
// WITHOUT WARRANTIES OR CONDITIONS OF ANY KIND, either express or implied.
// See the License for the specific language governing permissions and
// limitations under the License.

use bit_vec::BitVec;
use exonum_merkledb::{BinaryValue, HashTag, IndexAccess, MapProof, ObjectHash, TemporaryDB};
use futures::{sync::mpsc, Async, Future, Sink, Stream};

use std::{
    cell::{Ref, RefCell, RefMut},
    collections::{BTreeMap, BTreeSet, BinaryHeap, HashMap, HashSet, VecDeque},
    convert::TryFrom,
    fmt::Debug,
    iter::FromIterator,
    net::{IpAddr, Ipv4Addr, SocketAddr},
    ops::{AddAssign, Deref},
    sync::{Arc, Mutex},
    time::{Duration, SystemTime, UNIX_EPOCH},
};

use crate::{
    api::node::SharedNodeState,
    blockchain::{
        Block, BlockProof, Blockchain, ConsensusConfig, GenesisConfig, IndexCoordinates,
        IndexOwner, InstanceCollection, Schema, StoredConfiguration, ValidatorKeys,
    },
    crypto::{gen_keypair, gen_keypair_from_seed, Hash, PublicKey, SecretKey, Seed, SEED_LENGTH},
    events::{
        network::NetworkConfiguration, Event, EventHandler, InternalEvent, InternalRequest,
        NetworkEvent, NetworkRequest, TimeoutRequest,
    },
    helpers::{user_agent, Height, Milliseconds, Round, ValidatorId},
    messages::{
        AnyTx, BlockRequest, BlockResponse, Connect, ExonumMessage, Message, PeersRequest,
        Precommit, Prevote, PrevotesRequest, Propose, ProposeRequest, SignedMessage, Status,
        TransactionsRequest, TransactionsResponse, Verified,
    },
    node::{
        ApiSender, Configuration, ConnectInfo, ConnectList, ConnectListConfig, ExternalMessage,
        ListenerConfig, NodeHandler, NodeSender, PeerAddress, ServiceConfig, State,
        SystemStateProvider,
    },
    sandbox::{
        config_updater::ConfigUpdaterService, sandbox_tests_helper::PROPOSE_TIMEOUT,
        timestamping::TimestampingService,
    },
};

mod config_updater;
mod consensus;
mod old;
mod requests;
mod sandbox_tests_helper;
mod timestamping;

pub type SharedTime = Arc<Mutex<SystemTime>>;

const INITIAL_TIME_IN_SECS: u64 = 1_486_720_340;

#[derive(Debug)]
pub struct SandboxSystemStateProvider {
    listen_address: SocketAddr,
    shared_time: SharedTime,
}

impl SystemStateProvider for SandboxSystemStateProvider {
    fn current_time(&self) -> SystemTime {
        *self.shared_time.lock().unwrap()
    }

    fn listen_address(&self) -> SocketAddr {
        self.listen_address
    }
}

#[derive(Debug)]
pub struct SandboxInner {
    pub time: SharedTime,
    pub handler: NodeHandler,
    pub sent: VecDeque<(PublicKey, Message)>,
    pub events: VecDeque<Event>,
    pub timers: BinaryHeap<TimeoutRequest>,
    pub network_requests_rx: mpsc::Receiver<NetworkRequest>,
    pub internal_requests_rx: mpsc::Receiver<InternalRequest>,
    pub api_requests_rx: mpsc::UnboundedReceiver<ExternalMessage>,
}

impl SandboxInner {
    pub fn process_events(&mut self) {
        self.process_internal_requests();
        self.process_api_requests();
        self.process_network_requests();
        self.process_internal_requests();
    }

    pub fn handle_event<E: Into<Event>>(&mut self, e: E) {
        self.handler.handle_event(e.into());
        self.process_events();
    }

    fn process_network_requests(&mut self) {
        let network_getter = futures::lazy(|| -> Result<(), ()> {
            while let Async::Ready(Some(network)) = self.network_requests_rx.poll()? {
                match network {
                    NetworkRequest::SendMessage(peer, msg) => {
                        let msg = Message::from_signed(msg).expect("Expected valid message.");
                        self.sent.push_back((peer, msg))
                    }
                    NetworkRequest::DisconnectWithPeer(_) | NetworkRequest::Shutdown => {}
                }
            }
            Ok(())
        });
        network_getter.wait().unwrap();
    }

    fn process_internal_requests(&mut self) {
        let internal_getter = futures::lazy(|| -> Result<(), ()> {
            while let Async::Ready(Some(internal)) = self.internal_requests_rx.poll()? {
                match internal {
                    InternalRequest::Timeout(t) => self.timers.push(t),

                    InternalRequest::JumpToRound(height, round) => self
                        .handler
                        .handle_event(InternalEvent::JumpToRound(height, round).into()),

                    InternalRequest::VerifyMessage(raw) => {
                        let msg = SignedMessage::from_bytes(raw.into())
                            .and_then(SignedMessage::into_verified::<ExonumMessage>)
                            .map(Message::from)
                            .unwrap();

                        self.handler
                            .handle_event(InternalEvent::MessageVerified(Box::new(msg)).into())
                    }

                    InternalRequest::Shutdown | InternalRequest::RestartApi => unreachable!(),
                }
            }
            Ok(())
        });
        internal_getter.wait().unwrap();
    }
    fn process_api_requests(&mut self) {
        let api_getter = futures::lazy(|| -> Result<(), ()> {
            while let Async::Ready(Some(api)) = self.api_requests_rx.poll()? {
                self.handler.handle_event(api.into());
            }
            Ok(())
        });
        api_getter.wait().unwrap();
    }
}

pub struct Sandbox {
    pub validators_map: HashMap<PublicKey, SecretKey>,
    pub services_map: HashMap<PublicKey, SecretKey>,
    inner: RefCell<SandboxInner>,
    addresses: Vec<ConnectInfo>,
    /// Connect message used during initialization.
    connect: Option<Verified<Connect>>,
}

impl Sandbox {
    pub fn initialize(
        &mut self,
        connect_message_time: SystemTime,
        start_index: usize,
        end_index: usize,
    ) {
        let connect = self.create_connect(
            &self.public_key(ValidatorId(0)),
            self.address(ValidatorId(0)),
            connect_message_time.into(),
            &user_agent::get(),
            self.secret_key(ValidatorId(0)),
        );

        for validator in start_index..end_index {
            let validator = ValidatorId(validator as u16);
            self.recv(&self.create_connect(
                &self.public_key(validator),
                self.address(validator),
                self.time().into(),
                &user_agent::get(),
                self.secret_key(validator),
            ));
            self.send(self.public_key(validator), &connect);
        }

        self.check_unexpected_message();
        self.connect = Some(connect);
    }

    fn check_unexpected_message(&self) {
        if let Some((addr, msg)) = self.pop_sent_message() {
            panic!("Send unexpected message {:?} to {}", msg, addr);
        }
    }

    pub fn public_key(&self, id: ValidatorId) -> PublicKey {
        self.validators()[id.0 as usize]
    }

    pub fn secret_key(&self, id: ValidatorId) -> &SecretKey {
        let p = self.public_key(id);
        &self.validators_map[&p]
    }

    pub fn address(&self, id: ValidatorId) -> String {
        let id: usize = id.into();
        self.addresses[id].address.clone()
    }

    /// Creates a `BlockRequest` message signed by this validator.
    pub fn create_block_request(
        &self,
        author: PublicKey,
        to: PublicKey,
        height: Height,
        secret_key: &SecretKey,
    ) -> Verified<BlockRequest> {
        Verified::from_value(BlockRequest::new(to, height), author, secret_key)
    }

    /// Creates a `Status` message signed by this validator.
    pub fn create_status(
        &self,
        author: PublicKey,
        height: Height,
        last_hash: Hash,
        secret_key: &SecretKey,
    ) -> Verified<Status> {
        Verified::from_value(Status::new(height, last_hash), author, secret_key)
    }

    /// Creates a `BlockResponse` message signed by this validator.
    pub fn create_block_response(
        &self,
        public_key: PublicKey,
        to: PublicKey,
        block: Block,
        precommits: impl IntoIterator<Item = Verified<Precommit>>,
        tx_hashes: impl IntoIterator<Item = Hash>,
        secret_key: &SecretKey,
    ) -> Verified<BlockResponse> {
        Verified::from_value(
            BlockResponse::new(
                to,
                block,
                precommits.into_iter().map(Verified::into_bytes),
                tx_hashes,
            ),
            public_key,
            secret_key,
        )
    }

    /// Creates a `Connect` message signed by this validator.
    pub fn create_connect(
        &self,
        public_key: &PublicKey,
        addr: String,
        time: chrono::DateTime<::chrono::Utc>,
        user_agent: &str,
        secret_key: &SecretKey,
    ) -> Verified<Connect> {
        Verified::from_value(
            Connect::new(&addr, time, user_agent),
            *public_key,
            secret_key,
        )
    }

    /// Creates a `PeersRequest` message signed by this validator.
    pub fn create_peers_request(
        &self,
        public_key: PublicKey,
        to: PublicKey,
        secret_key: &SecretKey,
    ) -> Verified<PeersRequest> {
        Verified::from_value(PeersRequest::new(to), public_key, secret_key)
    }

    /// Creates a `Propose` message signed by this validator.
    pub fn create_propose(
        &self,
        validator_id: ValidatorId,
        height: Height,
        round: Round,
        last_hash: Hash,
        tx_hashes: impl IntoIterator<Item = Hash>,
        secret_key: &SecretKey,
    ) -> Verified<Propose> {
        Verified::from_value(
            Propose::new(validator_id, height, round, last_hash, tx_hashes),
            self.public_key(validator_id),
            secret_key,
        )
    }

    /// Creates a `Precommit` message signed by this validator.
    #[allow(clippy::too_many_arguments)]
    pub fn create_precommit(
        &self,
        validator_id: ValidatorId,
        propose_height: Height,
        propose_round: Round,
        propose_hash: Hash,
        block_hash: Hash,
        system_time: chrono::DateTime<chrono::Utc>,
        secret_key: &SecretKey,
    ) -> Verified<Precommit> {
        Verified::from_value(
            Precommit::new(
                validator_id,
                propose_height,
                propose_round,
                propose_hash,
                block_hash,
                system_time,
            ),
            self.public_key(validator_id),
            secret_key,
        )
    }

    /// Creates a `Precommit` message signed by this validator.
    pub fn create_prevote(
        &self,
        validator_id: ValidatorId,
        propose_height: Height,
        propose_round: Round,
        propose_hash: Hash,
        locked_round: Round,
        secret_key: &SecretKey,
    ) -> Verified<Prevote> {
        Verified::from_value(
            Prevote::new(
                validator_id,
                propose_height,
                propose_round,
                propose_hash,
                locked_round,
            ),
            self.public_key(validator_id),
            secret_key,
        )
    }

    /// Creates a `PrevoteRequest` message signed by this validator.
    #[allow(clippy::too_many_arguments)]
    pub fn create_prevote_request(
        &self,
        from: PublicKey,
        to: PublicKey,
        height: Height,
        round: Round,
        propose_hash: Hash,
        validators: BitVec,
        secret_key: &SecretKey,
    ) -> Verified<PrevotesRequest> {
        Verified::from_value(
            PrevotesRequest::new(to, height, round, propose_hash, validators),
            from,
            secret_key,
        )
    }

    /// Creates a `ProposeRequest` message signed by this validator.
    pub fn create_propose_request(
        &self,
        author: PublicKey,
        to: PublicKey,
        height: Height,
        propose_hash: Hash,
        secret_key: &SecretKey,
    ) -> Verified<ProposeRequest> {
        Verified::from_value(
            ProposeRequest::new(to, height, propose_hash),
            author,
            secret_key,
        )
    }

    /// Creates a `TransactionsRequest` message signed by this validator.
    pub fn create_transactions_request(
        &self,
        author: PublicKey,
        to: PublicKey,
        txs: impl IntoIterator<Item = Hash>,
        secret_key: &SecretKey,
    ) -> Verified<TransactionsRequest> {
        Verified::from_value(TransactionsRequest::new(to, txs), author, secret_key)
    }

    /// Creates a `TransactionsResponse` message signed by this validator.
    pub fn create_transactions_response(
        &self,
        author: PublicKey,
        to: PublicKey,
        txs: impl IntoIterator<Item = Verified<AnyTx>>,
        secret_key: &SecretKey,
    ) -> Verified<TransactionsResponse> {
        Verified::from_value(
            TransactionsResponse::new(to, txs.into_iter().map(Verified::into_bytes)),
            author,
            secret_key,
        )
    }

    pub fn validators(&self) -> Vec<PublicKey> {
        self.cfg()
            .validator_keys
            .iter()
            .map(|x| x.consensus_key)
            .collect()
    }

    #[allow(clippy::let_and_return)]
    pub fn time(&self) -> SystemTime {
        let inner = self.inner.borrow();
        let time = *inner.time.lock().unwrap().deref();
        time
    }

    pub fn set_time(&mut self, new_time: SystemTime) {
        let mut inner = self.inner.borrow_mut();
        *inner.time.lock().unwrap() = new_time;
    }

    pub fn node_handler_mut(&self) -> RefMut<NodeHandler> {
        RefMut::map(self.inner.borrow_mut(), |inner| &mut inner.handler)
    }

    pub fn node_state(&self) -> Ref<State> {
        Ref::map(self.inner.borrow(), |inner| inner.handler.state())
    }

    pub fn blockchain(&self) -> Blockchain {
        self.inner.borrow().handler.blockchain.clone()
    }

    /// Returns connect message used during initialization.
    pub fn connect(&self) -> Option<&Verified<Connect>> {
        self.connect.as_ref()
    }

    pub fn recv<T: TryFrom<SignedMessage>>(&self, msg: &Verified<T>) {
        self.check_unexpected_message();
        let event = NetworkEvent::MessageReceived(msg.as_raw().to_bytes());
        self.inner.borrow_mut().handle_event(event);
    }

    pub fn recv_rebroadcast(&self) {
        self.check_unexpected_message();
        self.inner
            .borrow_mut()
            .handle_event(ExternalMessage::Rebroadcast);
    }

    pub fn process_events(&self) {
        self.inner.borrow_mut().process_events();
    }

    pub fn pop_sent_message(&self) -> Option<(PublicKey, Message)> {
        self.inner.borrow_mut().sent.pop_front()
    }

    pub fn send<T>(&self, key: PublicKey, expected_msg: &Verified<T>)
    where
        T: TryFrom<SignedMessage> + Debug,
    {
        self.process_events();
        if let Some((real_addr, real_msg)) = self.pop_sent_message() {
            assert_eq!(
                expected_msg.as_raw(),
                real_msg.as_raw(),
                "Expected to send other message"
            );
            assert_eq!(
                key, real_addr,
                "Expected to send message to other recipient"
            );
        } else {
            panic!(
                "Expected to send the message {:?} to {} but nothing happened",
                expected_msg, key
            );
        }
    }

    pub fn send_peers_request(&self) {
        self.process_events();

        if let Some((addr, msg)) = self.pop_sent_message() {
            let peers_request = Verified::<PeersRequest>::try_from(msg)
                .expect("Incorrect message. PeersRequest was expected");

            let id = self.addresses.iter().position(|ref a| a.public_key == addr);
            if let Some(id) = id {
                assert_eq!(
                    &self.public_key(ValidatorId(id as u16)),
                    peers_request.payload().to()
                );
            } else {
                panic!("Sending PeersRequest to unknown peer {:?}", addr);
            }
        } else {
            panic!("Expected to send the PeersRequest message but nothing happened");
        }
    }

    pub fn broadcast<T: TryFrom<SignedMessage>>(&self, msg: &Verified<T>) {
        self.broadcast_to_addrs(msg, self.addresses.iter().map(|i| &i.public_key).skip(1));
    }

    pub fn try_broadcast<T: TryFrom<SignedMessage>>(
        &self,
        msg: &Verified<T>,
    ) -> Result<(), String> {
        self.try_broadcast_to_addrs(msg, self.addresses.iter().map(|i| &i.public_key).skip(1))
    }

    pub fn broadcast_to_addrs<'a, T: TryFrom<SignedMessage>, I>(
        &self,
        msg: &Verified<T>,
        addresses: I,
    ) where
        I: IntoIterator<Item = &'a PublicKey>,
    {
        self.try_broadcast_to_addrs(msg, addresses).unwrap();
    }

    pub fn try_broadcast_to_addrs<'a, T: TryFrom<SignedMessage>, I>(
        &self,
        msg: &Verified<T>,
        addresses: I,
    ) -> Result<(), String>
    where
        I: IntoIterator<Item = &'a PublicKey>,
    {
        let expected_msg = msg.as_raw();

        // If node is excluded from validators, then it still will broadcast messages.
        // So in that case we should not skip addresses and validators count.
        let mut expected_set: HashSet<_> = HashSet::from_iter(addresses);

        for _ in 0..expected_set.len() {
            if let Some((real_addr, real_msg)) = self.pop_sent_message() {
                assert_eq!(
                    expected_msg,
                    real_msg.as_raw(),
                    "Expected to broadcast other message"
                );
                if !expected_set.contains(&real_addr) {
                    panic!(
                        "Double send the same message {:?} to {:?} during broadcasting",
                        expected_msg, real_addr
                    )
                } else {
                    expected_set.remove(&real_addr);
                }
            } else {
                panic!(
                    "Expected to broadcast the message {:?} but someone don't receive \
                     messages: {:?}",
                    expected_msg, expected_set
                );
            }
        }
        Ok(())
    }

    pub fn check_broadcast_status(&self, height: Height, block_hash: Hash) {
        self.broadcast(&self.create_status(
            self.node_public_key(),
            height,
            block_hash,
            &self.node_secret_key(),
        ));
    }

    pub fn add_time(&self, duration: Duration) {
        self.check_unexpected_message();
        let now = {
            let inner = self.inner.borrow_mut();
            let mut time = inner.time.lock().unwrap();
            time.add_assign(duration);
            *time.deref()
        };
        // handle timeouts if occurs
        loop {
            let timeout = {
                let timers = &mut self.inner.borrow_mut().timers;
                if let Some(TimeoutRequest(time, timeout)) = timers.pop() {
                    if time > now {
                        timers.push(TimeoutRequest(time, timeout));
                        break;
                    } else {
                        timeout
                    }
                } else {
                    break;
                }
            };
            self.inner.borrow_mut().handle_event(timeout);
        }
    }

    pub fn is_leader(&self) -> bool {
        self.node_state().is_leader()
    }

    pub fn leader(&self, round: Round) -> ValidatorId {
        self.node_state().leader(round)
    }

    pub fn last_block(&self) -> Block {
        self.blockchain().last_block()
    }

    pub fn last_hash(&self) -> Hash {
        self.blockchain().last_hash()
    }

    pub fn last_state_hash(&self) -> Hash {
        *self.last_block().state_hash()
    }

    pub fn filter_present_transactions<'a, I>(&self, txs: I) -> Vec<Verified<AnyTx>>
    where
        I: IntoIterator<Item = &'a Verified<AnyTx>>,
    {
        let mut unique_set: HashSet<Hash> = HashSet::new();
        let snapshot = self.blockchain().snapshot();
        let schema = Schema::new(&snapshot);
        let schema_transactions = schema.transactions();
        txs.into_iter()
            .filter(|elem| {
                let hash_elem = elem.object_hash();
                if unique_set.contains(&hash_elem) {
                    return false;
                }
                unique_set.insert(hash_elem);
                if schema_transactions.contains(&hash_elem) {
                    return false;
                }
                true
            })
            .cloned()
            .collect()
    }

    /// Extracts state_hash from the fake block.
    pub fn compute_state_hash<'a, I>(&self, txs: I) -> Hash
    where
        I: IntoIterator<Item = &'a Verified<AnyTx>>,
    {
        let height = self.current_height();
        let mut blockchain = self.blockchain();
        let (hashes, recover, patch) = {
            let mut hashes = Vec::new();
            let mut recover = BTreeSet::new();
            let fork = blockchain.fork();
            {
                let mut schema = Schema::new(&fork);
                for raw in txs {
                    let hash = raw.object_hash();
                    hashes.push(hash);
                    if schema.transactions().get(&hash).is_none() {
                        recover.insert(hash);
                        schema.add_transaction_into_pool(raw.clone());
                    }
                }
            }

            (hashes, recover, fork.into_patch())
        };
        blockchain.merge(patch).unwrap();

        let fork = {
            let mut fork = blockchain.fork();
            let (_, patch) = blockchain.create_patch(ValidatorId(0), height, &hashes);
            fork.merge(patch);
            fork
        };
        let patch = {
            let fork = blockchain.fork();
            {
                let mut schema = Schema::new(&fork);
                for hash in recover {
                    schema.reject_transaction(&hash).unwrap();
                }
            }
            fork.into_patch()
        };

        blockchain.merge(patch).unwrap();
        *Schema::new(&fork).last_block().state_hash()
    }

    pub fn get_proof_to_index(
        &self,
        kind: IndexOwner,
        id: u16,
    ) -> MapProof<IndexCoordinates, Hash> {
        let snapshot = self.blockchain().snapshot();
        let schema = Schema::new(&snapshot);
        schema
            .state_hash_aggregator()
            .get_proof(IndexCoordinates::new(kind, id))
    }

    pub fn get_configs_merkle_root(&self) -> Hash {
        let snapshot = self.blockchain().snapshot();
        let schema = Schema::new(&snapshot);
        schema.configs().object_hash()
    }

    pub fn cfg(&self) -> StoredConfiguration {
        let snapshot = self.blockchain().snapshot();
        let schema = Schema::new(&snapshot);
        schema.actual_configuration()
    }

    pub fn majority_count(&self, num_validators: usize) -> usize {
        num_validators * 2 / 3 + 1
    }

    pub fn first_round_timeout(&self) -> Milliseconds {
        self.cfg().consensus.first_round_timeout
    }

    pub fn round_timeout_increase(&self) -> Milliseconds {
        (self.cfg().consensus.first_round_timeout
            * ConsensusConfig::TIMEOUT_LINEAR_INCREASE_PERCENT)
            / 100
    }

    pub fn current_round_timeout(&self) -> Milliseconds {
        let previous_round: u64 = self.current_round().previous().into();
        self.first_round_timeout() + previous_round * self.round_timeout_increase()
    }

    #[allow(clippy::let_and_return)]
    pub fn transactions_hashes(&self) -> Vec<Hash> {
        let snapshot = self.blockchain().snapshot();
        let schema = Schema::new(&snapshot);
        let idx = schema.transactions_pool();
        let vec = idx.iter().collect();
        vec
    }

    pub fn current_round(&self) -> Round {
        self.node_state().round()
    }

    pub fn block_and_precommits(&self, height: Height) -> Option<BlockProof> {
        let snapshot = self.blockchain().snapshot();
        let schema = Schema::new(&snapshot);
        schema.block_and_precommits(height)
    }

    pub fn current_height(&self) -> Height {
        self.node_state().height()
    }

    pub fn current_leader(&self) -> ValidatorId {
        self.node_state().leader(self.current_round())
    }

    pub fn assert_state(&self, expected_height: Height, expected_round: Round) {
        let state = self.node_state();

        let actual_height = state.height();
        let actual_round = state.round();
        assert_eq!(actual_height, expected_height);
        assert_eq!(actual_round, expected_round);
    }

    pub fn assert_pool_len(&self, expected: u64) {
        let view = self.blockchain().snapshot();
        let schema = Schema::new(&view);
        assert_eq!(expected, schema.transactions_pool_len());
    }

    pub fn assert_lock(&self, expected_round: Round, expected_hash: Option<Hash>) {
        let state = self.node_state();

        let actual_round = state.locked_round();
        let actual_hash = state.locked_propose();
        assert_eq!(actual_round, expected_round);
        assert_eq!(actual_hash, expected_hash);
    }

    /// Creates new sandbox with "restarted" node.
    pub fn restart(self) -> Self {
        self.restart_with_time(UNIX_EPOCH + Duration::new(INITIAL_TIME_IN_SECS, 0))
    }

    /// Creates new sandbox with "restarted" node initialized by the given time.
    pub fn restart_with_time(self, time: SystemTime) -> Self {
        let connect = self.connect().map(|c| {
            self.create_connect(
                &c.author(),
                c.payload().host.parse().expect("Expected resolved address"),
                time.into(),
                c.payload().user_agent(),
                self.secret_key(ValidatorId(0)),
            )
        });
        let sandbox = self.restart_uninitialized_with_time(time);
        if let Some(connect) = connect {
            sandbox.broadcast(&connect);
        }

        sandbox
    }

    /// Constructs a new uninitialized instance of a `Sandbox` preserving database and
    /// configuration.
    pub fn restart_uninitialized(self) -> Sandbox {
        self.restart_uninitialized_with_time(UNIX_EPOCH + Duration::new(INITIAL_TIME_IN_SECS, 0))
    }

    /// Constructs a new uninitialized instance of a `Sandbox` preserving database and
    /// configuration.
    pub fn restart_uninitialized_with_time(self, time: SystemTime) -> Sandbox {
        let network_channel = mpsc::channel(100);
        let internal_channel = mpsc::channel(100);
        let api_channel = mpsc::unbounded();

        let address: SocketAddr = self
            .address(ValidatorId(0))
            .parse()
            .expect("Fail to parse socket address");
        let inner = self.inner.borrow();

        let blockchain = inner
            .handler
            .blockchain
            .clone_with_api_sender(ApiSender::new(api_channel.0.clone()));

        let node_sender = NodeSender {
            network_requests: network_channel.0.clone().wait(),
            internal_requests: internal_channel.0.clone().wait(),
            api_requests: api_channel.0.clone().wait(),
        };

        let connect_list = ConnectList::from_peers(inner.handler.state.peers());

        let config = Configuration {
            listener: ListenerConfig {
                address,
                consensus_public_key: inner.handler.state.consensus_public_key(),
                consensus_secret_key: inner.handler.state.consensus_secret_key().clone(),
                connect_list,
            },
            service: ServiceConfig {
                service_public_key: inner.handler.state.service_public_key(),
                service_secret_key: inner.handler.state.service_secret_key().clone(),
            },
            network: NetworkConfiguration::default(),
            peer_discovery: Vec::new(),
            mempool: Default::default(),
        };

        let system_state = SandboxSystemStateProvider {
            listen_address: address,
            shared_time: SharedTime::new(Mutex::new(time)),
        };

        let mut handler = NodeHandler::new(
            blockchain,
            &address.to_string(),
            node_sender,
            Box::new(system_state),
            config,
            inner.handler.api_state.clone(),
            None,
        );
        handler.initialize();

        let inner = SandboxInner {
            sent: VecDeque::new(),
            events: VecDeque::new(),
            timers: BinaryHeap::new(),
            internal_requests_rx: internal_channel.1,
            network_requests_rx: network_channel.1,
            api_requests_rx: api_channel.1,
            handler,
            time: Arc::clone(&inner.time),
        };
        let sandbox = Sandbox {
            inner: RefCell::new(inner),
            validators_map: self.validators_map.clone(),
            services_map: self.services_map.clone(),
            addresses: self.addresses.clone(),
            connect: None,
        };
        sandbox.process_events();
        sandbox
    }

    fn node_public_key(&self) -> PublicKey {
        self.node_state().consensus_public_key()
    }

    fn node_secret_key(&self) -> SecretKey {
        self.node_state().consensus_secret_key().clone()
    }

    fn add_peer_to_connect_list(&self, addr: SocketAddr, validator_keys: ValidatorKeys) {
        let public_key = validator_keys.consensus_key;
        let config = {
            let inner = &self.inner.borrow_mut();
            let state = &inner.handler.state;
            let mut config = state.config().clone();
            config.validator_keys.push(validator_keys);
            config
        };

        self.update_config(config);
        self.inner
            .borrow_mut()
            .handler
            .state
            .add_peer_to_connect_list(ConnectInfo {
                address: addr.to_string(),
                public_key,
            });
    }

    fn update_config(&self, config: StoredConfiguration) {
        self.inner.borrow_mut().handler.state.update_config(config);
    }
}

impl Drop for Sandbox {
    fn drop(&mut self) {
        if !::std::thread::panicking() {
            self.check_unexpected_message();
        }
    }
}

impl ConnectList {
    /// Helper method to populate ConnectList after sandbox node restarts and
    /// we have access only to peers stored in `node::state`.
    #[doc(hidden)]
    pub fn from_peers(peers: &HashMap<PublicKey, Verified<Connect>>) -> Self {
        let peers: BTreeMap<PublicKey, PeerAddress> = peers
            .iter()
            .map(|(p, c)| (*p, PeerAddress::new(c.payload().host.clone())))
            .collect();
        ConnectList { peers }
    }
}

pub struct SandboxBuilder {
    initialize: bool,
    services: Vec<InstanceCollection>,
    validators_count: u8,
    consensus_config: ConsensusConfig,
}

impl SandboxBuilder {
    pub fn new() -> Self {
        SandboxBuilder {
            initialize: true,
            services: Vec::new(),
            validators_count: 4,
            consensus_config: ConsensusConfig {
                first_round_timeout: 1000,
                status_timeout: 600_000,
                peers_timeout: 600_000,
                txs_block_limit: 1000,
                max_message_len: 1024 * 1024,
                min_propose_timeout: PROPOSE_TIMEOUT,
                max_propose_timeout: PROPOSE_TIMEOUT,
                propose_timeout_threshold: std::u32::MAX,
                configuration_service_majority_count: None,
            },
        }
    }

    pub fn do_not_initialize_connections(mut self) -> Self {
        self.initialize = false;
        self
    }

    pub fn with_services(mut self, services: Vec<InstanceCollection>) -> Self {
        self.services = services;
        self
    }

    pub fn with_consensus<F: FnOnce(&mut ConsensusConfig)>(mut self, update: F) -> Self {
        update(&mut self.consensus_config);
        self
    }

    pub fn with_validators(mut self, n: u8) -> Self {
        self.validators_count = n;
        self
    }

    pub fn build(self) -> Sandbox {
        let mut sandbox = sandbox_with_services_uninitialized(
            self.services,
            self.consensus_config,
            self.validators_count,
        );

        sandbox.inner.borrow_mut().sent.clear(); // To clear initial connect messages.
        if self.initialize {
            let time = sandbox.time();
            sandbox.initialize(time, 1, self.validators_count as usize);
        }

        sandbox
    }
}

impl<T: IndexAccess> Schema<T> {
    /// Removes transaction from the persistent pool.
    fn reject_transaction(&mut self, hash: &Hash) -> Result<(), ()> {
        let contains = self.transactions_pool().contains(hash);
        self.transactions_pool().remove(hash);
        self.transactions().remove(hash);

        if contains {
            let x = self.transactions_pool_len_index().get().unwrap();
            self.transactions_pool_len_index().set(x - 1);
            Ok(())
        } else {
            Err(())
        }
    }
}

fn gen_primitive_socket_addr(idx: u8) -> SocketAddr {
    let addr = Ipv4Addr::new(idx, idx, idx, idx);
    SocketAddr::new(IpAddr::V4(addr), u16::from(idx))
}

/// Constructs an uninitialized instance of a `Sandbox`.
fn sandbox_with_services_uninitialized(
    services: Vec<InstanceCollection>,
    consensus: ConsensusConfig,
    validators_count: u8,
) -> Sandbox {
    let validators = (0..validators_count)
        .map(|i| gen_keypair_from_seed(&Seed::new([i; SEED_LENGTH])))
        .collect::<Vec<_>>();

    let service_keys = (0..validators_count)
        .map(|i| gen_keypair_from_seed(&Seed::new([i + validators_count; SEED_LENGTH])))
        .collect::<Vec<_>>();

    let addresses = (1..=validators_count)
        .map(gen_primitive_socket_addr)
        .collect::<Vec<_>>();

    let str_addresses: Vec<String> = addresses.iter().map(ToString::to_string).collect();

    let connect_infos: Vec<_> = validators
        .iter()
        .map(|(p, _)| p)
        .zip(str_addresses.iter())
        .map(|(p, a)| ConnectInfo {
            address: a.clone(),
            public_key: *p,
        })
        .collect();

    let genesis = GenesisConfig::new_with_consensus(
        consensus,
        validators
            .iter()
            .zip(service_keys.iter())
            .map(|x| ValidatorKeys {
                consensus_key: (x.0).0,
                service_key: (x.1).0,
            }),
    );

    let connect_list_config =
        ConnectListConfig::from_validator_keys(&genesis.validator_keys, &str_addresses);

    let api_channel = mpsc::unbounded();
    let blockchain = Blockchain::new(
        TemporaryDB::new(),
        services,
        genesis,
        service_keys[0].clone(),
        ApiSender::new(api_channel.0.clone()),
        mpsc::channel(0).0,
    );

    let config = Configuration {
        listener: ListenerConfig {
            address: addresses[0],
            consensus_public_key: validators[0].0,
            consensus_secret_key: validators[0].1.clone(),
            connect_list: ConnectList::from_config(connect_list_config),
        },
        service: ServiceConfig {
            service_public_key: service_keys[0].0,
            service_secret_key: service_keys[0].1.clone(),
        },
        network: NetworkConfiguration::default(),
        peer_discovery: Vec::new(),
        mempool: Default::default(),
    };

    let system_state = SandboxSystemStateProvider {
        listen_address: addresses[0],
        shared_time: SharedTime::new(Mutex::new(
            UNIX_EPOCH + Duration::new(INITIAL_TIME_IN_SECS, 0),
        )),
    };
    let shared_time = Arc::clone(&system_state.shared_time);

    let network_channel = mpsc::channel(100);
    let internal_channel = mpsc::channel(100);
    let node_sender = NodeSender {
        network_requests: network_channel.0.clone().wait(),
        internal_requests: internal_channel.0.clone().wait(),
        api_requests: api_channel.0.clone().wait(),
    };

    let mut handler = NodeHandler::new(
        blockchain.clone(),
        &str_addresses[0],
        node_sender,
        Box::new(system_state),
        config.clone(),
        SharedNodeState::new(&blockchain, 5000),
        None,
    );
    handler.initialize();

    let inner = SandboxInner {
        sent: VecDeque::new(),
        events: VecDeque::new(),
        timers: BinaryHeap::new(),
        network_requests_rx: network_channel.1,
        api_requests_rx: api_channel.1,
        internal_requests_rx: internal_channel.1,
        handler,
        time: shared_time,
    };
    let sandbox = Sandbox {
        inner: RefCell::new(inner),
        validators_map: HashMap::from_iter(validators.clone()),
        services_map: HashMap::from_iter(service_keys),
        addresses: connect_infos,
        connect: None,
    };

    // General assumption; necessary for correct work of consensus algorithm
    assert!(PROPOSE_TIMEOUT < sandbox.first_round_timeout());
    sandbox.process_events();
    sandbox
}

pub fn timestamping_sandbox() -> Sandbox {
    timestamping_sandbox_builder().build()
}

pub fn timestamping_sandbox_builder() -> SandboxBuilder {
    SandboxBuilder::new().with_services(vec![
        InstanceCollection::new(TimestampingService).with_instance(
            TimestampingService::ID,
            "timestamping",
            (),
        ),
        InstanceCollection::new(ConfigUpdaterService).with_instance(
            ConfigUpdaterService::ID,
            "config-updater",
            (),
        ),
    ])
}

pub fn compute_tx_hash<'a, I>(txs: I) -> Hash
where
    I: IntoIterator<Item = &'a Verified<AnyTx>>,
{
    let txs = txs
        .into_iter()
        .map(Verified::object_hash)
        .collect::<Vec<Hash>>();
    HashTag::hash_list(&txs)
}

#[cfg(test)]
mod tests {
<<<<<<< HEAD
    use exonum_merkledb::{impl_binary_value_for_message, BinaryValue};
    use protobuf::Message as PbMessage;
    use semver::Version;

    use std::borrow::Cow;
=======
    use super::*;
    use crate::blockchain::{ExecutionResult, ServiceContext, TransactionContext, TransactionSet};
    use crate::crypto::{gen_keypair_from_seed, Seed};
    use crate::messages::RawTransaction;
    use crate::proto::schema::tests::TxAfterCommit;
    use crate::sandbox::sandbox_tests_helper::{add_one_height, SandboxState};
    use exonum_merkledb::{BinaryValue, Snapshot};
>>>>>>> b1188e0a

    use crate::{
        blockchain::ExecutionError,
        crypto::{gen_keypair_from_seed, Seed},
        proto::schema::{tests::TxAfterCommit, PROTO_SOURCES},
        runtime::{
            rust::{
                AfterCommitContext, RustArtifactId, Service, ServiceFactory, Transaction,
                TransactionContext,
            },
            AnyTx, ArtifactInfo, ServiceInstanceId,
        },
        sandbox::sandbox_tests_helper::{add_one_height, SandboxState},
    };

    use super::*;

    #[exonum_service(crate = "crate", dispatcher = "AfterCommitService")]
    pub trait AfterCommitInterface {
        fn after_commit(
            &self,
            context: TransactionContext,
            arg: TxAfterCommit,
        ) -> Result<(), ExecutionError>;
    }

<<<<<<< HEAD
    #[derive(Debug)]
    pub struct AfterCommitService;
=======
    impl_binary_value_for_pb_message! { TxAfterCommit }
>>>>>>> b1188e0a

    impl AfterCommitInterface for AfterCommitService {
        fn after_commit(
            &self,
            _context: TransactionContext,
            _arg: TxAfterCommit,
        ) -> Result<(), ExecutionError> {
            Ok(())
        }
    }

    impl Service for AfterCommitService {
        fn after_commit(&self, context: AfterCommitContext) {
            let tx = TxAfterCommit::new_with_height(context.height());
            context.broadcast_signed_transaction(tx);
        }
    }

    impl ServiceFactory for AfterCommitService {
        fn artifact_id(&self) -> RustArtifactId {
            RustArtifactId {
                name: "after_commit".into(),
                version: Version::new(0, 1, 0),
            }
        }

        fn artifact_info(&self) -> ArtifactInfo {
            ArtifactInfo {
                proto_sources: PROTO_SOURCES.as_ref(),
            }
        }

        fn create_instance(&self) -> Box<dyn Service> {
            Box::new(Self)
        }
    }

    impl AfterCommitService {
        pub const ID: ServiceInstanceId = 2;
    }

    impl TxAfterCommit {
        pub fn new_with_height(height: Height) -> Verified<AnyTx> {
            let keypair = gen_keypair_from_seed(&Seed::new([22; 32]));
            let mut payload_tx = TxAfterCommit::new();
            payload_tx.set_height(height.0);
            payload_tx.sign(AfterCommitService::ID, keypair.0, &keypair.1)
        }
    }

    impl_binary_value_for_message! { TxAfterCommit }

    #[test]
    fn test_sandbox_init() {
        timestamping_sandbox();
    }

    #[test]
    fn test_sandbox_recv_and_send() {
        let s = timestamping_sandbox();
        // As far as all validators have connected to each other during
        // sandbox initialization, we need to use connect-message with unknown
        // keypair.
        let (public, secret) = gen_keypair();
        let (service, _) = gen_keypair();
        let validator_keys = ValidatorKeys {
            consensus_key: public,
            service_key: service,
        };

        let new_peer_addr = gen_primitive_socket_addr(2);
        // We also need to add public key from this keypair to the ConnectList.
        // Socket address doesn't matter in this case.
        s.add_peer_to_connect_list(new_peer_addr, validator_keys);

        s.recv(&s.create_connect(
            &public,
            new_peer_addr.to_string(),
            s.time().into(),
            &user_agent::get(),
            &secret,
        ));
        s.send(
            public,
            &s.create_connect(
                &s.public_key(ValidatorId(0)),
                s.address(ValidatorId(0)),
                s.time().into(),
                &user_agent::get(),
                s.secret_key(ValidatorId(0)),
            ),
        );
    }

    #[test]
    fn test_sandbox_assert_status() {
        let s = timestamping_sandbox();
        s.assert_state(Height(1), Round(1));
        s.add_time(Duration::from_millis(999));
        s.assert_state(Height(1), Round(1));
        s.add_time(Duration::from_millis(1));
        s.assert_state(Height(1), Round(2));
    }

    #[test]
    #[should_panic(expected = "Expected to send the message")]
    fn test_sandbox_expected_to_send_but_nothing_happened() {
        let s = timestamping_sandbox();
        s.send(
            s.public_key(ValidatorId(1)),
            &s.create_connect(
                &s.public_key(ValidatorId(0)),
                s.address(ValidatorId(0)),
                s.time().into(),
                &user_agent::get(),
                s.secret_key(ValidatorId(0)),
            ),
        );
    }

    #[test]
    #[should_panic(expected = "Expected to send message to other recipient")]
    fn test_sandbox_expected_to_send_another_message() {
        let s = timestamping_sandbox();
        // See comments to `test_sandbox_recv_and_send`.
        let (public, secret) = gen_keypair();
        let (service, _) = gen_keypair();
        let validator_keys = ValidatorKeys {
            consensus_key: public,
            service_key: service,
        };
        s.add_peer_to_connect_list(gen_primitive_socket_addr(1), validator_keys);
        s.recv(&s.create_connect(
            &public,
            s.address(ValidatorId(2)),
            s.time().into(),
            &user_agent::get(),
            &secret,
        ));
        s.send(
            s.public_key(ValidatorId(1)),
            &s.create_connect(
                &s.public_key(ValidatorId(0)),
                s.address(ValidatorId(0)),
                s.time().into(),
                &user_agent::get(),
                s.secret_key(ValidatorId(0)),
            ),
        );
    }

    #[test]
    #[should_panic(expected = "Send unexpected message")]
    fn test_sandbox_unexpected_message_when_drop() {
        let s = timestamping_sandbox();
        // See comments to `test_sandbox_recv_and_send`.
        let (public, secret) = gen_keypair();
        let (service, _) = gen_keypair();
        let validator_keys = ValidatorKeys {
            consensus_key: public,
            service_key: service,
        };
        s.add_peer_to_connect_list(gen_primitive_socket_addr(1), validator_keys);
        s.recv(&s.create_connect(
            &public,
            s.address(ValidatorId(2)),
            s.time().into(),
            &user_agent::get(),
            &secret,
        ));
    }

    #[test]
    #[should_panic(expected = "Send unexpected message")]
    fn test_sandbox_unexpected_message_when_handle_another_message() {
        let s = timestamping_sandbox();
        // See comments to `test_sandbox_recv_and_send`.
        let (public, secret) = gen_keypair();
        let (service, _) = gen_keypair();
        let validator_keys = ValidatorKeys {
            consensus_key: public,
            service_key: service,
        };
        s.add_peer_to_connect_list(gen_primitive_socket_addr(1), validator_keys);
        s.recv(&s.create_connect(
            &public,
            s.address(ValidatorId(2)),
            s.time().into(),
            &user_agent::get(),
            &secret,
        ));
        s.recv(&s.create_connect(
            &public,
            s.address(ValidatorId(3)),
            s.time().into(),
            &user_agent::get(),
            &secret,
        ));
        panic!("Oops! We don't catch unexpected message");
    }

    #[test]
    #[should_panic(expected = "Send unexpected message")]
    fn test_sandbox_unexpected_message_when_time_changed() {
        let s = timestamping_sandbox();
        // See comments to `test_sandbox_recv_and_send`.
        let (public, secret) = gen_keypair();
        let (service, _) = gen_keypair();
        let validator_keys = ValidatorKeys {
            consensus_key: public,
            service_key: service,
        };
        s.add_peer_to_connect_list(gen_primitive_socket_addr(1), validator_keys);
        s.recv(&s.create_connect(
            &public,
            s.address(ValidatorId(2)),
            s.time().into(),
            &user_agent::get(),
            &secret,
        ));
        s.add_time(Duration::from_millis(1000));
        panic!("Oops! We don't catch unexpected message");
    }

    // TODO move to testkit [ECR-3251]
    #[test]
    fn test_sandbox_service_after_commit() {
        let sandbox = SandboxBuilder::new()
            .with_services(vec![
                InstanceCollection::new(TimestampingService).with_instance(
                    TimestampingService::ID,
                    "timestamping",
                    (),
                ),
                InstanceCollection::new(AfterCommitService).with_instance(
                    AfterCommitService::ID,
                    "after-commit",
                    (),
                ),
            ])
            .build();
        let state = SandboxState::new();
        add_one_height(&sandbox, &state);
        let tx = TxAfterCommit::new_with_height(Height(1));
        sandbox.broadcast(&tx);
    }
}<|MERGE_RESOLUTION|>--- conflicted
+++ resolved
@@ -1207,21 +1207,8 @@
 
 #[cfg(test)]
 mod tests {
-<<<<<<< HEAD
-    use exonum_merkledb::{impl_binary_value_for_message, BinaryValue};
-    use protobuf::Message as PbMessage;
+    use exonum_merkledb::BinaryValue;
     use semver::Version;
-
-    use std::borrow::Cow;
-=======
-    use super::*;
-    use crate::blockchain::{ExecutionResult, ServiceContext, TransactionContext, TransactionSet};
-    use crate::crypto::{gen_keypair_from_seed, Seed};
-    use crate::messages::RawTransaction;
-    use crate::proto::schema::tests::TxAfterCommit;
-    use crate::sandbox::sandbox_tests_helper::{add_one_height, SandboxState};
-    use exonum_merkledb::{BinaryValue, Snapshot};
->>>>>>> b1188e0a
 
     use crate::{
         blockchain::ExecutionError,
@@ -1248,12 +1235,8 @@
         ) -> Result<(), ExecutionError>;
     }
 
-<<<<<<< HEAD
     #[derive(Debug)]
     pub struct AfterCommitService;
-=======
-    impl_binary_value_for_pb_message! { TxAfterCommit }
->>>>>>> b1188e0a
 
     impl AfterCommitInterface for AfterCommitService {
         fn after_commit(
@@ -1304,7 +1287,7 @@
         }
     }
 
-    impl_binary_value_for_message! { TxAfterCommit }
+    impl_binary_value_for_pb_message! { TxAfterCommit }
 
     #[test]
     fn test_sandbox_init() {
