--- conflicted
+++ resolved
@@ -24,14 +24,8 @@
 use blockchain::{Block, SCHEMA_MAJOR_VERSION};
 use crypto::{CryptoHash, Hash, HASH_SIZE};
 use helpers::{Height, Milliseconds, Round, ValidatorId};
-<<<<<<< HEAD
-use messages::{
-    Message, Precommit, Prevote, PrevotesRequest, Propose, ProposeRequest, RawTransaction,
-};
-=======
 use messages::{Message, Precommit, Prevote, PrevotesRequest, Propose, ProposeRequest,
                RawTransaction};
->>>>>>> 0b0eb5c8
 use storage::Database;
 
 pub type TimestampingSandbox = Sandbox;
