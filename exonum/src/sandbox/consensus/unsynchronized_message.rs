// Copyright 2018 The Exonum Team
//
// Licensed under the Apache License, Version 2.0 (the "License");
// you may not use this file except in compliance with the License.
// You may obtain a copy of the License at
//
//   http://www.apache.org/licenses/LICENSE-2.0
//
// Unless required by applicable law or agreed to in writing, software
// distributed under the License is distributed on an "AS IS" BASIS,
// WITHOUT WARRANTIES OR CONDITIONS OF ANY KIND, either express or implied.
// See the License for the specific language governing permissions and
// limitations under the License.

//! Tests in this module are designed to test ability of the node to handle
//! message that arrive at the wrong time.

use std::time::Duration;

use crypto::CryptoHash;
use helpers::{Height, Round, ValidatorId};
use messages::{Message, Prevote, Propose};
use sandbox::{sandbox::timestamping_sandbox, sandbox_tests_helper::*};

#[test]
fn test_queue_message_from_future_round() {
    let sandbox = timestamping_sandbox();

    let propose = Propose::new(
        ValidatorId(3),
        Height(1),
        Round(2),
        &sandbox.last_hash(),
        &[],
        sandbox.s(ValidatorId(3)),
    );

    sandbox.recv(&propose);
<<<<<<< HEAD
    sandbox.add_time(Duration::from_millis(sandbox.current_round_timeout() - 1));
    sandbox.assert_state(HEIGHT_ONE, ROUND_ONE);
=======
    sandbox.add_time(Duration::from_millis(sandbox.round_timeout() - 1));
    sandbox.assert_state(Height(1), Round(1));
>>>>>>> 2e3ecb9b
    sandbox.add_time(Duration::from_millis(1));
    sandbox.assert_state(Height(1), Round(2));
    sandbox.broadcast(&Prevote::new(
        ValidatorId(0),
        Height(1),
        Round(2),
        &propose.hash(),
        NOT_LOCKED,
        sandbox.s(ValidatorId(0)),
    ));
}

/// idea of the scenario is to:
/// - receive correct Prevote for some next height (first one) at 0 time (and respectively 1 height)
/// - queue it
/// - reach that first height
/// - handle queued Prevote
/// - and observe `ProposeRequest` for queued `Prevote`
#[test]
#[should_panic(expected = "Send unexpected message Request(ProposeRequest")]
fn test_queue_prevote_message_from_next_height() {
    let sandbox = timestamping_sandbox();
    let sandbox_state = SandboxState::new();

    sandbox.recv(&Prevote::new(
        ValidatorId(3),
        Height(2),
        Round(1),
        &empty_hash(),
        NOT_LOCKED,
        sandbox.s(ValidatorId(3)),
    ));

    add_one_height(&sandbox, &sandbox_state);
    sandbox.add_time(Duration::from_millis(sandbox.current_round_timeout() - 1));
    sandbox.add_time(Duration::from_millis(0));
}

/// idea of the scenario is to:
/// - receive correct Propose for some next height (first one) at 0 time (and respectively 1 height)
/// - queue it
/// - reach that first height
/// - handle queued Propose
/// - and observe Prevote for queued Propose
/// check line from `NodeHandler.handle_consensus()`
/// case `msg.height() == self.state.height() + 1`
#[test]
#[should_panic(expected = "Send unexpected message Consensus(Prevote")]
fn test_queue_propose_message_from_next_height() {
    let sandbox = timestamping_sandbox();
    let sandbox_state = SandboxState::new();

    // get some tx
    let tx = gen_timestamping_tx();

    // TODO: This commented code is saved because it may be used later. (ECR-1627)
    //    let block_at_first_height = Block::new(Height(0), Round(4), future_propose_time,
    //          &sandbox.last_block().unwrap().map_or(hash(&[]), |block| block.hash()), &tx.hash(),
    //          &hash(&[]));
    let block_at_first_height = BlockBuilder::new(&sandbox)
        .with_proposer_id(ValidatorId(0))
        .with_tx_hash(&tx.hash())
        .with_state_hash(&sandbox.compute_state_hash(&[tx.raw().clone()]))
        .build();

    let future_propose = Propose::new(
        ValidatorId(0),
        Height(2),
        Round(2),
        &block_at_first_height.clone().hash(),
        &[], // there are no transactions in future propose
        sandbox.s(ValidatorId(0)),
    );

    sandbox.recv(&future_propose);

    add_one_height_with_transactions(&sandbox, &sandbox_state, &[tx.raw().clone()]);

    info!(
        "last_block={:#?}, hash={:?}",
        sandbox.last_block(),
        sandbox.last_block().hash()
    );
    info!(
        "proposed_block={:#?}, hash={:?}",
        block_at_first_height,
        block_at_first_height.hash()
    );

    sandbox.add_time(Duration::from_millis(sandbox.current_round_timeout()));
    sandbox.add_time(Duration::from_millis(0));
}

/// idea of scenario is to check line // Ignore messages from previous and future height
/// from `NodeHandler.handle_consensus()`
/// case `msg.height() > self.state.height() + 1`
#[test]
fn test_ignore_message_from_far_height() {
    let sandbox = timestamping_sandbox();

    let propose = ProposeBuilder::new(&sandbox)
        .with_height(Height(2))//without this line some Prevote will be sent
        .with_duration_since_sandbox_time(PROPOSE_TIMEOUT)
        .build();

    sandbox.recv(&propose);
}

/// idea of scenario is to check line // Ignore messages from previous and future height
/// from `NodeHandler.handle_consensus()`
/// case `msg.height() < self.state.height()`
#[test]
fn test_ignore_message_from_prev_height() {
    let sandbox = timestamping_sandbox();
    let sandbox_state = SandboxState::new();

    add_one_height(&sandbox, &sandbox_state);

    sandbox.assert_state(Height(2), Round(1));

    let propose = ProposeBuilder::new(&sandbox)
        .with_height(Height(0))//without this line some Prevote will be sent
        .with_duration_since_sandbox_time(PROPOSE_TIMEOUT)
        .build();

    sandbox.recv(&propose);
}<|MERGE_RESOLUTION|>--- conflicted
+++ resolved
@@ -36,13 +36,8 @@
     );
 
     sandbox.recv(&propose);
-<<<<<<< HEAD
     sandbox.add_time(Duration::from_millis(sandbox.current_round_timeout() - 1));
-    sandbox.assert_state(HEIGHT_ONE, ROUND_ONE);
-=======
-    sandbox.add_time(Duration::from_millis(sandbox.round_timeout() - 1));
     sandbox.assert_state(Height(1), Round(1));
->>>>>>> 2e3ecb9b
     sandbox.add_time(Duration::from_millis(1));
     sandbox.assert_state(Height(1), Round(2));
     sandbox.broadcast(&Prevote::new(
