// Copyright 2019 The Exonum Team
//
// Licensed under the Apache License, Version 2.0 (the "License");
// you may not use this file except in compliance with the License.
// You may obtain a copy of the License at
//
//   http://www.apache.org/licenses/LICENSE-2.0
//
// Unless required by applicable law or agreed to in writing, software
// distributed under the License is distributed on an "AS IS" BASIS,
// WITHOUT WARRANTIES OR CONDITIONS OF ANY KIND, either express or implied.
// See the License for the specific language governing permissions and
// limitations under the License.

//! Tests in this module are designed to test communication related to block requests.

use exonum_merkledb::ObjectHash;

use std::time::Duration;

use crate::{
    crypto::gen_keypair,
    helpers::{Height, Round, ValidatorId},
    node::state::{BLOCK_REQUEST_TIMEOUT, TRANSACTIONS_REQUEST_TIMEOUT},
<<<<<<< HEAD
    sandbox::{sandbox_tests_helper::*, timestamping_sandbox},
=======
    runtime::rust::Transaction,
    sandbox::{
        compute_tx_hash, sandbox_tests_helper::*, timestamping::TimestampingService,
        timestamping_sandbox,
    },
>>>>>>> f2d5d011
};

/// HANDLE block response

/// - should process block even if tx in pool
/// idea of test is:
/// - receive some tx A
/// - getting Status from other node with later height, send BlockRequest to this node
/// - receive BlockResponse with already known tx A
/// - Block should be executed and committed
#[test]
fn handle_block_response_tx_in_pool() {
    let sandbox = timestamping_sandbox();
    let tx = gen_timestamping_tx();
    let propose = ProposeBuilder::new(&sandbox).build();
    let block = sandbox.create_block(&[tx.clone()]);

    let precommit_1 = sandbox.create_precommit(
        ValidatorId(1),
        Height(1),
        Round(1),
        propose.object_hash(),
        block.object_hash(),
        sandbox.time().into(),
        sandbox.secret_key(ValidatorId(1)),
    );
    let precommit_2 = sandbox.create_precommit(
        ValidatorId(2),
        Height(1),
        Round(1),
        propose.object_hash(),
        block.object_hash(),
        sandbox.time().into(),
        sandbox.secret_key(ValidatorId(2)),
    );
    let precommit_3 = sandbox.create_precommit(
        ValidatorId(3),
        Height(1),
        Round(1),
        propose.object_hash(),
        block.object_hash(),
        sandbox.time().into(),
        sandbox.secret_key(ValidatorId(3)),
    );

    sandbox.recv(&sandbox.create_status(
        sandbox.public_key(ValidatorId(3)),
        Height(2),
        block.object_hash(),
        0,
        sandbox.secret_key(ValidatorId(3)),
    ));

    sandbox.add_time(Duration::from_millis(BLOCK_REQUEST_TIMEOUT));
    sandbox.send(
        sandbox.public_key(ValidatorId(3)),
        &sandbox.create_block_request(
            sandbox.public_key(ValidatorId(0)),
            sandbox.public_key(ValidatorId(3)),
            Height(1),
            sandbox.secret_key(ValidatorId(0)),
        ),
    );
    sandbox.recv(&tx);

    sandbox.recv(&sandbox.create_block_response(
        sandbox.public_key(ValidatorId(3)),
        sandbox.public_key(ValidatorId(0)),
        block.clone(),
        vec![precommit_1, precommit_2, precommit_3],
        vec![tx.object_hash()],
        sandbox.secret_key(ValidatorId(3)),
    ));

    sandbox.assert_state(Height(2), Round(1));
    sandbox.broadcast(&sandbox.create_status(
        sandbox.public_key(ValidatorId(0)),
        Height(2),
        block.object_hash(),
        0,
        sandbox.secret_key(ValidatorId(0)),
    ));
}

/// HANDLE block response

/// - should process block if tx is unknown
/// idea of test is:
/// - getting Status from other node with later height, send BlockRequest to this node
/// - receive BlockResponse with unknown tx A
/// - send TransactionsRequest with unknown tx A
/// - receive TransactionsResponse with tx A
/// - Block should be executed and committed
#[test]
fn handle_block_response_with_unknown_tx() {
    let sandbox = timestamping_sandbox();
    let tx = gen_timestamping_tx();
    let propose = ProposeBuilder::new(&sandbox).build();
    let block = sandbox.create_block(&[tx.clone()]);

    let precommit_1 = sandbox.create_precommit(
        ValidatorId(1),
        Height(1),
        Round(1),
        propose.object_hash(),
        block.object_hash(),
        sandbox.time().into(),
        sandbox.secret_key(ValidatorId(1)),
    );
    let precommit_2 = sandbox.create_precommit(
        ValidatorId(2),
        Height(1),
        Round(1),
        propose.object_hash(),
        block.object_hash(),
        sandbox.time().into(),
        sandbox.secret_key(ValidatorId(2)),
    );
    let precommit_3 = sandbox.create_precommit(
        ValidatorId(3),
        Height(1),
        Round(1),
        propose.object_hash(),
        block.object_hash(),
        sandbox.time().into(),
        sandbox.secret_key(ValidatorId(3)),
    );

    sandbox.recv(&sandbox.create_status(
        sandbox.public_key(ValidatorId(3)),
        Height(2),
        block.object_hash(),
        0,
        sandbox.secret_key(ValidatorId(3)),
    ));

    sandbox.add_time(Duration::from_millis(BLOCK_REQUEST_TIMEOUT));
    sandbox.send(
        sandbox.public_key(ValidatorId(3)),
        &sandbox.create_block_request(
            sandbox.public_key(ValidatorId(0)),
            sandbox.public_key(ValidatorId(3)),
            Height(1),
            sandbox.secret_key(ValidatorId(0)),
        ),
    );

    sandbox.recv(&sandbox.create_block_response(
        sandbox.public_key(ValidatorId(3)),
        sandbox.public_key(ValidatorId(0)),
        block.clone(),
        vec![precommit_1, precommit_2, precommit_3],
        vec![tx.object_hash()],
        sandbox.secret_key(ValidatorId(3)),
    ));

    sandbox.add_time(Duration::from_millis(TRANSACTIONS_REQUEST_TIMEOUT));
    sandbox.send(
        sandbox.public_key(ValidatorId(3)),
        &sandbox.create_transactions_request(
            sandbox.public_key(ValidatorId(0)),
            sandbox.public_key(ValidatorId(3)),
            vec![tx.object_hash()],
            sandbox.secret_key(ValidatorId(0)),
        ),
    );

    sandbox.recv(&sandbox.create_transactions_response(
        sandbox.public_key(ValidatorId(3)),
        sandbox.public_key(ValidatorId(0)),
        vec![tx.clone()],
        sandbox.secret_key(ValidatorId(3)),
    ));

    sandbox.assert_state(Height(2), Round(1));
    sandbox.broadcast(&sandbox.create_status(
        sandbox.public_key(ValidatorId(0)),
        Height(2),
        block.object_hash(),
        0,
        sandbox.secret_key(ValidatorId(0)),
    ));
}

/// - should **NOT** process block if tx is incorrect
/// idea of test is:
/// - getting Status from other node with later height, send BlockRequest to this node
/// - receive BlockResponse with unknown tx A
/// - send TransactionsRequest with unknown tx A
/// - receive TransactionsResponse with tx A
/// - Figure out that tx A is incorrect
/// - Node should panic because of committed block with incorrect tx.
#[test]
#[should_panic(expected = "Received a block with transaction known as invalid")]
fn handle_block_response_with_incorrect_tx() {
    let sandbox = timestamping_sandbox();

    // Create correct tx, and then sign with the wrong destination.
    let (pk, sk) = gen_keypair();
    let incorrect_tx = gen_unverified_timestamping_tx().sign(TimestampingService::ID + 1, pk, &sk);

    let propose = ProposeBuilder::new(&sandbox).build();

    let block = BlockBuilder::new(&sandbox)
        .with_tx_hash(&compute_tx_hash(&[incorrect_tx.clone()]))
        .with_state_hash(&sandbox.compute_state_hash(&[incorrect_tx.clone()]))
        .build();

    let precommit_1 = sandbox.create_precommit(
        ValidatorId(1),
        Height(1),
        Round(1),
        propose.object_hash(),
        block.object_hash(),
        sandbox.time().into(),
        sandbox.secret_key(ValidatorId(1)),
    );
    let precommit_2 = sandbox.create_precommit(
        ValidatorId(2),
        Height(1),
        Round(1),
        propose.object_hash(),
        block.object_hash(),
        sandbox.time().into(),
        sandbox.secret_key(ValidatorId(2)),
    );
    let precommit_3 = sandbox.create_precommit(
        ValidatorId(3),
        Height(1),
        Round(1),
        propose.object_hash(),
        block.object_hash(),
        sandbox.time().into(),
        sandbox.secret_key(ValidatorId(3)),
    );

    sandbox.recv(&sandbox.create_status(
        sandbox.public_key(ValidatorId(3)),
        Height(2),
        block.object_hash(),
        0,
        sandbox.secret_key(ValidatorId(3)),
    ));

    sandbox.add_time(Duration::from_millis(BLOCK_REQUEST_TIMEOUT));
    sandbox.send(
        sandbox.public_key(ValidatorId(3)),
        &sandbox.create_block_request(
            sandbox.public_key(ValidatorId(0)),
            sandbox.public_key(ValidatorId(3)),
            Height(1),
            sandbox.secret_key(ValidatorId(0)),
        ),
    );

    sandbox.recv(&sandbox.create_block_response(
        sandbox.public_key(ValidatorId(3)),
        sandbox.public_key(ValidatorId(0)),
        block.clone(),
        vec![precommit_1, precommit_2, precommit_3],
        vec![incorrect_tx.object_hash()],
        sandbox.secret_key(ValidatorId(3)),
    ));

    sandbox.add_time(Duration::from_millis(TRANSACTIONS_REQUEST_TIMEOUT));
    sandbox.send(
        sandbox.public_key(ValidatorId(3)),
        &sandbox.create_transactions_request(
            sandbox.public_key(ValidatorId(0)),
            sandbox.public_key(ValidatorId(3)),
            vec![incorrect_tx.object_hash()],
            sandbox.secret_key(ValidatorId(0)),
        ),
    );

    sandbox.recv(&sandbox.create_transactions_response(
        sandbox.public_key(ValidatorId(3)),
        sandbox.public_key(ValidatorId(0)),
        vec![incorrect_tx.clone()],
        sandbox.secret_key(ValidatorId(3)),
    ));

    // Here IncompleteBlock will become complete and since it contains
    // an incorrect tx, node should panic.
}

/// HANDLE block response

/// - A block with an incorrect transactions order should not be processed
/// idea of test is:
/// - getting Status from other node with later height, send BlockRequest to this node
/// - receive BlockResponse with unknown txs A and B in invalid order
/// - the processing of the block must be interrupted
#[test]
fn handle_block_response_with_invalid_txs_order() {
    let sandbox = timestamping_sandbox();

    let tx1 = gen_timestamping_tx();
    let tx2 = gen_timestamping_tx();
    let propose = ProposeBuilder::new(&sandbox).build();
    let block = sandbox.create_block(&[tx1.clone(), tx2.clone()]);

    let precommit_1 = sandbox.create_precommit(
        ValidatorId(1),
        Height(1),
        Round(1),
        propose.object_hash(),
        block.object_hash(),
        sandbox.time().into(),
        sandbox.secret_key(ValidatorId(1)),
    );
    let precommit_2 = sandbox.create_precommit(
        ValidatorId(2),
        Height(1),
        Round(1),
        propose.object_hash(),
        block.object_hash(),
        sandbox.time().into(),
        sandbox.secret_key(ValidatorId(2)),
    );
    let precommit_3 = sandbox.create_precommit(
        ValidatorId(3),
        Height(1),
        Round(1),
        propose.object_hash(),
        block.object_hash(),
        sandbox.time().into(),
        sandbox.secret_key(ValidatorId(3)),
    );

    sandbox.recv(&sandbox.create_status(
        sandbox.public_key(ValidatorId(3)),
        Height(2),
        block.object_hash(),
        0,
        sandbox.secret_key(ValidatorId(3)),
    ));

    sandbox.add_time(Duration::from_millis(BLOCK_REQUEST_TIMEOUT));
    sandbox.send(
        sandbox.public_key(ValidatorId(3)),
        &sandbox.create_block_request(
            sandbox.public_key(ValidatorId(0)),
            sandbox.public_key(ValidatorId(3)),
            Height(1),
            sandbox.secret_key(ValidatorId(0)),
        ),
    );

    // Invalid transactions order.
    sandbox.recv(&sandbox.create_block_response(
        sandbox.public_key(ValidatorId(3)),
        sandbox.public_key(ValidatorId(0)),
        block.clone(),
        vec![precommit_1, precommit_2, precommit_3],
        vec![tx2.object_hash(), tx1.object_hash()],
        sandbox.secret_key(ValidatorId(3)),
    ));

    sandbox.assert_state(Height(1), Round(1));
}

/// HANDLE block response

/// - A block with an invalid precommit should not be processed
/// idea of test is:
/// - getting Status from other node with later height, send BlockRequest to this node
/// - receive BlockResponse with one invalid precommit
/// - the processing of the block must be interrupted
#[test]
fn handle_block_response_with_invalid_precommits() {
    let sandbox = timestamping_sandbox();
    let tx = gen_timestamping_tx();
    let propose = ProposeBuilder::new(&sandbox).build();

    let block1 = sandbox.create_block(&[tx.clone()]);
    let block2 = BlockBuilder::new(&sandbox).build();

    let precommit_1 = sandbox.create_precommit(
        ValidatorId(1),
        Height(1),
        Round(1),
        propose.object_hash(),
        block1.object_hash(),
        sandbox.time().into(),
        sandbox.secret_key(ValidatorId(1)),
    );
    let precommit_2 = sandbox.create_precommit(
        ValidatorId(2),
        Height(1),
        Round(1),
        propose.object_hash(),
        block1.object_hash(),
        sandbox.time().into(),
        sandbox.secret_key(ValidatorId(2)),
    );
    // Precommit with invalid block hash.
    let precommit_for_other_block = sandbox.create_precommit(
        ValidatorId(3),
        Height(1),
        Round(1),
        propose.object_hash(),
        block2.object_hash(),
        sandbox.time().into(),
        sandbox.secret_key(ValidatorId(3)),
    );

    sandbox.recv(&sandbox.create_status(
        sandbox.public_key(ValidatorId(3)),
        Height(2),
        block1.object_hash(),
        0,
        sandbox.secret_key(ValidatorId(3)),
    ));

    sandbox.add_time(Duration::from_millis(BLOCK_REQUEST_TIMEOUT));
    sandbox.send(
        sandbox.public_key(ValidatorId(3)),
        &sandbox.create_block_request(
            sandbox.public_key(ValidatorId(0)),
            sandbox.public_key(ValidatorId(3)),
            Height(1),
            sandbox.secret_key(ValidatorId(0)),
        ),
    );
    sandbox.recv(&tx);

    sandbox.recv(&sandbox.create_block_response(
        sandbox.public_key(ValidatorId(3)),
        sandbox.public_key(ValidatorId(0)),
        block1.clone(),
        vec![precommit_1, precommit_2, precommit_for_other_block],
        vec![tx.object_hash()],
        sandbox.secret_key(ValidatorId(3)),
    ));

    sandbox.assert_state(Height(1), Round(1));
}

/// HANDLE block response

/// - the block with some already known transactions should be processed
/// idea of test is:
/// - receive some tx A
/// - getting Status from other node with later height, send BlockRequest to this node
/// - receive BlockResponse with one known tx A and unknown tx B
/// - send TransactionsRequest with txs A and B
/// - receive TransactionsResponse with txs A and B
/// - Block should be executed and committed
#[test]
fn handle_block_response_with_known_transaction() {
    let sandbox = timestamping_sandbox();
    let tx1 = gen_timestamping_tx();
    let tx2 = gen_timestamping_tx();
    sandbox.recv(&tx1);

    let propose = ProposeBuilder::new(&sandbox).build();
    let block = sandbox.create_block(&[tx1.clone(), tx2.clone()]);

    let precommit_1 = sandbox.create_precommit(
        ValidatorId(1),
        Height(1),
        Round(1),
        propose.object_hash(),
        block.object_hash(),
        sandbox.time().into(),
        sandbox.secret_key(ValidatorId(1)),
    );
    let precommit_2 = sandbox.create_precommit(
        ValidatorId(2),
        Height(1),
        Round(1),
        propose.object_hash(),
        block.object_hash(),
        sandbox.time().into(),
        sandbox.secret_key(ValidatorId(2)),
    );
    let precommit_3 = sandbox.create_precommit(
        ValidatorId(3),
        Height(1),
        Round(1),
        propose.object_hash(),
        block.object_hash(),
        sandbox.time().into(),
        sandbox.secret_key(ValidatorId(3)),
    );

    sandbox.recv(&sandbox.create_status(
        sandbox.public_key(ValidatorId(3)),
        Height(2),
        block.object_hash(),
        0,
        sandbox.secret_key(ValidatorId(3)),
    ));

    sandbox.add_time(Duration::from_millis(BLOCK_REQUEST_TIMEOUT));
    sandbox.send(
        sandbox.public_key(ValidatorId(3)),
        &sandbox.create_block_request(
            sandbox.public_key(ValidatorId(0)),
            sandbox.public_key(ValidatorId(3)),
            Height(1),
            sandbox.secret_key(ValidatorId(0)),
        ),
    );

    sandbox.recv(&sandbox.create_block_response(
        sandbox.public_key(ValidatorId(3)),
        sandbox.public_key(ValidatorId(0)),
        block.clone(),
        vec![precommit_1, precommit_2, precommit_3],
        vec![tx1.object_hash(), tx2.object_hash()],
        sandbox.secret_key(ValidatorId(3)),
    ));

    sandbox.add_time(Duration::from_millis(TRANSACTIONS_REQUEST_TIMEOUT));
    sandbox.send(
        sandbox.public_key(ValidatorId(3)),
        &sandbox.create_transactions_request(
            sandbox.public_key(ValidatorId(0)),
            sandbox.public_key(ValidatorId(3)),
            vec![tx2.object_hash()],
            sandbox.secret_key(ValidatorId(0)),
        ),
    );

    sandbox.recv(&sandbox.create_transactions_response(
        sandbox.public_key(ValidatorId(3)),
        sandbox.public_key(ValidatorId(0)),
        vec![tx2.clone()],
        sandbox.secret_key(ValidatorId(3)),
    ));

    sandbox.assert_state(Height(2), Round(1));
    sandbox.broadcast(&sandbox.create_status(
        sandbox.public_key(ValidatorId(0)),
        Height(2),
        block.object_hash(),
        0,
        sandbox.secret_key(ValidatorId(0)),
    ));
}

/// HANDLE block response

/// - the block with already known transactions should be processed
/// idea of test is:
/// - receive some txs A and B
/// - getting Status from other node with later height, send BlockRequest to this node
/// - receive BlockResponse with known txs A and B
/// - Block should be executed and committed
#[test]
fn handle_block_response_with_all_known_transactions() {
    let sandbox = timestamping_sandbox();
    let tx1 = gen_timestamping_tx();
    let tx2 = gen_timestamping_tx();
    sandbox.recv(&tx1);
    sandbox.recv(&tx2);

    let propose = ProposeBuilder::new(&sandbox).build();
    let block = sandbox.create_block(&[tx1.clone(), tx2.clone()]);

    let precommit_1 = sandbox.create_precommit(
        ValidatorId(1),
        Height(1),
        Round(1),
        propose.object_hash(),
        block.object_hash(),
        sandbox.time().into(),
        sandbox.secret_key(ValidatorId(1)),
    );
    let precommit_2 = sandbox.create_precommit(
        ValidatorId(2),
        Height(1),
        Round(1),
        propose.object_hash(),
        block.object_hash(),
        sandbox.time().into(),
        sandbox.secret_key(ValidatorId(2)),
    );
    let precommit_3 = sandbox.create_precommit(
        ValidatorId(3),
        Height(1),
        Round(1),
        propose.object_hash(),
        block.object_hash(),
        sandbox.time().into(),
        sandbox.secret_key(ValidatorId(3)),
    );

    sandbox.recv(&sandbox.create_status(
        sandbox.public_key(ValidatorId(3)),
        Height(2),
        block.object_hash(),
        0,
        sandbox.secret_key(ValidatorId(3)),
    ));

    sandbox.add_time(Duration::from_millis(BLOCK_REQUEST_TIMEOUT));
    sandbox.send(
        sandbox.public_key(ValidatorId(3)),
        &sandbox.create_block_request(
            sandbox.public_key(ValidatorId(0)),
            sandbox.public_key(ValidatorId(3)),
            Height(1),
            sandbox.secret_key(ValidatorId(0)),
        ),
    );

    sandbox.recv(&sandbox.create_block_response(
        sandbox.public_key(ValidatorId(3)),
        sandbox.public_key(ValidatorId(0)),
        block.clone(),
        vec![precommit_1, precommit_2, precommit_3],
        vec![tx1.object_hash(), tx2.object_hash()],
        sandbox.secret_key(ValidatorId(3)),
    ));

    sandbox.assert_state(Height(2), Round(1));
    sandbox.broadcast(&sandbox.create_status(
        sandbox.public_key(ValidatorId(0)),
        Height(2),
        block.object_hash(),
        0,
        sandbox.secret_key(ValidatorId(0)),
    ));
}

/// HANDLE block response

/// - the block should be processed even if there is a pending full propose
/// idea of test is:
/// - getting Status from other node with later height, send BlockRequest to this node
/// - receive BlockResponse with unknown tx A
/// - receive Propose with unknown tx A
/// - send TransactionsRequest with unknown tx A for Propose
/// - send TransactionsRequest with unknown tx A for Block
/// - receive TransactionsResponse with tx A
/// - Block should be executed and committed
#[test]
fn received_block_while_there_is_full_propose() {
    let sandbox = timestamping_sandbox();
    let tx = gen_timestamping_tx();

    let propose = ProposeBuilder::new(&sandbox)
        .with_height(Height(1))
        .with_validator(ValidatorId(2))
        .with_tx_hashes(&[tx.object_hash()])
        .build();
    let block = sandbox.create_block(&[tx.clone()]);

    sandbox.recv(&sandbox.create_status(
        sandbox.public_key(ValidatorId(3)),
        Height(2),
        block.object_hash(),
        0,
        sandbox.secret_key(ValidatorId(3)),
    ));

    let precommit_1 = sandbox.create_precommit(
        ValidatorId(1),
        Height(1),
        Round(1),
        propose.object_hash(),
        block.object_hash(),
        sandbox.time().into(),
        sandbox.secret_key(ValidatorId(1)),
    );
    let precommit_2 = sandbox.create_precommit(
        ValidatorId(2),
        Height(1),
        Round(1),
        propose.object_hash(),
        block.object_hash(),
        sandbox.time().into(),
        sandbox.secret_key(ValidatorId(2)),
    );
    let precommit_3 = sandbox.create_precommit(
        ValidatorId(3),
        Height(1),
        Round(1),
        propose.object_hash(),
        block.object_hash(),
        sandbox.time().into(),
        sandbox.secret_key(ValidatorId(3)),
    );

    sandbox.add_time(Duration::from_millis(BLOCK_REQUEST_TIMEOUT));

    sandbox.send(
        sandbox.public_key(ValidatorId(3)),
        &sandbox.create_block_request(
            sandbox.public_key(ValidatorId(0)),
            sandbox.public_key(ValidatorId(3)),
            Height(1),
            sandbox.secret_key(ValidatorId(0)),
        ),
    );

    sandbox.recv(&sandbox.create_block_response(
        sandbox.public_key(ValidatorId(3)),
        sandbox.public_key(ValidatorId(0)),
        block.clone(),
        vec![precommit_1, precommit_2, precommit_3],
        vec![tx.object_hash()],
        sandbox.secret_key(ValidatorId(3)),
    ));

    sandbox.recv(&propose);
    sandbox.add_time(Duration::from_millis(TRANSACTIONS_REQUEST_TIMEOUT));
    sandbox.send(
        sandbox.public_key(ValidatorId(2)),
        &sandbox.create_transactions_request(
            sandbox.public_key(ValidatorId(0)),
            sandbox.public_key(ValidatorId(2)),
            vec![tx.object_hash()],
            sandbox.secret_key(ValidatorId(0)),
        ),
    );

    sandbox.send(
        sandbox.public_key(ValidatorId(3)),
        &sandbox.create_transactions_request(
            sandbox.public_key(ValidatorId(0)),
            sandbox.public_key(ValidatorId(3)),
            vec![tx.object_hash()],
            sandbox.secret_key(ValidatorId(0)),
        ),
    );

    sandbox.recv(&sandbox.create_transactions_response(
        sandbox.public_key(ValidatorId(3)),
        sandbox.public_key(ValidatorId(0)),
        vec![tx.clone()],
        sandbox.secret_key(ValidatorId(3)),
    ));

    sandbox.broadcast(&make_prevote_from_propose(&sandbox, &propose));

    sandbox.broadcast(&sandbox.create_status(
        sandbox.public_key(ValidatorId(0)),
        Height(2),
        block.object_hash(),
        0,
        sandbox.secret_key(ValidatorId(0)),
    ));
}

/// HANDLE block response

/// - the block should be processed even if there is a pending incomplete block
/// idea of test is:
/// - getting Status from other node with later height, send BlockRequest to this node
/// - receive BlockResponse with unknown tx A
/// - receive one more BlockResponse with unknown tx A
/// - send TransactionsRequest with unknown tx A
/// - receive TransactionsResponse with tx A
/// - Block should be executed and committed
#[test]
fn received_block_while_there_is_pending_block() {
    let sandbox = timestamping_sandbox();
    let tx = gen_timestamping_tx();
    let propose = ProposeBuilder::new(&sandbox).build();
    let block = sandbox.create_block(&[tx.clone()]);

    sandbox.recv(&sandbox.create_status(
        sandbox.public_key(ValidatorId(3)),
        Height(2),
        block.object_hash(),
        0,
        sandbox.secret_key(ValidatorId(3)),
    ));

    let precommit_1 = sandbox.create_precommit(
        ValidatorId(1),
        Height(1),
        Round(1),
        propose.object_hash(),
        block.object_hash(),
        sandbox.time().into(),
        sandbox.secret_key(ValidatorId(1)),
    );
    let precommit_2 = sandbox.create_precommit(
        ValidatorId(2),
        Height(1),
        Round(1),
        propose.object_hash(),
        block.object_hash(),
        sandbox.time().into(),
        sandbox.secret_key(ValidatorId(2)),
    );
    let precommit_3 = sandbox.create_precommit(
        ValidatorId(3),
        Height(1),
        Round(1),
        propose.object_hash(),
        block.object_hash(),
        sandbox.time().into(),
        sandbox.secret_key(ValidatorId(3)),
    );

    sandbox.add_time(Duration::from_millis(BLOCK_REQUEST_TIMEOUT));

    sandbox.send(
        sandbox.public_key(ValidatorId(3)),
        &sandbox.create_block_request(
            sandbox.public_key(ValidatorId(0)),
            sandbox.public_key(ValidatorId(3)),
            Height(1),
            sandbox.secret_key(ValidatorId(0)),
        ),
    );

    sandbox.recv(&sandbox.create_block_response(
        sandbox.public_key(ValidatorId(3)),
        sandbox.public_key(ValidatorId(0)),
        block.clone(),
        vec![
            precommit_1.clone(),
            precommit_2.clone(),
            precommit_3.clone(),
        ],
        vec![tx.object_hash()],
        sandbox.secret_key(ValidatorId(3)),
    ));

    sandbox.recv(&sandbox.create_block_response(
        sandbox.public_key(ValidatorId(3)),
        sandbox.public_key(ValidatorId(0)),
        block.clone(),
        vec![precommit_1, precommit_2, precommit_3],
        vec![tx.object_hash()],
        sandbox.secret_key(ValidatorId(3)),
    ));

    sandbox.add_time(Duration::from_millis(TRANSACTIONS_REQUEST_TIMEOUT));
    sandbox.send(
        sandbox.public_key(ValidatorId(3)),
        &sandbox.create_transactions_request(
            sandbox.public_key(ValidatorId(0)),
            sandbox.public_key(ValidatorId(3)),
            vec![tx.object_hash()],
            sandbox.secret_key(ValidatorId(0)),
        ),
    );

    sandbox.recv(&sandbox.create_transactions_response(
        sandbox.public_key(ValidatorId(3)),
        sandbox.public_key(ValidatorId(0)),
        vec![tx.clone()],
        sandbox.secret_key(ValidatorId(3)),
    ));

    sandbox.assert_state(Height(2), Round(1));
    sandbox.broadcast(&sandbox.create_status(
        sandbox.public_key(ValidatorId(0)),
        Height(2),
        block.object_hash(),
        0,
        sandbox.secret_key(ValidatorId(0)),
    ));
}

// TODO: Rewrite sandbox methods so that you can receive/send messages in batches.
// Now the same messages are sent to the validators in a random order. (ECR-376)

/// HANDLE block response

/// - the block should be processed by requesting unknown transactions in several validators
/// idea of test is:
/// - getting Status from second node with later height
/// - getting Status from third node with later height
/// - send BlockResponse to second node
/// - receive BlockResponse with unknown tx A from third node
/// - send TransactionsRequest with unknown tx A to second node
/// - send TransactionsRequest with unknown tx A to third node
/// - receive TransactionsResponse with tx A from second node
/// - Block should be executed and committed
#[test]
#[ignore]
fn transactions_request_to_multiple_nodes() {
    let sandbox = timestamping_sandbox();
    let tx = gen_timestamping_tx();
    let propose = ProposeBuilder::new(&sandbox).build();
    let block = sandbox.create_block(&[tx.clone()]);

    sandbox.recv(&sandbox.create_status(
        sandbox.public_key(ValidatorId(2)),
        Height(2),
        block.object_hash(),
        0,
        sandbox.secret_key(ValidatorId(2)),
    ));

    sandbox.recv(&sandbox.create_status(
        sandbox.public_key(ValidatorId(3)),
        Height(2),
        block.object_hash(),
        0,
        sandbox.secret_key(ValidatorId(3)),
    ));

    let precommit_1 = sandbox.create_precommit(
        ValidatorId(1),
        Height(1),
        Round(1),
        propose.object_hash(),
        block.object_hash(),
        sandbox.time().into(),
        sandbox.secret_key(ValidatorId(1)),
    );
    let precommit_2 = sandbox.create_precommit(
        ValidatorId(2),
        Height(1),
        Round(1),
        propose.object_hash(),
        block.object_hash(),
        sandbox.time().into(),
        sandbox.secret_key(ValidatorId(2)),
    );
    let precommit_3 = sandbox.create_precommit(
        ValidatorId(3),
        Height(1),
        Round(1),
        propose.object_hash(),
        block.object_hash(),
        sandbox.time().into(),
        sandbox.secret_key(ValidatorId(3)),
    );

    sandbox.add_time(Duration::from_millis(BLOCK_REQUEST_TIMEOUT));

    sandbox.send(
        sandbox.public_key(ValidatorId(2)),
        &sandbox.create_block_request(
            sandbox.public_key(ValidatorId(0)),
            sandbox.public_key(ValidatorId(2)),
            Height(1),
            sandbox.secret_key(ValidatorId(0)),
        ),
    );

    sandbox.recv(&sandbox.create_block_response(
        sandbox.public_key(ValidatorId(3)),
        sandbox.public_key(ValidatorId(0)),
        block.clone(),
        vec![precommit_1, precommit_2, precommit_3],
        vec![tx.object_hash()],
        sandbox.secret_key(ValidatorId(3)),
    ));

    sandbox.add_time(Duration::from_millis(TRANSACTIONS_REQUEST_TIMEOUT));
    sandbox.send(
        sandbox.public_key(ValidatorId(2)),
        &sandbox.create_transactions_request(
            sandbox.public_key(ValidatorId(0)),
            sandbox.public_key(ValidatorId(2)),
            vec![tx.object_hash()],
            sandbox.secret_key(ValidatorId(0)),
        ),
    );

    sandbox.add_time(Duration::from_millis(TRANSACTIONS_REQUEST_TIMEOUT));
    sandbox.send(
        sandbox.public_key(ValidatorId(3)),
        &sandbox.create_transactions_request(
            sandbox.public_key(ValidatorId(0)),
            sandbox.public_key(ValidatorId(3)),
            vec![tx.object_hash()],
            sandbox.secret_key(ValidatorId(0)),
        ),
    );

    sandbox.recv(&sandbox.create_transactions_response(
        sandbox.public_key(ValidatorId(2)),
        sandbox.public_key(ValidatorId(0)),
        vec![tx.clone()],
        sandbox.secret_key(ValidatorId(2)),
    ));

    sandbox.assert_state(Height(2), Round(1));
    sandbox.broadcast(&sandbox.create_status(
        sandbox.public_key(ValidatorId(0)),
        Height(2),
        block.object_hash(),
        0,
        sandbox.secret_key(ValidatorId(0)),
    ));
}<|MERGE_RESOLUTION|>--- conflicted
+++ resolved
@@ -22,24 +22,19 @@
     crypto::gen_keypair,
     helpers::{Height, Round, ValidatorId},
     node::state::{BLOCK_REQUEST_TIMEOUT, TRANSACTIONS_REQUEST_TIMEOUT},
-<<<<<<< HEAD
-    sandbox::{sandbox_tests_helper::*, timestamping_sandbox},
-=======
     runtime::rust::Transaction,
-    sandbox::{
-        compute_tx_hash, sandbox_tests_helper::*, timestamping::TimestampingService,
-        timestamping_sandbox,
-    },
->>>>>>> f2d5d011
+    sandbox::{sandbox_tests_helper::*, timestamping::TimestampingService, timestamping_sandbox},
 };
 
-/// HANDLE block response
-
+/// Handle block response:
+///
 /// - should process block even if tx in pool
-/// idea of test is:
+///
+/// The idea of test is:
+///
 /// - receive some tx A
-/// - getting Status from other node with later height, send BlockRequest to this node
-/// - receive BlockResponse with already known tx A
+/// - getting `Status` from other node with later height, send a `BlockRequest` to this node
+/// - receive `BlockResponse` with already known tx A
 /// - Block should be executed and committed
 #[test]
 fn handle_block_response_tx_in_pool() {
@@ -231,13 +226,8 @@
     // Create correct tx, and then sign with the wrong destination.
     let (pk, sk) = gen_keypair();
     let incorrect_tx = gen_unverified_timestamping_tx().sign(TimestampingService::ID + 1, pk, &sk);
-
     let propose = ProposeBuilder::new(&sandbox).build();
-
-    let block = BlockBuilder::new(&sandbox)
-        .with_tx_hash(&compute_tx_hash(&[incorrect_tx.clone()]))
-        .with_state_hash(&sandbox.compute_state_hash(&[incorrect_tx.clone()]))
-        .build();
+    let block = sandbox.create_block(&[incorrect_tx.clone()]);
 
     let precommit_1 = sandbox.create_precommit(
         ValidatorId(1),
