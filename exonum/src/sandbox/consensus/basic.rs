--- conflicted
+++ resolved
@@ -21,7 +21,6 @@
 
 use std::collections::BTreeMap;
 
-<<<<<<< HEAD
 use crate::{
     blockchain::{IndexCoordinates, IndexOwner, Schema},
     crypto::{gen_keypair_from_seed, Hash, Seed, HASH_SIZE, SEED_LENGTH},
@@ -33,17 +32,6 @@
         timestamping::{TimestampingService, TimestampingTxGenerator, DATA_SIZE},
         timestamping_sandbox,
     },
-=======
-use crate::blockchain::{Blockchain, Schema, CORE_SERVICE};
-use crate::crypto::{gen_keypair_from_seed, CryptoHash, Hash, Seed, HASH_SIZE, SEED_LENGTH};
-use crate::helpers::{Height, Round, ValidatorId};
-use crate::messages::{Precommit, Signed};
-use crate::sandbox::{
-    self,
-    sandbox_tests_helper::*,
-    timestamping::{TimestampingTxGenerator, DATA_SIZE, TIMESTAMPING_SERVICE},
-    timestamping_sandbox, timestamping_sandbox_builder,
->>>>>>> ce1caf9c
 };
 
 /// idea of the test is to verify that at certain periodic rounds we (`validator_0`) become a leader
@@ -84,12 +72,7 @@
     sandbox.broadcast(&sandbox.create_status(
         sandbox.public_key(ValidatorId(0)),
         Height(1),
-<<<<<<< HEAD
         sandbox.last_block().object_hash(),
-=======
-        &sandbox.last_block().hash(),
-        1,
->>>>>>> ce1caf9c
         sandbox.secret_key(ValidatorId(0)),
     ));
 
