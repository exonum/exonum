// Copyright 2018 The Exonum Team
//
// Licensed under the Apache License, Version 2.0 (the "License");
// you may not use this file except in compliance with the License.
// You may obtain a copy of the License at
//
//   http://www.apache.org/licenses/LICENSE-2.0
//
// Unless required by applicable law or agreed to in writing, software
// distributed under the License is distributed on an "AS IS" BASIS,
// WITHOUT WARRANTIES OR CONDITIONS OF ANY KIND, either express or implied.
// See the License for the specific language governing permissions and
// limitations under the License.

//! Tests in this module are designed to test basic functionality
//! related to consensus protocol handling, such as ability of the node
//! to add block after receiving correct consensus messages.

use rand::{thread_rng, Rng};

use std::collections::BTreeMap;

use blockchain::{Blockchain, Schema};
use crypto::{gen_keypair_from_seed, CryptoHash, Hash, Seed, HASH_SIZE, SEED_LENGTH};
<<<<<<< HEAD
use helpers::{Height, Round};
use messages::{Message, Precommit, Prevote, Propose, RawMessage, Status, CONSENSUS};
=======
use helpers::{Height, Round, ValidatorId};
use messages::{Message, Precommit, Prevote, Propose, RawMessage, CONSENSUS};
>>>>>>> a487baed
use sandbox::{
    sandbox::timestamping_sandbox, sandbox_tests_helper::*,
    timestamping::{TimestampingTxGenerator, TIMESTAMPING_SERVICE},
};

/// idea of the test is to verify that at certain periodic rounds we (`validator_0`) become a leader
/// assumption: in some loops current node becomes a leader
#[test]
fn test_check_leader() {
    let sandbox = timestamping_sandbox();
    let sandbox_state = SandboxState::new();

    // option: with transaction
    let tx = gen_timestamping_tx();
    sandbox.recv(&tx);

    let n_rounds_without_request_peers = Round(
        (sandbox.cfg().consensus.peers_timeout / sandbox.cfg().consensus.round_timeout) as u32,
    );

    let mut was_leader = false;
    for round in Round::first().iter_to(n_rounds_without_request_peers) {
        sandbox.assert_state(Height(1), round);
        add_round_with_transactions(&sandbox, &sandbox_state, &[tx.hash()]);
<<<<<<< HEAD
        sandbox.assert_state(HEIGHT_ONE, round.next());
        was_leader = was_leader || sandbox.is_leader();
=======
        sandbox.assert_state(Height(1), round.next());
>>>>>>> a487baed
    }
    assert!(was_leader);

    add_round_with_transactions(&sandbox, &sandbox_state, &[tx.hash()]);

    // status_timeout is equal to peers timeout in sandbox' ConsensusConfig
    sandbox.broadcast(&Status::new(
        &sandbox.p(VALIDATOR_0),
        HEIGHT_ONE,
        &sandbox.last_block().hash(),
        sandbox.s(VALIDATOR_0),
    ));

    sandbox.send_peers_request();
}

/// idea of the test is to reach one height
#[test]
fn test_reach_one_height() {
    let sandbox = timestamping_sandbox();
    let sandbox_state = SandboxState::new();

    add_one_height(&sandbox, &sandbox_state);
    sandbox.assert_state(Height(2), Round(1));
}

/// Validator2,3,4 starts in 5th round
/// Validator1 starts with delay
/// Validator1 receive consensus messages, and reach actual round
#[test]
fn test_reach_actual_round() {
    let sandbox = timestamping_sandbox();

    // get some tx
    let tx = gen_timestamping_tx();

    let block_at_first_height = BlockBuilder::new(&sandbox)
        .with_proposer_id(ValidatorId(3))
        .with_tx_hash(&tx.hash())
        .build();

    let future_propose = Propose::new(
        ValidatorId(3),
        Height(1),
        Round(4),
        &block_at_first_height.clone().hash(),
        &[], // there are no transactions in future propose
        sandbox.s(ValidatorId(3)),
    );

    sandbox.assert_state(Height(1), Round(1));
    sandbox.recv(&future_propose);
    sandbox.assert_state(Height(1), Round(1));
    sandbox.recv(&Prevote::new(
        ValidatorId(2),
        Height(1),
        Round(4),
        &block_at_first_height.clone().hash(),
        NOT_LOCKED,
        sandbox.s(ValidatorId(2)),
    ));

    sandbox.assert_state(Height(1), Round(4));
}

/// idea of the test is to reach one height two times and compare block hash
#[test]
fn test_reach_one_height_repeatable() {
    let sandbox = timestamping_sandbox();
    let sandbox_state = SandboxState::new();

    add_one_height_with_transactions(&sandbox, &sandbox_state, &[]);
    sandbox.assert_state(Height(2), Round(1));
    let hash_1 = sandbox.last_block().hash();

    let sandbox = timestamping_sandbox();
    let sandbox_state = SandboxState::new();

    add_one_height_with_transactions(&sandbox, &sandbox_state, &[]);
    sandbox.assert_state(Height(2), Round(1));
    let hash_2 = sandbox.last_block().hash();

    assert_eq!(hash_2, hash_1);
}

/// idea of the test is to reach some height
/// assumptions: status timeout and `request_peers` timeout are not handled in this test,
/// so, according timeouts should be big enough not to occur
#[test]
fn test_reach_thirteen_height() {
    let sandbox = timestamping_sandbox();
    let sandbox_state = SandboxState::new();

    let target_height = 13;

    for height in 2..target_height + 1 {
        add_one_height(&sandbox, &sandbox_state);
        sandbox.assert_state(Height(height), Round(1));
    }
}

#[test]
fn test_query_state_hash() {
    let sandbox = timestamping_sandbox();
    let sandbox_state = SandboxState::new();
    //we do not change the state hash in between blocks for TimestampingService for now
    for _ in 0..2 {
        let state_hash = sandbox.last_state_hash();
        let configs_rh = sandbox.get_configs_merkle_root();
        let configs_key = Blockchain::service_table_unique_key(CONSENSUS, 0);
        let timestamp_t1_key = Blockchain::service_table_unique_key(TIMESTAMPING_SERVICE, 0);
        let timestamp_t2_key = Blockchain::service_table_unique_key(TIMESTAMPING_SERVICE, 1);

        let proof_configs = sandbox.get_proof_to_service_table(CONSENSUS, 0);
        let proof = proof_configs.check().unwrap();
        assert_eq!(proof.merkle_root(), state_hash);
        assert_ne!(configs_rh, Hash::zero());
        assert_eq!(proof.entries(), vec![(&configs_key, &configs_rh)]);

        let proof_configs = sandbox.get_proof_to_service_table(TIMESTAMPING_SERVICE, 0);
        let proof = proof_configs.check().unwrap();
        assert_eq!(proof.merkle_root(), state_hash);
        assert_eq!(
            proof.entries(),
            vec![(&timestamp_t1_key, &Hash::new([127; HASH_SIZE]))]
        );

        let proof_configs = sandbox.get_proof_to_service_table(TIMESTAMPING_SERVICE, 1);
        let proof = proof_configs.check().unwrap();
        assert_eq!(proof.merkle_root(), state_hash);
        assert_eq!(
            proof.entries(),
            vec![(&timestamp_t2_key, &Hash::new([128; HASH_SIZE]))]
        );

        add_one_height(&sandbox, &sandbox_state)
    }
}

#[test]
fn test_retrieve_block_and_precommits() {
    let sandbox = timestamping_sandbox();
    let sandbox_state = SandboxState::new();

    let target_height = Height(6);

    for _ in 2..target_height.0 + 1 {
        add_one_height(&sandbox, &sandbox_state)
    }
    sandbox.assert_state(target_height, Round(1));

    let bl_proof_option = sandbox.block_and_precommits(target_height.previous());
    // use serde_json;
    assert!(bl_proof_option.is_some());
    let block_proof = bl_proof_option.unwrap();
    let block = block_proof.block;
    let precommits: Vec<Precommit> = block_proof.precommits;
    let expected_height = target_height.previous();
    let expected_block_hash = block.hash();

    assert_eq!(expected_height, block.height());
    for precommit in precommits {
        assert_eq!(expected_height, precommit.height());
        assert_eq!(expected_block_hash, *precommit.block_hash());
        assert!(
            precommit
                .raw()
                .verify_signature(&sandbox.p(precommit.validator()),)
        );
    }
    let bl_proof_option = sandbox.block_and_precommits(target_height);
    assert!(bl_proof_option.is_none());
}

#[test]
fn test_store_txs_positions() {
    let mut rng = thread_rng();
    let sandbox = timestamping_sandbox();
    let sandbox_state = SandboxState::new();

    let data_size = 20;
    let generator = TimestampingTxGenerator::with_keypair(
        data_size,
        gen_keypair_from_seed(&Seed::new([11; SEED_LENGTH])),
    );

    let committed_height = Height(rng.gen_range(2, 30_u64));
    {
        for _ in 1..committed_height.0 {
            add_one_height(&sandbox, &sandbox_state)
        }
    }
    let num_txs = rng.gen_range(3, 100);
    let committed_block1 = generator
        .take(num_txs)
        .map(|tx| (tx.hash(), tx.raw().clone()))
        .collect::<BTreeMap<Hash, RawMessage>>();

    let hashes =
        add_one_height_with_transactions(&sandbox, &sandbox_state, committed_block1.values());
    sandbox.assert_state(committed_height.next(), Round(1));

    let snapshot = sandbox.blockchain_ref().snapshot();
    let schema = Schema::new(&snapshot);
    let locations = schema.transactions_locations();
    for (expected_idx, hash) in hashes.iter().enumerate() {
        let location = locations.get(hash).unwrap();
        assert_eq!(expected_idx as u64, location.position_in_block());
        assert_eq!(committed_height, location.block_height());
    }
}<|MERGE_RESOLUTION|>--- conflicted
+++ resolved
@@ -22,13 +22,8 @@
 
 use blockchain::{Blockchain, Schema};
 use crypto::{gen_keypair_from_seed, CryptoHash, Hash, Seed, HASH_SIZE, SEED_LENGTH};
-<<<<<<< HEAD
-use helpers::{Height, Round};
+use helpers::{Height, Round, ValidatorId};
 use messages::{Message, Precommit, Prevote, Propose, RawMessage, Status, CONSENSUS};
-=======
-use helpers::{Height, Round, ValidatorId};
-use messages::{Message, Precommit, Prevote, Propose, RawMessage, CONSENSUS};
->>>>>>> a487baed
 use sandbox::{
     sandbox::timestamping_sandbox, sandbox_tests_helper::*,
     timestamping::{TimestampingTxGenerator, TIMESTAMPING_SERVICE},
@@ -53,12 +48,8 @@
     for round in Round::first().iter_to(n_rounds_without_request_peers) {
         sandbox.assert_state(Height(1), round);
         add_round_with_transactions(&sandbox, &sandbox_state, &[tx.hash()]);
-<<<<<<< HEAD
-        sandbox.assert_state(HEIGHT_ONE, round.next());
+        sandbox.assert_state(Height(1), round.next());
         was_leader = was_leader || sandbox.is_leader();
-=======
-        sandbox.assert_state(Height(1), round.next());
->>>>>>> a487baed
     }
     assert!(was_leader);
 
@@ -66,10 +57,10 @@
 
     // status_timeout is equal to peers timeout in sandbox' ConsensusConfig
     sandbox.broadcast(&Status::new(
-        &sandbox.p(VALIDATOR_0),
-        HEIGHT_ONE,
+        &sandbox.p(ValidatorId(0)),
+        Height(0),
         &sandbox.last_block().hash(),
-        sandbox.s(VALIDATOR_0),
+        sandbox.s(ValidatorId(0)),
     ));
 
     sandbox.send_peers_request();
