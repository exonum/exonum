--- conflicted
+++ resolved
@@ -22,11 +22,7 @@
 use std::collections::BTreeMap;
 
 use crate::{
-<<<<<<< HEAD
     blockchain::Schema,
-=======
-    blockchain::{IndexCoordinates, Schema, SchemaOrigin},
->>>>>>> 571d3568
     crypto::{gen_keypair_from_seed, Hash, Seed, HASH_SIZE, SEED_LENGTH},
     helpers::{Height, Round, ValidatorId},
     messages::{Precommit, Verified},
@@ -189,37 +185,20 @@
     for _ in 0..2 {
         let state_hash = sandbox.last_state_hash();
         let configs_rh = sandbox.get_configs_merkle_root();
-<<<<<<< HEAD
-
-        let proof = sandbox.get_proof_to_index("core.consensus.config");
+
+        let proof = sandbox.get_proof_to_index("core.consensus_config");
         let proof = proof.check_against_hash(state_hash).unwrap();
-=======
-        let configs_key = IndexCoordinates::new(SchemaOrigin::Core, 0);
-        let timestamp_t1_key =
-            IndexCoordinates::new(SchemaOrigin::Service(TimestampingService::ID), 0);
-        let timestamp_t2_key =
-            IndexCoordinates::new(SchemaOrigin::Service(TimestampingService::ID), 1);
-
-        let proof_configs = sandbox.get_proof_to_index(SchemaOrigin::Core, 0);
-        let proof = proof_configs.check_against_hash(state_hash).unwrap();
->>>>>>> 571d3568
         assert_ne!(configs_rh, Hash::zero());
         assert_eq!(
             proof
                 .entries()
                 .map(|(k, v)| (k.as_str(), v))
                 .collect::<Vec<_>>(),
-            vec![("core.consensus.config", &configs_rh)]
+            vec![("core.consensus_config", &configs_rh)]
         );
 
-<<<<<<< HEAD
         let proof = sandbox.get_proof_to_index("timestamping.first");
         let proof = proof.check_against_hash(state_hash).unwrap();
-=======
-        let proof_configs =
-            sandbox.get_proof_to_index(SchemaOrigin::Service(TimestampingService::ID), 0);
-        let proof = proof_configs.check_against_hash(state_hash).unwrap();
->>>>>>> 571d3568
         assert_eq!(
             proof
                 .entries()
@@ -228,14 +207,8 @@
             vec![("timestamping.first", &Hash::new([127; HASH_SIZE]))]
         );
 
-<<<<<<< HEAD
         let proof = sandbox.get_proof_to_index("timestamping.second");
         let proof = proof.check_against_hash(state_hash).unwrap();
-=======
-        let proof_configs =
-            sandbox.get_proof_to_index(SchemaOrigin::Service(TimestampingService::ID), 1);
-        let proof = proof_configs.check_against_hash(state_hash).unwrap();
->>>>>>> 571d3568
         assert_eq!(
             proof
                 .entries()
