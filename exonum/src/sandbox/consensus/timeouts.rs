// Copyright 2018 The Exonum Team
//
// Licensed under the Apache License, Version 2.0 (the "License");
// you may not use this file except in compliance with the License.
// You may obtain a copy of the License at
//
//   http://www.apache.org/licenses/LICENSE-2.0
//
// Unless required by applicable law or agreed to in writing, software
// distributed under the License is distributed on an "AS IS" BASIS,
// WITHOUT WARRANTIES OR CONDITIONS OF ANY KIND, either express or implied.
// See the License for the specific language governing permissions and
// limitations under the License.

//! Tests in this module are designed to test details of round timeout handling.

use std::time::Duration;

use crypto::CryptoHash;
<<<<<<< HEAD
use helpers::{Height, Round};
=======
use helpers::{Height, Round, ValidatorId};
>>>>>>> 2e3ecb9b
use messages::{Message, Precommit, Prevote};
use node::state::PROPOSE_REQUEST_TIMEOUT;

use sandbox::{sandbox::timestamping_sandbox, sandbox_tests_helper::*};

/// HANDLE ROUND TIMEOUT:
/// - Ignore if height and round are not the same
/// scenario:
///  - make commit at first round
///  - and verify that at moment when first `round_timeout` is triggered, round remains the same
#[test]
fn handle_round_timeout_ignore_if_height_and_round_are_not_the_same() {
    let sandbox = timestamping_sandbox();

    // option: with transaction
    let tx = gen_timestamping_tx();

    let propose = ProposeBuilder::new(&sandbox)
        .with_duration_since_sandbox_time(PROPOSE_TIMEOUT)
        .with_tx_hashes(&[tx.hash()]) //ordinary propose, but with this unreceived tx
        .build();

    // this block with transactions should be in real
    let block = BlockBuilder::new(&sandbox)
        .with_duration_since_sandbox_time(PROPOSE_TIMEOUT)
        .with_tx_hash(&tx.hash())
        .with_state_hash(&sandbox.compute_state_hash(&[tx.raw().clone()]))
        .build();

    let precommit_1 = Precommit::new(
        ValidatorId(1),
        Height(1),
        Round(1),
        &propose.hash(),
        &block.hash(),
        sandbox.time().into(),
        sandbox.s(ValidatorId(1)),
    );
    let precommit_2 = Precommit::new(
        ValidatorId(2),
        Height(1),
        Round(1),
        &propose.hash(),
        &block.hash(),
        sandbox.time().into(),
        sandbox.s(ValidatorId(2)),
    );
    let precommit_3 = Precommit::new(
        ValidatorId(3),
        Height(1),
        Round(1),
        &propose.hash(),
        &block.hash(),
        sandbox.time().into(),
        sandbox.s(ValidatorId(3)),
    );

    sandbox.recv(&precommit_1);
    sandbox.add_time(Duration::from_millis(PROPOSE_REQUEST_TIMEOUT));
    sandbox.send(
        sandbox.a(ValidatorId(1)),
        &make_request_propose_from_precommit(&sandbox, &precommit_1),
    );
    sandbox.send(
        sandbox.a(ValidatorId(1)),
        &make_request_prevote_from_precommit(&sandbox, &precommit_1),
    );

    sandbox.recv(&precommit_2);
    // second addition is required in order to make sandbox time >= propose time because
    // this condition is checked at node/mod.rs->actual_round()
    sandbox.add_time(Duration::from_millis(PROPOSE_REQUEST_TIMEOUT));
    sandbox.send(
        sandbox.a(ValidatorId(2)),
        &make_request_propose_from_precommit(&sandbox, &precommit_2),
    );
    sandbox.send(
        sandbox.a(ValidatorId(2)),
        &make_request_prevote_from_precommit(&sandbox, &precommit_2),
    );
    sandbox.recv(&propose);
    sandbox.recv(&tx);
    sandbox.broadcast(&make_prevote_from_propose(&sandbox, &propose));

    sandbox.assert_state(Height(1), Round(1));
    // Here consensus.rs->handle_majority_precommits()->//Commit is achieved
    sandbox.recv(&precommit_3);
    sandbox.assert_state(Height(2), Round(1));
    sandbox.check_broadcast_status(Height(2), &block.hash());
    sandbox.add_time(Duration::from_millis(0));

    sandbox.add_time(Duration::from_millis(
        sandbox.current_round_timeout() - 2 * PROPOSE_REQUEST_TIMEOUT,
    ));
    // This assert would fail if check for same height is absent in
    // node/consensus.rs->handle_round_timeout()
    sandbox.assert_state(Height(2), Round(1));
}

/// HANDLE ROUND TIMEOUT:
// - add new round timeout
#[test]
fn handle_round_timeout_increment_round_add_new_round_timeout() {
    let sandbox = timestamping_sandbox();

<<<<<<< HEAD
    sandbox.add_time(Duration::from_millis(sandbox.current_round_timeout() - 1));
    sandbox.assert_state(HEIGHT_ONE, ROUND_ONE);
=======
    sandbox.add_time(Duration::from_millis(sandbox.round_timeout() - 1));
    sandbox.assert_state(Height(1), Round(1));
>>>>>>> 2e3ecb9b
    sandbox.add_time(Duration::from_millis(1));
    sandbox.assert_state(Height(1), Round(2));

    // next round timeout is added
<<<<<<< HEAD
    sandbox.add_time(Duration::from_millis(sandbox.current_round_timeout() - 1));
    sandbox.assert_state(HEIGHT_ONE, ROUND_TWO);
=======
    sandbox.add_time(Duration::from_millis(sandbox.round_timeout() - 1));
    sandbox.assert_state(Height(1), Round(2));
>>>>>>> 2e3ecb9b
    sandbox.add_time(Duration::from_millis(1));
    sandbox.assert_state(Height(1), Round(3));
    sandbox.add_time(Duration::from_millis(0));
}

/// idea of the scenario is to become leader
/// then:
///  - propose timeout is added
///   - when propose timeout is triggered - propose is send
#[test]
fn test_send_propose_and_prevote_when_we_are_leader() {
    let sandbox = timestamping_sandbox();

    // round happens
    sandbox.add_time(Duration::from_millis(sandbox.current_round_timeout()));
    sandbox.add_time(Duration::from_millis(
        sandbox.current_round_timeout() + PROPOSE_TIMEOUT,
    ));

    sandbox.assert_state(Height(1), Round(3));

    // ok, we are leader
    let propose = ProposeBuilder::new(&sandbox).build();

    sandbox.broadcast(&propose);
    sandbox.broadcast(&make_prevote_from_propose(&sandbox, &propose));
    sandbox.add_time(Duration::from_millis(0));
}

/// HANDLE ROUND TIMEOUT:
/// - send prevote if locked to propose
/// idea:
///  - lock to propose
///  - trigger `round_timeout`
///  - observe broadcasted prevote
#[test]
fn handle_round_timeout_send_prevote_if_locked_to_propose() {
    // fn test_get_lock_and_send_precommit() {
    let sandbox = timestamping_sandbox();

    let propose = ProposeBuilder::new(&sandbox)
        .with_duration_since_sandbox_time(PROPOSE_TIMEOUT)
        .build();

    let block = BlockBuilder::new(&sandbox)
        .with_duration_since_sandbox_time(PROPOSE_TIMEOUT)
        .build();

    sandbox.recv(&propose);
    sandbox.broadcast(&Prevote::new(
        ValidatorId(0),
        Height(1),
        Round(1),
        &propose.hash(),
        NOT_LOCKED,
        sandbox.s(ValidatorId(0)),
    ));

    sandbox.recv(&Prevote::new(
        ValidatorId(1),
        Height(1),
        Round(1),
        &propose.hash(),
        NOT_LOCKED,
        sandbox.s(ValidatorId(1)),
    ));
    sandbox.assert_lock(NOT_LOCKED, None); //do not lock if <2/3 prevotes

    sandbox.recv(&Prevote::new(
        ValidatorId(2),
        Height(1),
        Round(1),
        &propose.hash(),
        NOT_LOCKED,
        sandbox.s(ValidatorId(2)),
    ));
    sandbox.assert_lock(Round(1), Some(propose.hash())); //only if round > locked round

    sandbox.broadcast(&Precommit::new(
        ValidatorId(0),
        Height(1),
        Round(1),
        &propose.hash(),
        &block.hash(),
        sandbox.time().into(),
        sandbox.s(ValidatorId(0)),
    ));
    sandbox.assert_lock(Round(1), Some(propose.hash()));
    sandbox.add_time(Duration::from_millis(0));

    // trigger round_timeout
    sandbox.add_time(Duration::from_millis(sandbox.current_round_timeout()));
    //    sandbox.broadcast(&make_prevote_from_propose(&sandbox, &propose));
    sandbox.broadcast(&Prevote::new(
        ValidatorId(0),
        Height(1),
        Round(2),
        &propose.hash(),
        Round(1),
        sandbox.s(ValidatorId(0)),
    ));
    sandbox.add_time(Duration::from_millis(0));
}

/// HANDLE ROUND TIMEOUT:
///  - handle queued messages
/// idea:
///  - lock to propose
///  - trigger `round_timeout`
///  - observe broadcasted prevote
#[test]
#[should_panic(expected = "Send unexpected message Request(ProposeRequest")]
fn test_handle_round_timeout_queue_prevote_message_from_next_round() {
    let sandbox = timestamping_sandbox();

    sandbox.recv(&Prevote::new(
        ValidatorId(2),
        Height(1),
        Round(2),
        &empty_hash(),
        NOT_LOCKED,
        sandbox.s(ValidatorId(2)),
    ));

    // trigger round_timeout
    sandbox.add_time(Duration::from_millis(sandbox.current_round_timeout()));
    // trigger request_propose_timeout
    sandbox.add_time(Duration::from_millis(PROPOSE_REQUEST_TIMEOUT));
    // observe requestPropose request
    sandbox.add_time(Duration::from_millis(0));
}

/// Check that each consecutive round is longer than previous by the fixed amount
#[test]
fn test_round_timeout_increase() {
    let sandbox = timestamping_sandbox();
    let sandbox_state = SandboxState::new();

    sandbox.add_time(Duration::from_millis(sandbox.first_round_timeout() - 1));
    sandbox.assert_state(Height(1), Round(1));
    sandbox.add_time(Duration::from_millis(1));
    sandbox.assert_state(Height(1), Round(2));

    sandbox.add_time(Duration::from_millis(
        sandbox.first_round_timeout() + sandbox.round_timeout_increase() - 1,
    ));
    sandbox.assert_state(Height(1), Round(2));
    sandbox.add_time(Duration::from_millis(1));
    sandbox.assert_state(Height(1), Round(3));

    //to make sure that there are no unchecked messages from validator 0 we skip round 3
    add_round_with_transactions(&sandbox, &sandbox_state, &[]);
    sandbox.assert_state(Height(1), Round(4));

    sandbox.add_time(Duration::from_millis(
        sandbox.first_round_timeout() + 3 * sandbox.round_timeout_increase() - 1,
    ));
    sandbox.assert_state(Height(1), Round(4));
    sandbox.add_time(Duration::from_millis(1));
    sandbox.assert_state(Height(1), Round(5));
}<|MERGE_RESOLUTION|>--- conflicted
+++ resolved
@@ -17,11 +17,7 @@
 use std::time::Duration;
 
 use crypto::CryptoHash;
-<<<<<<< HEAD
-use helpers::{Height, Round};
-=======
 use helpers::{Height, Round, ValidatorId};
->>>>>>> 2e3ecb9b
 use messages::{Message, Precommit, Prevote};
 use node::state::PROPOSE_REQUEST_TIMEOUT;
 
@@ -127,24 +123,14 @@
 fn handle_round_timeout_increment_round_add_new_round_timeout() {
     let sandbox = timestamping_sandbox();
 
-<<<<<<< HEAD
     sandbox.add_time(Duration::from_millis(sandbox.current_round_timeout() - 1));
-    sandbox.assert_state(HEIGHT_ONE, ROUND_ONE);
-=======
-    sandbox.add_time(Duration::from_millis(sandbox.round_timeout() - 1));
     sandbox.assert_state(Height(1), Round(1));
->>>>>>> 2e3ecb9b
     sandbox.add_time(Duration::from_millis(1));
     sandbox.assert_state(Height(1), Round(2));
 
     // next round timeout is added
-<<<<<<< HEAD
     sandbox.add_time(Duration::from_millis(sandbox.current_round_timeout() - 1));
-    sandbox.assert_state(HEIGHT_ONE, ROUND_TWO);
-=======
-    sandbox.add_time(Duration::from_millis(sandbox.round_timeout() - 1));
-    sandbox.assert_state(Height(1), Round(2));
->>>>>>> 2e3ecb9b
+    sandbox.assert_state(Height(1), Round(2));
     sandbox.add_time(Duration::from_millis(1));
     sandbox.assert_state(Height(1), Round(3));
     sandbox.add_time(Duration::from_millis(0));
