--- conflicted
+++ resolved
@@ -335,15 +335,9 @@
 
     sandbox.broadcast(&first_precommit);
 
-<<<<<<< HEAD
-    sandbox.assert_state(HEIGHT_ONE, ROUND_ONE);
+    sandbox.assert_state(Height(1), Round(1));
     sandbox.add_time(Duration::from_millis(sandbox.current_round_timeout()));
-    sandbox.assert_state(HEIGHT_ONE, ROUND_TWO);
-=======
-    sandbox.assert_state(Height(1), Round(1));
-    sandbox.add_time(Duration::from_millis(sandbox.round_timeout()));
     sandbox.assert_state(Height(1), Round(2));
->>>>>>> 2e3ecb9b
 
     // make sure we broadcasted same Prevote for second round
     let first_updated_prevote = Prevote::new(
