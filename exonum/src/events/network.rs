--- conflicted
+++ resolved
@@ -267,7 +267,6 @@
                     .listen(incoming_connection)
                     .and_then(move |(socket, raw)| (Ok(socket), Self::parse_connect_msg(Some(raw))))
                     .and_then(move |(socket, message)| {
-<<<<<<< HEAD
                         if pool.contains(message.pub_key()) {
                             Box::new(future::ok(()))
                         } else {
@@ -277,15 +276,6 @@
                                 Connection::new(handle.clone(), socket, receiver_rx, conn_addr);
                             to_box(Self::handle_connection(connection, message, &network_tx))
                         }
-=======
-                        let receiver_rx = pool.add_incoming_address(&message.addr());
-                        Ok((socket, message, receiver_rx))
-                    })
-                    .and_then(move |(socket, message, receiver_rx)| {
-                        let connection =
-                            Connection::new(handle, message.addr(), socket, receiver_rx);
-                        Self::handle_connection(connection, message, &network_tx)
->>>>>>> 37fe28a5
                     })
                     .map(|_| {
                         drop(holder);
