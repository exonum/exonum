// Copyright 2018 The Exonum Team
//
// Licensed under the Apache License, Version 2.0 (the "License");
// you may not use this file except in compliance with the License.
// You may obtain a copy of the License at
//
//   http://www.apache.org/licenses/LICENSE-2.0
//
// Unless required by applicable law or agreed to in writing, software
// distributed under the License is distributed on an "AS IS" BASIS,
// WITHOUT WARRANTIES OR CONDITIONS OF ANY KIND, either express or implied.
// See the License for the specific language governing permissions and
// limitations under the License.

use failure;
<<<<<<< HEAD
use futures::{future, future::Either, sync::mpsc, unsync, Future, IntoFuture, Poll, Sink, Stream};
=======
use futures::{
    future, future::{err, Either}, stream::SplitStream, sync::mpsc, unsync, Future, IntoFuture,
    Poll, Sink, Stream,
};
use tokio_codec::Framed;
>>>>>>> 4cf37115
use tokio_core::{
    net::{TcpListener, TcpStream}, reactor::Handle,
};
use tokio_retry::{
    strategy::{jitter, FixedInterval}, Retry,
};

use std::{cell::RefCell, collections::HashMap, net::SocketAddr, rc::Rc, time::Duration};

use super::{
<<<<<<< HEAD
    error::{into_failure, log_error, result_ok}, to_box,
=======
    error::{log_error, result_ok}, to_box,
};
use events::{
    codec::MessagesCodec, error::into_failure, noise::{Handshake, HandshakeParams, NoiseHandshake},
>>>>>>> 4cf37115
};
use helpers::Milliseconds;
use messages::{Connect, Message, Protocol, Service, SignedMessage};

const OUTGOING_CHANNEL_SIZE: usize = 10;

#[derive(Debug)]
pub enum NetworkEvent {
    MessageReceived(SocketAddr, Vec<u8>),
    PeerConnected(SocketAddr, Message<Connect>),
    PeerDisconnected(SocketAddr),
    UnableConnectToPeer(SocketAddr),
}

#[derive(Debug, Clone)]
pub enum NetworkRequest {
<<<<<<< HEAD
    SendMessage(SocketAddr, SignedMessage, PublicKey),
=======
    SendMessage(SocketAddr, RawMessage),
>>>>>>> 4cf37115
    DisconnectWithPeer(SocketAddr),
    Shutdown,
}

#[derive(Serialize, Deserialize, Debug, Clone, Copy)]
pub struct NetworkConfiguration {
    // TODO: Think more about config parameters. (ECR-162)
    pub max_incoming_connections: usize,
    pub max_outgoing_connections: usize,
    pub tcp_nodelay: bool,
    pub tcp_keep_alive: Option<u64>,
    pub tcp_connect_retry_timeout: Milliseconds,
    pub tcp_connect_max_retries: u64,
}

impl Default for NetworkConfiguration {
    fn default() -> Self {
        Self {
            max_incoming_connections: 128,
            max_outgoing_connections: 128,
            tcp_keep_alive: None,
            tcp_nodelay: true,
            tcp_connect_retry_timeout: 15_000,
            tcp_connect_max_retries: 10,
        }
    }
}

#[derive(Debug)]
pub struct NetworkPart {
    pub our_connect_message: Message<Connect>,
    pub listen_address: SocketAddr,
    pub network_config: NetworkConfiguration,
    pub max_message_len: u32,
    pub network_requests: (mpsc::Sender<NetworkRequest>, mpsc::Receiver<NetworkRequest>),
    pub network_tx: mpsc::Sender<NetworkEvent>,
}

#[derive(Debug, Default, Clone)]
struct ConnectionsPool {
    inner: Rc<RefCell<HashMap<SocketAddr, mpsc::Sender<SignedMessage>>>>,
}

impl ConnectionsPool {
    fn new() -> Self {
        Self::default()
    }

    fn insert(&self, peer: SocketAddr, sender: &mpsc::Sender<SignedMessage>) {
        self.inner.borrow_mut().insert(peer, sender.clone());
    }

<<<<<<< HEAD
    fn remove(&self, peer: &SocketAddr) -> Result<mpsc::Sender<SignedMessage>, failure::Error> {
=======
    fn remove(&self, peer: &SocketAddr) -> Result<mpsc::Sender<RawMessage>, failure::Error> {
>>>>>>> 4cf37115
        self.inner
            .borrow_mut()
            .remove(peer)
            .ok_or_else(|| format_err!("there is no sender in the connection pool"))
    }

    fn get(&self, peer: SocketAddr) -> Option<mpsc::Sender<SignedMessage>> {
        self.inner.borrow_mut().get(&peer).cloned()
    }

    fn len(&self) -> usize {
        self.inner.borrow_mut().len()
    }

    fn connect_to_peer(
        self,
        network_config: NetworkConfiguration,
        peer: SocketAddr,
        network_tx: mpsc::Sender<NetworkEvent>,
        handle: &Handle,
        handshake_params: &HandshakeParams,
    ) -> Option<mpsc::Sender<SignedMessage>> {
        let limit = network_config.max_outgoing_connections;
        if self.len() >= limit {
            warn!(
                "Rejected outgoing connection with peer={}, \
                 connections limit reached.",
                peer
            );
            return None;
        }
        // Register outgoing channel.
        let (conn_tx, conn_rx) = mpsc::channel(OUTGOING_CHANNEL_SIZE);
        self.insert(peer, &conn_tx);
        // Enable retry feature for outgoing connection.
        let timeout = network_config.tcp_connect_retry_timeout;
        let max_tries = network_config.tcp_connect_max_retries as usize;
        let strategy = FixedInterval::from_millis(timeout)
            .map(jitter)
            .take(max_tries);
        let handle_cloned = handle.clone();
        let handshake_params = handshake_params.clone();

<<<<<<< HEAD
        let action = move || TcpStream::connect(&peer, &handle_clonned);
        let connect_handle = Retry::spawn(handle.clone(), strategy, action)
=======
        let action = move || TcpStream::connect(&peer, &handle_cloned);
        let connect_handle = Retry::spawn(strategy, action)
>>>>>>> 4cf37115
            .map_err(into_failure)
            // Configure socket
            .and_then(move |sock| {
                sock.set_nodelay(network_config.tcp_nodelay)?;
                let duration =
                    network_config.tcp_keep_alive.map(Duration::from_millis);
                sock.set_keepalive(duration)?;
                Ok(sock)
            })
            .and_then(move |sock| {
                Self::build_handshake_initiator(sock, &peer, &handshake_params)
            })
            // Connect socket with the outgoing channel
            .and_then(move |stream| {
                trace!("Established connection with peer={}", peer);
                let (sink, stream) = stream.split();

                let writer = conn_rx
                    .map_err(|_| format_err!("Can't send data into socket"))
                    .forward(sink);
                let reader = stream.for_each(result_ok);

                reader
                    .select2(writer)
                    .map_err(|_| format_err!("Socket error"))
                    .and_then(|res| match res {
                        Either::A((_, _reader)) => Ok("by reader"),
                        Either::B((_, _writer)) => Ok("by writer"),
                    })
            })
            .then(move |res| {
                trace!(
                    "Disconnection with peer={}, reason={:?}",
                    peer,
                    res
                );
                self.disconnect_with_peer(peer, network_tx.clone())
            })
            .map_err(log_error);
        handle.spawn(connect_handle);
        Some(conn_tx)
    }

    fn disconnect_with_peer(
        &self,
        peer: SocketAddr,
        network_tx: mpsc::Sender<NetworkEvent>,
    ) -> Box<dyn Future<Item = (), Error = failure::Error>> {
        let fut = self.remove(&peer)
            .into_future()
            .and_then(move |_| {
                network_tx
                    .send(NetworkEvent::PeerDisconnected(peer))
                    .map_err(|_| format_err!("can't send disconnect"))
            })
            .map(drop);
        to_box(fut)
    }

    fn build_handshake_initiator(
        stream: TcpStream,
        peer: &SocketAddr,
        handshake_params: &HandshakeParams,
    ) -> impl Future<Item = Framed<TcpStream, MessagesCodec>, Error = failure::Error> {
        let connect_list = &handshake_params.connect_list.clone();
        if let Some(remote_public_key) = connect_list.find_key_by_address(&peer) {
            let mut handshake_params = handshake_params.clone();
            handshake_params.set_remote_key(remote_public_key);
            NoiseHandshake::initiator(&handshake_params, peer).send(stream)
        } else {
            Box::new(err(format_err!(
                "Attempt to connect to the peer with address {:?} which \
                 is not in the ConnectList",
                peer
            )))
        }
    }
}

impl NetworkPart {
    pub fn run(
        self,
        handle: &Handle,
        handshake_params: &HandshakeParams,
    ) -> Box<dyn Future<Item = (), Error = failure::Error>> {
        let network_config = self.network_config;
        // Cancellation token
        let (cancel_sender, cancel_handler) = unsync::oneshot::channel();

        let requests_handle = RequestHandler::new(
            self.our_connect_message,
            network_config,
            self.network_tx.clone(),
            handle.clone(),
            self.network_requests.1,
            cancel_sender,
            handshake_params,
        );

        // TODO Don't use unwrap here! (ECR-1633)
        let server = Listener::bind(
            network_config,
            self.listen_address,
            handle.clone(),
            &self.network_tx,
            handshake_params,
        ).unwrap();

        let cancel_handler = cancel_handler.or_else(|e| {
            trace!("Requests handler closed: {}", e);
            Ok(())
        });
        let fut = server
            .join(requests_handle)
            .map(drop)
            .select(cancel_handler)
            .map_err(|(e, _)| e);
        to_box(fut)
    }
}

struct RequestHandler(
<<<<<<< HEAD
    // TODO: Replace with concrete type
=======
    // TODO: Replace with concrete type. (ECR-1634)
>>>>>>> 4cf37115
    Box<dyn Future<Item = (), Error = failure::Error>>,
);

impl RequestHandler {
    fn new(
        connect_message: Message<Connect>,
        network_config: NetworkConfiguration,
        network_tx: mpsc::Sender<NetworkEvent>,
        handle: Handle,
        receiver: mpsc::Receiver<NetworkRequest>,
        cancel_sender: unsync::oneshot::Sender<()>,
        handshake_params: &HandshakeParams,
    ) -> Self {
        let mut cancel_sender = Some(cancel_sender);
        let outgoing_connections = ConnectionsPool::new();
        let handshake_params = handshake_params.clone();
        let requests_handler = receiver
            .map_err(|_| format_err!("no network requests"))
            .for_each(move |request| {
                match request {
                    NetworkRequest::SendMessage(peer, msg) => {
                        let conn_tx = outgoing_connections
                            .get(peer)
                            .map(|conn_tx| to_future(Ok(conn_tx)))
                            .or_else(|| {
                                outgoing_connections
                                    .clone()
                                    .connect_to_peer(
                                        network_config,
                                        peer,
                                        network_tx.clone(),
                                        &handle,
                                        &handshake_params,
                                    )
                                    .map(|conn_tx|
                                        // if we create new connect, we should send connect message
<<<<<<< HEAD
                                        if &msg != connect_message.as_ref()
                                        {
                                            conn_fut(Ok(conn_tx).into_future())
                                        }
                                        else
                                        {
                                            conn_fut(conn_tx.send(connect_message.clone().into())
                                            .map_err(|_|
                                            format_err!("can't send message to a connection")
                                        ))
=======
                                        if &msg == connect_message.raw() {
                                            to_future(Ok(conn_tx))
                                        } else {
                                            to_future(conn_tx.send(connect_message.raw().clone())
                                                .map_err(|_| {
                                                    format_err!("can't send message to a connection")
                                                }))
>>>>>>> 4cf37115
                                        })
                            });
                        if let Some(conn_tx) = conn_tx {
                            let fut = conn_tx.and_then(|conn_tx| {
                                conn_tx
                                    .send(msg)
                                    .map_err(|_| format_err!("can't send message to a connection"))
                            });
                            to_box(fut)
                        } else {
                            let event = NetworkEvent::UnableConnectToPeer(peer);
                            let fut = network_tx
                                .clone()
                                .send(event)
                                .map_err(|_| format_err!("can't send network event"))
                                .into_future();
                            to_box(fut)
                        }
                    }
                    NetworkRequest::DisconnectWithPeer(peer) => {
                        outgoing_connections.disconnect_with_peer(peer, network_tx.clone())
                    }
                    // Immediately stop the event loop.
                    NetworkRequest::Shutdown => to_box(
                        cancel_sender
                            .take()
                            .ok_or_else(|| format_err!("shutdown twice"))
                            .into_future(),
                    ),
                }
            });
        RequestHandler(to_box(requests_handler))
    }
}

impl Future for RequestHandler {
    type Item = ();
    type Error = failure::Error;

    fn poll(&mut self) -> Poll<Self::Item, Self::Error> {
        self.0.poll()
    }
}

struct Listener(Box<dyn Future<Item = (), Error = failure::Error>>);

impl Listener {
    fn bind(
        network_config: NetworkConfiguration,
        listen_address: SocketAddr,
        handle: Handle,
        network_tx: &mpsc::Sender<NetworkEvent>,
        handshake_params: &HandshakeParams,
    ) -> Result<Self, failure::Error> {
        // Incoming connections limiter
        let incoming_connections_limit = network_config.max_incoming_connections;
        // The reference counter is used to automatically count the number of the open connections.
        let incoming_connections_counter: Rc<()> = Rc::default();
        // Incoming connections handler
        let listener = TcpListener::bind(&listen_address, &handle)?;
        let network_tx = network_tx.clone();
        let handshake_params = handshake_params.clone();
        let server = listener
            .incoming()
<<<<<<< HEAD
            .for_each(move |(sock, addr)| {
=======
            .for_each(move |(sock, address)| {
>>>>>>> 4cf37115
                let holder = Rc::downgrade(&incoming_connections_counter);
                // Check incoming connections count
                let connections_count = Rc::weak_count(&incoming_connections_counter);
                if connections_count > incoming_connections_limit {
                    warn!(
                        "Rejected incoming connection with peer={}, \
                         connections limit reached.",
<<<<<<< HEAD
                        addr
                    );
                    return to_box(future::ok(()));
                }
                trace!("Accepted incoming connection with peer={}", addr);
                let network_tx = network_tx.clone();

                let handshake = NoiseHandshake::responder(&handshake_params);
                let stream = handshake.listen(sock).flatten_stream();

                let connection_handler = stream
                    .into_future()
                    .and_then(Ok)
                    .map_err(|e| e.0)
                    .and_then(move |(raw, stream)| {
                        let raw = raw.ok_or_else(|| {
                            format_err!("Connection closed before first message.")
                        })?;
                        let signed = Protocol::deserialize(SignedMessage::verify_buffer(raw)?)?;
                        let connect = match signed {
                            Protocol::Service(Service::Connect(c)) => c,
                            _ => bail!(
                                "Received first message different\
                                 from Connect msg = {:?}.",
                                signed
                            ),
                        };
                        Ok((connect, stream))
                    })
                    .and_then(move |(connect, stream)| {
                        trace!("Received handshake message={:?}", connect);
                        let event = NetworkEvent::PeerConnected(addr, connect);
                        let stream = network_tx
                            .clone()
                            .send(event)
                            .map_err(into_failure)
                            .and_then(move |_| Ok(stream))
                            .flatten_stream();

                        stream.for_each(move |raw| {
                            let event = NetworkEvent::MessageReceived(addr, raw);
                            network_tx
                                .clone()
                                .send(event)
                                .map_err(into_failure)
                                .map(drop)
                        })
                    })
                    .map(|_| {
                        // Ensure that holder lives until the stream ends.
                        let _holder = holder;
                    })
                    .map_err(log_error);
=======
                        address
                    );
                    return to_box(future::ok(()));
                }
                trace!("Accepted incoming connection with peer={}", address);
                let network_tx = network_tx.clone();

                let handshake = NoiseHandshake::responder(&handshake_params, &address);
                let connection_handler = handshake
                    .listen(sock)
                    .and_then(move |sock| {
                        let (_, stream) = sock.split();
                        stream
                            .into_future()
                            .map_err(|e| e.0)
                            .and_then(|(raw, stream)| (Self::parse_connect_msg(raw), Ok(stream)))
                            .and_then(move |(connect, stream)| {
                                trace!("Received handshake message={:?}", connect);

                                Self::process_incoming_messages(
                                    stream, network_tx, connect, address,
                                )
                            })
                            .map(|_| {
                                // Ensure that holder lives until the stream ends.
                                let _holder = holder;
                            })
                    })
                    .map_err(|e| {
                        error!("Connection terminated: {}: {}", e, e.find_root_cause());
                    });

>>>>>>> 4cf37115
                handle.spawn(to_box(connection_handler));
                to_box(future::ok(()))
            })
            .map_err(into_failure);

        Ok(Listener(to_box(server)))
    }

    fn parse_connect_msg(raw: Option<RawMessage>) -> Result<Connect, failure::Error> {
        let raw = raw.ok_or_else(|| format_err!("Incoming socket closed"))?;
        let message = Any::from_raw(raw).map_err(into_failure)?;
        match message {
            Any::Connect(connect) => Ok(connect),
            other => bail!(
                "First message from a remote peer is not Connect, got={:?}",
                other
            ),
        }
    }

    fn process_incoming_messages<S>(
        stream: SplitStream<S>,
        network_tx: mpsc::Sender<NetworkEvent>,
        connect: Connect,
        address: SocketAddr,
    ) -> impl Future<Item = (), Error = failure::Error>
    where
        S: Stream<Item = RawMessage, Error = failure::Error>,
    {
        let event = NetworkEvent::PeerConnected(address, connect);
        let stream = stream.map(move |raw| NetworkEvent::MessageReceived(address, raw));

        network_tx
            .send(event)
            .map_err(into_failure)
            .and_then(|sender| sender.sink_map_err(into_failure).send_all(stream))
            .map(|_| ())
    }
}

impl Future for Listener {
    type Item = ();
    type Error = failure::Error;

    fn poll(&mut self) -> Poll<Self::Item, Self::Error> {
        self.0.poll()
    }
}

<<<<<<< HEAD
fn conn_fut<F>(
    fut: F,
) -> Box<dyn Future<Item = mpsc::Sender<SignedMessage>, Error = failure::Error>>
where
    F: Future<Item = mpsc::Sender<SignedMessage>, Error = failure::Error> + 'static,
=======
fn to_future<F, I>(fut: F) -> Box<dyn Future<Item = I, Error = failure::Error>>
where
    F: IntoFuture<Item = I, Error = failure::Error> + 'static,
>>>>>>> 4cf37115
{
    Box::new(fut.into_future())
}<|MERGE_RESOLUTION|>--- conflicted
+++ resolved
@@ -13,15 +13,11 @@
 // limitations under the License.
 
 use failure;
-<<<<<<< HEAD
-use futures::{future, future::Either, sync::mpsc, unsync, Future, IntoFuture, Poll, Sink, Stream};
-=======
 use futures::{
     future, future::{err, Either}, stream::SplitStream, sync::mpsc, unsync, Future, IntoFuture,
     Poll, Sink, Stream,
 };
 use tokio_codec::Framed;
->>>>>>> 4cf37115
 use tokio_core::{
     net::{TcpListener, TcpStream}, reactor::Handle,
 };
@@ -32,17 +28,13 @@
 use std::{cell::RefCell, collections::HashMap, net::SocketAddr, rc::Rc, time::Duration};
 
 use super::{
-<<<<<<< HEAD
-    error::{into_failure, log_error, result_ok}, to_box,
-=======
     error::{log_error, result_ok}, to_box,
 };
 use events::{
     codec::MessagesCodec, error::into_failure, noise::{Handshake, HandshakeParams, NoiseHandshake},
->>>>>>> 4cf37115
 };
 use helpers::Milliseconds;
-use messages::{Connect, Message, Protocol, Service, SignedMessage};
+use messages::{Protocol, Service, SignedMessage, Message, Connect};
 
 const OUTGOING_CHANNEL_SIZE: usize = 10;
 
@@ -56,11 +48,7 @@
 
 #[derive(Debug, Clone)]
 pub enum NetworkRequest {
-<<<<<<< HEAD
-    SendMessage(SocketAddr, SignedMessage, PublicKey),
-=======
-    SendMessage(SocketAddr, RawMessage),
->>>>>>> 4cf37115
+    SendMessage(SocketAddr, SignedMessage),
     DisconnectWithPeer(SocketAddr),
     Shutdown,
 }
@@ -113,11 +101,7 @@
         self.inner.borrow_mut().insert(peer, sender.clone());
     }
 
-<<<<<<< HEAD
     fn remove(&self, peer: &SocketAddr) -> Result<mpsc::Sender<SignedMessage>, failure::Error> {
-=======
-    fn remove(&self, peer: &SocketAddr) -> Result<mpsc::Sender<RawMessage>, failure::Error> {
->>>>>>> 4cf37115
         self.inner
             .borrow_mut()
             .remove(peer)
@@ -161,13 +145,8 @@
         let handle_cloned = handle.clone();
         let handshake_params = handshake_params.clone();
 
-<<<<<<< HEAD
-        let action = move || TcpStream::connect(&peer, &handle_clonned);
-        let connect_handle = Retry::spawn(handle.clone(), strategy, action)
-=======
         let action = move || TcpStream::connect(&peer, &handle_cloned);
         let connect_handle = Retry::spawn(strategy, action)
->>>>>>> 4cf37115
             .map_err(into_failure)
             // Configure socket
             .and_then(move |sock| {
@@ -290,11 +269,7 @@
 }
 
 struct RequestHandler(
-<<<<<<< HEAD
-    // TODO: Replace with concrete type
-=======
     // TODO: Replace with concrete type. (ECR-1634)
->>>>>>> 4cf37115
     Box<dyn Future<Item = (), Error = failure::Error>>,
 );
 
@@ -331,26 +306,13 @@
                                     )
                                     .map(|conn_tx|
                                         // if we create new connect, we should send connect message
-<<<<<<< HEAD
-                                        if &msg != connect_message.as_ref()
-                                        {
-                                            conn_fut(Ok(conn_tx).into_future())
-                                        }
-                                        else
-                                        {
-                                            conn_fut(conn_tx.send(connect_message.clone().into())
-                                            .map_err(|_|
-                                            format_err!("can't send message to a connection")
-                                        ))
-=======
-                                        if &msg == connect_message.raw() {
+                                        if &msg == connect_message.signed_message() {
                                             to_future(Ok(conn_tx))
                                         } else {
-                                            to_future(conn_tx.send(connect_message.raw().clone())
+                                            to_future(conn_tx.send(connect_message.clone().into())
                                                 .map_err(|_| {
                                                     format_err!("can't send message to a connection")
                                                 }))
->>>>>>> 4cf37115
                                         })
                             });
                         if let Some(conn_tx) = conn_tx {
@@ -415,11 +377,7 @@
         let handshake_params = handshake_params.clone();
         let server = listener
             .incoming()
-<<<<<<< HEAD
-            .for_each(move |(sock, addr)| {
-=======
             .for_each(move |(sock, address)| {
->>>>>>> 4cf37115
                 let holder = Rc::downgrade(&incoming_connections_counter);
                 // Check incoming connections count
                 let connections_count = Rc::weak_count(&incoming_connections_counter);
@@ -427,61 +385,6 @@
                     warn!(
                         "Rejected incoming connection with peer={}, \
                          connections limit reached.",
-<<<<<<< HEAD
-                        addr
-                    );
-                    return to_box(future::ok(()));
-                }
-                trace!("Accepted incoming connection with peer={}", addr);
-                let network_tx = network_tx.clone();
-
-                let handshake = NoiseHandshake::responder(&handshake_params);
-                let stream = handshake.listen(sock).flatten_stream();
-
-                let connection_handler = stream
-                    .into_future()
-                    .and_then(Ok)
-                    .map_err(|e| e.0)
-                    .and_then(move |(raw, stream)| {
-                        let raw = raw.ok_or_else(|| {
-                            format_err!("Connection closed before first message.")
-                        })?;
-                        let signed = Protocol::deserialize(SignedMessage::verify_buffer(raw)?)?;
-                        let connect = match signed {
-                            Protocol::Service(Service::Connect(c)) => c,
-                            _ => bail!(
-                                "Received first message different\
-                                 from Connect msg = {:?}.",
-                                signed
-                            ),
-                        };
-                        Ok((connect, stream))
-                    })
-                    .and_then(move |(connect, stream)| {
-                        trace!("Received handshake message={:?}", connect);
-                        let event = NetworkEvent::PeerConnected(addr, connect);
-                        let stream = network_tx
-                            .clone()
-                            .send(event)
-                            .map_err(into_failure)
-                            .and_then(move |_| Ok(stream))
-                            .flatten_stream();
-
-                        stream.for_each(move |raw| {
-                            let event = NetworkEvent::MessageReceived(addr, raw);
-                            network_tx
-                                .clone()
-                                .send(event)
-                                .map_err(into_failure)
-                                .map(drop)
-                        })
-                    })
-                    .map(|_| {
-                        // Ensure that holder lives until the stream ends.
-                        let _holder = holder;
-                    })
-                    .map_err(log_error);
-=======
                         address
                     );
                     return to_box(future::ok(()));
@@ -514,7 +417,6 @@
                         error!("Connection terminated: {}: {}", e, e.find_root_cause());
                     });
 
->>>>>>> 4cf37115
                 handle.spawn(to_box(connection_handler));
                 to_box(future::ok(()))
             })
@@ -523,11 +425,11 @@
         Ok(Listener(to_box(server)))
     }
 
-    fn parse_connect_msg(raw: Option<RawMessage>) -> Result<Connect, failure::Error> {
+    fn parse_connect_msg(raw: Option<Vec<u8>>) -> Result<Message<Connect>, failure::Error> {
         let raw = raw.ok_or_else(|| format_err!("Incoming socket closed"))?;
-        let message = Any::from_raw(raw).map_err(into_failure)?;
+        let message = Protocol::verify_buffer(raw)?;
         match message {
-            Any::Connect(connect) => Ok(connect),
+            Protocol::Service(Service::Connect(connect)) => Ok(connect),
             other => bail!(
                 "First message from a remote peer is not Connect, got={:?}",
                 other
@@ -538,11 +440,11 @@
     fn process_incoming_messages<S>(
         stream: SplitStream<S>,
         network_tx: mpsc::Sender<NetworkEvent>,
-        connect: Connect,
+        connect: Message<Connect>,
         address: SocketAddr,
     ) -> impl Future<Item = (), Error = failure::Error>
     where
-        S: Stream<Item = RawMessage, Error = failure::Error>,
+        S: Stream<Item = Vec<u8>, Error = failure::Error>,
     {
         let event = NetworkEvent::PeerConnected(address, connect);
         let stream = stream.map(move |raw| NetworkEvent::MessageReceived(address, raw));
@@ -564,17 +466,9 @@
     }
 }
 
-<<<<<<< HEAD
-fn conn_fut<F>(
-    fut: F,
-) -> Box<dyn Future<Item = mpsc::Sender<SignedMessage>, Error = failure::Error>>
-where
-    F: Future<Item = mpsc::Sender<SignedMessage>, Error = failure::Error> + 'static,
-=======
 fn to_future<F, I>(fut: F) -> Box<dyn Future<Item = I, Error = failure::Error>>
 where
     F: IntoFuture<Item = I, Error = failure::Error> + 'static,
->>>>>>> 4cf37115
 {
     Box::new(fut.into_future())
 }