// Copyright 2018 The Exonum Team
//
// Licensed under the Apache License, Version 2.0 (the "License");
// you may not use this file except in compliance with the License.
// You may obtain a copy of the License at
//
//   http://www.apache.org/licenses/LICENSE-2.0
//
// Unless required by applicable law or agreed to in writing, software
// distributed under the License is distributed on an "AS IS" BASIS,
// WITHOUT WARRANTIES OR CONDITIONS OF ANY KIND, either express or implied.
// See the License for the specific language governing permissions and
// limitations under the License.

use failure;
use futures::{
    future, future::{err, Either}, stream::SplitStream, sync::mpsc, unsync, Future, IntoFuture,
    Poll, Sink, Stream,
};
use tokio_codec::Framed;
use tokio_core::{
    net::{TcpListener, TcpStream}, reactor::Handle,
};
use tokio_retry::{
    strategy::{jitter, FixedInterval}, Retry,
};

use std::{cell::RefCell, collections::HashMap, net::SocketAddr, rc::Rc, time::Duration};

use super::{
    error::{log_error, result_ok}, to_box,
};
use events::{
    codec::MessagesCodec, error::into_failure, noise::{Handshake, HandshakeParams, NoiseHandshake},
};
use helpers::Milliseconds;
use messages::{Any, Connect, Message, RawMessage};

const OUTGOING_CHANNEL_SIZE: usize = 10;

#[derive(Debug)]
pub enum NetworkEvent {
    MessageReceived(SocketAddr, RawMessage),
    PeerConnected(SocketAddr, Connect),
    PeerDisconnected(SocketAddr),
    UnableConnectToPeer(SocketAddr),
}

#[derive(Debug, Clone)]
pub enum NetworkRequest {
    SendMessage(SocketAddr, RawMessage),
    DisconnectWithPeer(SocketAddr),
    Shutdown,
}

#[derive(Serialize, Deserialize, Debug, Clone, Copy)]
pub struct NetworkConfiguration {
    // TODO: Think more about config parameters. (ECR-162)
    pub max_incoming_connections: usize,
    pub max_outgoing_connections: usize,
    pub tcp_nodelay: bool,
    pub tcp_keep_alive: Option<u64>,
    pub tcp_connect_retry_timeout: Milliseconds,
    pub tcp_connect_max_retries: u64,
}

impl Default for NetworkConfiguration {
    fn default() -> Self {
        Self {
            max_incoming_connections: 128,
            max_outgoing_connections: 128,
            tcp_keep_alive: None,
            tcp_nodelay: true,
            tcp_connect_retry_timeout: 15_000,
            tcp_connect_max_retries: 10,
        }
    }
}

#[derive(Debug)]
pub struct NetworkPart {
    pub our_connect_message: Connect,
    pub listen_address: SocketAddr,
    pub network_config: NetworkConfiguration,
    pub max_message_len: u32,
    pub network_requests: (mpsc::Sender<NetworkRequest>, mpsc::Receiver<NetworkRequest>),
    pub network_tx: mpsc::Sender<NetworkEvent>,
}

#[derive(Debug, Default, Clone)]
struct ConnectionsPool {
    inner: Rc<RefCell<HashMap<SocketAddr, mpsc::Sender<RawMessage>>>>,
}

impl ConnectionsPool {
    fn new() -> Self {
        Self::default()
    }

    fn insert(&self, peer: SocketAddr, sender: &mpsc::Sender<RawMessage>) {
        self.inner.borrow_mut().insert(peer, sender.clone());
    }

    fn remove(&self, peer: &SocketAddr) -> Result<mpsc::Sender<RawMessage>, failure::Error> {
        self.inner
            .borrow_mut()
            .remove(peer)
            .ok_or_else(|| format_err!("there is no sender in the connection pool"))
    }

    fn get(&self, peer: SocketAddr) -> Option<mpsc::Sender<RawMessage>> {
        self.inner.borrow_mut().get(&peer).cloned()
    }

    fn len(&self) -> usize {
        self.inner.borrow_mut().len()
    }

    fn connect_to_peer(
        self,
        network_config: NetworkConfiguration,
        peer: SocketAddr,
        network_tx: mpsc::Sender<NetworkEvent>,
        handle: &Handle,
        handshake_params: &HandshakeParams,
    ) -> Option<mpsc::Sender<RawMessage>> {
        let limit = network_config.max_outgoing_connections;
        if self.len() >= limit {
            warn!(
                "Rejected outgoing connection with peer={}, \
                 connections limit reached.",
                peer
            );
            return None;
        }
        // Register outgoing channel.
        let (conn_tx, conn_rx) = mpsc::channel(OUTGOING_CHANNEL_SIZE);
        self.insert(peer, &conn_tx);
        // Enable retry feature for outgoing connection.
        let timeout = network_config.tcp_connect_retry_timeout;
        let max_tries = network_config.tcp_connect_max_retries as usize;
        let strategy = FixedInterval::from_millis(timeout)
            .map(jitter)
            .take(max_tries);
        let handle_cloned = handle.clone();
        let handshake_params = handshake_params.clone();

        let action = move || TcpStream::connect(&peer, &handle_cloned);
        let connect_handle = Retry::spawn(strategy, action)
            .map_err(into_failure)
            // Configure socket
            .and_then(move |sock| {
                sock.set_nodelay(network_config.tcp_nodelay)?;
                let duration =
                    network_config.tcp_keep_alive.map(Duration::from_millis);
                sock.set_keepalive(duration)?;
                Ok(sock)
            })
            .and_then(move |sock| {
                Self::build_handshake_initiator(sock, &peer, &handshake_params)
            })
            // Connect socket with the outgoing channel
            .and_then(move |stream| {
                trace!("Established connection with peer={}", peer);
                let (sink, stream) = stream.split();

                let writer = conn_rx
                    .map_err(|_| format_err!("Can't send data into socket"))
                    .forward(sink);
                let reader = stream.for_each(result_ok);

                reader
                    .select2(writer)
                    .map_err(|_| format_err!("Socket error"))
                    .and_then(|res| match res {
                        Either::A((_, _reader)) => Ok("by reader"),
                        Either::B((_, _writer)) => Ok("by writer"),
                    })
            })
            .then(move |res| {
                trace!(
                    "Disconnection with peer={}, reason={:?}",
                    peer,
                    res
                );
                self.disconnect_with_peer(peer, network_tx.clone())
            })
            .map_err(log_error);
        handle.spawn(connect_handle);
        Some(conn_tx)
    }

    fn disconnect_with_peer(
        &self,
        peer: SocketAddr,
        network_tx: mpsc::Sender<NetworkEvent>,
    ) -> Box<dyn Future<Item = (), Error = failure::Error>> {
        let fut = self.remove(&peer)
            .into_future()
            .and_then(move |_| {
                network_tx
                    .send(NetworkEvent::PeerDisconnected(peer))
                    .map_err(|_| format_err!("can't send disconnect"))
            })
            .map(drop);
        to_box(fut)
    }

    fn build_handshake_initiator(
        stream: TcpStream,
        peer: &SocketAddr,
        handshake_params: &HandshakeParams,
    ) -> impl Future<Item = Framed<TcpStream, MessagesCodec>, Error = failure::Error> {
        let connect_list = &handshake_params.connect_list.clone();
        if let Some(remote_public_key) = connect_list.find_key_by_address(&peer) {
            let mut handshake_params = handshake_params.clone();
            handshake_params.set_remote_key(remote_public_key);
            NoiseHandshake::initiator(&handshake_params, peer).send(stream)
        } else {
            Box::new(err(format_err!(
                "Attempt to connect to the peer with address {:?} which \
                 is not in the ConnectList",
                peer
            )))
        }
    }
}

impl NetworkPart {
    pub fn run(
        self,
        handle: &Handle,
        handshake_params: &HandshakeParams,
    ) -> Box<dyn Future<Item = (), Error = failure::Error>> {
        let network_config = self.network_config;
        // Cancellation token
        let (cancel_sender, cancel_handler) = unsync::oneshot::channel();

        let requests_handle = RequestHandler::new(
            self.our_connect_message,
            network_config,
            self.network_tx.clone(),
            handle.clone(),
            self.network_requests.1,
            cancel_sender,
            handshake_params,
        );

        // TODO Don't use unwrap here! (ECR-1633)
        let server = Listener::bind(
            network_config,
            self.listen_address,
            handle.clone(),
            &self.network_tx,
            handshake_params,
        ).unwrap();

        let cancel_handler = cancel_handler.or_else(|e| {
            trace!("Requests handler closed: {}", e);
            Ok(())
        });
        let fut = server
            .join(requests_handle)
            .map(drop)
            .select(cancel_handler)
            .map_err(|(e, _)| e);
        to_box(fut)
    }
}

struct RequestHandler(
    // TODO: Replace with concrete type. (ECR-1634)
    Box<dyn Future<Item = (), Error = failure::Error>>,
);

impl RequestHandler {
    fn new(
        connect_message: Connect,
        network_config: NetworkConfiguration,
        network_tx: mpsc::Sender<NetworkEvent>,
        handle: Handle,
        receiver: mpsc::Receiver<NetworkRequest>,
        cancel_sender: unsync::oneshot::Sender<()>,
        handshake_params: &HandshakeParams,
    ) -> Self {
        let mut cancel_sender = Some(cancel_sender);
        let outgoing_connections = ConnectionsPool::new();
        let handshake_params = handshake_params.clone();
        let requests_handler = receiver
            .map_err(|_| format_err!("no network requests"))
            .for_each(move |request| {
                match request {
                    NetworkRequest::SendMessage(peer, msg) => {
                        let conn_tx = outgoing_connections
                            .get(peer)
                            .map(|conn_tx| conn_fut(Ok(conn_tx).into_future()))
                            .or_else(|| {
                                outgoing_connections
                                    .clone()
                                    .connect_to_peer(
                                        network_config,
                                        peer,
                                        network_tx.clone(),
                                        &handle,
                                        &handshake_params,
                                    )
                                    .map(|conn_tx|
                                        // if we create new connect, we should send connect message
                                        if &msg == connect_message.raw() {
                                            conn_fut(Ok(conn_tx).into_future())
                                        } else {
                                            conn_fut(conn_tx.send(connect_message.raw().clone())
                                                .map_err(|_| {
                                                    format_err!("can't send message to a connection")
                                                }))
                                        })
                            });
                        if let Some(conn_tx) = conn_tx {
                            let fut = conn_tx.and_then(|conn_tx| {
                                conn_tx
                                    .send(msg)
                                    .map_err(|_| format_err!("can't send message to a connection"))
                            });
                            to_box(fut)
                        } else {
                            let event = NetworkEvent::UnableConnectToPeer(peer);
                            let fut = network_tx
                                .clone()
                                .send(event)
                                .map_err(|_| format_err!("can't send network event"))
                                .into_future();
                            to_box(fut)
                        }
                    }
                    NetworkRequest::DisconnectWithPeer(peer) => {
                        outgoing_connections.disconnect_with_peer(peer, network_tx.clone())
                    }
                    // Immediately stop the event loop.
                    NetworkRequest::Shutdown => to_box(
                        cancel_sender
                            .take()
                            .ok_or_else(|| format_err!("shutdown twice"))
                            .into_future(),
                    ),
                }
            });
        RequestHandler(to_box(requests_handler))
    }
}

impl Future for RequestHandler {
    type Item = ();
    type Error = failure::Error;

    fn poll(&mut self) -> Poll<Self::Item, Self::Error> {
        self.0.poll()
    }
}

struct Listener(Box<dyn Future<Item = (), Error = failure::Error>>);

impl Listener {
    fn bind(
        network_config: NetworkConfiguration,
        listen_address: SocketAddr,
        handle: Handle,
        network_tx: &mpsc::Sender<NetworkEvent>,
        handshake_params: &HandshakeParams,
    ) -> Result<Self, failure::Error> {
        // Incoming connections limiter
        let incoming_connections_limit = network_config.max_incoming_connections;
        // The reference counter is used to automatically count the number of the open connections.
        let incoming_connections_counter: Rc<()> = Rc::default();
        // Incoming connections handler
        let listener = TcpListener::bind(&listen_address, &handle)?;
        let network_tx = network_tx.clone();
        let handshake_params = handshake_params.clone();
<<<<<<< HEAD
        let server = listener.incoming().for_each(move |(sock, address)| {
            let holder = Rc::downgrade(&incoming_connections_counter);
            // Check incoming connections count
            let connections_count = Rc::weak_count(&incoming_connections_counter);
            if connections_count > incoming_connections_limit {
                warn!(
                    "Rejected incoming connection with peer={}, \
                     connections limit reached.",
                    address
                );
                return to_box(future::ok(()));
            }
            trace!("Accepted incoming connection with peer={}", address);
            let network_tx = network_tx.clone();

            let handshake = NoiseHandshake::responder(&handshake_params, &address);
            let connection_handler = handshake
                .listen(sock)
                .and_then(move |sock| {
                    let (_, stream) = sock.split();
                    stream
                        .into_future()
                        .map_err(|e| e.0)
                        .and_then(|(raw, stream)| (Self::parse_connect_msg(raw), Ok(stream)))
                        .and_then(move |(connect, stream)| {
                            trace!("Received handshake message={:?}", connect);

                            Self::process_incoming_messages(stream, network_tx, connect, address)
                        })
                        .map(|_| {
                            // Ensure that holder lives until the stream ends.
                            let _holder = holder;
                        })
                })
                .map_err(log_error);

            handle.spawn(to_box(connection_handler));
            to_box(future::ok(()))
        });
=======
        let server = listener
            .incoming()
            .for_each(move |(sock, address)| {
                let holder = Rc::downgrade(&incoming_connections_counter);
                // Check incoming connections count
                let connections_count = Rc::weak_count(&incoming_connections_counter);
                if connections_count > incoming_connections_limit {
                    warn!(
                        "Rejected incoming connection with peer={}, \
                         connections limit reached.",
                        address
                    );
                    return to_box(future::ok(()));
                }
                trace!("Accepted incoming connection with peer={}", address);
                let network_tx = network_tx.clone();

                let handshake = NoiseHandshake::responder(&handshake_params);
                let connection_handler = handshake
                    .listen(sock)
                    .and_then(move |sock| {
                        let (_, stream) = sock.split();
                        stream
                            .into_future()
                            .map_err(|e| e.0)
                            .and_then(|(raw, stream)| (Self::parse_connect_msg(raw), Ok(stream)))
                            .and_then(move |(connect, stream)| {
                                trace!("Received handshake message={:?}", connect);

                                Self::process_incoming_messages(
                                    stream, network_tx, connect, address,
                                )
                            })
                            .map(|_| {
                                // Ensure that holder lives until the stream ends.
                                let _holder = holder;
                            })
                    })
                    .map_err(log_error);

                handle.spawn(to_box(connection_handler));
                to_box(future::ok(()))
            })
            .map_err(into_failure);
>>>>>>> 3d140890

        Ok(Listener(to_box(server)))
    }

    fn parse_connect_msg(raw: Option<RawMessage>) -> Result<Connect, failure::Error> {
        let raw = raw.ok_or_else(|| format_err!("Incoming socket closed"))?;
        let message = Any::from_raw(raw).map_err(into_failure)?;
        match message {
            Any::Connect(connect) => Ok(connect),
            other => bail!(
                "First message from a remote peer is not Connect, got={:?}",
                other
            ),
        }
    }

    fn process_incoming_messages<S>(
        stream: SplitStream<S>,
        network_tx: mpsc::Sender<NetworkEvent>,
        connect: Connect,
        address: SocketAddr,
    ) -> impl Future<Item = (), Error = failure::Error>
    where
        S: Stream<Item = RawMessage, Error = failure::Error>,
    {
        let event = NetworkEvent::PeerConnected(address, connect);
        let stream = stream.map(move |raw| NetworkEvent::MessageReceived(address, raw));

        network_tx
            .send(event)
            .map_err(into_failure)
            .and_then(|sender| sender.sink_map_err(into_failure).send_all(stream))
            .map(|_| ())
    }
}

impl Future for Listener {
    type Item = ();
    type Error = failure::Error;

    fn poll(&mut self) -> Poll<Self::Item, Self::Error> {
        self.0.poll()
    }
}

fn conn_fut<F>(fut: F) -> Box<dyn Future<Item = mpsc::Sender<RawMessage>, Error = failure::Error>>
where
    F: Future<Item = mpsc::Sender<RawMessage>, Error = failure::Error> + 'static,
{
    Box::new(fut)
}<|MERGE_RESOLUTION|>--- conflicted
+++ resolved
@@ -375,47 +375,6 @@
         let listener = TcpListener::bind(&listen_address, &handle)?;
         let network_tx = network_tx.clone();
         let handshake_params = handshake_params.clone();
-<<<<<<< HEAD
-        let server = listener.incoming().for_each(move |(sock, address)| {
-            let holder = Rc::downgrade(&incoming_connections_counter);
-            // Check incoming connections count
-            let connections_count = Rc::weak_count(&incoming_connections_counter);
-            if connections_count > incoming_connections_limit {
-                warn!(
-                    "Rejected incoming connection with peer={}, \
-                     connections limit reached.",
-                    address
-                );
-                return to_box(future::ok(()));
-            }
-            trace!("Accepted incoming connection with peer={}", address);
-            let network_tx = network_tx.clone();
-
-            let handshake = NoiseHandshake::responder(&handshake_params, &address);
-            let connection_handler = handshake
-                .listen(sock)
-                .and_then(move |sock| {
-                    let (_, stream) = sock.split();
-                    stream
-                        .into_future()
-                        .map_err(|e| e.0)
-                        .and_then(|(raw, stream)| (Self::parse_connect_msg(raw), Ok(stream)))
-                        .and_then(move |(connect, stream)| {
-                            trace!("Received handshake message={:?}", connect);
-
-                            Self::process_incoming_messages(stream, network_tx, connect, address)
-                        })
-                        .map(|_| {
-                            // Ensure that holder lives until the stream ends.
-                            let _holder = holder;
-                        })
-                })
-                .map_err(log_error);
-
-            handle.spawn(to_box(connection_handler));
-            to_box(future::ok(()))
-        });
-=======
         let server = listener
             .incoming()
             .for_each(move |(sock, address)| {
@@ -433,7 +392,7 @@
                 trace!("Accepted incoming connection with peer={}", address);
                 let network_tx = network_tx.clone();
 
-                let handshake = NoiseHandshake::responder(&handshake_params);
+                let handshake = NoiseHandshake::responder(&handshake_params, &address);
                 let connection_handler = handshake
                     .listen(sock)
                     .and_then(move |sock| {
@@ -460,7 +419,6 @@
                 to_box(future::ok(()))
             })
             .map_err(into_failure);
->>>>>>> 3d140890
 
         Ok(Listener(to_box(server)))
     }
