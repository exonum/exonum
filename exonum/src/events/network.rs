// Copyright 2018 The Exonum Team
//
// Licensed under the Apache License, Version 2.0 (the "License");
// you may not use this file except in compliance with the License.
// You may obtain a copy of the License at
//
//   http://www.apache.org/licenses/LICENSE-2.0
//
// Unless required by applicable law or agreed to in writing, software
// distributed under the License is distributed on an "AS IS" BASIS,
// WITHOUT WARRANTIES OR CONDITIONS OF ANY KIND, either express or implied.
// See the License for the specific language governing permissions and
// limitations under the License.

use failure;
use futures::{
    future, future::{err, Either}, stream::SplitStream, sync::mpsc, unsync, Future, IntoFuture,
    Poll, Sink, Stream,
};
use tokio_codec::Framed;
use tokio_core::{
    net::{TcpListener, TcpStream}, reactor::Handle,
};
use tokio_retry::{
    strategy::{jitter, FixedInterval}, Retry,
};

<<<<<<< HEAD
use std::{
    cell::RefCell, collections::HashMap, error::Error, io, net::SocketAddr, rc::Rc, time::Duration,
};
=======
use std::{cell::RefCell, collections::HashMap, net::SocketAddr, rc::Rc, time::Duration};
>>>>>>> 4cf37115

use super::{
    error::{log_error, result_ok}, to_box,
};
use events::{
    codec::MessagesCodec, error::into_failure, noise::{Handshake, HandshakeParams, NoiseHandshake},
};
use helpers::Milliseconds;
use messages::{Any, PeersExchange, RawMessage};

const OUTGOING_CHANNEL_SIZE: usize = 10;

#[derive(Debug)]
pub enum NetworkEvent {
    MessageReceived(SocketAddr, RawMessage),
    PeerConnected(PeersExchange),
    PeerDisconnected(SocketAddr),
    UnableConnectToPeer(SocketAddr),
}

#[derive(Debug, Clone)]
pub enum NetworkRequest {
    SendMessage(SocketAddr, RawMessage),
    ConnectToPeer(SocketAddr),
    DisconnectWithPeer(SocketAddr),
    Shutdown,
}

#[derive(Serialize, Deserialize, Debug, Clone, Copy)]
pub struct NetworkConfiguration {
    // TODO: Think more about config parameters. (ECR-162)
    pub max_incoming_connections: usize,
    pub max_outgoing_connections: usize,
    pub tcp_nodelay: bool,
    pub tcp_keep_alive: Option<u64>,
    pub tcp_connect_retry_timeout: Milliseconds,
    pub tcp_connect_max_retries: u64,
}

impl Default for NetworkConfiguration {
    fn default() -> Self {
        Self {
            max_incoming_connections: 128,
            max_outgoing_connections: 128,
            tcp_keep_alive: None,
            tcp_nodelay: true,
            tcp_connect_retry_timeout: 15_000,
            tcp_connect_max_retries: 10,
        }
    }
}

#[derive(Debug)]
pub struct NetworkPart {
    pub listen_address: SocketAddr,
    pub network_config: NetworkConfiguration,
    pub max_message_len: u32,
    pub network_requests: (mpsc::Sender<NetworkRequest>, mpsc::Receiver<NetworkRequest>),
    pub network_tx: mpsc::Sender<NetworkEvent>,
}

#[derive(Debug, Default, Clone)]
struct ConnectionsPool {
    inner: Rc<RefCell<HashMap<SocketAddr, mpsc::Sender<RawMessage>>>>,
}

impl ConnectionsPool {
    fn new() -> Self {
        Self::default()
    }

    fn insert(&self, peer: SocketAddr, sender: &mpsc::Sender<RawMessage>) {
        self.inner.borrow_mut().insert(peer, sender.clone());
    }

    fn remove(&self, peer: &SocketAddr) -> Result<mpsc::Sender<RawMessage>, failure::Error> {
        self.inner
            .borrow_mut()
            .remove(peer)
            .ok_or_else(|| format_err!("there is no sender in the connection pool"))
    }

    fn get(&self, peer: SocketAddr) -> Option<mpsc::Sender<RawMessage>> {
        self.inner.borrow_mut().get(&peer).cloned()
    }

    fn len(&self) -> usize {
        self.inner.borrow_mut().len()
    }

    fn get_or_create(
        &self,
        peer: SocketAddr,
        network_tx: &mpsc::Sender<NetworkEvent>,
        handle: &Handle,
        network_config: NetworkConfiguration,
        handshake_params: &HandshakeParams,
    ) -> Option<Box<dyn Future<Item = mpsc::Sender<RawMessage>, Error = io::Error>>> {
        self.get(peer)
            .or_else(|| {
                self.clone().connect_to_peer(
                    network_config,
                    peer,
                    network_tx.clone(),
                    &handle,
                    &handshake_params,
                )
            })
            .map(|conn_tx| to_future(Ok(conn_tx)))
    }

    fn connect_to_peer(
        self,
        network_config: NetworkConfiguration,
        peer: SocketAddr,
        network_tx: mpsc::Sender<NetworkEvent>,
        handle: &Handle,
        handshake_params: &HandshakeParams,
    ) -> Option<mpsc::Sender<RawMessage>> {
        let limit = network_config.max_outgoing_connections;
        if self.len() >= limit {
            warn!(
                "Rejected outgoing connection with peer={}, \
                 connections limit reached.",
                peer
            );
            return None;
        }
        // Register outgoing channel.
        let (conn_tx, conn_rx) = mpsc::channel(OUTGOING_CHANNEL_SIZE);
        self.insert(peer, &conn_tx);
        // Enable retry feature for outgoing connection.
        let timeout = network_config.tcp_connect_retry_timeout;
        let max_tries = network_config.tcp_connect_max_retries as usize;
        let strategy = FixedInterval::from_millis(timeout)
            .map(jitter)
            .take(max_tries);
        let handle_cloned = handle.clone();
        let handshake_params = handshake_params.clone();

        let action = move || TcpStream::connect(&peer, &handle_cloned);
        let connect_handle = Retry::spawn(strategy, action)
            .map_err(into_failure)
            // Configure socket
            .and_then(move |sock| {
                sock.set_nodelay(network_config.tcp_nodelay)?;
                let duration =
                    network_config.tcp_keep_alive.map(Duration::from_millis);
                sock.set_keepalive(duration)?;
                Ok(sock)
            })
            .and_then(move |sock| {
                Self::build_handshake_initiator(sock, &peer, &handshake_params)
            })
            // Connect socket with the outgoing channel
            .and_then(move |(stream, _)| {
                trace!("Established connection with peer={}", peer);
                let (sink, stream) = stream.split();

                let writer = conn_rx
                    .map_err(|_| format_err!("Can't send data into socket"))
                    .forward(sink);
                let reader = stream.for_each(result_ok);

                reader
                    .select2(writer)
                    .map_err(|_| format_err!("Socket error"))
                    .and_then(|res| match res {
                        Either::A((_, _reader)) => Ok("by reader"),
                        Either::B((_, _writer)) => Ok("by writer"),
                    })
            })
            .then(move |res| {
                trace!(
                    "Disconnection with peer={}, reason={:?}",
                    peer,
                    res
                );
                self.disconnect_with_peer(peer, network_tx.clone())
            })
            .map_err(log_error);
        handle.spawn(connect_handle);
        Some(conn_tx)
    }

    fn disconnect_with_peer(
        &self,
        peer: SocketAddr,
        network_tx: mpsc::Sender<NetworkEvent>,
    ) -> Box<dyn Future<Item = (), Error = failure::Error>> {
        let fut = self.remove(&peer)
            .into_future()
            .and_then(move |_| {
                network_tx
                    .send(NetworkEvent::PeerDisconnected(peer))
                    .map_err(|_| format_err!("can't send disconnect"))
            })
            .map(drop);
        to_box(fut)
    }

    fn build_handshake_initiator(
        stream: TcpStream,
        peer: &SocketAddr,
        handshake_params: &HandshakeParams,
<<<<<<< HEAD
    ) -> impl Future<Item = (Framed<TcpStream, MessagesCodec>, Vec<u8>), Error = io::Error> {
        let connect_list = &handshake_params.connect_list();
=======
    ) -> impl Future<Item = Framed<TcpStream, MessagesCodec>, Error = failure::Error> {
        let connect_list = &handshake_params.connect_list.clone();
>>>>>>> 4cf37115
        if let Some(remote_public_key) = connect_list.find_key_by_address(&peer) {
            let mut handshake_params = handshake_params.clone();
            handshake_params.set_remote_key(remote_public_key);
            NoiseHandshake::initiator(&handshake_params, peer).send(stream)
        } else {
            Box::new(err(format_err!(
                "Attempt to connect to the peer with address {:?} which \
                 is not in the ConnectList",
                peer
            )))
        }
    }
}

impl NetworkPart {
    pub fn run(
        self,
        handle: &Handle,
        handshake_params: &HandshakeParams,
    ) -> Box<dyn Future<Item = (), Error = failure::Error>> {
        let network_config = self.network_config;
        // Cancellation token
        let (cancel_sender, cancel_handler) = unsync::oneshot::channel();

        let requests_handle = RequestHandler::new(
            network_config,
            self.network_tx.clone(),
            handle.clone(),
            self.network_requests.1,
            cancel_sender,
            handshake_params,
        );

        // TODO Don't use unwrap here! (ECR-1633)
        let server = Listener::bind(
            network_config,
            self.listen_address,
            handle.clone(),
            &self.network_tx,
            handshake_params,
        ).unwrap();

        let cancel_handler = cancel_handler.or_else(|e| {
            trace!("Requests handler closed: {}", e);
            Ok(())
        });
        let fut = server
            .join(requests_handle)
            .map(drop)
            .select(cancel_handler)
            .map_err(|(e, _)| e);
        to_box(fut)
    }
}

struct RequestHandler(
    // TODO: Replace with concrete type. (ECR-1634)
    Box<dyn Future<Item = (), Error = failure::Error>>,
);

impl RequestHandler {
    fn new(
        network_config: NetworkConfiguration,
        network_tx: mpsc::Sender<NetworkEvent>,
        handle: Handle,
        receiver: mpsc::Receiver<NetworkRequest>,
        cancel_sender: unsync::oneshot::Sender<()>,
        handshake_params: &HandshakeParams,
    ) -> Self {
        let mut cancel_sender = Some(cancel_sender);
        let outgoing_connections = ConnectionsPool::new();
        let handshake_params = handshake_params.clone();
        let requests_handler = receiver
            .map_err(|_| format_err!("no network requests"))
            .for_each(move |request| {
                match request {
                    NetworkRequest::ConnectToPeer(peer) => {
                        let conn_tx = outgoing_connections.get_or_create(
                            peer,
                            &network_tx,
                            &handle,
                            network_config,
                            &handshake_params,
                        );

                        if let Some(conn_tx) = conn_tx {
                            to_box(conn_tx)
                        } else {
                            Self::send_unable_connect_event(peer, &network_tx)
                        }
                    }
                    NetworkRequest::SendMessage(peer, msg) => {
<<<<<<< HEAD
                        let conn_tx = outgoing_connections.get_or_create(
                            peer,
                            &network_tx,
                            &handle,
                            network_config,
                            &handshake_params,
                        );

=======
                        let conn_tx = outgoing_connections
                            .get(peer)
                            .map(|conn_tx| to_future(Ok(conn_tx)))
                            .or_else(|| {
                                outgoing_connections
                                    .clone()
                                    .connect_to_peer(
                                        network_config,
                                        peer,
                                        network_tx.clone(),
                                        &handle,
                                        &handshake_params,
                                    )
                                    .map(|conn_tx|
                                        // if we create new connect, we should send connect message
                                        if &msg == connect_message.raw() {
                                            to_future(Ok(conn_tx))
                                        } else {
                                            to_future(conn_tx.send(connect_message.raw().clone())
                                                .map_err(|_| {
                                                    format_err!("can't send message to a connection")
                                                }))
                                        })
                            });
>>>>>>> 4cf37115
                        if let Some(conn_tx) = conn_tx {
                            let fut = conn_tx.and_then(|conn_tx| {
                                conn_tx
                                    .send(msg)
                                    .map_err(|_| format_err!("can't send message to a connection"))
                            });
                            to_box(fut)
                        } else {
<<<<<<< HEAD
                            Self::send_unable_connect_event(peer, &network_tx)
=======
                            let event = NetworkEvent::UnableConnectToPeer(peer);
                            let fut = network_tx
                                .clone()
                                .send(event)
                                .map_err(|_| format_err!("can't send network event"))
                                .into_future();
                            to_box(fut)
>>>>>>> 4cf37115
                        }
                    }
                    NetworkRequest::DisconnectWithPeer(peer) => {
                        outgoing_connections.disconnect_with_peer(peer, network_tx.clone())
                    }
                    // Immediately stop the event loop.
                    NetworkRequest::Shutdown => to_box(
                        cancel_sender
                            .take()
                            .ok_or_else(|| format_err!("shutdown twice"))
                            .into_future(),
                    ),
                }
            });
        RequestHandler(to_box(requests_handler))
    }

    fn send_unable_connect_event(
        peer: SocketAddr,
        network_tx: &mpsc::Sender<NetworkEvent>,
    ) -> Box<dyn Future<Item = (), Error = io::Error>> {
        let event = NetworkEvent::UnableConnectToPeer(peer);
        Box::new(
            network_tx
                .clone()
                .send(event)
                .map(drop)
                .map_err(|_| other_error("can't send network event")),
        )
    }
}

impl Future for RequestHandler {
    type Item = ();
    type Error = failure::Error;

    fn poll(&mut self) -> Poll<Self::Item, Self::Error> {
        self.0.poll()
    }
}

struct Listener(Box<dyn Future<Item = (), Error = failure::Error>>);

impl Listener {
    fn bind(
        network_config: NetworkConfiguration,
        listen_address: SocketAddr,
        handle: Handle,
        network_tx: &mpsc::Sender<NetworkEvent>,
        handshake_params: &HandshakeParams,
    ) -> Result<Self, failure::Error> {
        // Incoming connections limiter
        let incoming_connections_limit = network_config.max_incoming_connections;
        // The reference counter is used to automatically count the number of the open connections.
        let incoming_connections_counter: Rc<()> = Rc::default();
        // Incoming connections handler
        let listener = TcpListener::bind(&listen_address, &handle)?;
        let network_tx = network_tx.clone();
        let handshake_params = handshake_params.clone();
<<<<<<< HEAD
        let server = listener.incoming().for_each(move |(sock, address)| {
            let holder = Rc::downgrade(&incoming_connections_counter);
            // Check incoming connections count
            let connections_count = Rc::weak_count(&incoming_connections_counter);
            if connections_count > incoming_connections_limit {
                warn!(
                    "Rejected incoming connection with peer={}, \
                     connections limit reached.",
                    address
                );
                return to_box(future::ok(()));
            }
            trace!("Accepted incoming connection with peer={}", address);
            let network_tx = network_tx.clone();

            let handshake = NoiseHandshake::responder(&handshake_params);
            let connection_handler = handshake
                .listen(sock)
                .and_then(|(stream, raw)| (Ok(stream), Self::parse_peers_exchange(raw)))
                .and_then(move |(sock, exchange)| {
                    trace!("Remote connection established with socket={:?}", sock);
                    let (_, stream) = sock.split();

                    Self::process_incoming_messages(stream, network_tx, address, exchange).map(
                        |_| {
                            // Ensure that holder lives until the stream ends.
                            let _holder = holder;
                        },
                    )
                })
                .map_err(log_error);

            handle.spawn(to_box(connection_handler));
            to_box(future::ok(()))
        });
=======
        let server = listener
            .incoming()
            .for_each(move |(sock, address)| {
                let holder = Rc::downgrade(&incoming_connections_counter);
                // Check incoming connections count
                let connections_count = Rc::weak_count(&incoming_connections_counter);
                if connections_count > incoming_connections_limit {
                    warn!(
                        "Rejected incoming connection with peer={}, \
                         connections limit reached.",
                        address
                    );
                    return to_box(future::ok(()));
                }
                trace!("Accepted incoming connection with peer={}", address);
                let network_tx = network_tx.clone();

                let handshake = NoiseHandshake::responder(&handshake_params, &address);
                let connection_handler = handshake
                    .listen(sock)
                    .and_then(move |sock| {
                        let (_, stream) = sock.split();
                        stream
                            .into_future()
                            .map_err(|e| e.0)
                            .and_then(|(raw, stream)| (Self::parse_connect_msg(raw), Ok(stream)))
                            .and_then(move |(connect, stream)| {
                                trace!("Received handshake message={:?}", connect);

                                Self::process_incoming_messages(
                                    stream, network_tx, connect, address,
                                )
                            })
                            .map(|_| {
                                // Ensure that holder lives until the stream ends.
                                let _holder = holder;
                            })
                    })
                    .map_err(|e| {
                        error!("Connection terminated: {}: {}", e, e.find_root_cause());
                    });

                handle.spawn(to_box(connection_handler));
                to_box(future::ok(()))
            })
            .map_err(into_failure);
>>>>>>> 4cf37115

        Ok(Listener(to_box(server)))
    }

<<<<<<< HEAD
    fn parse_peers_exchange(raw: Vec<u8>) -> Result<PeersExchange, io::Error> {
        let raw = RawMessage::from_vec(raw);
        let raw = Any::from_raw(raw);
        match raw {
            Ok(Any::PeersExchange(connect)) => Ok(connect),
            _ => Err(other_error(
                "Missing PeersExchange message from the remote peer".to_string(),
            )),
=======
    fn parse_connect_msg(raw: Option<RawMessage>) -> Result<Connect, failure::Error> {
        let raw = raw.ok_or_else(|| format_err!("Incoming socket closed"))?;
        let message = Any::from_raw(raw).map_err(into_failure)?;
        match message {
            Any::Connect(connect) => Ok(connect),
            other => bail!(
                "First message from a remote peer is not Connect, got={:?}",
                other
            ),
>>>>>>> 4cf37115
        }
    }

    fn process_incoming_messages<S>(
        stream: SplitStream<S>,
        network_tx: mpsc::Sender<NetworkEvent>,
        address: SocketAddr,
<<<<<<< HEAD
        peers_exchange: PeersExchange,
    ) -> impl Future<Item = (), Error = io::Error>
=======
    ) -> impl Future<Item = (), Error = failure::Error>
>>>>>>> 4cf37115
    where
        S: Stream<Item = RawMessage, Error = failure::Error>,
    {
        let event = NetworkEvent::PeerConnected(peers_exchange);
        let stream = stream.map(move |raw| NetworkEvent::MessageReceived(address, raw));

        network_tx
            .send(event)
            .map_err(into_failure)
            .and_then(|sender| sender.sink_map_err(into_failure).send_all(stream))
            .map(|_| ())
    }
}

impl Future for Listener {
    type Item = ();
    type Error = failure::Error;

    fn poll(&mut self) -> Poll<Self::Item, Self::Error> {
        self.0.poll()
    }
}

<<<<<<< HEAD
fn to_future<F, I, E>(fut: F) -> Box<dyn Future<Item = I, Error = E>>
where
    F: IntoFuture<Item = I, Error = E> + 'static,
    E: Error,
=======
fn to_future<F, I>(fut: F) -> Box<dyn Future<Item = I, Error = failure::Error>>
where
    F: IntoFuture<Item = I, Error = failure::Error> + 'static,
>>>>>>> 4cf37115
{
    Box::new(fut.into_future())
}<|MERGE_RESOLUTION|>--- conflicted
+++ resolved
@@ -25,13 +25,7 @@
     strategy::{jitter, FixedInterval}, Retry,
 };
 
-<<<<<<< HEAD
-use std::{
-    cell::RefCell, collections::HashMap, error::Error, io, net::SocketAddr, rc::Rc, time::Duration,
-};
-=======
 use std::{cell::RefCell, collections::HashMap, net::SocketAddr, rc::Rc, time::Duration};
->>>>>>> 4cf37115
 
 use super::{
     error::{log_error, result_ok}, to_box,
@@ -237,13 +231,8 @@
         stream: TcpStream,
         peer: &SocketAddr,
         handshake_params: &HandshakeParams,
-<<<<<<< HEAD
-    ) -> impl Future<Item = (Framed<TcpStream, MessagesCodec>, Vec<u8>), Error = io::Error> {
+    ) -> impl Future<Item = (Framed<TcpStream, MessagesCodec>, Vec<u8>), Error = failure::Error> {
         let connect_list = &handshake_params.connect_list();
-=======
-    ) -> impl Future<Item = Framed<TcpStream, MessagesCodec>, Error = failure::Error> {
-        let connect_list = &handshake_params.connect_list.clone();
->>>>>>> 4cf37115
         if let Some(remote_public_key) = connect_list.find_key_by_address(&peer) {
             let mut handshake_params = handshake_params.clone();
             handshake_params.set_remote_key(remote_public_key);
@@ -336,7 +325,6 @@
                         }
                     }
                     NetworkRequest::SendMessage(peer, msg) => {
-<<<<<<< HEAD
                         let conn_tx = outgoing_connections.get_or_create(
                             peer,
                             &network_tx,
@@ -345,32 +333,6 @@
                             &handshake_params,
                         );
 
-=======
-                        let conn_tx = outgoing_connections
-                            .get(peer)
-                            .map(|conn_tx| to_future(Ok(conn_tx)))
-                            .or_else(|| {
-                                outgoing_connections
-                                    .clone()
-                                    .connect_to_peer(
-                                        network_config,
-                                        peer,
-                                        network_tx.clone(),
-                                        &handle,
-                                        &handshake_params,
-                                    )
-                                    .map(|conn_tx|
-                                        // if we create new connect, we should send connect message
-                                        if &msg == connect_message.raw() {
-                                            to_future(Ok(conn_tx))
-                                        } else {
-                                            to_future(conn_tx.send(connect_message.raw().clone())
-                                                .map_err(|_| {
-                                                    format_err!("can't send message to a connection")
-                                                }))
-                                        })
-                            });
->>>>>>> 4cf37115
                         if let Some(conn_tx) = conn_tx {
                             let fut = conn_tx.and_then(|conn_tx| {
                                 conn_tx
@@ -379,17 +341,7 @@
                             });
                             to_box(fut)
                         } else {
-<<<<<<< HEAD
                             Self::send_unable_connect_event(peer, &network_tx)
-=======
-                            let event = NetworkEvent::UnableConnectToPeer(peer);
-                            let fut = network_tx
-                                .clone()
-                                .send(event)
-                                .map_err(|_| format_err!("can't send network event"))
-                                .into_future();
-                            to_box(fut)
->>>>>>> 4cf37115
                         }
                     }
                     NetworkRequest::DisconnectWithPeer(peer) => {
@@ -449,43 +401,6 @@
         let listener = TcpListener::bind(&listen_address, &handle)?;
         let network_tx = network_tx.clone();
         let handshake_params = handshake_params.clone();
-<<<<<<< HEAD
-        let server = listener.incoming().for_each(move |(sock, address)| {
-            let holder = Rc::downgrade(&incoming_connections_counter);
-            // Check incoming connections count
-            let connections_count = Rc::weak_count(&incoming_connections_counter);
-            if connections_count > incoming_connections_limit {
-                warn!(
-                    "Rejected incoming connection with peer={}, \
-                     connections limit reached.",
-                    address
-                );
-                return to_box(future::ok(()));
-            }
-            trace!("Accepted incoming connection with peer={}", address);
-            let network_tx = network_tx.clone();
-
-            let handshake = NoiseHandshake::responder(&handshake_params);
-            let connection_handler = handshake
-                .listen(sock)
-                .and_then(|(stream, raw)| (Ok(stream), Self::parse_peers_exchange(raw)))
-                .and_then(move |(sock, exchange)| {
-                    trace!("Remote connection established with socket={:?}", sock);
-                    let (_, stream) = sock.split();
-
-                    Self::process_incoming_messages(stream, network_tx, address, exchange).map(
-                        |_| {
-                            // Ensure that holder lives until the stream ends.
-                            let _holder = holder;
-                        },
-                    )
-                })
-                .map_err(log_error);
-
-            handle.spawn(to_box(connection_handler));
-            to_box(future::ok(()))
-        });
-=======
         let server = listener
             .incoming()
             .for_each(move |(sock, address)| {
@@ -503,41 +418,31 @@
                 trace!("Accepted incoming connection with peer={}", address);
                 let network_tx = network_tx.clone();
 
-                let handshake = NoiseHandshake::responder(&handshake_params, &address);
-                let connection_handler = handshake
-                    .listen(sock)
-                    .and_then(move |sock| {
-                        let (_, stream) = sock.split();
-                        stream
-                            .into_future()
-                            .map_err(|e| e.0)
-                            .and_then(|(raw, stream)| (Self::parse_connect_msg(raw), Ok(stream)))
-                            .and_then(move |(connect, stream)| {
-                                trace!("Received handshake message={:?}", connect);
-
-                                Self::process_incoming_messages(
-                                    stream, network_tx, connect, address,
-                                )
-                            })
-                            .map(|_| {
-                                // Ensure that holder lives until the stream ends.
-                                let _holder = holder;
-                            })
-                    })
-                    .map_err(|e| {
-                        error!("Connection terminated: {}: {}", e, e.find_root_cause());
-                    });
+            let handshake = NoiseHandshake::responder(&handshake_params);
+            let connection_handler = handshake
+                .listen(sock)
+                .and_then(|(stream, raw)| (Ok(stream), Self::parse_peers_exchange(raw)))
+                .and_then(move |(sock, exchange)| {
+                    trace!("Remote connection established with socket={:?}", sock);
+                    let (_, stream) = sock.split();
+
+                    Self::process_incoming_messages(stream, network_tx, address, exchange).map(
+                        |_| {
+                            // Ensure that holder lives until the stream ends.
+                            let _holder = holder;
+                        },
+                    )
+                })
+                .map_err(log_error);
 
                 handle.spawn(to_box(connection_handler));
                 to_box(future::ok(()))
             })
             .map_err(into_failure);
->>>>>>> 4cf37115
 
         Ok(Listener(to_box(server)))
     }
 
-<<<<<<< HEAD
     fn parse_peers_exchange(raw: Vec<u8>) -> Result<PeersExchange, io::Error> {
         let raw = RawMessage::from_vec(raw);
         let raw = Any::from_raw(raw);
@@ -546,17 +451,6 @@
             _ => Err(other_error(
                 "Missing PeersExchange message from the remote peer".to_string(),
             )),
-=======
-    fn parse_connect_msg(raw: Option<RawMessage>) -> Result<Connect, failure::Error> {
-        let raw = raw.ok_or_else(|| format_err!("Incoming socket closed"))?;
-        let message = Any::from_raw(raw).map_err(into_failure)?;
-        match message {
-            Any::Connect(connect) => Ok(connect),
-            other => bail!(
-                "First message from a remote peer is not Connect, got={:?}",
-                other
-            ),
->>>>>>> 4cf37115
         }
     }
 
@@ -564,12 +458,8 @@
         stream: SplitStream<S>,
         network_tx: mpsc::Sender<NetworkEvent>,
         address: SocketAddr,
-<<<<<<< HEAD
         peers_exchange: PeersExchange,
-    ) -> impl Future<Item = (), Error = io::Error>
-=======
     ) -> impl Future<Item = (), Error = failure::Error>
->>>>>>> 4cf37115
     where
         S: Stream<Item = RawMessage, Error = failure::Error>,
     {
@@ -593,16 +483,10 @@
     }
 }
 
-<<<<<<< HEAD
 fn to_future<F, I, E>(fut: F) -> Box<dyn Future<Item = I, Error = E>>
 where
     F: IntoFuture<Item = I, Error = E> + 'static,
-    E: Error,
-=======
-fn to_future<F, I>(fut: F) -> Box<dyn Future<Item = I, Error = failure::Error>>
-where
-    F: IntoFuture<Item = I, Error = failure::Error> + 'static,
->>>>>>> 4cf37115
+    E: failure::Error,
 {
     Box::new(fut.into_future())
 }