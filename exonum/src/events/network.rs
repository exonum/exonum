// Copyright 2018 The Exonum Team
//
// Licensed under the Apache License, Version 2.0 (the "License");
// you may not use this file except in compliance with the License.
// You may obtain a copy of the License at
//
//   http://www.apache.org/licenses/LICENSE-2.0
//
// Unless required by applicable law or agreed to in writing, software
// distributed under the License is distributed on an "AS IS" BASIS,
// WITHOUT WARRANTIES OR CONDITIONS OF ANY KIND, either express or implied.
// See the License for the specific language governing permissions and
// limitations under the License.

use failure;
use futures::{
    future, future::{err, Either}, stream::SplitStream, sync::mpsc, unsync, Future, IntoFuture,
    Sink, Stream,
};
use tokio_codec::Framed;
use tokio_core::{
    net::{TcpListener, TcpStream}, reactor::Handle,
};
use tokio_retry::{
    strategy::{jitter, FixedInterval}, Retry,
};

use std::{cell::RefCell, collections::HashMap, net::SocketAddr, rc::Rc, time::Duration};

use super::{
    error::{log_error, result_ok}, to_box,
};
use events::{
    codec::MessagesCodec, error::into_failure, noise::{Handshake, HandshakeParams, NoiseHandshake},
};
use helpers::Milliseconds;
use messages::{Connect, Message, Protocol, Service, SignedMessage};

const OUTGOING_CHANNEL_SIZE: usize = 10;

#[derive(Debug)]
pub enum NetworkEvent {
    MessageReceived(SocketAddr, Vec<u8>),
    PeerConnected(SocketAddr, Message<Connect>),
    PeerDisconnected(SocketAddr),
    UnableConnectToPeer(SocketAddr),
}

#[derive(Debug, Clone)]
pub enum NetworkRequest {
    SendMessage(SocketAddr, SignedMessage),
    DisconnectWithPeer(SocketAddr),
    Shutdown,
}

#[derive(Serialize, Deserialize, Debug, Clone, Copy)]
pub struct NetworkConfiguration {
    // TODO: Think more about config parameters. (ECR-162)
    pub max_incoming_connections: usize,
    pub max_outgoing_connections: usize,
    pub tcp_nodelay: bool,
    pub tcp_keep_alive: Option<u64>,
    pub tcp_connect_retry_timeout: Milliseconds,
    pub tcp_connect_max_retries: u64,
}

impl Default for NetworkConfiguration {
    fn default() -> Self {
        Self {
            max_incoming_connections: 128,
            max_outgoing_connections: 128,
            tcp_keep_alive: None,
            tcp_nodelay: true,
            tcp_connect_retry_timeout: 15_000,
            tcp_connect_max_retries: 10,
        }
    }
}

#[derive(Debug)]
pub struct NetworkPart {
    pub our_connect_message: Message<Connect>,
    pub listen_address: SocketAddr,
    pub network_config: NetworkConfiguration,
    pub max_message_len: u32,
    pub network_requests: (mpsc::Sender<NetworkRequest>, mpsc::Receiver<NetworkRequest>),
    pub network_tx: mpsc::Sender<NetworkEvent>,
}

#[derive(Debug, Default, Clone)]
struct ConnectionsPool {
    inner: Rc<RefCell<HashMap<SocketAddr, mpsc::Sender<SignedMessage>>>>,
}

impl ConnectionsPool {
    fn new() -> Self {
        Self::default()
    }

    fn insert(&self, peer: SocketAddr, sender: &mpsc::Sender<SignedMessage>) {
        self.inner.borrow_mut().insert(peer, sender.clone());
    }

    fn remove(&self, peer: &SocketAddr) -> Result<mpsc::Sender<SignedMessage>, failure::Error> {
        self.inner
            .borrow_mut()
            .remove(peer)
            .ok_or_else(|| format_err!("there is no sender in the connection pool"))
    }

    fn get(&self, peer: SocketAddr) -> Option<mpsc::Sender<SignedMessage>> {
        self.inner.borrow_mut().get(&peer).cloned()
    }

    fn len(&self) -> usize {
        self.inner.borrow_mut().len()
    }

    fn create_connection(
        self,
        network_config: NetworkConfiguration,
        peer: SocketAddr,
        network_tx: mpsc::Sender<NetworkEvent>,
        handle: &Handle,
        handshake_params: &HandshakeParams,
<<<<<<< HEAD
    ) -> Option<mpsc::Sender<SignedMessage>> {
        let limit = network_config.max_outgoing_connections;
        if self.len() >= limit {
            warn!(
                "Rejected outgoing connection with peer={}, \
                 connections limit reached.",
                peer
            );
            return None;
        }
=======
    ) -> mpsc::Sender<RawMessage> {
>>>>>>> 8cce34d5
        // Register outgoing channel.
        let (conn_tx, conn_rx) = mpsc::channel(OUTGOING_CHANNEL_SIZE);
        self.insert(peer, &conn_tx);
        // Enable retry feature for outgoing connection.
        let timeout = network_config.tcp_connect_retry_timeout;
        let max_tries = network_config.tcp_connect_max_retries as usize;
        let strategy = FixedInterval::from_millis(timeout)
            .map(jitter)
            .take(max_tries);
        let handle_cloned = handle.clone();
        let handshake_params = handshake_params.clone();

        let action = move || TcpStream::connect(&peer, &handle_cloned);
        let connect_handle = Retry::spawn(strategy, action)
            .map_err(into_failure)
            .and_then(move |socket| Self::configure_socket(socket, network_config))
            .and_then(move |socket| {
                Self::build_handshake_initiator(socket, &peer, &handshake_params)
            })
            .and_then(move |stream| Self::process_outgoing_messages(peer, stream, conn_rx))
            .then(move |_| self.disconnect_with_peer(peer, network_tx.clone()))
            .map_err(log_error);
        handle.spawn(connect_handle);
        conn_tx
    }

    fn configure_socket(
        socket: TcpStream,
        network_config: NetworkConfiguration,
    ) -> Result<TcpStream, failure::Error> {
        socket.set_nodelay(network_config.tcp_nodelay)?;
        let duration = network_config.tcp_keep_alive.map(Duration::from_millis);
        socket.set_keepalive(duration)?;
        Ok(socket)
    }

    fn disconnect_with_peer(
        &self,
        peer: SocketAddr,
        network_tx: mpsc::Sender<NetworkEvent>,
    ) -> Box<dyn Future<Item = (), Error = failure::Error>> {
        let fut = self.remove(&peer)
            .into_future()
            .and_then(move |_| {
                network_tx
                    .send(NetworkEvent::PeerDisconnected(peer))
                    .map_err(|_| format_err!("can't send disconnect"))
            })
            .map(drop);
        to_box(fut)
    }

    fn build_handshake_initiator(
        stream: TcpStream,
        peer: &SocketAddr,
        handshake_params: &HandshakeParams,
    ) -> impl Future<Item = Framed<TcpStream, MessagesCodec>, Error = failure::Error> {
        let connect_list = &handshake_params.connect_list.clone();
        if let Some(remote_public_key) = connect_list.find_key_by_address(&peer) {
            let mut handshake_params = handshake_params.clone();
            handshake_params.set_remote_key(remote_public_key);
            NoiseHandshake::initiator(&handshake_params, peer).send(stream)
        } else {
            Box::new(err(format_err!(
                "Attempt to connect to the peer with address {:?} which \
                 is not in the ConnectList",
                peer
            )))
        }
    }

    // Connect socket with the outgoing channel
    fn process_outgoing_messages(
        peer: SocketAddr,
        stream: Framed<TcpStream, MessagesCodec>,
        conn_rx: mpsc::Receiver<RawMessage>,
    ) -> impl Future<Item = (), Error = failure::Error> {
        trace!("Established connection with peer={}", peer);
        let (sink, stream) = stream.split();

        let writer = conn_rx
            .map_err(|_| format_err!("Can't send data into socket"))
            .forward(sink);
        let reader = stream.for_each(result_ok);

        reader
            .select2(writer)
            .map_err(|_| format_err!("Socket error"))
            .and_then(move |reason| {
                Self::log_disconnect_reason(peer, &reason);
                Ok(())
            })
    }

    fn log_disconnect_reason<A, B>(peer: SocketAddr, reason: &Either<A, B>) {
        let reason = match reason {
            Either::A(_) => "by reader",
            Either::B(_) => "by writer",
        };

        trace!("Disconnection with peer={}, reason={:?}", peer, reason);
    }
}

impl NetworkPart {
    pub fn run(
        self,
        handle: &Handle,
        handshake_params: &HandshakeParams,
    ) -> impl Future<Item = (), Error = failure::Error> {
        let network_config = self.network_config;
        // `cancel_sender` is converted to future when we receive
        // `NetworkRequest::Shutdown` causing its being completed with error.
        // After that completes `cancel_handler` and event loop stopped.
        let (cancel_sender, cancel_handler) = unsync::oneshot::channel();

        let request_handler = RequestHandler::from(
            self.our_connect_message,
            network_config,
            self.network_tx.clone(),
            handle.clone(),
            handshake_params.clone(),
        ).into_handler(self.network_requests.1, cancel_sender);

        let server = Listener::new(network_config, &handle, &self.network_tx, &handshake_params)
            .bind(self.listen_address);

        let cancel_handler = cancel_handler.or_else(|e| {
            trace!("Requests handler closed: {}", e);
            Ok(())
        });
        server
            .join(request_handler)
            .map(drop)
            .select(cancel_handler)
            .map_err(|(e, _)| e)
            .map(drop)
    }
}

struct RequestHandler {
    connect_message: Connect,
    network_config: NetworkConfiguration,
    network_tx: mpsc::Sender<NetworkEvent>,
    handle: Handle,
    handshake_params: HandshakeParams,
    outgoing_connections: ConnectionsPool,
}

impl RequestHandler {
<<<<<<< HEAD
    fn new(
        connect_message: Message<Connect>,
=======
    fn from(
        connect_message: Connect,
>>>>>>> 8cce34d5
        network_config: NetworkConfiguration,
        network_tx: mpsc::Sender<NetworkEvent>,
        handle: Handle,
        handshake_params: HandshakeParams,
    ) -> Self {
        RequestHandler {
            connect_message,
            network_config,
            network_tx,
            handle,
            handshake_params,
            outgoing_connections: ConnectionsPool::new(),
        }
    }

    fn into_handler(
        self,
        receiver: mpsc::Receiver<NetworkRequest>,
        cancel_sender: unsync::oneshot::Sender<()>,
    ) -> impl Future<Item = (), Error = failure::Error> {
        let mut cancel_sender = Some(cancel_sender);
        receiver
            .map_err(|_| format_err!("no network requests"))
            .for_each(move |request| {
                match request {
<<<<<<< HEAD
                    NetworkRequest::SendMessage(peer, msg) => {
                        let conn_tx = outgoing_connections
                            .get(peer)
                            .map(|conn_tx| to_future(Ok(conn_tx)))
                            .or_else(|| {
                                outgoing_connections
                                    .clone()
                                    .connect_to_peer(
                                        network_config,
                                        peer,
                                        network_tx.clone(),
                                        &handle,
                                        &handshake_params,
                                    )
                                    .map(|conn_tx|
                                        // if we create new connect, we should send connect message
                                        if &msg == connect_message.signed_message() {
                                            to_future(Ok(conn_tx))
                                        } else {
                                            to_future(conn_tx.send(connect_message.clone().into())
                                                .map_err(|_| {
                                                    format_err!("can't send message to a connection")
                                                }))
                                        })
                            });
                        if let Some(conn_tx) = conn_tx {
                            let fut = conn_tx.and_then(|conn_tx| {
                                conn_tx
                                    .send(msg)
                                    .map_err(|_| format_err!("can't send message to a connection"))
                            });
                            to_box(fut)
                        } else {
                            let event = NetworkEvent::UnableConnectToPeer(peer);
                            let fut = network_tx
                                .clone()
                                .send(event)
                                .map_err(|_| format_err!("can't send network event"))
                                .into_future();
                            to_box(fut)
                        }
                    }
                    NetworkRequest::DisconnectWithPeer(peer) => {
                        outgoing_connections.disconnect_with_peer(peer, network_tx.clone())
=======
                    NetworkRequest::SendMessage(peer, message) => {
                        to_box(self.handle_send_message(peer, message))
>>>>>>> 8cce34d5
                    }
                    NetworkRequest::DisconnectWithPeer(peer) => self.outgoing_connections
                        .disconnect_with_peer(peer, self.network_tx.clone()),
                    // Immediately stop the event loop.
                    NetworkRequest::Shutdown => to_box(
                        cancel_sender
                            .take()
                            .ok_or_else(|| format_err!("shutdown twice"))
                            .into_future(),
                    ),
                }
            })
    }

    fn handle_send_message(
        &self,
        peer: SocketAddr,
        message: RawMessage,
    ) -> impl Future<Item = (), Error = failure::Error> + 'static {
        let connection = if let Some(connection) = self.outgoing_connections.get(peer) {
            // We have a connection with the peer already
            Either::A(future::ok(connection))
        } else if self.can_create_connections() {
            // Create a new connection with the peer
            let connection = self.connect_to_peer(peer);
            let connection_future = self.send_connect_message(connection, &message);
            Either::B(connection_future)
        } else {
            warn!(
                "Rejected outgoing connection with peer={}, \
                 connections limit reached.",
                peer
            );

            return Either::B(self.send_unable_connect_event(peer));
        };

        Either::A(Self::send_message(connection, message))
    }

    fn can_create_connections(&self) -> bool {
        self.outgoing_connections.len() <= self.network_config.max_outgoing_connections
    }

    fn send_connect_message(
        &self,
        connection: mpsc::Sender<RawMessage>,
        message: &RawMessage,
    ) -> impl Future<Item = mpsc::Sender<RawMessage>, Error = failure::Error> {
        if message == self.connect_message.raw() {
            Either::A(to_future(Ok(connection)))
        } else {
            Either::B(to_future(
                connection
                    .send(self.connect_message.raw().clone())
                    .map_err(|_| format_err!("can't send message to a connection")),
            ))
        }
    }

    fn connect_to_peer(&self, peer: SocketAddr) -> mpsc::Sender<RawMessage> {
        self.outgoing_connections.clone().create_connection(
            self.network_config,
            peer,
            self.network_tx.clone(),
            &self.handle,
            &self.handshake_params,
        )
    }

    fn send_message<S>(
        connection: S,
        message: RawMessage,
    ) -> impl Future<Item = (), Error = failure::Error>
    where
        S: Future<Item = mpsc::Sender<RawMessage>, Error = failure::Error>,
    {
        connection
            .and_then(|sender| {
                sender
                    .send(message)
                    .map_err(|_| format_err!("can't send message to a connection"))
            })
            .map(drop)
    }

    fn send_unable_connect_event(
        &self,
        peer: SocketAddr,
    ) -> impl Future<Item = (), Error = failure::Error> {
        let event = NetworkEvent::UnableConnectToPeer(peer);
        self.network_tx
            .clone()
            .send(event)
            .map(drop)
            .map_err(|_| format_err!("can't send network event"))
    }
}

struct Listener<'a> {
    network_config: NetworkConfiguration,
    handle: &'a Handle,
    network_tx: &'a mpsc::Sender<NetworkEvent>,
    handshake_params: &'a HandshakeParams,
}

impl<'a> Listener<'a> {
    fn new(
        network_config: NetworkConfiguration,
        handle: &'a Handle,
        network_tx: &'a mpsc::Sender<NetworkEvent>,
        handshake_params: &'a HandshakeParams,
    ) -> Self {
        Listener {
            network_config,
            handle,
            network_tx,
            handshake_params,
        }
    }

    fn bind(&self, listen_address: SocketAddr) -> impl Future<Item = (), Error = failure::Error> {
        // Incoming connections handler
        let listener = TcpListener::bind(&listen_address, &self.handle);

        match listener {
            Ok(listener) => Either::A(self.handle_incoming_connections(listener)),
            Err(e) => Either::B(future::err(into_failure(e))),
        }
    }

    fn handle_incoming_connections(
        &self,
        listener: TcpListener,
    ) -> impl Future<Item = (), Error = failure::Error> {
        // Incoming connections limiter
        let incoming_connections_limit = self.network_config.max_incoming_connections;
        // The reference counter is used to automatically count the number of the open connections.
        let incoming_connections_counter: Rc<()> = Rc::default();
        let network_tx = self.network_tx.clone();
        let handle = self.handle.clone();
        let handshake_params = self.handshake_params.clone();
        listener
            .incoming()
            .for_each(move |(sock, address)| {
                let holder = incoming_connections_counter.clone();
                // Check incoming connections count
                let connections_count = Rc::strong_count(&incoming_connections_counter) - 1;
                if connections_count > incoming_connections_limit {
                    warn!(
                        "Rejected incoming connection with peer={}, \
                         connections limit reached.",
                        address
                    );
                    return Ok(());
                }
                trace!("Accepted incoming connection with peer={}", address);
                let network_tx = network_tx.clone();

                let handshake = NoiseHandshake::responder(&handshake_params, &address);
                let connection_handler = handshake
                    .listen(sock)
                    .and_then(move |sock| Self::handle_single_connection(sock, address, network_tx))
                    .map(|_| {
                        drop(holder);
                    })
                    .map_err(|e| {
                        error!("Connection terminated: {}: {}", e, e.find_root_cause());
                    });

                handle.spawn(connection_handler);
                Ok(())
            })
            .map_err(into_failure)
    }

    fn handle_single_connection(
        sock: Framed<TcpStream, MessagesCodec>,
        address: SocketAddr,
        network_tx: mpsc::Sender<NetworkEvent>,
    ) -> impl Future<Item = (), Error = failure::Error> {
        let (_, stream) = sock.split();
        stream
            .into_future()
            .map_err(|e| e.0)
            .and_then(|(raw, stream)| (Self::parse_connect_message(raw), Ok(stream)))
            .and_then(move |(connect, stream)| {
                trace!("Received handshake message={:?}", connect);
                Self::process_incoming_messages(stream, network_tx, connect, address)
            })
    }

<<<<<<< HEAD
    fn parse_connect_msg(raw: Option<Vec<u8>>) -> Result<Message<Connect>, failure::Error> {
=======
    fn parse_connect_message(raw: Option<RawMessage>) -> Result<Connect, failure::Error> {
>>>>>>> 8cce34d5
        let raw = raw.ok_or_else(|| format_err!("Incoming socket closed"))?;
        let message = Protocol::from_raw_buffer(raw)?;
        match message {
            Protocol::Service(Service::Connect(connect)) => Ok(connect),
            other => bail!(
                "First message from a remote peer is not Connect, got={:?}",
                other
            ),
        }
    }

    fn process_incoming_messages<S>(
        stream: SplitStream<S>,
        network_tx: mpsc::Sender<NetworkEvent>,
        connect: Message<Connect>,
        address: SocketAddr,
    ) -> impl Future<Item = (), Error = failure::Error>
    where
        S: Stream<Item = Vec<u8>, Error = failure::Error>,
    {
        let event = NetworkEvent::PeerConnected(address, connect);
        let stream = stream.map(move |raw| NetworkEvent::MessageReceived(address, raw));

        network_tx
            .send(event)
            .map_err(into_failure)
            .and_then(|sender| sender.sink_map_err(into_failure).send_all(stream))
            .map(|_| ())
    }
}

fn to_future<F, I>(fut: F) -> impl Future<Item = I, Error = failure::Error>
where
    F: IntoFuture<Item = I, Error = failure::Error>,
{
    fut.into_future()
}<|MERGE_RESOLUTION|>--- conflicted
+++ resolved
@@ -123,20 +123,7 @@
         network_tx: mpsc::Sender<NetworkEvent>,
         handle: &Handle,
         handshake_params: &HandshakeParams,
-<<<<<<< HEAD
-    ) -> Option<mpsc::Sender<SignedMessage>> {
-        let limit = network_config.max_outgoing_connections;
-        if self.len() >= limit {
-            warn!(
-                "Rejected outgoing connection with peer={}, \
-                 connections limit reached.",
-                peer
-            );
-            return None;
-        }
-=======
-    ) -> mpsc::Sender<RawMessage> {
->>>>>>> 8cce34d5
+    ) -> mpsc::Sender<SignedMessage> {
         // Register outgoing channel.
         let (conn_tx, conn_rx) = mpsc::channel(OUTGOING_CHANNEL_SIZE);
         self.insert(peer, &conn_tx);
@@ -212,7 +199,7 @@
     fn process_outgoing_messages(
         peer: SocketAddr,
         stream: Framed<TcpStream, MessagesCodec>,
-        conn_rx: mpsc::Receiver<RawMessage>,
+        conn_rx: mpsc::Receiver<SignedMessage>,
     ) -> impl Future<Item = (), Error = failure::Error> {
         trace!("Established connection with peer={}", peer);
         let (sink, stream) = stream.split();
@@ -278,7 +265,7 @@
 }
 
 struct RequestHandler {
-    connect_message: Connect,
+    connect_message: Message<Connect>,
     network_config: NetworkConfiguration,
     network_tx: mpsc::Sender<NetworkEvent>,
     handle: Handle,
@@ -287,13 +274,8 @@
 }
 
 impl RequestHandler {
-<<<<<<< HEAD
-    fn new(
+    fn from(
         connect_message: Message<Connect>,
-=======
-    fn from(
-        connect_message: Connect,
->>>>>>> 8cce34d5
         network_config: NetworkConfiguration,
         network_tx: mpsc::Sender<NetworkEvent>,
         handle: Handle,
@@ -319,55 +301,8 @@
             .map_err(|_| format_err!("no network requests"))
             .for_each(move |request| {
                 match request {
-<<<<<<< HEAD
-                    NetworkRequest::SendMessage(peer, msg) => {
-                        let conn_tx = outgoing_connections
-                            .get(peer)
-                            .map(|conn_tx| to_future(Ok(conn_tx)))
-                            .or_else(|| {
-                                outgoing_connections
-                                    .clone()
-                                    .connect_to_peer(
-                                        network_config,
-                                        peer,
-                                        network_tx.clone(),
-                                        &handle,
-                                        &handshake_params,
-                                    )
-                                    .map(|conn_tx|
-                                        // if we create new connect, we should send connect message
-                                        if &msg == connect_message.signed_message() {
-                                            to_future(Ok(conn_tx))
-                                        } else {
-                                            to_future(conn_tx.send(connect_message.clone().into())
-                                                .map_err(|_| {
-                                                    format_err!("can't send message to a connection")
-                                                }))
-                                        })
-                            });
-                        if let Some(conn_tx) = conn_tx {
-                            let fut = conn_tx.and_then(|conn_tx| {
-                                conn_tx
-                                    .send(msg)
-                                    .map_err(|_| format_err!("can't send message to a connection"))
-                            });
-                            to_box(fut)
-                        } else {
-                            let event = NetworkEvent::UnableConnectToPeer(peer);
-                            let fut = network_tx
-                                .clone()
-                                .send(event)
-                                .map_err(|_| format_err!("can't send network event"))
-                                .into_future();
-                            to_box(fut)
-                        }
-                    }
-                    NetworkRequest::DisconnectWithPeer(peer) => {
-                        outgoing_connections.disconnect_with_peer(peer, network_tx.clone())
-=======
                     NetworkRequest::SendMessage(peer, message) => {
                         to_box(self.handle_send_message(peer, message))
->>>>>>> 8cce34d5
                     }
                     NetworkRequest::DisconnectWithPeer(peer) => self.outgoing_connections
                         .disconnect_with_peer(peer, self.network_tx.clone()),
@@ -385,7 +320,7 @@
     fn handle_send_message(
         &self,
         peer: SocketAddr,
-        message: RawMessage,
+        message: SignedMessage,
     ) -> impl Future<Item = (), Error = failure::Error> + 'static {
         let connection = if let Some(connection) = self.outgoing_connections.get(peer) {
             // We have a connection with the peer already
@@ -414,21 +349,21 @@
 
     fn send_connect_message(
         &self,
-        connection: mpsc::Sender<RawMessage>,
-        message: &RawMessage,
-    ) -> impl Future<Item = mpsc::Sender<RawMessage>, Error = failure::Error> {
-        if message == self.connect_message.raw() {
+        connection: mpsc::Sender<SignedMessage>,
+        message: &SignedMessage,
+    ) -> impl Future<Item = mpsc::Sender<SignedMessage>, Error = failure::Error> {
+        if message == self.connect_message.signed_message() {
             Either::A(to_future(Ok(connection)))
         } else {
             Either::B(to_future(
                 connection
-                    .send(self.connect_message.raw().clone())
+                    .send(self.connect_message.clone().into())
                     .map_err(|_| format_err!("can't send message to a connection")),
             ))
         }
     }
 
-    fn connect_to_peer(&self, peer: SocketAddr) -> mpsc::Sender<RawMessage> {
+    fn connect_to_peer(&self, peer: SocketAddr) -> mpsc::Sender<SignedMessage> {
         self.outgoing_connections.clone().create_connection(
             self.network_config,
             peer,
@@ -440,10 +375,10 @@
 
     fn send_message<S>(
         connection: S,
-        message: RawMessage,
+        message: SignedMessage,
     ) -> impl Future<Item = (), Error = failure::Error>
     where
-        S: Future<Item = mpsc::Sender<RawMessage>, Error = failure::Error>,
+        S: Future<Item = mpsc::Sender<SignedMessage>, Error = failure::Error>,
     {
         connection
             .and_then(|sender| {
@@ -560,11 +495,7 @@
             })
     }
 
-<<<<<<< HEAD
-    fn parse_connect_msg(raw: Option<Vec<u8>>) -> Result<Message<Connect>, failure::Error> {
-=======
-    fn parse_connect_message(raw: Option<RawMessage>) -> Result<Connect, failure::Error> {
->>>>>>> 8cce34d5
+    fn parse_connect_message(raw: Option<Vec<u8>>) -> Result<Message<Connect>, failure::Error> {
         let raw = raw.ok_or_else(|| format_err!("Incoming socket closed"))?;
         let message = Protocol::from_raw_buffer(raw)?;
         match message {
