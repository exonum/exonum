// Copyright 2018 The Exonum Team
//
// Licensed under the Apache License, Version 2.0 (the "License");
// you may not use this file except in compliance with the License.
// You may obtain a copy of the License at
//
//   http://www.apache.org/licenses/LICENSE-2.0
//
// Unless required by applicable law or agreed to in writing, software
// distributed under the License is distributed on an "AS IS" BASIS,
// WITHOUT WARRANTIES OR CONDITIONS OF ANY KIND, either express or implied.
// See the License for the specific language governing permissions and
// limitations under the License.

use failure;
use futures::{
    future, future::{err, Either}, stream::SplitStream, sync::mpsc, unsync, Future, IntoFuture,
    Sink, Stream,
};
use tokio_codec::Framed;
use tokio_core::{
    net::{TcpListener, TcpStream}, reactor::Handle,
};
use tokio_retry::{
    strategy::{jitter, FixedInterval}, Retry,
};

use std::{cell::RefCell, collections::HashMap, net::SocketAddr, rc::Rc, time::Duration};

use super::{
    error::{log_error, result_ok}, to_box,
};
use events::{
    codec::MessagesCodec, error::into_failure, noise::{Handshake, HandshakeParams, NoiseHandshake},
};
use helpers::Milliseconds;
use messages::{Any, Connect, Message, RawMessage};

const OUTGOING_CHANNEL_SIZE: usize = 10;

#[derive(Debug)]
pub enum NetworkEvent {
    MessageReceived(SocketAddr, RawMessage),
    PeerConnected(SocketAddr, Connect),
    PeerDisconnected(SocketAddr),
    UnableConnectToPeer(SocketAddr),
}

#[derive(Debug, Clone)]
pub enum NetworkRequest {
    SendMessage(SocketAddr, RawMessage),
    ConnectToPeer(SocketAddr),
    DisconnectWithPeer(SocketAddr),
    Shutdown,
}

#[derive(Serialize, Deserialize, Debug, Clone, Copy)]
pub struct NetworkConfiguration {
    // TODO: Think more about config parameters. (ECR-162)
    pub max_incoming_connections: usize,
    pub max_outgoing_connections: usize,
    pub tcp_nodelay: bool,
    pub tcp_keep_alive: Option<u64>,
    pub tcp_connect_retry_timeout: Milliseconds,
    pub tcp_connect_max_retries: u64,
}

impl Default for NetworkConfiguration {
    fn default() -> Self {
        Self {
            max_incoming_connections: 128,
            max_outgoing_connections: 128,
            tcp_keep_alive: None,
            tcp_nodelay: true,
            tcp_connect_retry_timeout: 15_000,
            tcp_connect_max_retries: 10,
        }
    }
}

#[derive(Debug)]
pub struct NetworkPart {
    pub our_connect_message: Connect,
    pub listen_address: SocketAddr,
    pub network_config: NetworkConfiguration,
    pub max_message_len: u32,
    pub network_requests: (mpsc::Sender<NetworkRequest>, mpsc::Receiver<NetworkRequest>),
    pub network_tx: mpsc::Sender<NetworkEvent>,
}

#[derive(Debug, Default, Clone)]
struct ConnectionsPool {
    inner: Rc<RefCell<HashMap<SocketAddr, mpsc::Sender<RawMessage>>>>,
}

impl ConnectionsPool {
    fn new() -> Self {
        Self::default()
    }

    fn insert(&self, peer: SocketAddr, sender: &mpsc::Sender<RawMessage>) {
        self.inner.borrow_mut().insert(peer, sender.clone());
    }

    fn remove(&self, peer: &SocketAddr) -> Result<mpsc::Sender<RawMessage>, failure::Error> {
        self.inner
            .borrow_mut()
            .remove(peer)
            .ok_or_else(|| format_err!("there is no sender in the connection pool"))
    }

    fn get(&self, peer: SocketAddr) -> Option<mpsc::Sender<RawMessage>> {
        self.inner.borrow_mut().get(&peer).cloned()
    }

    fn len(&self) -> usize {
        self.inner.borrow_mut().len()
    }

    fn create_connection(
        self,
        network_config: NetworkConfiguration,
        peer: SocketAddr,
        network_tx: mpsc::Sender<NetworkEvent>,
        handle: &Handle,
        handshake_params: &HandshakeParams,
    ) -> mpsc::Sender<RawMessage> {
        // Register outgoing channel.
        let (conn_tx, conn_rx) = mpsc::channel(OUTGOING_CHANNEL_SIZE);
        self.insert(peer, &conn_tx);
        // Enable retry feature for outgoing connection.
        let timeout = network_config.tcp_connect_retry_timeout;
        let max_tries = network_config.tcp_connect_max_retries as usize;
        let strategy = FixedInterval::from_millis(timeout)
            .map(jitter)
            .take(max_tries);
        let handle_cloned = handle.clone();
        let handshake_params = handshake_params.clone();

        let action = move || TcpStream::connect(&peer, &handle_cloned);
        let connect_handle = Retry::spawn(strategy, action)
            .map_err(into_failure)
            .and_then(move |socket| Self::configure_socket(socket, network_config))
            .and_then(move |socket| {
                Self::build_handshake_initiator(socket, &peer, &handshake_params)
            })
            .and_then(move |stream| Self::process_outgoing_messages(peer, stream, conn_rx))
            .then(move |_| self.disconnect_with_peer(peer, network_tx.clone()))
            .map_err(log_error);
        handle.spawn(connect_handle);
        conn_tx
    }

    fn configure_socket(
        socket: TcpStream,
        network_config: NetworkConfiguration,
    ) -> Result<TcpStream, failure::Error> {
        socket.set_nodelay(network_config.tcp_nodelay)?;
        let duration = network_config.tcp_keep_alive.map(Duration::from_millis);
        socket.set_keepalive(duration)?;
        Ok(socket)
    }

    fn disconnect_with_peer(
        &self,
        peer: SocketAddr,
        network_tx: mpsc::Sender<NetworkEvent>,
    ) -> Box<dyn Future<Item = (), Error = failure::Error>> {
        let fut = self.remove(&peer)
            .into_future()
            .and_then(move |_| {
                network_tx
                    .send(NetworkEvent::PeerDisconnected(peer))
                    .map_err(|_| format_err!("can't send disconnect"))
            })
            .map(drop);
        to_box(fut)
    }

    fn build_handshake_initiator(
        stream: TcpStream,
        peer: &SocketAddr,
        handshake_params: &HandshakeParams,
    ) -> impl Future<Item = Framed<TcpStream, MessagesCodec>, Error = failure::Error> {
        let connect_list = &handshake_params.connect_list.clone();
        if let Some(remote_public_key) = connect_list.find_key_by_address(&peer) {
            let mut handshake_params = handshake_params.clone();
            handshake_params.set_remote_key(remote_public_key);
            NoiseHandshake::initiator(&handshake_params, peer).send(stream)
        } else {
            Box::new(err(format_err!(
                "Attempt to connect to the peer with address {:?} which \
                 is not in the ConnectList",
                peer
            )))
        }
    }

    // Connect socket with the outgoing channel
    fn process_outgoing_messages(
        peer: SocketAddr,
        stream: Framed<TcpStream, MessagesCodec>,
        conn_rx: mpsc::Receiver<RawMessage>,
    ) -> impl Future<Item = (), Error = failure::Error> {
        trace!("Established connection with peer={}", peer);
        let (sink, stream) = stream.split();

        let writer = conn_rx
            .map_err(|_| format_err!("Can't send data into socket"))
            .forward(sink);
        let reader = stream.for_each(result_ok);

        reader
            .select2(writer)
            .map_err(|_| format_err!("Socket error"))
            .and_then(move |reason| {
                Self::log_disconnect_reason(peer, &reason);
                Ok(())
            })
    }

    fn log_disconnect_reason<A, B>(peer: SocketAddr, reason: &Either<A, B>) {
        let reason = match reason {
            Either::A(_) => "by reader",
            Either::B(_) => "by writer",
        };

        trace!("Disconnection with peer={}, reason={:?}", peer, reason);
    }
}

impl NetworkPart {
    pub fn run(
        self,
        handle: &Handle,
        handshake_params: &HandshakeParams,
    ) -> impl Future<Item = (), Error = failure::Error> {
        let network_config = self.network_config;
        // `cancel_sender` is converted to future when we receive
        // `NetworkRequest::Shutdown` causing its being completed with error.
        // After that completes `cancel_handler` and event loop stopped.
        let (cancel_sender, cancel_handler) = unsync::oneshot::channel();

        let request_handler = RequestHandler::from(
            self.our_connect_message,
            network_config,
            self.network_tx.clone(),
            handle.clone(),
            handshake_params.clone(),
        ).into_handler(self.network_requests.1, cancel_sender);

        let server = Listener::new(network_config, &handle, &self.network_tx, &handshake_params)
            .bind(self.listen_address);

        let cancel_handler = cancel_handler.or_else(|e| {
            trace!("Requests handler closed: {}", e);
            Ok(())
        });
        server
            .join(request_handler)
            .map(drop)
            .select(cancel_handler)
            .map_err(|(e, _)| e)
            .map(drop)
    }
}

<<<<<<< HEAD
pub struct RequestHandler(
    // TODO: Replace with concrete type. (ECR-1634)
    Box<dyn Future<Item = (), Error = failure::Error>>,
);

impl RequestHandler {
    pub fn new(
=======
struct RequestHandler {
    connect_message: Connect,
    network_config: NetworkConfiguration,
    network_tx: mpsc::Sender<NetworkEvent>,
    handle: Handle,
    handshake_params: HandshakeParams,
    outgoing_connections: ConnectionsPool,
}

impl RequestHandler {
    fn from(
>>>>>>> 4799c71b
        connect_message: Connect,
        network_config: NetworkConfiguration,
        network_tx: mpsc::Sender<NetworkEvent>,
        handle: Handle,
        handshake_params: HandshakeParams,
    ) -> Self {
        RequestHandler {
            connect_message,
            network_config,
            network_tx,
            handle,
            handshake_params,
            outgoing_connections: ConnectionsPool::new(),
        }
    }

    fn into_handler(
        self,
        receiver: mpsc::Receiver<NetworkRequest>,
        cancel_sender: unsync::oneshot::Sender<()>,
    ) -> impl Future<Item = (), Error = failure::Error> {
        let mut cancel_sender = Some(cancel_sender);
        receiver
            .map_err(|_| format_err!("no network requests"))
            .for_each(move |request| {
                match request {
<<<<<<< HEAD
                    NetworkRequest::ConnectToPeer(_peer) => unimplemented!(),
                    NetworkRequest::SendMessage(peer, msg) => {
                        let conn_tx = outgoing_connections
                            .get(peer)
                            .map(|conn_tx| to_future(Ok(conn_tx)))
                            .or_else(|| {
                                outgoing_connections
                                    .clone()
                                    .connect_to_peer(
                                        network_config,
                                        peer,
                                        network_tx.clone(),
                                        &handle,
                                        &handshake_params,
                                    )
                                    .map(|conn_tx|
                                        // if we create new connect, we should send connect message
                                        if &msg == connect_message.raw() {
                                            to_future(Ok(conn_tx))
                                        } else {
                                            to_future(conn_tx.send(connect_message.raw().clone())
                                                .map_err(|_| {
                                                    format_err!("can't send message to a connection")
                                                }))
                                        })
                            });
                        if let Some(conn_tx) = conn_tx {
                            let fut = conn_tx.and_then(|conn_tx| {
                                conn_tx
                                    .send(msg)
                                    .map_err(|_| format_err!("can't send message to a connection"))
                            });
                            to_box(fut)
                        } else {
                            let event = NetworkEvent::UnableConnectToPeer(peer);
                            let fut = network_tx
                                .clone()
                                .send(event)
                                .map_err(|_| format_err!("can't send network event"))
                                .into_future();
                            to_box(fut)
                        }
                    }
                    NetworkRequest::DisconnectWithPeer(peer) => {
                        outgoing_connections.disconnect_with_peer(peer, network_tx.clone())
=======
                    NetworkRequest::SendMessage(peer, message) => {
                        to_box(self.handle_send_message(peer, message))
>>>>>>> 4799c71b
                    }
                    NetworkRequest::DisconnectWithPeer(peer) => self.outgoing_connections
                        .disconnect_with_peer(peer, self.network_tx.clone()),
                    // Immediately stop the event loop.
                    NetworkRequest::Shutdown => to_box(
                        cancel_sender
                            .take()
                            .ok_or_else(|| format_err!("shutdown twice"))
                            .into_future(),
                    ),
                }
            })
    }

    fn handle_send_message(
        &self,
        peer: SocketAddr,
        message: RawMessage,
    ) -> impl Future<Item = (), Error = failure::Error> + 'static {
        let connection = if let Some(connection) = self.outgoing_connections.get(peer) {
            // We have a connection with the peer already
            Either::A(future::ok(connection))
        } else if self.can_create_connections() {
            // Create a new connection with the peer
            let connection = self.connect_to_peer(peer);
            let connection_future = self.send_connect_message(connection, &message);
            Either::B(connection_future)
        } else {
            warn!(
                "Rejected outgoing connection with peer={}, \
                 connections limit reached.",
                peer
            );

            return Either::B(self.send_unable_connect_event(peer));
        };

        Either::A(Self::send_message(connection, message))
    }

    fn can_create_connections(&self) -> bool {
        self.outgoing_connections.len() <= self.network_config.max_outgoing_connections
    }

    fn send_connect_message(
        &self,
        connection: mpsc::Sender<RawMessage>,
        message: &RawMessage,
    ) -> impl Future<Item = mpsc::Sender<RawMessage>, Error = failure::Error> {
        if message == self.connect_message.raw() {
            Either::A(to_future(Ok(connection)))
        } else {
            Either::B(to_future(
                connection
                    .send(self.connect_message.raw().clone())
                    .map_err(|_| format_err!("can't send message to a connection")),
            ))
        }
    }

    fn connect_to_peer(&self, peer: SocketAddr) -> mpsc::Sender<RawMessage> {
        self.outgoing_connections.clone().create_connection(
            self.network_config,
            peer,
            self.network_tx.clone(),
            &self.handle,
            &self.handshake_params,
        )
    }

    fn send_message<S>(
        connection: S,
        message: RawMessage,
    ) -> impl Future<Item = (), Error = failure::Error>
    where
        S: Future<Item = mpsc::Sender<RawMessage>, Error = failure::Error>,
    {
        connection
            .and_then(|sender| {
                sender
                    .send(message)
                    .map_err(|_| format_err!("can't send message to a connection"))
            })
            .map(drop)
    }

    fn send_unable_connect_event(
        &self,
        peer: SocketAddr,
    ) -> impl Future<Item = (), Error = failure::Error> {
        let event = NetworkEvent::UnableConnectToPeer(peer);
        self.network_tx
            .clone()
            .send(event)
            .map(drop)
            .map_err(|_| format_err!("can't send network event"))
    }
}

<<<<<<< HEAD
pub struct Listener(Box<dyn Future<Item = (), Error = failure::Error>>);

impl Listener {
    pub fn bind(
=======
struct Listener<'a> {
    network_config: NetworkConfiguration,
    handle: &'a Handle,
    network_tx: &'a mpsc::Sender<NetworkEvent>,
    handshake_params: &'a HandshakeParams,
}

impl<'a> Listener<'a> {
    fn new(
>>>>>>> 4799c71b
        network_config: NetworkConfiguration,
        handle: &'a Handle,
        network_tx: &'a mpsc::Sender<NetworkEvent>,
        handshake_params: &'a HandshakeParams,
    ) -> Self {
        Listener {
            network_config,
            handle,
            network_tx,
            handshake_params,
        }
    }

    fn bind(&self, listen_address: SocketAddr) -> impl Future<Item = (), Error = failure::Error> {
        // Incoming connections handler
        let listener = TcpListener::bind(&listen_address, &self.handle);

        match listener {
            Ok(listener) => Either::A(self.handle_incoming_connections(listener)),
            Err(e) => Either::B(future::err(into_failure(e))),
        }
    }

    fn handle_incoming_connections(
        &self,
        listener: TcpListener,
    ) -> impl Future<Item = (), Error = failure::Error> {
        // Incoming connections limiter
        let incoming_connections_limit = self.network_config.max_incoming_connections;
        // The reference counter is used to automatically count the number of the open connections.
        let incoming_connections_counter: Rc<()> = Rc::default();
        let network_tx = self.network_tx.clone();
        let handle = self.handle.clone();
        let handshake_params = self.handshake_params.clone();
        listener
            .incoming()
            .for_each(move |(sock, address)| {
                let holder = incoming_connections_counter.clone();
                // Check incoming connections count
                let connections_count = Rc::strong_count(&incoming_connections_counter) - 1;
                if connections_count > incoming_connections_limit {
                    warn!(
                        "Rejected incoming connection with peer={}, \
                         connections limit reached.",
                        address
                    );
                    return Ok(());
                }
                trace!("Accepted incoming connection with peer={}", address);
                let network_tx = network_tx.clone();

                let handshake = NoiseHandshake::responder(&handshake_params, &address);
                let connection_handler = handshake
                    .listen(sock)
                    .and_then(move |sock| Self::handle_single_connection(sock, address, network_tx))
                    .map(|_| {
                        drop(holder);
                    })
                    .map_err(|e| {
                        error!("Connection terminated: {}: {}", e, e.find_root_cause());
                    });

                handle.spawn(connection_handler);
                Ok(())
            })
            .map_err(into_failure)
    }

    fn handle_single_connection(
        sock: Framed<TcpStream, MessagesCodec>,
        address: SocketAddr,
        network_tx: mpsc::Sender<NetworkEvent>,
    ) -> impl Future<Item = (), Error = failure::Error> {
        let (_, stream) = sock.split();
        stream
            .into_future()
            .map_err(|e| e.0)
            .and_then(|(raw, stream)| (Self::parse_connect_message(raw), Ok(stream)))
            .and_then(move |(connect, stream)| {
                trace!("Received handshake message={:?}", connect);
                Self::process_incoming_messages(stream, network_tx, connect, address)
            })
    }

    fn parse_connect_message(raw: Option<RawMessage>) -> Result<Connect, failure::Error> {
        let raw = raw.ok_or_else(|| format_err!("Incoming socket closed"))?;
        let message = Any::from_raw(raw).map_err(into_failure)?;
        match message {
            Any::Connect(connect) => Ok(connect),
            other => bail!(
                "First message from a remote peer is not Connect, got={:?}",
                other
            ),
        }
    }

    fn process_incoming_messages<S>(
        stream: SplitStream<S>,
        network_tx: mpsc::Sender<NetworkEvent>,
        connect: Connect,
        address: SocketAddr,
    ) -> impl Future<Item = (), Error = failure::Error>
    where
        S: Stream<Item = RawMessage, Error = failure::Error>,
    {
        let event = NetworkEvent::PeerConnected(address, connect);
        let stream = stream.map(move |raw| NetworkEvent::MessageReceived(address, raw));

        network_tx
            .send(event)
            .map_err(into_failure)
            .and_then(|sender| sender.sink_map_err(into_failure).send_all(stream))
            .map(|_| ())
    }
}

fn to_future<F, I>(fut: F) -> impl Future<Item = I, Error = failure::Error>
where
    F: IntoFuture<Item = I, Error = failure::Error>,
{
    fut.into_future()
}<|MERGE_RESOLUTION|>--- conflicted
+++ resolved
@@ -49,7 +49,6 @@
 #[derive(Debug, Clone)]
 pub enum NetworkRequest {
     SendMessage(SocketAddr, RawMessage),
-    ConnectToPeer(SocketAddr),
     DisconnectWithPeer(SocketAddr),
     Shutdown,
 }
@@ -265,15 +264,6 @@
     }
 }
 
-<<<<<<< HEAD
-pub struct RequestHandler(
-    // TODO: Replace with concrete type. (ECR-1634)
-    Box<dyn Future<Item = (), Error = failure::Error>>,
-);
-
-impl RequestHandler {
-    pub fn new(
-=======
 struct RequestHandler {
     connect_message: Connect,
     network_config: NetworkConfiguration,
@@ -285,7 +275,6 @@
 
 impl RequestHandler {
     fn from(
->>>>>>> 4799c71b
         connect_message: Connect,
         network_config: NetworkConfiguration,
         network_tx: mpsc::Sender<NetworkEvent>,
@@ -312,56 +301,8 @@
             .map_err(|_| format_err!("no network requests"))
             .for_each(move |request| {
                 match request {
-<<<<<<< HEAD
-                    NetworkRequest::ConnectToPeer(_peer) => unimplemented!(),
-                    NetworkRequest::SendMessage(peer, msg) => {
-                        let conn_tx = outgoing_connections
-                            .get(peer)
-                            .map(|conn_tx| to_future(Ok(conn_tx)))
-                            .or_else(|| {
-                                outgoing_connections
-                                    .clone()
-                                    .connect_to_peer(
-                                        network_config,
-                                        peer,
-                                        network_tx.clone(),
-                                        &handle,
-                                        &handshake_params,
-                                    )
-                                    .map(|conn_tx|
-                                        // if we create new connect, we should send connect message
-                                        if &msg == connect_message.raw() {
-                                            to_future(Ok(conn_tx))
-                                        } else {
-                                            to_future(conn_tx.send(connect_message.raw().clone())
-                                                .map_err(|_| {
-                                                    format_err!("can't send message to a connection")
-                                                }))
-                                        })
-                            });
-                        if let Some(conn_tx) = conn_tx {
-                            let fut = conn_tx.and_then(|conn_tx| {
-                                conn_tx
-                                    .send(msg)
-                                    .map_err(|_| format_err!("can't send message to a connection"))
-                            });
-                            to_box(fut)
-                        } else {
-                            let event = NetworkEvent::UnableConnectToPeer(peer);
-                            let fut = network_tx
-                                .clone()
-                                .send(event)
-                                .map_err(|_| format_err!("can't send network event"))
-                                .into_future();
-                            to_box(fut)
-                        }
-                    }
-                    NetworkRequest::DisconnectWithPeer(peer) => {
-                        outgoing_connections.disconnect_with_peer(peer, network_tx.clone())
-=======
                     NetworkRequest::SendMessage(peer, message) => {
                         to_box(self.handle_send_message(peer, message))
->>>>>>> 4799c71b
                     }
                     NetworkRequest::DisconnectWithPeer(peer) => self.outgoing_connections
                         .disconnect_with_peer(peer, self.network_tx.clone()),
@@ -461,12 +402,6 @@
     }
 }
 
-<<<<<<< HEAD
-pub struct Listener(Box<dyn Future<Item = (), Error = failure::Error>>);
-
-impl Listener {
-    pub fn bind(
-=======
 struct Listener<'a> {
     network_config: NetworkConfiguration,
     handle: &'a Handle,
@@ -476,7 +411,6 @@
 
 impl<'a> Listener<'a> {
     fn new(
->>>>>>> 4799c71b
         network_config: NetworkConfiguration,
         handle: &'a Handle,
         network_tx: &'a mpsc::Sender<NetworkEvent>,
