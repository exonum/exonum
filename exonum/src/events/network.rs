--- conflicted
+++ resolved
@@ -34,12 +34,8 @@
     codec::MessagesCodec, error::into_failure, noise::{Handshake, HandshakeParams, NoiseHandshake},
 };
 use helpers::Milliseconds;
-<<<<<<< HEAD
 use messages::{Connect, Message, Service, Signed, SignedMessage};
-=======
-use messages::{Any, Connect, Message, RawMessage};
 use node::state::SharedConnectList;
->>>>>>> a4cb49c2
 
 const OUTGOING_CHANNEL_SIZE: usize = 10;
 
@@ -60,28 +56,16 @@
 
 #[derive(Debug)]
 pub enum NetworkEvent {
-<<<<<<< HEAD
-    MessageReceived(SocketAddr, Vec<u8>),
-    PeerConnected(SocketAddr, Signed<Connect>),
-    PeerDisconnected(SocketAddr),
-    UnableConnectToPeer(SocketAddr),
-=======
-    MessageReceived(RawMessage),
-    PeerConnected(ConnectedPeerAddr, Connect),
+    MessageReceived(Vec<u8>),
+    PeerConnected(ConnectedPeerAddr, Signed<Connect>),
     PeerDisconnected(PublicKey),
     UnableConnectToPeer(PublicKey),
->>>>>>> a4cb49c2
 }
 
 #[derive(Debug, Clone)]
 pub enum NetworkRequest {
-<<<<<<< HEAD
-    SendMessage(SocketAddr, SignedMessage),
-    DisconnectWithPeer(SocketAddr),
-=======
-    SendMessage(PublicKey, RawMessage),
+    SendMessage(PublicKey, SignedMessage),
     DisconnectWithPeer(PublicKey),
->>>>>>> a4cb49c2
     Shutdown,
 }
 
@@ -120,16 +104,10 @@
     pub connect_list: SharedConnectList,
 }
 
-<<<<<<< HEAD
-#[derive(Debug, Default, Clone)]
-struct ConnectionsPool {
-    inner: Rc<RefCell<HashMap<SocketAddr, mpsc::Sender<SignedMessage>>>>,
-=======
 #[derive(Clone, Debug)]
 struct ConnectionPoolEntry {
-    sender: mpsc::Sender<RawMessage>,
+    sender: mpsc::Sender<SignedMessage>,
     address: ConnectedPeerAddr,
->>>>>>> a4cb49c2
 }
 
 #[derive(Clone, Debug)]
@@ -144,21 +122,6 @@
         }
     }
 
-<<<<<<< HEAD
-    fn insert(&self, peer: SocketAddr, sender: &mpsc::Sender<SignedMessage>) {
-        self.inner.borrow_mut().insert(peer, sender.clone());
-    }
-
-    fn remove(&self, peer: &SocketAddr) -> Result<mpsc::Sender<SignedMessage>, failure::Error> {
-        self.inner
-            .borrow_mut()
-            .remove(peer)
-            .ok_or_else(|| format_err!("there is no sender in the connection pool"))
-    }
-
-    fn get(&self, peer: SocketAddr) -> Option<mpsc::Sender<SignedMessage>> {
-        self.inner.borrow_mut().get(&peer).cloned()
-=======
     fn count_outgoing(&self) -> usize {
         let peers = self.peers.borrow();
         peers
@@ -167,7 +130,12 @@
             .count()
     }
 
-    fn add(&self, key: &PublicKey, address: ConnectedPeerAddr, sender: mpsc::Sender<RawMessage>) {
+    fn add(
+        &self,
+        key: &PublicKey,
+        address: ConnectedPeerAddr,
+        sender: mpsc::Sender<SignedMessage>,
+    ) {
         let mut peers = self.peers.borrow_mut();
         peers.insert(*key, ConnectionPoolEntry { sender, address });
     }
@@ -175,7 +143,6 @@
     fn contains(&self, address: &PublicKey) -> bool {
         let peers = self.peers.borrow();
         peers.get(address).is_some()
->>>>>>> a4cb49c2
     }
 
     fn remove(&self, address: &PublicKey) -> Option<ConnectedPeerAddr> {
@@ -183,65 +150,20 @@
         peers.remove(address).map(|o| o.address)
     }
 
-<<<<<<< HEAD
-    fn create_connection(
-        self,
-        network_config: NetworkConfiguration,
-        peer: SocketAddr,
-        network_tx: mpsc::Sender<NetworkEvent>,
-        handle: &Handle,
-        handshake_params: &HandshakeParams,
-    ) -> mpsc::Sender<SignedMessage> {
-        // Register outgoing channel.
-        let (conn_tx, conn_rx) = mpsc::channel(OUTGOING_CHANNEL_SIZE);
-        self.insert(peer, &conn_tx);
-        // Enable retry feature for outgoing connection.
-        let timeout = network_config.tcp_connect_retry_timeout;
-        let max_tries = network_config.tcp_connect_max_retries as usize;
-        let strategy = FixedInterval::from_millis(timeout)
-            .map(jitter)
-            .take(max_tries);
-        let handle_cloned = handle.clone();
-        let handshake_params = handshake_params.clone();
-
-        let action = move || TcpStream::connect(&peer, &handle_cloned);
-        let connect_handle = Retry::spawn(strategy, action)
-            .map_err(into_failure)
-            .and_then(move |socket| Self::configure_socket(socket, network_config))
-            .and_then(move |socket| {
-                Self::build_handshake_initiator(socket, &peer, &handshake_params)
-            })
-            .and_then(move |stream| Self::process_outgoing_messages(peer, stream, conn_rx))
-            .then(move |_| self.disconnect_with_peer(peer, network_tx.clone()))
-            .map_err(log_error);
-        handle.spawn(connect_handle);
-        conn_tx
-    }
-
-    fn configure_socket(
-        socket: TcpStream,
-        network_config: NetworkConfiguration,
-    ) -> Result<TcpStream, failure::Error> {
-        socket.set_nodelay(network_config.tcp_nodelay)?;
-        let duration = network_config.tcp_keep_alive.map(Duration::from_millis);
-        socket.set_keepalive(duration)?;
-        Ok(socket)
-=======
     fn add_incoming_address(
         &self,
         key: &PublicKey,
         address: &ConnectedPeerAddr,
-    ) -> mpsc::Receiver<RawMessage> {
-        let (sender_tx, receiver_rx) = mpsc::channel::<RawMessage>(OUTGOING_CHANNEL_SIZE);
+    ) -> mpsc::Receiver<SignedMessage> {
+        let (sender_tx, receiver_rx) = mpsc::channel::<SignedMessage>(OUTGOING_CHANNEL_SIZE);
         self.add(key, address.clone(), sender_tx);
         receiver_rx
->>>>>>> a4cb49c2
     }
 
     fn send_message(
         &self,
         address: &PublicKey,
-        message: &RawMessage,
+        message: SignedMessage,
     ) -> impl Future<Item = (), Error = failure::Error> {
         let address = *address;
         let sender_tx = self.peers.borrow();
@@ -252,7 +174,7 @@
             Either::A(
                 sender
                     .clone()
-                    .send(message.clone())
+                    .send(message)
                     .map(drop)
                     .or_else(move |e| {
                         log_error(e);
@@ -266,51 +188,10 @@
         }
     }
 
-<<<<<<< HEAD
-    // Connect socket with the outgoing channel
-    fn process_outgoing_messages(
-        peer: SocketAddr,
-        stream: Framed<TcpStream, MessagesCodec>,
-        conn_rx: mpsc::Receiver<SignedMessage>,
-    ) -> impl Future<Item = (), Error = failure::Error> {
-        trace!("Established connection with peer={}", peer);
-        let (sink, stream) = stream.split();
-
-        let writer = conn_rx
-            .map_err(|_| format_err!("Can't send data into socket"))
-            .forward(sink);
-        let reader = stream.for_each(result_ok);
-
-        reader
-            .select2(writer)
-            .map_err(|_| format_err!("Socket error"))
-            .and_then(move |reason| {
-                Self::log_disconnect_reason(peer, &reason);
-                Ok(())
-            })
-    }
-
-    fn log_disconnect_reason<A, B>(peer: SocketAddr, reason: &Either<A, B>) {
-        let reason = match reason {
-            Either::A(_) => "by reader",
-            Either::B(_) => "by writer",
-        };
-
-        trace!("Disconnection with peer={}, reason={:?}", peer, reason);
-    }
-}
-
-impl NetworkPart {
-    pub fn run(
-        self,
-        handle: &Handle,
-        handshake_params: &HandshakeParams,
-=======
     fn disconnect_with_peer(
         &self,
         key: &PublicKey,
         network_tx: &mpsc::Sender<NetworkEvent>,
->>>>>>> a4cb49c2
     ) -> impl Future<Item = (), Error = failure::Error> {
         if self.remove(key).is_some() {
             let send_disconnected = network_tx
@@ -325,34 +206,19 @@
     }
 }
 
-<<<<<<< HEAD
-struct RequestHandler {
-    connect_message: Signed<Connect>,
-    network_config: NetworkConfiguration,
-    network_tx: mpsc::Sender<NetworkEvent>,
-=======
 struct Connection {
->>>>>>> a4cb49c2
     handle: Handle,
     socket: Framed<TcpStream, MessagesCodec>,
-    receiver_rx: mpsc::Receiver<RawMessage>,
+    receiver_rx: mpsc::Receiver<SignedMessage>,
     address: ConnectedPeerAddr,
     key: PublicKey,
 }
 
-<<<<<<< HEAD
-impl RequestHandler {
-    fn from(
-        connect_message: Signed<Connect>,
-        network_config: NetworkConfiguration,
-        network_tx: mpsc::Sender<NetworkEvent>,
-=======
 impl Connection {
     fn new(
->>>>>>> a4cb49c2
         handle: Handle,
         socket: Framed<TcpStream, MessagesCodec>,
-        receiver_rx: mpsc::Receiver<RawMessage>,
+        receiver_rx: mpsc::Receiver<SignedMessage>,
         address: ConnectedPeerAddr,
         key: PublicKey,
     ) -> Self {
@@ -364,119 +230,6 @@
             key,
         }
     }
-<<<<<<< HEAD
-
-    fn into_handler(
-        self,
-        receiver: mpsc::Receiver<NetworkRequest>,
-        cancel_sender: unsync::oneshot::Sender<()>,
-    ) -> impl Future<Item = (), Error = failure::Error> {
-        let mut cancel_sender = Some(cancel_sender);
-        receiver
-            .map_err(|_| format_err!("no network requests"))
-            .for_each(move |request| {
-                match request {
-                    NetworkRequest::SendMessage(peer, message) => {
-                        to_box(self.handle_send_message(peer, message))
-                    }
-                    NetworkRequest::DisconnectWithPeer(peer) => self.outgoing_connections
-                        .disconnect_with_peer(peer, self.network_tx.clone()),
-                    // Immediately stop the event loop.
-                    NetworkRequest::Shutdown => to_box(
-                        cancel_sender
-                            .take()
-                            .ok_or_else(|| format_err!("shutdown twice"))
-                            .into_future(),
-                    ),
-                }
-            })
-    }
-
-    fn handle_send_message(
-        &self,
-        peer: SocketAddr,
-        message: SignedMessage,
-    ) -> impl Future<Item = (), Error = failure::Error> + 'static {
-        let connection = if let Some(connection) = self.outgoing_connections.get(peer) {
-            // We have a connection with the peer already
-            Either::A(future::ok(connection))
-        } else if self.can_create_connections() {
-            // Create a new connection with the peer
-            let connection = self.connect_to_peer(peer);
-            let connection_future = self.send_connect_message(connection, &message);
-            Either::B(connection_future)
-        } else {
-            warn!(
-                "Rejected outgoing connection with peer={}, \
-                 connections limit reached.",
-                peer
-            );
-
-            return Either::B(self.send_unable_connect_event(peer));
-        };
-
-        Either::A(Self::send_message(connection, message))
-    }
-
-    fn can_create_connections(&self) -> bool {
-        self.outgoing_connections.len() <= self.network_config.max_outgoing_connections
-    }
-
-    fn send_connect_message(
-        &self,
-        connection: mpsc::Sender<SignedMessage>,
-        message: &SignedMessage,
-    ) -> impl Future<Item = mpsc::Sender<SignedMessage>, Error = failure::Error> {
-        if message == self.connect_message.signed_message() {
-            Either::A(to_future(Ok(connection)))
-        } else {
-            Either::B(to_future(
-                connection
-                    .send(self.connect_message.clone().into())
-                    .map_err(|_| format_err!("can't send message to a connection")),
-            ))
-        }
-    }
-
-    fn connect_to_peer(&self, peer: SocketAddr) -> mpsc::Sender<SignedMessage> {
-        self.outgoing_connections.clone().create_connection(
-            self.network_config,
-            peer,
-            self.network_tx.clone(),
-            &self.handle,
-            &self.handshake_params,
-        )
-    }
-
-    fn send_message<S>(
-        connection: S,
-        message: SignedMessage,
-    ) -> impl Future<Item = (), Error = failure::Error>
-    where
-        S: Future<Item = mpsc::Sender<SignedMessage>, Error = failure::Error>,
-    {
-        connection
-            .and_then(|sender| {
-                sender
-                    .send(message)
-                    .map_err(|_| format_err!("can't send message to a connection"))
-            })
-            .map(drop)
-    }
-
-    fn send_unable_connect_event(
-        &self,
-        peer: SocketAddr,
-    ) -> impl Future<Item = (), Error = failure::Error> {
-        let event = NetworkEvent::UnableConnectToPeer(peer);
-        self.network_tx
-            .clone()
-            .send(event)
-            .map(drop)
-            .map_err(|_| format_err!("can't send network event"))
-    }
-=======
->>>>>>> a4cb49c2
 }
 
 #[derive(Clone)]
@@ -554,17 +307,17 @@
                     .listen(incoming_connection)
                     .and_then(move |(socket, raw)| (Ok(socket), Self::parse_connect_msg(Some(raw))))
                     .and_then(move |(socket, message)| {
-                        if pool.contains(message.pub_key()) {
+                        if pool.contains(&message.author()) {
                             Box::new(future::ok(()))
-                        } else if connect_list.is_peer_allowed(message.pub_key()) {
+                        } else if connect_list.is_peer_allowed(&message.author()) {
                             let receiver_rx =
-                                pool.add_incoming_address(&message.pub_key(), &conn_addr);
+                                pool.add_incoming_address(&message.author(), &conn_addr);
                             let connection = Connection::new(
                                 handle.clone(),
                                 socket,
                                 receiver_rx,
                                 conn_addr,
-                                *message.pub_key(),
+                                message.author(),
                             );
                             to_box(Self::handle_connection(
                                 connection,
@@ -574,7 +327,7 @@
                             ))
                         } else {
                             warn!( "Rejecting incoming connection with peer={} public_key={}, peer is not in the ConnectList",
-                                   address,message.pub_key()
+                                   address, message.author()
                             );
                             Box::new(future::ok(()))
                         }
@@ -615,7 +368,7 @@
                 move || tokio_dns::TcpStream::connect(unresolved_address.as_str())
             };
 
-            let (sender_tx, receiver_rx) = mpsc::channel::<RawMessage>(OUTGOING_CHANNEL_SIZE);
+            let (sender_tx, receiver_rx) = mpsc::channel::<SignedMessage>(OUTGOING_CHANNEL_SIZE);
             let pool = self.pool.clone();
             Either::A(
                 Retry::spawn(strategy, action)
@@ -627,7 +380,7 @@
                     .and_then(move |(socket, raw)| (Ok(socket), Self::parse_connect_msg(Some(raw))))
                     .and_then(move |(socket, message)| {
                         let connection_limit_reached = pool.count_outgoing() >= max_connections;
-                        if pool.contains(message.pub_key()) || connection_limit_reached {
+                        if pool.contains(&message.author()) || connection_limit_reached {
                             Box::new(future::ok(()))
                         } else {
                             let conn_addr = ConnectedPeerAddr::Out(
@@ -640,7 +393,7 @@
                                 socket,
                                 receiver_rx,
                                 conn_addr,
-                                *message.pub_key(),
+                                message.author(),
                             );
                             to_box(Self::handle_connection(
                                 connection,
@@ -684,10 +437,10 @@
 
     fn process_outgoing_messages<S>(
         sink: SplitSink<S>,
-        receiver_rx: mpsc::Receiver<RawMessage>,
+        receiver_rx: mpsc::Receiver<SignedMessage>,
     ) -> impl Future<Item = (), Error = ()>
     where
-        S: Sink<SinkItem = RawMessage, SinkError = failure::Error>,
+        S: Sink<SinkItem = SignedMessage, SinkError = failure::Error>,
     {
         receiver_rx
             .map_err(|_| format_err!("Receiver is gone."))
@@ -698,9 +451,6 @@
             })
     }
 
-<<<<<<< HEAD
-    fn parse_connect_message(raw: Option<Vec<u8>>) -> Result<Signed<Connect>, failure::Error> {
-=======
     fn process_incoming_messages<S>(
         stream: SplitStream<S>,
         pool: ConnectionPool,
@@ -708,7 +458,7 @@
         network_tx: mpsc::Sender<NetworkEvent>,
     ) -> impl Future<Item = (), Error = ()>
     where
-        S: Stream<Item = RawMessage, Error = failure::Error>,
+        S: Stream<Item = Vec<u8>, Error = failure::Error>,
     {
         let key = *key;
         network_tx
@@ -733,7 +483,7 @@
 
     fn handle_connection(
         connection: Connection,
-        message: Connect,
+        message: Signed<Connect>,
         pool: ConnectionPool,
         network_tx: &mpsc::Sender<NetworkEvent>,
     ) -> impl Future<Item = (), Error = failure::Error> {
@@ -744,8 +494,7 @@
         )
     }
 
-    fn parse_connect_msg(raw: Option<RawMessage>) -> Result<Connect, failure::Error> {
->>>>>>> a4cb49c2
+    fn parse_connect_msg(raw: Option<Vec<u8>>) -> Result<Signed<Connect>, failure::Error> {
         let raw = raw.ok_or_else(|| format_err!("Incoming socket closed"))?;
         let message = Message::from_raw_buffer(raw)?;
         match message {
@@ -757,19 +506,6 @@
         }
     }
 
-<<<<<<< HEAD
-    fn process_incoming_messages<S>(
-        stream: SplitStream<S>,
-        network_tx: mpsc::Sender<NetworkEvent>,
-        connect: Signed<Connect>,
-        address: SocketAddr,
-    ) -> impl Future<Item = (), Error = failure::Error>
-    where
-        S: Stream<Item = Vec<u8>, Error = failure::Error>,
-    {
-        let event = NetworkEvent::PeerConnected(address, connect);
-        let stream = stream.map(move |raw| NetworkEvent::MessageReceived(address, raw));
-=======
     pub fn request_handler(
         self,
         receiver: mpsc::Receiver<NetworkRequest>,
@@ -804,40 +540,39 @@
     fn handle_send_message(
         &self,
         address: &PublicKey,
-        message: RawMessage,
+        message: SignedMessage,
     ) -> impl Future<Item = (), Error = failure::Error> {
         let pool = self.pool.clone();
 
         if pool.contains(address) {
-            to_box(pool.send_message(address, &message))
+            to_box(pool.send_message(address, message))
         } else if self.can_create_connections() {
             to_box(self.create_new_connection(*address, message))
         } else {
             to_box(self.send_unable_connect_event(address))
         }
     }
->>>>>>> a4cb49c2
 
     fn create_new_connection(
         &self,
         key: PublicKey,
-        message: RawMessage,
+        message: SignedMessage,
     ) -> impl Future<Item = (), Error = failure::Error> {
         let pool = self.pool.clone();
         let connect = self.handshake_params.connect.clone();
         self.connect(key, &self.handshake_params)
             .and_then(move |_| {
-                if &message == connect.raw() {
+                if &message == connect.signed_message() {
                     Either::A(future::ok(()))
                 } else {
-                    Either::B(pool.send_message(&key, &message))
+                    Either::B(pool.send_message(&key, message))
                 }
             })
     }
 
     fn send_peer_connected_event(
         address: &ConnectedPeerAddr,
-        message: Connect,
+        message: Signed<Connect>,
         network_tx: &mpsc::Sender<NetworkEvent>,
     ) -> impl Future<Item = mpsc::Sender<NetworkEvent>, Error = failure::Error> {
         let peer_connected = NetworkEvent::PeerConnected(address.clone(), message);
@@ -867,7 +602,7 @@
         stream: TcpStream,
         key: PublicKey,
         handshake_params: &HandshakeParams,
-    ) -> impl Future<Item = (Framed<TcpStream, MessagesCodec>, RawMessage), Error = failure::Error>
+    ) -> impl Future<Item = (Framed<TcpStream, MessagesCodec>, Vec<u8>), Error = failure::Error>
     {
         let mut handshake_params = handshake_params.clone();
         handshake_params.set_remote_key(key);
