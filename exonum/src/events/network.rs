--- conflicted
+++ resolved
@@ -17,14 +17,7 @@
 use futures::{future::Either, sync::mpsc};
 use tokio_core::net::{TcpListener, TcpStream};
 use tokio_core::reactor::Handle;
-<<<<<<< HEAD
-use tokio_io::AsyncRead;
-use tokio_retry::{
-    strategy::{jitter, FixedInterval}, Retry,
-};
-=======
 use tokio_retry::{Retry, strategy::{jitter, FixedInterval}};
->>>>>>> 0b0eb5c8
 
 use std::cell::RefCell;
 use std::collections::HashMap;
@@ -33,13 +26,6 @@
 use std::rc::Rc;
 use std::time::Duration;
 
-<<<<<<< HEAD
-use super::codec::MessagesCodec;
-use super::error::{into_failure, log_error, result_ok};
-use super::to_box;
-use helpers::Milliseconds;
-use messages::{Connect, Message, Protocol, SignedMessage, UncheckedBuffer};
-=======
 use super::error::{into_other, log_error, other_error, result_ok};
 use super::to_box;
 use helpers::Milliseconds;
@@ -47,7 +33,6 @@
 
 use events::noise::HandshakeParams;
 use events::noise::NoiseHandshake;
->>>>>>> 0b0eb5c8
 
 const OUTGOING_CHANNEL_SIZE: usize = 10;
 
@@ -135,12 +120,8 @@
         peer: SocketAddr,
         network_tx: mpsc::Sender<NetworkEvent>,
         handle: &Handle,
-<<<<<<< HEAD
+        handshake_params: &HandshakeParams,
     ) -> Option<mpsc::Sender<SignedMessage>> {
-=======
-        handshake_params: &HandshakeParams,
-    ) -> Option<mpsc::Sender<RawMessage>> {
->>>>>>> 0b0eb5c8
         let limit = network_config.max_outgoing_connections;
         if self.len() >= limit {
             warn!(
@@ -227,15 +208,11 @@
 }
 
 impl NetworkPart {
-<<<<<<< HEAD
-    pub fn run(self, handle: &Handle) -> Box<Future<Item = (), Error = failure::Error>> {
-=======
     pub fn run(
         self,
         handle: &Handle,
         handshake_params: &HandshakeParams,
-    ) -> Box<Future<Item = (), Error = io::Error>> {
->>>>>>> 0b0eb5c8
+    ) -> Box<Future<Item = (), Error = failure::Error>> {
         let network_config = self.network_config;
         // Cancellation token
         let (cancel_sender, cancel_handler) = unsync::oneshot::channel();
@@ -309,7 +286,6 @@
                                     )
                                     .map(|conn_tx|
                                         // if we create new connect, we should send connect message
-<<<<<<< HEAD
                                         if &msg != connect_message.as_ref() {
                                             conn_fut(conn_tx.send(connect_message.clone().into())
                                                            .map_err(|_|
@@ -317,14 +293,6 @@
                                             ))
                                         }
                                         else {
-=======
-                                        if &msg != connect_message.raw() {
-                                            conn_fut(conn_tx.send(connect_message.raw().clone())
-                                                .map_err(|_| {
-                                                    other_error("can't send message to a connection")
-                                                }))
-                                        } else {
->>>>>>> 0b0eb5c8
                                             conn_fut(Ok(conn_tx).into_future())
                                         })
                             });
@@ -378,12 +346,8 @@
         listen_address: SocketAddr,
         handle: Handle,
         network_tx: &mpsc::Sender<NetworkEvent>,
-<<<<<<< HEAD
+        handshake_params: &HandshakeParams,
     ) -> Result<Listener, failure::Error> {
-=======
-        handshake_params: &HandshakeParams,
-    ) -> Result<Listener, io::Error> {
->>>>>>> 0b0eb5c8
         // Incoming connections limiter
         let incoming_connections_limit = network_config.max_incoming_connections;
         // The reference counter is used to automatically count the number of the open connections.
@@ -391,39 +355,6 @@
         // Incoming connections handler
         let listener = TcpListener::bind(&listen_address, &handle)?;
         let network_tx = network_tx.clone();
-<<<<<<< HEAD
-        let server = listener
-            .incoming()
-            .for_each(move |(sock, addr)| {
-                let holder = Rc::downgrade(&incoming_connections_counter);
-                // Check incoming connections count
-                let connections_count = Rc::weak_count(&incoming_connections_counter);
-                if connections_count > incoming_connections_limit {
-                    warn!(
-                        "Rejected incoming connection with peer={}, \
-                         connections limit reached.",
-                        addr
-                    );
-                    return to_box(future::ok(()));
-                }
-                trace!("Accepted incoming connection with peer={}", addr);
-                let stream = sock.framed(MessagesCodec::new(max_message_len));
-                let (_, stream) = stream.split();
-                let network_tx = network_tx.clone();
-                let connection_handler = stream
-                    .into_future()
-                    .map_err(|e| e.0)
-                    .and_then(move |(raw, stream)| {
-                        let raw = raw.ok_or_else(|| format_err!("Incomming socket closed."))?;
-                        let signed = SignedMessage::verify_buffer(raw)?;
-                        let (payload, message) = signed.into_message().into_parts();
-                        match payload {
-                            Protocol::Connect(payload) => {
-                                Ok((Message::from_parts(payload, message)?, stream))
-                            }
-                            other => bail!("First message is not Connect, got={:?}", other),
-                        }
-=======
         let handshake_params = handshake_params.clone();
         let server = listener.incoming().for_each(move |(sock, addr)| {
             let holder = Rc::downgrade(&incoming_connections_counter);
@@ -468,36 +399,16 @@
                     stream.for_each(move |raw| {
                         let event = NetworkEvent::MessageReceived(addr, raw);
                         network_tx.clone().send(event).map_err(into_other).map(drop)
->>>>>>> 0b0eb5c8
                     })
-                    .and_then(move |(connect, stream)| {
-                        trace!("Received handshake message={:?}", connect);
-                        let event = NetworkEvent::PeerConnected(addr, connect);
-                        let stream = network_tx
-                            .clone()
-                            .send(event)
-                            .map_err(into_failure)
-                            .and_then(move |_| Ok(stream))
-                            .flatten_stream();
-
-                        stream.for_each(move |raw| {
-                            let event = NetworkEvent::MessageReceived(addr, raw);
-                            network_tx
-                                .clone()
-                                .send(event)
-                                .map_err(into_failure)
-                                .map(drop)
-                        })
-                    })
-                    .map(|_| {
-                        // Ensure that holder lives until the stream ends.
-                        let _holder = holder;
-                    })
-                    .map_err(log_error);
-                handle.spawn(to_box(connection_handler));
-                to_box(future::ok(()))
-            })
-            .map_err(into_failure);
+                })
+                .map(|_| {
+                    // Ensure that holder lives until the stream ends.
+                    let _holder = holder;
+                })
+                .map_err(log_error);
+            handle.spawn(to_box(connection_handler));
+            to_box(future::ok(()))
+        });
 
         Ok(Listener(to_box(server)))
     }
