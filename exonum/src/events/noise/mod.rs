--- conflicted
+++ resolved
@@ -29,9 +29,6 @@
     codec::Framed, io::{read_exact, write_all}, AsyncRead, AsyncWrite,
 };
 
-use std::io;
-
-<<<<<<< HEAD
 use crypto::{
     x25519::{self, into_x25519_keypair, into_x25519_public_key}, PublicKey, SecretKey,
 };
@@ -40,12 +37,10 @@
     noise::wrapper::{NoiseWrapper, HANDSHAKE_HEADER_LENGTH, MAX_HANDSHAKE_MESSAGE_LENGTH},
 };
 
-pub mod sodium_resolver;
-pub mod wrapper;
-=======
+use std::io;
+
 pub mod error;
 pub mod wrappers;
->>>>>>> 839ca3be
 
 #[cfg(test)]
 mod tests;
@@ -61,83 +56,33 @@
     fn send<S: AsyncRead + AsyncWrite + 'static>(self, stream: S) -> HandshakeResult<S>;
 }
 
-<<<<<<< HEAD
-#[derive(Debug)]
-pub struct NoiseHandshake {
-    noise: NoiseWrapper,
-    max_message_len: u32,
+fn read<S: AsyncRead + 'static>(sock: S) -> impl Future<Item = (S, Vec<u8>), Error = io::Error> {
+    let buf = vec![0_u8; HANDSHAKE_HEADER_LENGTH];
+    // First `HANDSHAKE_HEADER_LENGTH` bytes of handshake message is the payload length
+    // in little-endian, remaining bytes is the handshake payload. Therefore, we need to read
+    // `HANDSHAKE_HEADER_LENGTH` bytes as a little-endian integer and than we need to read
+    // remaining payload.
+    read_exact(sock, buf).and_then(|(stream, msg)| {
+        let len = LittleEndian::read_uint(&msg, HANDSHAKE_HEADER_LENGTH);
+        read_exact(stream, vec![0_u8; len as usize])
+    })
 }
 
-impl NoiseHandshake {
-    pub fn initiator(params: &HandshakeParams) -> Self {
-        let noise = NoiseWrapper::initiator(params);
-        Self {
-            noise,
-            max_message_len: params.max_message_len,
-        }
-    }
+fn write<S: AsyncWrite + 'static>(
+    sock: S,
+    buf: &[u8],
+    len: usize,
+) -> impl Future<Item = (S, Vec<u8>), Error = io::Error> {
+    debug_assert!(len < NOISE_MAX_HANDSHAKE_MESSAGE_LENGTH);
 
-    pub fn responder(params: &HandshakeParams) -> Self {
-        let noise = NoiseWrapper::responder(params);
-        Self {
-            noise,
-            max_message_len: params.max_message_len,
-        }
-    }
-
-    fn read_handshake_msg<S: AsyncRead + 'static>(
-        mut self,
-        stream: S,
-    ) -> impl Future<Item = (S, Self), Error = io::Error> {
-        HandshakeRawMessage::read(stream).and_then(move |(stream, msg)| {
-            self.noise.read_handshake_msg(&msg.0)?;
-            Ok((stream, self))
-        })
-    }
-
-    fn write_handshake_msg<S: AsyncWrite + 'static>(
-        mut self,
-        stream: S,
-    ) -> impl Future<Item = (S, Self), Error = io::Error> {
-        done(self.noise.write_handshake_msg())
-            .map_err(|e| e.into())
-            .and_then(|buf| HandshakeRawMessage(buf).write(stream))
-            .map(move |(stream, _)| (stream, self))
-    }
-
-    fn finalize<S: AsyncRead + AsyncWrite + 'static>(
-        self,
-        stream: S,
-    ) -> Result<Framed<S, MessagesCodec>, io::Error> {
-        let noise = self.noise.into_transport_mode()?;
-        let framed = stream.framed(MessagesCodec::new(self.max_message_len, noise));
-        Ok(framed)
-    }
+    // First `HANDSHAKE_HEADER_LENGTH` bytes of handshake message
+    // is the payload length in little-endian.
+    let mut message = vec![0_u8; HANDSHAKE_HEADER_LENGTH];
+    LittleEndian::write_uint(&mut message, len as u64, HANDSHAKE_HEADER_LENGTH);
+    message.extend_from_slice(&buf[0..len]);
+    write_all(sock, message)
 }
 
-impl Handshake for NoiseHandshake {
-    fn listen<S>(self, stream: S) -> HandshakeResult<S>
-    where
-        S: AsyncRead + AsyncWrite + 'static,
-    {
-        let framed = self.read_handshake_msg(stream)
-            .and_then(|(stream, handshake)| handshake.write_handshake_msg(stream))
-            .and_then(|(stream, handshake)| handshake.read_handshake_msg(stream))
-            .and_then(|(stream, handshake)| handshake.finalize(stream));
-        Box::new(framed)
-    }
-
-    fn send<S>(self, stream: S) -> HandshakeResult<S>
-    where
-        S: AsyncRead + AsyncWrite + 'static,
-    {
-        let framed = self.write_handshake_msg(stream)
-            .and_then(|(stream, handshake)| handshake.read_handshake_msg(stream))
-            .and_then(|(stream, handshake)| handshake.write_handshake_msg(stream))
-            .and_then(|(stream, handshake)| handshake.finalize(stream));
-        Box::new(framed)
-    }
-}
 
 pub struct HandshakeRawMessage(Vec<u8>);
 
@@ -153,19 +98,6 @@
             .and_then(|(stream, msg)| read_exact(stream, vec![0_u8; msg[0] as usize]))
             .and_then(|(stream, msg)| Ok((stream, HandshakeRawMessage(msg))))
     }
-=======
-fn read<S: AsyncRead + 'static>(sock: S) -> impl Future<Item = (S, Vec<u8>), Error = io::Error> {
-    let buf = vec![0_u8; HANDSHAKE_HEADER_LENGTH];
-    // First `HANDSHAKE_HEADER_LENGTH` bytes of handshake message is the payload length
-    // in little-endian, remaining bytes is the handshake payload. Therefore, we need to read
-    // `HANDSHAKE_HEADER_LENGTH` bytes as a little-endian integer and than we need to read
-    // remaining payload.
-    read_exact(sock, buf).and_then(|(stream, msg)| {
-        let len = LittleEndian::read_uint(&msg, HANDSHAKE_HEADER_LENGTH);
-        read_exact(stream, vec![0_u8; len as usize])
-    })
-}
->>>>>>> 839ca3be
 
     pub fn write<S: AsyncWrite + 'static>(
         self,
@@ -174,16 +106,7 @@
         let len = self.0.len();
         debug_assert!(len < MAX_HANDSHAKE_MESSAGE_LENGTH);
 
-<<<<<<< HEAD
         write_all(sock, vec![len as u8; HANDSHAKE_HEADER_LENGTH])
             .and_then(move |(sock, _)| write_all(sock, self.0))
     }
-=======
-    // First `HANDSHAKE_HEADER_LENGTH` bytes of handshake message
-    // is the payload length in little-endian.
-    let mut message = vec![0_u8; HANDSHAKE_HEADER_LENGTH];
-    LittleEndian::write_uint(&mut message, len as u64, HANDSHAKE_HEADER_LENGTH);
-    message.extend_from_slice(&buf[0..len]);
-    write_all(sock, message)
->>>>>>> 839ca3be
 }