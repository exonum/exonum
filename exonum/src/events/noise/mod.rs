// Copyright 2018 The Exonum Team
//
// Licensed under the Apache License, Version 2.0 (the "License");
// you may not use this file except in compliance with the License.
// You may obtain a copy of the License at
//
//   http://www.apache.org/licenses/LICENSE-2.0
//
// Unless required by applicable law or agreed to in writing, software
// distributed under the License is distributed on an "AS IS" BASIS,
// WITHOUT WARRANTIES OR CONDITIONS OF ANY KIND, either express or implied.
// See the License for the specific language governing permissions and
// limitations under the License.

#[cfg(feature = "sodiumoxide-crypto")]
#[doc(inline)]
pub use self::wrappers::sodium_wrapper::{handshake::{HandshakeParams, NoiseHandshake},
                                         wrapper::{NoiseWrapper, HANDSHAKE_HEADER_LENGTH,
                                                   NOISE_MAX_HANDSHAKE_MESSAGE_LENGTH,
                                                   NOISE_MIN_HANDSHAKE_MESSAGE_LENGTH}};

use byteorder::{ByteOrder, LittleEndian};
use events::codec::MessagesCodec;
use futures::future::Future;
use tokio_io::{codec::Framed,
               io::{read_exact, write_all},
               AsyncRead,
               AsyncWrite};

use std::io;

pub mod error;
pub mod wrappers;

#[cfg(test)]
mod tests;

pub const NOISE_MAX_MESSAGE_LENGTH: usize = 65_535;
pub const TAG_LENGTH: usize = 16;
pub const NOISE_HEADER_LENGTH: usize = 4;

<<<<<<< HEAD
type HandshakeResult<S> = Box<dyn Future<Item = Framed<S, MessagesCodec>, Error = io::Error>>;
=======
        Self {
            public_key,
            secret_key,
            max_message_len,
            remote_key: None,
        }
    }

    pub fn set_remote_key(&mut self, remote_key: PublicKey) {
        self.remote_key = Some(into_x25519_public_key(remote_key));
    }
}
>>>>>>> 0c432cb0

pub trait Handshake {
    fn listen<S: AsyncRead + AsyncWrite + 'static>(self, stream: S) -> HandshakeResult<S>;
    fn send<S: AsyncRead + AsyncWrite + 'static>(self, stream: S) -> HandshakeResult<S>;
}

<<<<<<< HEAD
fn read<S: AsyncRead + 'static>(sock: S) -> impl Future<Item = (S, Vec<u8>), Error = io::Error> {
    let buf = vec![0u8; HANDSHAKE_HEADER_LENGTH];
    // First `HANDSHAKE_HEADER_LENGTH` bytes of handshake message is the payload length
    // in little-endian, remaining bytes is the handshake payload. Therefore, we need to read
    // `HANDSHAKE_HEADER_LENGTH` bytes as a little-endian integer and than we need to read
    // remaining payload.
    read_exact(sock, buf).and_then(|(stream, msg)| {
        let len = LittleEndian::read_uint(&msg, HANDSHAKE_HEADER_LENGTH);
        read_exact(stream, vec![0u8; len as usize])
    })
=======
#[derive(Debug)]
pub struct NoiseHandshake {
    noise: NoiseWrapper,
    max_message_len: u32,
}

impl NoiseHandshake {
    pub fn initiator(params: &HandshakeParams) -> Self {
        let noise = NoiseWrapper::initiator(params);
        Self {
            noise,
            max_message_len: params.max_message_len,
        }
    }

    pub fn responder(params: &HandshakeParams) -> Self {
        let noise = NoiseWrapper::responder(params);
        Self {
            noise,
            max_message_len: params.max_message_len,
        }
    }

    fn read_handshake_msg<S: AsyncRead + 'static>(
        mut self,
        stream: S,
    ) -> impl Future<Item = (S, Self), Error = io::Error> {
        read(stream).and_then(move |(stream, msg)| {
            self.noise.read_handshake_msg(&msg)?;
            Ok((stream, self))
        })
    }

    fn write_handshake_msg<S: AsyncWrite + 'static>(
        mut self,
        stream: S,
    ) -> impl Future<Item = (S, Self), Error = io::Error> {
        done(self.noise.write_handshake_msg())
            .map_err(|e| e.into())
            .and_then(|(len, buf)| write(stream, &buf, len))
            .map(move |(stream, _)| (stream, self))
    }

    fn finalize<S: AsyncRead + AsyncWrite + 'static>(
        self,
        stream: S,
    ) -> Result<Framed<S, MessagesCodec>, io::Error> {
        let noise = self.noise.into_transport_mode()?;
        let framed = stream.framed(MessagesCodec::new(self.max_message_len, noise));
        Ok(framed)
    }
}

impl Handshake for NoiseHandshake {
    fn listen<S>(self, stream: S) -> HandshakeResult<S>
    where
        S: AsyncRead + AsyncWrite + 'static,
    {
        let framed = self.read_handshake_msg(stream)
            .and_then(|(stream, handshake)| handshake.write_handshake_msg(stream))
            .and_then(|(stream, handshake)| handshake.read_handshake_msg(stream))
            .and_then(|(stream, handshake)| handshake.finalize(stream));
        Box::new(framed)
    }

    fn send<S>(self, stream: S) -> HandshakeResult<S>
    where
        S: AsyncRead + AsyncWrite + 'static,
    {
        let framed = self.write_handshake_msg(stream)
            .and_then(|(stream, handshake)| handshake.read_handshake_msg(stream))
            .and_then(|(stream, handshake)| handshake.write_handshake_msg(stream))
            .and_then(|(stream, handshake)| handshake.finalize(stream));
        Box::new(framed)
    }
}

fn read<S: AsyncRead + 'static>(sock: S) -> impl Future<Item = (S, Vec<u8>), Error = io::Error> {
    let buf = vec![0_u8; HANDSHAKE_HEADER_LENGTH];
    // First byte of handshake message is payload length, remaining bytes [1; len] is
    // the handshake payload. Therefore, we need to read first byte and after that
    // remaining payload.
    read_exact(sock, buf).and_then(|(stream, msg)| read_exact(stream, vec![0_u8; msg[0] as usize]))
>>>>>>> 0c432cb0
}

fn write<S: AsyncWrite + 'static>(
    sock: S,
    buf: &[u8],
    len: usize,
) -> impl Future<Item = (S, Vec<u8>), Error = io::Error> {
    debug_assert!(len < NOISE_MAX_HANDSHAKE_MESSAGE_LENGTH);

    // First `HANDSHAKE_HEADER_LENGTH` bytes of handshake message
    // is the payload length in little-endian.
    let mut message = vec![0u8; HANDSHAKE_HEADER_LENGTH];
    LittleEndian::write_uint(&mut message, len as u64, HANDSHAKE_HEADER_LENGTH);
    message.extend_from_slice(&buf[0..len]);
    write_all(sock, message)
}<|MERGE_RESOLUTION|>--- conflicted
+++ resolved
@@ -39,124 +39,23 @@
 pub const TAG_LENGTH: usize = 16;
 pub const NOISE_HEADER_LENGTH: usize = 4;
 
-<<<<<<< HEAD
 type HandshakeResult<S> = Box<dyn Future<Item = Framed<S, MessagesCodec>, Error = io::Error>>;
-=======
-        Self {
-            public_key,
-            secret_key,
-            max_message_len,
-            remote_key: None,
-        }
-    }
-
-    pub fn set_remote_key(&mut self, remote_key: PublicKey) {
-        self.remote_key = Some(into_x25519_public_key(remote_key));
-    }
-}
->>>>>>> 0c432cb0
 
 pub trait Handshake {
     fn listen<S: AsyncRead + AsyncWrite + 'static>(self, stream: S) -> HandshakeResult<S>;
     fn send<S: AsyncRead + AsyncWrite + 'static>(self, stream: S) -> HandshakeResult<S>;
 }
 
-<<<<<<< HEAD
 fn read<S: AsyncRead + 'static>(sock: S) -> impl Future<Item = (S, Vec<u8>), Error = io::Error> {
-    let buf = vec![0u8; HANDSHAKE_HEADER_LENGTH];
+    let buf = vec![0_u8; HANDSHAKE_HEADER_LENGTH];
     // First `HANDSHAKE_HEADER_LENGTH` bytes of handshake message is the payload length
     // in little-endian, remaining bytes is the handshake payload. Therefore, we need to read
     // `HANDSHAKE_HEADER_LENGTH` bytes as a little-endian integer and than we need to read
     // remaining payload.
     read_exact(sock, buf).and_then(|(stream, msg)| {
         let len = LittleEndian::read_uint(&msg, HANDSHAKE_HEADER_LENGTH);
-        read_exact(stream, vec![0u8; len as usize])
+        read_exact(stream, vec![0_u8; len as usize])
     })
-=======
-#[derive(Debug)]
-pub struct NoiseHandshake {
-    noise: NoiseWrapper,
-    max_message_len: u32,
-}
-
-impl NoiseHandshake {
-    pub fn initiator(params: &HandshakeParams) -> Self {
-        let noise = NoiseWrapper::initiator(params);
-        Self {
-            noise,
-            max_message_len: params.max_message_len,
-        }
-    }
-
-    pub fn responder(params: &HandshakeParams) -> Self {
-        let noise = NoiseWrapper::responder(params);
-        Self {
-            noise,
-            max_message_len: params.max_message_len,
-        }
-    }
-
-    fn read_handshake_msg<S: AsyncRead + 'static>(
-        mut self,
-        stream: S,
-    ) -> impl Future<Item = (S, Self), Error = io::Error> {
-        read(stream).and_then(move |(stream, msg)| {
-            self.noise.read_handshake_msg(&msg)?;
-            Ok((stream, self))
-        })
-    }
-
-    fn write_handshake_msg<S: AsyncWrite + 'static>(
-        mut self,
-        stream: S,
-    ) -> impl Future<Item = (S, Self), Error = io::Error> {
-        done(self.noise.write_handshake_msg())
-            .map_err(|e| e.into())
-            .and_then(|(len, buf)| write(stream, &buf, len))
-            .map(move |(stream, _)| (stream, self))
-    }
-
-    fn finalize<S: AsyncRead + AsyncWrite + 'static>(
-        self,
-        stream: S,
-    ) -> Result<Framed<S, MessagesCodec>, io::Error> {
-        let noise = self.noise.into_transport_mode()?;
-        let framed = stream.framed(MessagesCodec::new(self.max_message_len, noise));
-        Ok(framed)
-    }
-}
-
-impl Handshake for NoiseHandshake {
-    fn listen<S>(self, stream: S) -> HandshakeResult<S>
-    where
-        S: AsyncRead + AsyncWrite + 'static,
-    {
-        let framed = self.read_handshake_msg(stream)
-            .and_then(|(stream, handshake)| handshake.write_handshake_msg(stream))
-            .and_then(|(stream, handshake)| handshake.read_handshake_msg(stream))
-            .and_then(|(stream, handshake)| handshake.finalize(stream));
-        Box::new(framed)
-    }
-
-    fn send<S>(self, stream: S) -> HandshakeResult<S>
-    where
-        S: AsyncRead + AsyncWrite + 'static,
-    {
-        let framed = self.write_handshake_msg(stream)
-            .and_then(|(stream, handshake)| handshake.read_handshake_msg(stream))
-            .and_then(|(stream, handshake)| handshake.write_handshake_msg(stream))
-            .and_then(|(stream, handshake)| handshake.finalize(stream));
-        Box::new(framed)
-    }
-}
-
-fn read<S: AsyncRead + 'static>(sock: S) -> impl Future<Item = (S, Vec<u8>), Error = io::Error> {
-    let buf = vec![0_u8; HANDSHAKE_HEADER_LENGTH];
-    // First byte of handshake message is payload length, remaining bytes [1; len] is
-    // the handshake payload. Therefore, we need to read first byte and after that
-    // remaining payload.
-    read_exact(sock, buf).and_then(|(stream, msg)| read_exact(stream, vec![0_u8; msg[0] as usize]))
->>>>>>> 0c432cb0
 }
 
 fn write<S: AsyncWrite + 'static>(
@@ -168,7 +67,7 @@
 
     // First `HANDSHAKE_HEADER_LENGTH` bytes of handshake message
     // is the payload length in little-endian.
-    let mut message = vec![0u8; HANDSHAKE_HEADER_LENGTH];
+    let mut message = vec![0_u8; HANDSHAKE_HEADER_LENGTH];
     LittleEndian::write_uint(&mut message, len as u64, HANDSHAKE_HEADER_LENGTH);
     message.extend_from_slice(&buf[0..len]);
     write_all(sock, message)
