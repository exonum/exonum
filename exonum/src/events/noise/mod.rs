--- conflicted
+++ resolved
@@ -19,32 +19,22 @@
 
 use failure;
 
-<<<<<<< HEAD
-use crypto::{PublicKey, SecretKey};
-use events::codec::MessagesCodec;
-use events::noise::wrapper::{NoiseWrapper, HANDSHAKE_HEADER_LENGTH};
-use events::error::into_failure;
-=======
 use crypto::{
     x25519::{self, into_x25519_keypair, into_x25519_public_key}, PublicKey, SecretKey,
 };
 use events::noise::wrapper::NOISE_MAX_HANDSHAKE_MESSAGE_LENGTH;
 use events::{
     codec::MessagesCodec, noise::wrapper::{NoiseWrapper, HANDSHAKE_HEADER_LENGTH},
+    error::into_failure,
 };
->>>>>>> e8caba0b
 
 pub mod sodium_resolver;
 pub mod wrapper;
 
-<<<<<<< HEAD
-type HandshakeResult = Box<Future<Item = Framed<TcpStream, MessagesCodec>, Error = failure::Error>>;
-=======
 #[cfg(test)]
 mod tests;
 
 type HandshakeResult<S> = Box<dyn Future<Item = Framed<S, MessagesCodec>, Error = io::Error>>;
->>>>>>> e8caba0b
 
 #[derive(Debug, Clone)]
 /// Params needed to establish secured connection using Noise Protocol.
@@ -154,47 +144,24 @@
     }
 }
 
-<<<<<<< HEAD
-fn read(sock: TcpStream) -> Box<Future<Item = (TcpStream, Vec<u8>), Error = failure::Error>> {
-    let buf = vec![0u8; HANDSHAKE_HEADER_LENGTH];
-    Box::new(
-        read_exact(sock, buf)
-            .and_then(|(stream, msg)| read_exact(stream, vec![0u8; msg[0] as usize]))
-            .map_err(into_failure),
-    )
-=======
-fn read<S: AsyncRead + 'static>(sock: S) -> impl Future<Item = (S, Vec<u8>), Error = io::Error> {
+fn read<S: AsyncRead + 'static>(sock: S) -> impl Future<Item = (S, Vec<u8>), Error = failure::Error> {
     let buf = vec![0u8; HANDSHAKE_HEADER_LENGTH];
     // First byte of handshake message is payload length, remaining bytes [1; len] is
     // the handshake payload. Therefore, we need to read first byte and after that
     // remaining payload.
-    read_exact(sock, buf).and_then(|(stream, msg)| read_exact(stream, vec![0u8; msg[0] as usize]))
->>>>>>> e8caba0b
+    read_exact(sock, buf)
+            .and_then(|(stream, msg)| read_exact(stream, vec![0u8; msg[0] as usize]))
+            .map_err(into_failure)
 }
 
 fn write<S: AsyncWrite + 'static>(
     sock: S,
     buf: &[u8],
     len: usize,
-<<<<<<< HEAD
-) -> Box<Future<Item = (TcpStream, Vec<u8>), Error = failure::Error>> {
-    let mut message = vec![0u8; HANDSHAKE_HEADER_LENGTH];
-    LittleEndian::write_u16(&mut message, len as u16);
-    message.extend_from_slice(&buf[0..len]);
-    Box::new(write_all(sock, message).map_err(into_failure))
-}
-
-fn write_handshake_msg(
-    noise: &mut NoiseWrapper,
-) -> Box<Future<Item = (usize, Vec<u8>), Error = failure::Error>> {
-    let res = noise.write_handshake_msg();
-    Box::new(done(res.map_err(|e| e.into())))
-=======
-) -> impl Future<Item = (S, Vec<u8>), Error = io::Error> {
+) -> impl Future<Item = (S, Vec<u8>), Error = failure::Error> {
     debug_assert!(len < NOISE_MAX_HANDSHAKE_MESSAGE_LENGTH);
 
     let mut message = vec![len as u8; HANDSHAKE_HEADER_LENGTH];
     message.extend_from_slice(&buf[0..len]);
-    write_all(sock, message)
->>>>>>> e8caba0b
+    write_all(sock, message).map_err(into_failure)
 }