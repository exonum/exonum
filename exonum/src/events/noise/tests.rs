// Copyright 2019 The Exonum Team
//
// Licensed under the Apache License, Version 2.0 (the "License");
// you may not use this file except in compliance with the License.
// You may obtain a copy of the License at
//
//   http://www.apache.org/licenses/LICENSE-2.0
//
// Unless required by applicable law or agreed to in writing, software
// distributed under the License is distributed on an "AS IS" BASIS,
// WITHOUT WARRANTIES OR CONDITIONS OF ANY KIND, either express or implied.
// See the License for the specific language governing permissions and
// limitations under the License.

use byteorder::{ByteOrder, LittleEndian};
use bytes::BytesMut;
use futures::{
    future::Either,
    sync::{mpsc, mpsc::Sender},
    Future, Sink, Stream,
};
use snow::{types::Dh, Builder};
use tokio_core::{
    net::{TcpListener, TcpStream},
    reactor::Core,
};
use tokio_io::{AsyncRead, AsyncWrite};

use std::{net::SocketAddr, thread, time::Duration};

use crate::crypto::{gen_keypair_from_seed, Seed, PUBLIC_KEY_LENGTH, SEED_LENGTH};
use crate::events::{
    error::into_failure,
    noise::{
        wrappers::sodium_wrapper::resolver::{SodiumDh25519, SodiumResolver},
        Handshake, HandshakeParams, HandshakeRawMessage, HandshakeResult, NoiseHandshake,
        NoiseWrapper, HEADER_LENGTH, MAX_MESSAGE_LENGTH,
    },
    tests::raw_message,
};
use crate::messages::BinaryForm;

#[test]
#[cfg(feature = "sodiumoxide-crypto")]
fn noise_convert_ed_to_curve_dh() {
    use crate::crypto::{gen_keypair, x25519::into_x25519_keypair};

    // Generate Ed25519 keys for initiator and responder.
    let (public_key_i, secret_key_i) = gen_keypair();
    let (public_key_r, secret_key_r) = gen_keypair();

    // Convert to Curve25519 keys.
    let (public_key_i, secret_key_i) = into_x25519_keypair(public_key_i, secret_key_i).unwrap();
    let (public_key_r, secret_key_r) = into_x25519_keypair(public_key_r, secret_key_r).unwrap();

    // Do DH.
    let mut keypair_i: SodiumDh25519 = Default::default();
    keypair_i.set(secret_key_i.as_ref());
    let mut output_i = [0_u8; PUBLIC_KEY_LENGTH];
    keypair_i.dh(public_key_r.as_ref(), &mut output_i).unwrap();

    let mut keypair_r: SodiumDh25519 = Default::default();
    keypair_r.set(secret_key_r.as_ref());
    let mut output_r = [0_u8; PUBLIC_KEY_LENGTH];
    keypair_r.dh(public_key_i.as_ref(), &mut output_r).unwrap();

    assert_eq!(output_i, output_r);
}

#[test]
#[cfg(feature = "sodiumoxide-crypto")]
fn noise_converted_keys_handshake() {
    use crate::crypto::{gen_keypair, x25519::into_x25519_keypair};

    const MSG_SIZE: usize = 4096;
    static PATTERN: &'static str = "Noise_XK_25519_ChaChaPoly_SHA256";

    // Handshake initiator keypair.
    let (public_key_i, secret_key_i) = gen_keypair();
    // Handshake responder keypair.
    let (public_key_r, secret_key_r) = gen_keypair();

    // Convert to Curve25519 keys.
    let (_, secret_key_i) = into_x25519_keypair(public_key_i, secret_key_i).unwrap();
    let (public_key_r, secret_key_r) = into_x25519_keypair(public_key_r, secret_key_r).unwrap();

    let mut h_i = Builder::with_resolver(PATTERN.parse().unwrap(), Box::new(SodiumResolver))
        .local_private_key(secret_key_i.as_ref())
        .remote_public_key(public_key_r.as_ref())
        .build_initiator()
        .expect("Unable to create initiator");

    let mut h_r = Builder::with_resolver(PATTERN.parse().unwrap(), Box::new(SodiumResolver))
        .local_private_key(secret_key_r.as_ref())
        .build_responder()
        .expect("Unable to create responder");

    let mut buffer_msg = [0_u8; MSG_SIZE * 2];
    let mut buffer_out = [0_u8; MSG_SIZE * 2];

    let len = h_i.write_message(&[0_u8; 0], &mut buffer_msg).unwrap();
    h_r.read_message(&buffer_msg[..len], &mut buffer_out)
        .unwrap();
    let len = h_r.write_message(&[0_u8; 0], &mut buffer_msg).unwrap();
    h_i.read_message(&buffer_msg[..len], &mut buffer_out)
        .unwrap();
    let len = h_i.write_message(&[0_u8; 0], &mut buffer_msg).unwrap();
    h_r.read_message(&buffer_msg[..len], &mut buffer_out)
        .unwrap();

    h_r.into_transport_mode()
        .expect("Unable to transition session into transport mode");
}

#[test]
fn noise_encrypt_decrypt_max_message_len() {
    let small_sizes = 0..100;

    // Message sizes that must be tested:
    // 1. 65_445 (MAX_MESSAGE_LENGTH - SIGNATURE_LENGTH - HEADER_LENGTH - 22)
    // because in this case `raw_message_len` is divisible by (MAX_MESSAGE_LENGTH - TAG_LENGTH)
    // 2. 65_446 (previous size + 1)
    // from this size message is being split.
    // 3. 130_964 - next message size when `raw_message_len` is divisible by
    // (MAX_MESSAGE_LENGTH - TAG_LENGTH)
    // 4. 130_965 - Size when message is being split by 3 chunks.
    // To be sure we also test ranges near zero and near MAX_MESSAGE_LENGTH.
    let lower_bound = MAX_MESSAGE_LENGTH - 100;
    let upper_bound = MAX_MESSAGE_LENGTH + 100;

    let near_max_sizes = lower_bound..upper_bound;
    let big_size = vec![130_964, 130_965];

    for size in small_sizes.chain(near_max_sizes).chain(big_size) {
        check_encrypt_decrypt_message(size);
    }
}

#[test]
fn noise_encrypt_decrypt_bogus_message() {
    let msg_size = 64;

    let (mut initiator, mut responder) = create_noise_sessions();
    let mut buffer_msg = BytesMut::with_capacity(msg_size);

    initiator
        .encrypt_msg(&vec![0_u8; msg_size], &mut buffer_msg)
        .expect("Unable to encrypt message");

    let len = LittleEndian::read_u32(&buffer_msg[..HEADER_LENGTH]) as usize;

    // Wrong length.
    let res = responder.decrypt_msg(len - 1, &mut buffer_msg);
    assert!(res.unwrap_err().to_string().contains("decryption failed"));

    // Wrong message.
    let res = responder.decrypt_msg(len, &mut BytesMut::from(vec![0_u8; len + HEADER_LENGTH]));
    assert!(res.unwrap_err().to_string().contains("decryption failed"));
}

fn check_encrypt_decrypt_message(msg_size: usize) {
    let (mut initiator, mut responder) = create_noise_sessions();
    let mut buffer_msg = BytesMut::with_capacity(msg_size);
    let message = raw_message(msg_size);

    initiator
<<<<<<< HEAD
        .encrypt_msg(&message.encode().unwrap(), &mut buffer_msg)
        .expect(format!("Unable to encrypt message with size {}", msg_size).as_str());
=======
        .encrypt_msg(message.raw(), &mut buffer_msg)
        .unwrap_or_else(|e| panic!("Unable to encrypt message with size {}: {}", msg_size, e));
>>>>>>> c750ddea

    let len = LittleEndian::read_u32(&buffer_msg[..HEADER_LENGTH]) as usize;

    let res = responder
        .decrypt_msg(len, &mut buffer_msg)
<<<<<<< HEAD
        .expect(format!("Unable to decrypt message with size {}", msg_size).as_str());
    assert_eq!(&message.encode().unwrap(), &res);
=======
        .unwrap_or_else(|e| panic!("Unable to decrypt message with size {}: {}", msg_size, e));
    assert_eq!(message.raw(), &res);
>>>>>>> c750ddea
}

fn create_noise_sessions() -> (NoiseWrapper, NoiseWrapper) {
    let params = HandshakeParams::with_default_params();

    let mut initiator = NoiseWrapper::initiator(&params);
    let mut responder = NoiseWrapper::responder(&params);

    let buffer_out = initiator.write_handshake_msg(&[]).unwrap();
    responder.read_handshake_msg(&buffer_out).unwrap();

    let buffer_out = responder.write_handshake_msg(&[]).unwrap();
    initiator.read_handshake_msg(&buffer_out).unwrap();
    let buffer_out = initiator.write_handshake_msg(&[]).unwrap();
    responder.read_handshake_msg(&buffer_out).unwrap();

    (
        initiator
            .into_transport_mode()
            .expect("transit to transport mode"),
        responder
            .into_transport_mode()
            .expect("transit to transport mode"),
    )
}

#[derive(Debug, Copy, Clone)]
struct BogusMessage {
    step: HandshakeStep,
    message: &'static [u8],
}

impl BogusMessage {
    fn new(step: HandshakeStep, message: &'static [u8]) -> Self {
        BogusMessage { step, message }
    }
}

#[derive(Debug, PartialEq, Copy, Clone)]
enum HandshakeStep {
    EphemeralKeyExchange,
    StaticKeyExchange,
    Done,
}

impl HandshakeStep {
    fn next(self) -> Option<HandshakeStep> {
        use self::HandshakeStep::*;

        match self {
            EphemeralKeyExchange => Some(StaticKeyExchange),
            StaticKeyExchange => Some(Done),
            Done => None,
        }
    }
}

const MAX_MESSAGE_LEN: usize = 128;

const EMPTY_MESSAGE: &[u8] = &[0; 0];
const STANDARD_MESSAGE: &[u8] = &[0; MAX_MESSAGE_LEN];

#[test]
#[should_panic(expected = "WrongMessageLength")]
fn test_noise_handshake_errors_ee_empty() {
    let addr: SocketAddr = "127.0.0.1:45003".parse().unwrap();
    let params = HandshakeParams::with_default_params();
    let bogus_message = Some(BogusMessage::new(
        HandshakeStep::EphemeralKeyExchange,
        EMPTY_MESSAGE,
    ));
    let (_, listener_err) = wait_for_handshake_result(addr, &params, bogus_message, None);

    listener_err.unwrap()
}

#[test]
#[should_panic(expected = "WrongMessageLength")]
fn test_noise_handshake_errors_es_empty() {
    let addr: SocketAddr = "127.0.0.1:45004".parse().unwrap();
    let params = HandshakeParams::with_default_params();
    let bogus_message = Some(BogusMessage::new(
        HandshakeStep::StaticKeyExchange,
        EMPTY_MESSAGE,
    ));
    let (_, listener_err) = wait_for_handshake_result(addr, &params, bogus_message, None);

    listener_err.unwrap()
}

#[test]
#[should_panic(expected = "Dh")]
fn test_noise_handshake_errors_ee_standard() {
    let addr: SocketAddr = "127.0.0.1:45005".parse().unwrap();
    let params = HandshakeParams::with_default_params();
    let bogus_message = Some(BogusMessage::new(
        HandshakeStep::EphemeralKeyExchange,
        STANDARD_MESSAGE,
    ));
    let (_, listener_err) = wait_for_handshake_result(addr, &params, bogus_message, None);

    listener_err.unwrap()
}

#[test]
#[should_panic(expected = "Decrypt")]
fn test_noise_handshake_errors_es_standard() {
    let addr: SocketAddr = "127.0.0.1:45006".parse().unwrap();
    let params = HandshakeParams::with_default_params();
    let bogus_message = Some(BogusMessage::new(
        HandshakeStep::StaticKeyExchange,
        STANDARD_MESSAGE,
    ));
    let (_, listener_err) = wait_for_handshake_result(addr, &params, bogus_message, None);

    listener_err.unwrap();
}

#[test]
#[should_panic(expected = "WrongMessageLength")]
fn test_noise_handshake_errors_ee_empty_listen() {
    let addr: SocketAddr = "127.0.0.1:45007".parse().unwrap();
    let params = HandshakeParams::with_default_params();
    let bogus_message = Some(BogusMessage::new(
        HandshakeStep::EphemeralKeyExchange,
        EMPTY_MESSAGE,
    ));
    let (sender_err, _) = wait_for_handshake_result(addr, &params, None, bogus_message);

    sender_err.unwrap();
}

#[test]
#[should_panic(expected = "Dh")]
fn test_noise_handshake_errors_ee_standard_listen() {
    let addr: SocketAddr = "127.0.0.1:45008".parse().unwrap();
    let params = HandshakeParams::with_default_params();
    let bogus_message = Some(BogusMessage::new(
        HandshakeStep::EphemeralKeyExchange,
        STANDARD_MESSAGE,
    ));
    let (sender_err, _) = wait_for_handshake_result(addr, &params, None, bogus_message);

    sender_err.unwrap();
}

#[test]
#[should_panic(expected = "Decrypt")]
fn test_noise_handshake_wrong_remote_key() {
    let addr: SocketAddr = "127.0.0.1:45009".parse().unwrap();
    let mut params = HandshakeParams::with_default_params();
    let (remote_key, _) = gen_keypair_from_seed(&Seed::new([2; SEED_LENGTH]));
    params.set_remote_key(remote_key);

    let (_, listener_err) = wait_for_handshake_result(addr, &params, None, None);

    listener_err.unwrap();
}

// We need check result from both: sender and responder.
fn wait_for_handshake_result(
    addr: SocketAddr,
    params: &HandshakeParams,
    sender_message: Option<BogusMessage>,
    responder_message: Option<BogusMessage>,
) -> (Result<(), failure::Error>, Result<(), failure::Error>) {
    let (err_tx, err_rx) = mpsc::channel::<failure::Error>(0);

    let remote_params = params.clone();

    thread::spawn(move || run_handshake_listener(&addr, &remote_params, err_tx, responder_message));
    //TODO: very likely will be removed in [ECR-1664].
    thread::sleep(Duration::from_millis(500));

    let sender_err = send_handshake(&addr, &params, sender_message);
    let listener_err = err_rx
        .wait()
        .next()
        .expect("No listener error sent")
        .expect("Could not receive listener error");
    (sender_err, Err(listener_err))
}

fn run_handshake_listener(
    addr: &SocketAddr,
    params: &HandshakeParams,
    err_sender: Sender<failure::Error>,
    bogus_message: Option<BogusMessage>,
) -> Result<(), failure::Error> {
    let mut core = Core::new().unwrap();
    let handle = core.handle();

    core.run(
        TcpListener::bind(addr, &handle)
            .unwrap()
            .incoming()
            .for_each(move |(stream, peer)| {
                let err_sender = err_sender.clone();

                handle.spawn({
                    let handshake = match bogus_message {
                        Some(message) => Either::A(
                            NoiseErrorHandshake::responder(&params, &peer, message).listen(stream),
                        ),
                        None => Either::B(NoiseHandshake::responder(&params, &peer).listen(stream)),
                    };

                    handshake
                        .map(|_| ())
                        .or_else(|e| err_sender.send(e).map(|_| ()))
                        .map_err(|e| panic!("{:?}", e))
                });
                Ok(())
            })
            .map_err(into_failure),
    )
}

fn send_handshake(
    addr: &SocketAddr,
    params: &HandshakeParams,
    bogus_message: Option<BogusMessage>,
) -> Result<(), failure::Error> {
    let mut core = Core::new().unwrap();
    let handle = core.handle();

    let stream = TcpStream::connect(&addr, &handle)
        .map_err(into_failure)
        .and_then(|sock| match bogus_message {
            None => NoiseHandshake::initiator(&params, addr).send(sock),
            Some(message) => NoiseErrorHandshake::initiator(&params, addr, message).send(sock),
        })
        .map(|_| ());

    core.run(stream)
}

#[derive(Debug)]
struct NoiseErrorHandshake {
    bogus_message: BogusMessage,
    current_step: HandshakeStep,
    // Option is used in order to be able to move out `inner` from the instance.
    inner: Option<NoiseHandshake>,
}

impl NoiseErrorHandshake {
    fn initiator(
        params: &HandshakeParams,
        peer_address: &SocketAddr,
        bogus_message: BogusMessage,
    ) -> Self {
        NoiseErrorHandshake {
            bogus_message,
            current_step: HandshakeStep::EphemeralKeyExchange,
            inner: Some(NoiseHandshake::initiator(params, peer_address)),
        }
    }

    fn responder(
        params: &HandshakeParams,
        peer_address: &SocketAddr,
        bogus_message: BogusMessage,
    ) -> Self {
        NoiseErrorHandshake {
            bogus_message,
            current_step: HandshakeStep::EphemeralKeyExchange,
            inner: Some(NoiseHandshake::responder(params, peer_address)),
        }
    }

    fn read_handshake_msg<S: AsyncRead + 'static>(
        mut self,
        stream: S,
    ) -> impl Future<Item = (S, Self), Error = failure::Error> {
        let inner = self.inner.take().unwrap();

        inner
            .read_handshake_msg(stream)
            .map(move |(stream, inner, _)| {
                self.inner = Some(inner);
                (stream, self)
            })
    }

    fn write_handshake_msg<S: AsyncWrite + 'static>(
        mut self,
        stream: S,
    ) -> impl Future<Item = (S, Self), Error = failure::Error> {
        if self.current_step == self.bogus_message.step {
            let msg = self.bogus_message.message;

            Either::A(
                HandshakeRawMessage(msg.to_vec())
                    .write(stream)
                    .map(move |(stream, _)| {
                        self.current_step = self
                            .current_step
                            .next()
                            .expect("Extra handshake step taken");
                        (stream, self)
                    }),
            )
        } else {
            let inner = self.inner.take().unwrap();

            Either::B(
                inner
                    .write_handshake_msg(stream, &[])
                    .map(move |(stream, inner)| {
                        self.inner = Some(inner);
                        self.current_step = self
                            .current_step
                            .next()
                            .expect("Extra handshake step taken");
                        (stream, self)
                    }),
            )
        }
    }
}

impl Handshake for NoiseErrorHandshake {
    fn listen<S>(self, stream: S) -> HandshakeResult<S>
    where
        S: AsyncRead + AsyncWrite + 'static,
    {
        let framed = self
            .read_handshake_msg(stream)
            .and_then(|(stream, handshake)| handshake.write_handshake_msg(stream))
            .and_then(|(stream, handshake)| handshake.read_handshake_msg(stream))
            .and_then(|(stream, handshake)| handshake.inner.unwrap().finalize(stream, Vec::new()));
        Box::new(framed)
    }

    fn send<S>(self, stream: S) -> HandshakeResult<S>
    where
        S: AsyncRead + AsyncWrite + 'static,
    {
        let framed = self
            .write_handshake_msg(stream)
            .and_then(|(stream, handshake)| handshake.read_handshake_msg(stream))
            .and_then(|(stream, handshake)| handshake.write_handshake_msg(stream))
            .and_then(|(stream, handshake)| handshake.inner.unwrap().finalize(stream, Vec::new()));
        Box::new(framed)
    }
}<|MERGE_RESOLUTION|>--- conflicted
+++ resolved
@@ -164,25 +164,15 @@
     let message = raw_message(msg_size);
 
     initiator
-<<<<<<< HEAD
         .encrypt_msg(&message.encode().unwrap(), &mut buffer_msg)
-        .expect(format!("Unable to encrypt message with size {}", msg_size).as_str());
-=======
-        .encrypt_msg(message.raw(), &mut buffer_msg)
         .unwrap_or_else(|e| panic!("Unable to encrypt message with size {}: {}", msg_size, e));
->>>>>>> c750ddea
 
     let len = LittleEndian::read_u32(&buffer_msg[..HEADER_LENGTH]) as usize;
 
     let res = responder
         .decrypt_msg(len, &mut buffer_msg)
-<<<<<<< HEAD
-        .expect(format!("Unable to decrypt message with size {}", msg_size).as_str());
+        .unwrap_or_else(|e| panic!("Unable to decrypt message with size {}: {}", msg_size, e));
     assert_eq!(&message.encode().unwrap(), &res);
-=======
-        .unwrap_or_else(|e| panic!("Unable to decrypt message with size {}: {}", msg_size, e));
-    assert_eq!(message.raw(), &res);
->>>>>>> c750ddea
 }
 
 fn create_noise_sessions() -> (NoiseWrapper, NoiseWrapper) {
