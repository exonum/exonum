// Copyright 2019 The Exonum Team
//
// Licensed under the Apache License, Version 2.0 (the "License");
// you may not use this file except in compliance with the License.
// You may obtain a copy of the License at
//
//   http://www.apache.org/licenses/LICENSE-2.0
//
// Unless required by applicable law or agreed to in writing, software
// distributed under the License is distributed on an "AS IS" BASIS,
// WITHOUT WARRANTIES OR CONDITIONS OF ANY KIND, either express or implied.
// See the License for the specific language governing permissions and
// limitations under the License.

use byteorder::{ByteOrder, LittleEndian};
use bytes::BytesMut;
use futures::{
    future::Either,
    sync::{mpsc, mpsc::Sender},
    Future, Sink, Stream,
};
use snow::{types::Dh, Builder};
use tokio_core::{
    net::{TcpListener, TcpStream},
    reactor::Core,
};
use tokio_io::{AsyncRead, AsyncWrite};

use std::{net::SocketAddr, thread, time::Duration};

<<<<<<< HEAD
use crate::{
    crypto::{gen_keypair_from_seed, Seed, PUBLIC_KEY_LENGTH, SEED_LENGTH},
    events::{
        error::into_failure,
        noise::{
            wrappers::sodium_wrapper::resolver::{SodiumDh25519, SodiumResolver},
            Handshake, HandshakeParams, HandshakeRawMessage, HandshakeResult, NoiseHandshake,
            NoiseWrapper, HEADER_LENGTH, MAX_MESSAGE_LENGTH,
        },
        tests::raw_message,
=======
use crate::crypto::{gen_keypair_from_seed, Seed, PUBLIC_KEY_LENGTH, SEED_LENGTH};
use crate::events::{
    error::into_failure,
    noise::{
        wrappers::sodium_wrapper::resolver::{SodiumDh25519, SodiumResolver},
        Handshake, HandshakeParams, HandshakeRawMessage, HandshakeResult, NoiseHandshake,
        NoiseWrapper, TransportWrapper, HEADER_LENGTH, MAX_MESSAGE_LENGTH,
>>>>>>> b1188e0a
    },
    messages::BinaryValue,
};

#[test]
#[cfg(feature = "sodiumoxide-crypto")]
fn noise_convert_ed_to_curve_dh() {
    use crate::crypto::{gen_keypair, x25519::into_x25519_keypair};

    // Generate Ed25519 keys for initiator and responder.
    let (public_key_i, secret_key_i) = gen_keypair();
    let (public_key_r, secret_key_r) = gen_keypair();

    // Convert to Curve25519 keys.
    let (public_key_i, secret_key_i) = into_x25519_keypair(public_key_i, secret_key_i).unwrap();
    let (public_key_r, secret_key_r) = into_x25519_keypair(public_key_r, secret_key_r).unwrap();

    // Do DH.
    let mut keypair_i: SodiumDh25519 = Default::default();
    keypair_i.set(secret_key_i.as_ref());
    let mut output_i = [0_u8; PUBLIC_KEY_LENGTH];
    keypair_i.dh(public_key_r.as_ref(), &mut output_i).unwrap();

    let mut keypair_r: SodiumDh25519 = Default::default();
    keypair_r.set(secret_key_r.as_ref());
    let mut output_r = [0_u8; PUBLIC_KEY_LENGTH];
    keypair_r.dh(public_key_i.as_ref(), &mut output_r).unwrap();

    assert_eq!(output_i, output_r);
}

#[test]
#[cfg(feature = "sodiumoxide-crypto")]
fn noise_converted_keys_handshake() {
    use crate::crypto::{gen_keypair, x25519::into_x25519_keypair};

    const MSG_SIZE: usize = 4096;
    static PATTERN: &'static str = "Noise_XK_25519_ChaChaPoly_SHA256";

    // Handshake initiator keypair.
    let (public_key_i, secret_key_i) = gen_keypair();
    // Handshake responder keypair.
    let (public_key_r, secret_key_r) = gen_keypair();

    // Convert to Curve25519 keys.
    let (_, secret_key_i) = into_x25519_keypair(public_key_i, secret_key_i).unwrap();
    let (public_key_r, secret_key_r) = into_x25519_keypair(public_key_r, secret_key_r).unwrap();

    let mut h_i = Builder::with_resolver(PATTERN.parse().unwrap(), Box::new(SodiumResolver))
        .local_private_key(secret_key_i.as_ref())
        .remote_public_key(public_key_r.as_ref())
        .build_initiator()
        .expect("Unable to create initiator");

    let mut h_r = Builder::with_resolver(PATTERN.parse().unwrap(), Box::new(SodiumResolver))
        .local_private_key(secret_key_r.as_ref())
        .build_responder()
        .expect("Unable to create responder");

    let mut buffer_msg = [0_u8; MSG_SIZE * 2];
    let mut buffer_out = [0_u8; MSG_SIZE * 2];

    let len = h_i.write_message(&[0_u8; 0], &mut buffer_msg).unwrap();
    h_r.read_message(&buffer_msg[..len], &mut buffer_out)
        .unwrap();
    let len = h_r.write_message(&[0_u8; 0], &mut buffer_msg).unwrap();
    h_i.read_message(&buffer_msg[..len], &mut buffer_out)
        .unwrap();
    let len = h_i.write_message(&[0_u8; 0], &mut buffer_msg).unwrap();
    h_r.read_message(&buffer_msg[..len], &mut buffer_out)
        .unwrap();

    h_r.into_transport_mode()
        .expect("Unable to transition session into transport mode");
}

#[test]
fn noise_encrypt_decrypt_max_message_len() {
    let small_sizes = 0..100;

    // Message sizes that must be tested:
    // 1. 65_445 (MAX_MESSAGE_LENGTH - SIGNATURE_LENGTH - HEADER_LENGTH - 22)
    // because in this case `raw_message_len` is divisible by (MAX_MESSAGE_LENGTH - TAG_LENGTH)
    // 2. 65_446 (previous size + 1)
    // from this size message is being split.
    // 3. 130_964 - next message size when `raw_message_len` is divisible by
    // (MAX_MESSAGE_LENGTH - TAG_LENGTH)
    // 4. 130_965 - Size when message is being split by 3 chunks.
    // To be sure we also test ranges near zero and near MAX_MESSAGE_LENGTH.
    let lower_bound = MAX_MESSAGE_LENGTH - 100;
    let upper_bound = MAX_MESSAGE_LENGTH + 100;

    let near_max_sizes = lower_bound..upper_bound;
    let big_size = vec![130_964, 130_965];

    for size in small_sizes.chain(near_max_sizes).chain(big_size) {
        check_encrypt_decrypt_message(size);
    }
}

#[test]
fn noise_encrypt_decrypt_bogus_message() {
    let msg_size = 64;

    let (mut initiator, mut responder) = create_noise_sessions();
    let mut buffer_msg = BytesMut::with_capacity(msg_size);

    initiator
        .encrypt_msg(&vec![0_u8; msg_size], &mut buffer_msg)
        .expect("Unable to encrypt message");

    let len = LittleEndian::read_u32(&buffer_msg[..HEADER_LENGTH]) as usize;

    // Wrong length.
    let res = responder.decrypt_msg(len - 1, &mut buffer_msg);
    assert!(res.unwrap_err().to_string().contains("decrypt error"));

    // Wrong message.
    let res = responder.decrypt_msg(len, &mut BytesMut::from(vec![0_u8; len + HEADER_LENGTH]));
    assert!(res.unwrap_err().to_string().contains("decrypt error"));
}

fn check_encrypt_decrypt_message(msg_size: usize) {
    let (mut initiator, mut responder) = create_noise_sessions();
    let mut buffer_msg = BytesMut::with_capacity(msg_size);
    let message = raw_message(msg_size);

    initiator
        .encrypt_msg(&message.to_bytes(), &mut buffer_msg)
        .unwrap_or_else(|e| panic!("Unable to encrypt message with size {}: {}", msg_size, e));

    let len = LittleEndian::read_u32(&buffer_msg[..HEADER_LENGTH]) as usize;

    let res = responder
        .decrypt_msg(len, &mut buffer_msg)
        .unwrap_or_else(|e| panic!("Unable to decrypt message with size {}: {}", msg_size, e));
    assert_eq!(&message.to_bytes(), &res);
}

fn create_noise_sessions() -> (TransportWrapper, TransportWrapper) {
    let params = HandshakeParams::with_default_params();

    let mut initiator = NoiseWrapper::initiator(&params);
    let mut responder = NoiseWrapper::responder(&params);

    let buffer_out = initiator.write_handshake_msg(&[]).unwrap();
    responder.read_handshake_msg(&buffer_out).unwrap();

    let buffer_out = responder.write_handshake_msg(&[]).unwrap();
    initiator.read_handshake_msg(&buffer_out).unwrap();
    let buffer_out = initiator.write_handshake_msg(&[]).unwrap();
    responder.read_handshake_msg(&buffer_out).unwrap();

    (
        initiator
            .into_transport_wrapper()
            .expect("convert to transport wrapper"),
        responder
            .into_transport_wrapper()
            .expect("convert to transport wrapper"),
    )
}

#[derive(Debug, Copy, Clone)]
struct BogusMessage {
    step: HandshakeStep,
    message: &'static [u8],
}

impl BogusMessage {
    fn new(step: HandshakeStep, message: &'static [u8]) -> Self {
        BogusMessage { step, message }
    }
}

#[derive(Debug, PartialEq, Copy, Clone)]
enum HandshakeStep {
    EphemeralKeyExchange,
    StaticKeyExchange,
    Done,
}

impl HandshakeStep {
    fn next(self) -> Option<HandshakeStep> {
        use self::HandshakeStep::*;

        match self {
            EphemeralKeyExchange => Some(StaticKeyExchange),
            StaticKeyExchange => Some(Done),
            Done => None,
        }
    }
}

const MAX_MESSAGE_LEN: usize = 128;

const EMPTY_MESSAGE: &[u8] = &[0; 0];
const STANDARD_MESSAGE: &[u8] = &[0; MAX_MESSAGE_LEN];

#[test]
#[should_panic(expected = "WrongMessageLength")]
fn test_noise_handshake_errors_ee_empty() {
    let addr: SocketAddr = "127.0.0.1:45003".parse().unwrap();
    let params = HandshakeParams::with_default_params();
    let bogus_message = Some(BogusMessage::new(
        HandshakeStep::EphemeralKeyExchange,
        EMPTY_MESSAGE,
    ));
    let (_, listener_err) = wait_for_handshake_result(addr, &params, bogus_message, None);

    listener_err.unwrap()
}

#[test]
#[should_panic(expected = "WrongMessageLength")]
fn test_noise_handshake_errors_es_empty() {
    let addr: SocketAddr = "127.0.0.1:45004".parse().unwrap();
    let params = HandshakeParams::with_default_params();
    let bogus_message = Some(BogusMessage::new(
        HandshakeStep::StaticKeyExchange,
        EMPTY_MESSAGE,
    ));
    let (_, listener_err) = wait_for_handshake_result(addr, &params, bogus_message, None);

    listener_err.unwrap()
}

#[test]
#[should_panic(expected = "Dh")]
fn test_noise_handshake_errors_ee_standard() {
    let addr: SocketAddr = "127.0.0.1:45005".parse().unwrap();
    let params = HandshakeParams::with_default_params();
    let bogus_message = Some(BogusMessage::new(
        HandshakeStep::EphemeralKeyExchange,
        STANDARD_MESSAGE,
    ));
    let (_, listener_err) = wait_for_handshake_result(addr, &params, bogus_message, None);

    listener_err.unwrap()
}

#[test]
#[should_panic(expected = "Decrypt")]
fn test_noise_handshake_errors_es_standard() {
    let addr: SocketAddr = "127.0.0.1:45006".parse().unwrap();
    let params = HandshakeParams::with_default_params();
    let bogus_message = Some(BogusMessage::new(
        HandshakeStep::StaticKeyExchange,
        STANDARD_MESSAGE,
    ));
    let (_, listener_err) = wait_for_handshake_result(addr, &params, bogus_message, None);

    listener_err.unwrap();
}

#[test]
#[should_panic(expected = "WrongMessageLength")]
fn test_noise_handshake_errors_ee_empty_listen() {
    let addr: SocketAddr = "127.0.0.1:45007".parse().unwrap();
    let params = HandshakeParams::with_default_params();
    let bogus_message = Some(BogusMessage::new(
        HandshakeStep::EphemeralKeyExchange,
        EMPTY_MESSAGE,
    ));
    let (sender_err, _) = wait_for_handshake_result(addr, &params, None, bogus_message);

    sender_err.unwrap();
}

#[test]
#[should_panic(expected = "Dh")]
fn test_noise_handshake_errors_ee_standard_listen() {
    let addr: SocketAddr = "127.0.0.1:45008".parse().unwrap();
    let params = HandshakeParams::with_default_params();
    let bogus_message = Some(BogusMessage::new(
        HandshakeStep::EphemeralKeyExchange,
        STANDARD_MESSAGE,
    ));
    let (sender_err, _) = wait_for_handshake_result(addr, &params, None, bogus_message);

    sender_err.unwrap();
}

#[test]
#[should_panic(expected = "Decrypt")]
fn test_noise_handshake_wrong_remote_key() {
    let addr: SocketAddr = "127.0.0.1:45009".parse().unwrap();
    let mut params = HandshakeParams::with_default_params();
    let (remote_key, _) = gen_keypair_from_seed(&Seed::new([2; SEED_LENGTH]));
    params.set_remote_key(remote_key);

    let (_, listener_err) = wait_for_handshake_result(addr, &params, None, None);

    listener_err.unwrap();
}

// We need check result from both: sender and responder.
fn wait_for_handshake_result(
    addr: SocketAddr,
    params: &HandshakeParams,
    sender_message: Option<BogusMessage>,
    responder_message: Option<BogusMessage>,
) -> (Result<(), failure::Error>, Result<(), failure::Error>) {
    let (err_tx, err_rx) = mpsc::channel::<failure::Error>(0);

    let remote_params = params.clone();

    thread::spawn(move || run_handshake_listener(&addr, &remote_params, err_tx, responder_message));
    //TODO: very likely will be removed in [ECR-1664].
    thread::sleep(Duration::from_millis(500));

    let sender_err = send_handshake(&addr, &params, sender_message);
    let listener_err = err_rx
        .wait()
        .next()
        .expect("No listener error sent")
        .expect("Could not receive listener error");
    (sender_err, Err(listener_err))
}

fn run_handshake_listener(
    addr: &SocketAddr,
    params: &HandshakeParams,
    err_sender: Sender<failure::Error>,
    bogus_message: Option<BogusMessage>,
) -> Result<(), failure::Error> {
    let mut core = Core::new().unwrap();
    let handle = core.handle();

    core.run(
        TcpListener::bind(addr, &handle)
            .unwrap()
            .incoming()
            .for_each(move |(stream, peer)| {
                let err_sender = err_sender.clone();

                handle.spawn({
                    let handshake = match bogus_message {
                        Some(message) => Either::A(
                            NoiseErrorHandshake::responder(&params, &peer, message).listen(stream),
                        ),
                        None => Either::B(NoiseHandshake::responder(&params, &peer).listen(stream)),
                    };

                    handshake
                        .map(|_| ())
                        .or_else(|e| err_sender.send(e).map(|_| ()))
                        .map_err(|e| panic!("{:?}", e))
                });
                Ok(())
            })
            .map_err(into_failure),
    )
}

fn send_handshake(
    addr: &SocketAddr,
    params: &HandshakeParams,
    bogus_message: Option<BogusMessage>,
) -> Result<(), failure::Error> {
    let mut core = Core::new().unwrap();
    let handle = core.handle();

    let stream = TcpStream::connect(&addr, &handle)
        .map_err(into_failure)
        .and_then(|sock| match bogus_message {
            None => NoiseHandshake::initiator(&params, addr).send(sock),
            Some(message) => NoiseErrorHandshake::initiator(&params, addr, message).send(sock),
        })
        .map(|_| ());

    core.run(stream)
}

#[derive(Debug)]
struct NoiseErrorHandshake {
    bogus_message: BogusMessage,
    current_step: HandshakeStep,
    // Option is used in order to be able to move out `inner` from the instance.
    inner: Option<NoiseHandshake>,
}

impl NoiseErrorHandshake {
    fn initiator(
        params: &HandshakeParams,
        peer_address: &SocketAddr,
        bogus_message: BogusMessage,
    ) -> Self {
        NoiseErrorHandshake {
            bogus_message,
            current_step: HandshakeStep::EphemeralKeyExchange,
            inner: Some(NoiseHandshake::initiator(params, peer_address)),
        }
    }

    fn responder(
        params: &HandshakeParams,
        peer_address: &SocketAddr,
        bogus_message: BogusMessage,
    ) -> Self {
        NoiseErrorHandshake {
            bogus_message,
            current_step: HandshakeStep::EphemeralKeyExchange,
            inner: Some(NoiseHandshake::responder(params, peer_address)),
        }
    }

    fn read_handshake_msg<S: AsyncRead + 'static>(
        mut self,
        stream: S,
    ) -> impl Future<Item = (S, Self), Error = failure::Error> {
        let inner = self.inner.take().unwrap();

        inner
            .read_handshake_msg(stream)
            .map(move |(stream, inner, _)| {
                self.inner = Some(inner);
                (stream, self)
            })
    }

    fn write_handshake_msg<S: AsyncWrite + 'static>(
        mut self,
        stream: S,
    ) -> impl Future<Item = (S, Self), Error = failure::Error> {
        if self.current_step == self.bogus_message.step {
            let msg = self.bogus_message.message;

            Either::A(
                HandshakeRawMessage(msg.to_vec())
                    .write(stream)
                    .map(move |(stream, _)| {
                        self.current_step = self
                            .current_step
                            .next()
                            .expect("Extra handshake step taken");
                        (stream, self)
                    }),
            )
        } else {
            let inner = self.inner.take().unwrap();

            Either::B(
                inner
                    .write_handshake_msg(stream, &[])
                    .map(move |(stream, inner)| {
                        self.inner = Some(inner);
                        self.current_step = self
                            .current_step
                            .next()
                            .expect("Extra handshake step taken");
                        (stream, self)
                    }),
            )
        }
    }
}

impl Handshake for NoiseErrorHandshake {
    fn listen<S>(self, stream: S) -> HandshakeResult<S>
    where
        S: AsyncRead + AsyncWrite + 'static,
    {
        let framed = self
            .read_handshake_msg(stream)
            .and_then(|(stream, handshake)| handshake.write_handshake_msg(stream))
            .and_then(|(stream, handshake)| handshake.read_handshake_msg(stream))
            .and_then(|(stream, handshake)| handshake.inner.unwrap().finalize(stream, Vec::new()));
        Box::new(framed)
    }

    fn send<S>(self, stream: S) -> HandshakeResult<S>
    where
        S: AsyncRead + AsyncWrite + 'static,
    {
        let framed = self
            .write_handshake_msg(stream)
            .and_then(|(stream, handshake)| handshake.read_handshake_msg(stream))
            .and_then(|(stream, handshake)| handshake.write_handshake_msg(stream))
            .and_then(|(stream, handshake)| handshake.inner.unwrap().finalize(stream, Vec::new()));
        Box::new(framed)
    }
}<|MERGE_RESOLUTION|>--- conflicted
+++ resolved
@@ -28,7 +28,6 @@
 
 use std::{net::SocketAddr, thread, time::Duration};
 
-<<<<<<< HEAD
 use crate::{
     crypto::{gen_keypair_from_seed, Seed, PUBLIC_KEY_LENGTH, SEED_LENGTH},
     events::{
@@ -36,18 +35,9 @@
         noise::{
             wrappers::sodium_wrapper::resolver::{SodiumDh25519, SodiumResolver},
             Handshake, HandshakeParams, HandshakeRawMessage, HandshakeResult, NoiseHandshake,
-            NoiseWrapper, HEADER_LENGTH, MAX_MESSAGE_LENGTH,
+            NoiseWrapper, TransportWrapper, HEADER_LENGTH, MAX_MESSAGE_LENGTH,
         },
         tests::raw_message,
-=======
-use crate::crypto::{gen_keypair_from_seed, Seed, PUBLIC_KEY_LENGTH, SEED_LENGTH};
-use crate::events::{
-    error::into_failure,
-    noise::{
-        wrappers::sodium_wrapper::resolver::{SodiumDh25519, SodiumResolver},
-        Handshake, HandshakeParams, HandshakeRawMessage, HandshakeResult, NoiseHandshake,
-        NoiseWrapper, TransportWrapper, HEADER_LENGTH, MAX_MESSAGE_LENGTH,
->>>>>>> b1188e0a
     },
     messages::BinaryValue,
 };
