// Copyright 2018 The Exonum Team
//
// Licensed under the Apache License, Version 2.0 (the "License");
// you may not use this file except in compliance with the License.
// You may obtain a copy of the License at
//
//   http://www.apache.org/licenses/LICENSE-2.0
//
// Unless required by applicable law or agreed to in writing, software
// distributed under the License is distributed on an "AS IS" BASIS,
// WITHOUT WARRANTIES OR CONDITIONS OF ANY KIND, either express or implied.
// See the License for the specific language governing permissions and
// limitations under the License.

use futures::{
    future::Either, sync::{mpsc, mpsc::Sender}, Future, Sink, Stream,
};
use snow::{types::Dh, NoiseBuilder};
use tokio_core::{
    net::{TcpListener, TcpStream}, reactor::Core,
};
use tokio_io::{AsyncRead, AsyncWrite};

use std::{
    error::Error, io::{self, Result as IoResult}, net::SocketAddr, thread, time::Duration,
};

<<<<<<< HEAD
use crypto::{
    gen_keypair, gen_keypair_from_seed, x25519::into_x25519_keypair, Seed, PUBLIC_KEY_LENGTH,
};
use events::{
    error::into_other,
    noise::{
        sodium_resolver::SodiumDh25519, Handshake, HandshakeParams, HandshakeRawMessage,
        HandshakeResult, NoiseHandshake,
    },
};
=======
use crypto::{gen_keypair_from_seed, Seed, PUBLIC_KEY_LENGTH, SEED_LENGTH};
use events::error::into_other;
use events::noise::{write, Handshake, HandshakeParams, HandshakeResult, NoiseHandshake};
use tokio_io::{AsyncRead, AsyncWrite};
>>>>>>> 839ca3be

#[test]
#[cfg(feature = "sodiumoxide-crypto")]
fn test_convert_ed_to_curve_dh() {
    use crypto::{gen_keypair, x25519::into_x25519_keypair};

    // Generate Ed25519 keys for initiator and responder.
    let (public_key_i, secret_key_i) = gen_keypair();
    let (public_key_r, secret_key_r) = gen_keypair();

    // Convert to Curve25519 keys.
    let (public_key_i, secret_key_i) = into_x25519_keypair(public_key_i, secret_key_i).unwrap();
    let (public_key_r, secret_key_r) = into_x25519_keypair(public_key_r, secret_key_r).unwrap();

    // Do DH.
    let mut keypair_i: SodiumDh25519 = Default::default();
    keypair_i.set(secret_key_i.as_ref());
    let mut output_i = [0_u8; PUBLIC_KEY_LENGTH];
    keypair_i.dh(public_key_r.as_ref(), &mut output_i);

    let mut keypair_r: SodiumDh25519 = Default::default();
    keypair_r.set(secret_key_r.as_ref());
    let mut output_r = [0_u8; PUBLIC_KEY_LENGTH];
    keypair_r.dh(public_key_i.as_ref(), &mut output_r);

    assert_eq!(output_i, output_r);
}

#[test]
#[cfg(feature = "sodiumoxide-crypto")]
fn test_converted_keys_handshake() {
    use crypto::{gen_keypair, x25519::into_x25519_keypair};

    const MSG_SIZE: usize = 4096;
    static PATTERN: &'static str = "Noise_XK_25519_ChaChaPoly_SHA256";

    // Handshake initiator keypair.
    let (public_key_i, secret_key_i) = gen_keypair();
    // Handshake responder keypair.
    let (public_key_r, secret_key_r) = gen_keypair();

    // Convert to Curve25519 keys.
    let (_, secret_key_i) = into_x25519_keypair(public_key_i, secret_key_i).unwrap();
    let (public_key_r, secret_key_r) = into_x25519_keypair(public_key_r, secret_key_r).unwrap();

    let mut h_i = NoiseBuilder::new(PATTERN.parse().unwrap())
        .local_private_key(secret_key_i.as_ref())
        .remote_public_key(public_key_r.as_ref())
        .build_initiator()
        .expect("Unable to create initiator");

    let mut h_r = NoiseBuilder::new(PATTERN.parse().unwrap())
        .local_private_key(secret_key_r.as_ref())
        .build_responder()
        .expect("Unable to create responder");

    let mut buffer_msg = [0_u8; MSG_SIZE * 2];
    let mut buffer_out = [0_u8; MSG_SIZE * 2];

    let len = h_i.write_message(&[0_u8; 0], &mut buffer_msg).unwrap();
    h_r.read_message(&buffer_msg[..len], &mut buffer_out)
        .unwrap();
    let len = h_r.write_message(&[0_u8; 0], &mut buffer_msg).unwrap();
    h_i.read_message(&buffer_msg[..len], &mut buffer_out)
        .unwrap();
    let len = h_i.write_message(&[0_u8; 0], &mut buffer_msg).unwrap();
    h_r.read_message(&buffer_msg[..len], &mut buffer_out)
        .unwrap();

    h_r.into_transport_mode()
        .expect("Unable to transition session into transport mode");
}

#[derive(Debug, Copy, Clone)]
struct BogusMessage {
    step: HandshakeStep,
    message: &'static [u8],
}

impl BogusMessage {
    fn new(step: HandshakeStep, message: &'static [u8]) -> Self {
        BogusMessage { step, message }
    }
}

#[derive(Debug, PartialEq, Copy, Clone)]
enum HandshakeStep {
    EphemeralKeyExchange,
    StaticKeyExchange,
    Done,
}

impl HandshakeStep {
    fn next(&self) -> Option<HandshakeStep> {
        use self::HandshakeStep::*;

        match *self {
            EphemeralKeyExchange => Some(StaticKeyExchange),
            StaticKeyExchange => Some(Done),
            Done => None,
        }
    }
}

const MAX_MESSAGE_LEN: usize = 128;

const EMPTY_MESSAGE: &[u8] = &[0; 0];
const STANDARD_MESSAGE: &[u8] = &[0; MAX_MESSAGE_LEN];

pub fn default_test_params() -> HandshakeParams {
    let (public_key, secret_key) = gen_keypair_from_seed(&Seed::new([1; SEED_LENGTH]));
    let mut params = HandshakeParams::new(public_key, secret_key, 1024);
    params.set_remote_key(public_key);
    params
}

#[test]
fn test_noise_handshake_errors_ee_empty() {
    let addr: SocketAddr = "127.0.0.1:45003".parse().unwrap();
    let params = default_test_params();
    let bogus_message = Some(BogusMessage::new(
        HandshakeStep::EphemeralKeyExchange,
        EMPTY_MESSAGE,
    ));
    let (_, listener_err) = wait_for_handshake_result(addr, &params, bogus_message, None);

    assert!(
        listener_err
            .unwrap_err()
            .description()
            .contains("WrongMessageLength")
    );
}

#[test]
fn test_noise_handshake_errors_es_empty() {
    let addr: SocketAddr = "127.0.0.1:45004".parse().unwrap();
    let params = default_test_params();
    let bogus_message = Some(BogusMessage::new(
        HandshakeStep::StaticKeyExchange,
        EMPTY_MESSAGE,
    ));
    let (_, listener_err) = wait_for_handshake_result(addr, &params, bogus_message, None);

    assert!(
        listener_err
            .unwrap_err()
            .description()
            .contains("WrongMessageLength")
    );
}

#[test]
fn test_noise_handshake_errors_ee_standard() {
    let addr: SocketAddr = "127.0.0.1:45005".parse().unwrap();
    let params = default_test_params();
    let bogus_message = Some(BogusMessage::new(
        HandshakeStep::EphemeralKeyExchange,
        STANDARD_MESSAGE,
    ));
    let (_, listener_err) = wait_for_handshake_result(addr, &params, bogus_message, None);

    assert!(listener_err.unwrap_err().description().contains("Decrypt"));
}

#[test]
fn test_noise_handshake_errors_es_standard() {
    let addr: SocketAddr = "127.0.0.1:45006".parse().unwrap();
    let params = default_test_params();
    let bogus_message = Some(BogusMessage::new(
        HandshakeStep::StaticKeyExchange,
        STANDARD_MESSAGE,
    ));
    let (_, listener_err) = wait_for_handshake_result(addr, &params, bogus_message, None);

    assert!(listener_err.unwrap_err().description().contains("Decrypt"));
}

#[test]
fn test_noise_handshake_errors_ee_empty_listen() {
    let addr: SocketAddr = "127.0.0.1:45007".parse().unwrap();
    let params = default_test_params();
    let bogus_message = Some(BogusMessage::new(
        HandshakeStep::EphemeralKeyExchange,
        EMPTY_MESSAGE,
    ));
    let (sender_err, _) = wait_for_handshake_result(addr, &params, None, bogus_message);

    assert!(
        sender_err
            .unwrap_err()
            .description()
            .contains("WrongMessageLength")
    );
}

#[test]
fn test_noise_handshake_errors_ee_standard_listen() {
    let addr: SocketAddr = "127.0.0.1:45008".parse().unwrap();
    let params = default_test_params();
    let bogus_message = Some(BogusMessage::new(
        HandshakeStep::EphemeralKeyExchange,
        STANDARD_MESSAGE,
    ));
    let (sender_err, _) = wait_for_handshake_result(addr, &params, None, bogus_message);

    assert!(sender_err.unwrap_err().description().contains("Decrypt"));
}

#[test]
fn test_noise_handshake_wrong_remote_key() {
    let addr: SocketAddr = "127.0.0.1:45009".parse().unwrap();
    let mut params = default_test_params();
    let (remote_key, _) = gen_keypair_from_seed(&Seed::new([2; SEED_LENGTH]));
    params.set_remote_key(remote_key);

    let (_, listener_err) = wait_for_handshake_result(addr, &params, None, None);

    assert!(listener_err.unwrap_err().description().contains("Decrypt"));
}

// We need check result from both: sender and responder.
fn wait_for_handshake_result(
    addr: SocketAddr,
    params: &HandshakeParams,
    sender_message: Option<BogusMessage>,
    responder_message: Option<BogusMessage>,
) -> (IoResult<()>, IoResult<()>) {
    let (err_tx, err_rx) = mpsc::channel::<io::Error>(0);

    let responder_message = responder_message.clone();
    let remote_params = params.clone();

    thread::spawn(move || run_handshake_listener(&addr, &remote_params, err_tx, responder_message));
    //TODO: very likely will be removed in [ECR-1664].
    thread::sleep(Duration::from_millis(500));

    let sender_err = send_handshake(&addr, &params, sender_message);
    let listener_err = err_rx
        .wait()
        .next()
        .expect("No listener error sent")
        .expect("Could not receive listener error");
    (sender_err, Err(listener_err))
}

fn run_handshake_listener(
    addr: &SocketAddr,
    params: &HandshakeParams,
    err_sender: Sender<io::Error>,
    bogus_message: Option<BogusMessage>,
) -> Result<(), io::Error> {
    let mut core = Core::new().unwrap();
    let handle = core.handle();

    core.run(
        TcpListener::bind(addr, &handle)
            .unwrap()
            .incoming()
            .for_each(move |(stream, _)| {
                let err_sender = err_sender.clone();

                handle.spawn({
                    let handshake = match bogus_message {
                        Some(message) => Either::A(
                            NoiseErrorHandshake::responder(&params, message).listen(stream),
                        ),
                        None => Either::B(NoiseHandshake::responder(&params).listen(stream)),
                    };

                    handshake
                        .map(|_| ())
                        .or_else(|e| err_sender.send(e).map(|_| ()))
                        .map_err(|e| panic!("{:?}", e))
                });
                Ok(())
            })
            .map_err(|e| into_other(e)),
    )
}

fn send_handshake(
    addr: &SocketAddr,
    params: &HandshakeParams,
    bogus_message: Option<BogusMessage>,
) -> Result<(), io::Error> {
    let mut core = Core::new().unwrap();
    let handle = core.handle();

    let stream = TcpStream::connect(&addr, &handle)
        .and_then(|sock| match bogus_message {
            None => NoiseHandshake::initiator(&params).send(sock),
            Some(message) => NoiseErrorHandshake::initiator(&params, message).send(sock),
        })
        .map(|_| ())
        .map_err(into_other);

    core.run(stream)
}

#[derive(Debug)]
struct NoiseErrorHandshake {
    bogus_message: BogusMessage,
    current_step: HandshakeStep,
    // Option is used in order to be able to move out `inner` from the instance.
    inner: Option<NoiseHandshake>,
}

impl NoiseErrorHandshake {
    fn initiator(params: &HandshakeParams, bogus_message: BogusMessage) -> Self {
        NoiseErrorHandshake {
            bogus_message,
            current_step: HandshakeStep::EphemeralKeyExchange,
            inner: Some(NoiseHandshake::initiator(params)),
        }
    }

    fn responder(params: &HandshakeParams, bogus_message: BogusMessage) -> Self {
        NoiseErrorHandshake {
            bogus_message,
            current_step: HandshakeStep::EphemeralKeyExchange,
            inner: Some(NoiseHandshake::responder(params)),
        }
    }

    fn read_handshake_msg<S: AsyncRead + 'static>(
        mut self,
        stream: S,
    ) -> impl Future<Item = (S, Self), Error = io::Error> {
        let inner = self.inner.take().unwrap();

        inner
            .read_handshake_msg(stream)
            .map(move |(stream, inner)| {
                self.inner = Some(inner);
                (stream, self)
            })
    }

    fn write_handshake_msg<S: AsyncWrite + 'static>(
        mut self,
        stream: S,
    ) -> impl Future<Item = (S, Self), Error = io::Error> {
        if self.current_step == self.bogus_message.step {
            let msg = self.bogus_message.message;

            Either::A(
                HandshakeRawMessage(msg.to_vec())
                    .write(stream)
                    .map(move |(stream, _)| {
                        self.current_step = self.current_step
                            .next()
                            .expect("Extra handshake step taken");
                        (stream, self)
                    }),
            )
        } else {
            let inner = self.inner.take().unwrap();

            Either::B(
                inner
                    .write_handshake_msg(stream)
                    .map(move |(stream, inner)| {
                        self.inner = Some(inner);
                        self.current_step = self.current_step
                            .next()
                            .expect("Extra handshake step taken");
                        (stream, self)
                    }),
            )
        }
    }
}

impl Handshake for NoiseErrorHandshake {
    fn listen<S>(self, stream: S) -> HandshakeResult<S>
    where
        S: AsyncRead + AsyncWrite + 'static,
    {
        let framed = self.read_handshake_msg(stream)
            .and_then(|(stream, handshake)| handshake.write_handshake_msg(stream))
            .and_then(|(stream, handshake)| handshake.read_handshake_msg(stream))
            .and_then(|(stream, handshake)| handshake.inner.unwrap().finalize(stream));
        Box::new(framed)
    }

    fn send<S>(self, stream: S) -> HandshakeResult<S>
    where
        S: AsyncRead + AsyncWrite + 'static,
    {
        let framed = self.write_handshake_msg(stream)
            .and_then(|(stream, handshake)| handshake.read_handshake_msg(stream))
            .and_then(|(stream, handshake)| handshake.write_handshake_msg(stream))
            .and_then(|(stream, handshake)| handshake.inner.unwrap().finalize(stream));
        Box::new(framed)
    }
}<|MERGE_RESOLUTION|>--- conflicted
+++ resolved
@@ -25,23 +25,12 @@
     error::Error, io::{self, Result as IoResult}, net::SocketAddr, thread, time::Duration,
 };
 
-<<<<<<< HEAD
-use crypto::{
-    gen_keypair, gen_keypair_from_seed, x25519::into_x25519_keypair, Seed, PUBLIC_KEY_LENGTH,
-};
-use events::{
-    error::into_other,
-    noise::{
-        sodium_resolver::SodiumDh25519, Handshake, HandshakeParams, HandshakeRawMessage,
-        HandshakeResult, NoiseHandshake,
-    },
-};
-=======
 use crypto::{gen_keypair_from_seed, Seed, PUBLIC_KEY_LENGTH, SEED_LENGTH};
 use events::error::into_other;
 use events::noise::{write, Handshake, HandshakeParams, HandshakeResult, NoiseHandshake};
 use tokio_io::{AsyncRead, AsyncWrite};
->>>>>>> 839ca3be
+use events::noise::wrappers::sodium_wrapper::resolver::SodiumDh25519;
+use events::noise::HandshakeRawMessage;
 
 #[test]
 #[cfg(feature = "sodiumoxide-crypto")]
