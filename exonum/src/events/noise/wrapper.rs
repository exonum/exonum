--- conflicted
+++ resolved
@@ -81,11 +81,7 @@
 
     pub fn write_handshake_msg(&mut self) -> Result<Vec<u8>, NoiseError> {
         // Payload in handshake messages can be empty.
-<<<<<<< HEAD
         self.write(&[])
-=======
-        self.write(&[0_u8])
->>>>>>> ff79701d
     }
 
     pub fn into_transport_mode(self) -> Result<Self, NoiseError> {
@@ -103,10 +99,6 @@
     pub fn decrypt_msg(&mut self, len: usize, buf: &mut BytesMut) -> Result<BytesMut, io::Error> {
         let data = buf.split_to(len + NOISE_HEADER_LENGTH).to_vec();
         let data = &data[NOISE_HEADER_LENGTH..];
-<<<<<<< HEAD
-=======
-        let mut decoded_message = vec![0_u8; 0];
->>>>>>> ff79701d
 
         let len = self.decrypted_msg_len(data.len());
         let mut decoded_message = Vec::with_capacity(len);
@@ -135,13 +127,8 @@
     /// 4. Append all encrypted packets in corresponding order.
     /// 5. Write result message to `buf`
     pub fn encrypt_msg(&mut self, msg: &[u8], buf: &mut BytesMut) -> Result<Option<()>, io::Error> {
-<<<<<<< HEAD
         let len = self.encrypted_msg_len(msg.len());
         let mut encoded_message = Vec::with_capacity(len);
-=======
-        let mut len = 0_usize;
-        let mut encoded_message = vec![0_u8; 0];
->>>>>>> ff79701d
 
         for msg in msg.chunks(MAX_MESSAGE_LENGTH - TAG_LENGTH) {
             let written = self.write(msg)?;
@@ -159,7 +146,6 @@
         Ok(None)
     }
 
-<<<<<<< HEAD
     fn read(&mut self, input: &[u8], len: usize) -> Result<Vec<u8>, NoiseError> {
         let mut buf = vec![0u8; len];
         self.session.read_message(input, &mut buf)?;
@@ -168,16 +154,6 @@
 
     fn write(&mut self, msg: &[u8]) -> Result<Vec<u8>, NoiseError> {
         let mut buf = vec![0u8; MAX_MESSAGE_LENGTH];
-=======
-    fn read(&mut self, input: &[u8], len: usize) -> Result<(usize, Vec<u8>), NoiseError> {
-        let mut buf = vec![0_u8; len];
-        let len = self.session.read_message(input, &mut buf)?;
-        Ok((len, buf))
-    }
-
-    fn write(&mut self, msg: &[u8]) -> Result<(usize, Vec<u8>), NoiseError> {
-        let mut buf = vec![0_u8; NOISE_MAX_MESSAGE_LENGTH];
->>>>>>> ff79701d
         let len = self.session.write_message(msg, &mut buf)?;
         buf.truncate(len);
         Ok(buf)
