--- conflicted
+++ resolved
@@ -125,15 +125,9 @@
     /// 3. Result message: first 4 bytes is message length(`len').
     /// 4. Append all encrypted packets in corresponding order.
     /// 5. Write result message to `buf`
-<<<<<<< HEAD
     pub fn encrypt_msg(&mut self, msg: &[u8], buf: &mut BytesMut) -> Option<()> {
-        let mut len = 0usize;
-        let mut encoded_message = vec![0u8; 0];
-=======
-    pub fn encrypt_msg(&mut self, msg: &[u8], buf: &mut BytesMut) -> Result<Option<()>, io::Error> {
         let mut len = 0_usize;
         let mut encoded_message = vec![0_u8; 0];
->>>>>>> 0c432cb0
 
         msg.chunks(NOISE_MAX_MESSAGE_LENGTH - TAG_LENGTH)
             .for_each(|msg| {
