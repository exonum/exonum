// Copyright 2018 The Exonum Team
//
// Licensed under the Apache License, Version 2.0 (the "License");
// you may not use this file except in compliance with the License.
// You may obtain a copy of the License at
//
//   http://www.apache.org/licenses/LICENSE-2.0
//
// Unless required by applicable law or agreed to in writing, software
// distributed under the License is distributed on an "AS IS" BASIS,
// WITHOUT WARRANTIES OR CONDITIONS OF ANY KIND, either express or implied.
// See the License for the specific language governing permissions and
// limitations under the License.

use futures::future::{done, Future};
use tokio_codec::{Decoder, Framed};
use tokio_io::{AsyncRead, AsyncWrite};

use std::io;

use super::wrapper::NoiseWrapper;
use crypto::{
    x25519::{self, into_x25519_keypair, into_x25519_public_key}, PublicKey, SecretKey,
};
use events::{
    codec::MessagesCodec, error::other_error,
    noise::{Handshake, HandshakeRawMessage, HandshakeResult},
};
use node::state::SharedConnectList;
use node::ConnectInfo;
use std::net::SocketAddr;

/// Params needed to establish secured connection using Noise Protocol.
#[derive(Debug, Clone)]
pub struct HandshakeParams {
    pub public_key: x25519::PublicKey,
    pub secret_key: x25519::SecretKey,
    pub remote_key: Option<x25519::PublicKey>,
    pub connect_list: SharedConnectList,
    pub connect_info: ConnectInfo,
    max_message_len: u32,
}

impl HandshakeParams {
    pub fn new(
        public_key: PublicKey,
        secret_key: SecretKey,
        connect_list: SharedConnectList,
        max_message_len: u32,
        address: SocketAddr,
    ) -> Self {
        let (public_key_x25519, secret_key_x25519) =
            into_x25519_keypair(public_key, secret_key).unwrap();

        HandshakeParams {
            public_key: public_key_x25519,
            secret_key: secret_key_x25519,
            max_message_len,
            remote_key: None,
            connect_list,
            connect_info: ConnectInfo {
                address,
                public_key,
            },
        }
    }

    pub fn set_remote_key(&mut self, remote_key: PublicKey) {
        self.remote_key = Some(into_x25519_public_key(remote_key));
    }
}

#[derive(Debug)]
pub struct NoiseHandshake {
    noise: NoiseWrapper,
    max_message_len: u32,
    connect_list: SharedConnectList,
}

impl NoiseHandshake {
    pub fn initiator(params: &HandshakeParams) -> Self {
        let noise = NoiseWrapper::initiator(params);
        NoiseHandshake {
            noise,
            max_message_len: params.max_message_len,
            connect_list: params.connect_list.clone(),
        }
    }

    pub fn responder(params: &HandshakeParams) -> Self {
        let noise = NoiseWrapper::responder(params);
        NoiseHandshake {
            noise,
            max_message_len: params.max_message_len,
            connect_list: params.connect_list.clone(),
        }
    }

    pub fn read_handshake_msg<S: AsyncRead + 'static>(
        mut self,
        stream: S,
    ) -> impl Future<Item = (S, Self, Option<ConnectInfo>), Error = io::Error> {
        HandshakeRawMessage::read(stream).and_then(move |(stream, msg)| {
            let message = self.noise.read_handshake_msg(&msg.0)?;
            let remote_connect_info = ConnectInfo::try_deserialize(message.as_ref());
            Ok((stream, self, remote_connect_info.ok()))
        })
    }

    pub fn write_handshake_msg<S: AsyncWrite + 'static>(
        mut self,
        stream: S,
        msg: &[u8],
    ) -> impl Future<Item = (S, Self), Error = io::Error> {
        done(self.noise.write_handshake_msg(msg))
            .map_err(|e| e.into())
            .and_then(|buf| HandshakeRawMessage(buf).write(stream))
            .map(move |(stream, _)| (stream, self))
    }

    pub fn finalize<S: AsyncRead + AsyncWrite + 'static>(
        self,
        stream: S,
        info: Option<ConnectInfo>,
    ) -> Result<(Framed<S, MessagesCodec>, Option<ConnectInfo>), io::Error> {
        let remote_static_key = {
            // Panic because with selected handshake pattern we must have
            // `remote_static_key` on final step of handshake.
            let rs = self.noise
                .session
                .get_remote_static()
                .expect("Remote static key is not present!");
            x25519::PublicKey::from_slice(rs).expect("Remote static key is not valid x25519 key!")
        };

        if !self.is_peer_allowed(&remote_static_key) {
            return Err(other_error("Peer is not in ConnectList"));
        }

        let noise = self.noise.into_transport_mode()?;
<<<<<<< HEAD
        let framed = stream.framed(MessagesCodec::new(self.max_message_len, noise));
        Ok((framed, info))
=======
        let framed = MessagesCodec::new(self.max_message_len, noise).framed(stream);
        Ok(framed)
>>>>>>> 1f5f9ac7
    }

    fn is_peer_allowed(&self, remote_static_key: &x25519::PublicKey) -> bool {
        self.connect_list
            .peers()
            .iter()
            .map(|info| into_x25519_public_key(info.public_key))
            .any(|key| remote_static_key == &key)
    }
}

impl Handshake for NoiseHandshake {
    type Result = Option<ConnectInfo>;

    fn listen<S>(self, stream: S) -> HandshakeResult<S, Self::Result>
    where
        S: AsyncRead + AsyncWrite + 'static,
    {
        let framed = self.read_handshake_msg(stream)
            .and_then(|(stream, handshake, _)| handshake.write_handshake_msg(stream, &[]))
            .and_then(|(stream, handshake)| handshake.read_handshake_msg(stream))
            .and_then(|(stream, handshake, info)| handshake.finalize(stream, info));
        Box::new(framed)
    }

    fn send<S>(self, stream: S, info: ConnectInfo) -> HandshakeResult<S, Self::Result>
    where
        S: AsyncRead + AsyncWrite + 'static,
    {
        let framed = self.write_handshake_msg(stream, &[])
            .and_then(|(stream, handshake)| handshake.read_handshake_msg(stream))
            .and_then(move |(stream, handshake, _)| {
                handshake.write_handshake_msg(stream, &info.try_serialize().unwrap())
            })
            .and_then(|(stream, handshake)| handshake.finalize(stream, None));
        Box::new(framed)
    }
}<|MERGE_RESOLUTION|>--- conflicted
+++ resolved
@@ -138,13 +138,8 @@
         }
 
         let noise = self.noise.into_transport_mode()?;
-<<<<<<< HEAD
-        let framed = stream.framed(MessagesCodec::new(self.max_message_len, noise));
+        let framed = MessagesCodec::new(self.max_message_len, noise).framed(stream);
         Ok((framed, info))
-=======
-        let framed = MessagesCodec::new(self.max_message_len, noise).framed(stream);
-        Ok(framed)
->>>>>>> 1f5f9ac7
     }
 
     fn is_peer_allowed(&self, remote_static_key: &x25519::PublicKey) -> bool {
