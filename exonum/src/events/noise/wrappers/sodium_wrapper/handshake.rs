// Copyright 2018 The Exonum Team
//
// Licensed under the Apache License, Version 2.0 (the "License");
// you may not use this file except in compliance with the License.
// You may obtain a copy of the License at
//
//   http://www.apache.org/licenses/LICENSE-2.0
//
// Unless required by applicable law or agreed to in writing, software
// distributed under the License is distributed on an "AS IS" BASIS,
// WITHOUT WARRANTIES OR CONDITIONS OF ANY KIND, either express or implied.
// See the License for the specific language governing permissions and
// limitations under the License.

use failure;
use futures::future::{done, Future};
use tokio_codec::{Decoder, Framed};
use tokio_io::{AsyncRead, AsyncWrite};

<<<<<<< HEAD
use std::{io, net::SocketAddr};

=======
>>>>>>> 3d140890
use super::wrapper::NoiseWrapper;
use crypto::{
    x25519::{self, into_x25519_keypair, into_x25519_public_key}, PublicKey, SecretKey,
};
use events::{
    codec::MessagesCodec, noise::{Handshake, HandshakeRawMessage, HandshakeResult},
};
use node::state::SharedConnectList;

/// Params needed to establish secured connection using Noise Protocol.
#[derive(Debug, Clone)]
pub struct HandshakeParams {
    pub public_key: x25519::PublicKey,
    pub secret_key: x25519::SecretKey,
    pub remote_key: Option<x25519::PublicKey>,
    pub connect_list: SharedConnectList,
    max_message_len: u32,
}

impl HandshakeParams {
    pub fn new(
        public_key: PublicKey,
        secret_key: SecretKey,
        connect_list: SharedConnectList,
        max_message_len: u32,
    ) -> Self {
        let (public_key, secret_key) = into_x25519_keypair(public_key, secret_key).unwrap();

        HandshakeParams {
            public_key,
            secret_key,
            max_message_len,
            remote_key: None,
            connect_list,
        }
    }

    pub fn set_remote_key(&mut self, remote_key: PublicKey) {
        self.remote_key = Some(into_x25519_public_key(remote_key));
    }
}

#[derive(Debug)]
pub struct NoiseHandshake {
    noise: NoiseWrapper,
    peer_address: SocketAddr,
    max_message_len: u32,
    connect_list: SharedConnectList,
}

impl NoiseHandshake {
    pub fn initiator(params: &HandshakeParams, peer_address: &SocketAddr) -> Self {
        let noise = NoiseWrapper::initiator(params);
        NoiseHandshake {
            noise,
            peer_address: peer_address.clone(),
            max_message_len: params.max_message_len,
            connect_list: params.connect_list.clone(),
        }
    }

    pub fn responder(params: &HandshakeParams, peer_address: &SocketAddr) -> Self {
        let noise = NoiseWrapper::responder(params);
        NoiseHandshake {
            noise,
            peer_address: peer_address.clone(),
            max_message_len: params.max_message_len,
            connect_list: params.connect_list.clone(),
        }
    }

    pub fn read_handshake_msg<S: AsyncRead + 'static>(
        mut self,
        stream: S,
    ) -> impl Future<Item = (S, Self), Error = failure::Error> {
        HandshakeRawMessage::read(stream).and_then(move |(stream, msg)| {
            self.noise.read_handshake_msg(&msg.0)?;
            Ok((stream, self))
        })
    }

    pub fn write_handshake_msg<S: AsyncWrite + 'static>(
        mut self,
        stream: S,
    ) -> impl Future<Item = (S, Self), Error = failure::Error> {
        done(self.noise.write_handshake_msg())
            .map_err(|e| e.into())
            .and_then(|buf| HandshakeRawMessage(buf).write(stream))
            .map(move |(stream, _)| (stream, self))
    }

    pub fn finalize<S: AsyncRead + AsyncWrite + 'static>(
        self,
        stream: S,
    ) -> Result<Framed<S, MessagesCodec>, failure::Error> {
        let remote_static_key = {
            // Panic because with selected handshake pattern we must have
            // `remote_static_key` on final step of handshake.
            let rs = self.noise
                .session
                .get_remote_static()
                .expect("Remote static key is not present!");
            x25519::PublicKey::from_slice(rs).expect("Remote static key is not valid x25519 key!")
        };

        if !self.is_peer_allowed(&remote_static_key) {
<<<<<<< HEAD
            return Err(other_error(format!(
                "Peer {} is not in ConnectList",
                self.peer_address,
            )));
=======
            bail!("Peer is not in ConnectList")
>>>>>>> 3d140890
        }

        let noise = self.noise.into_transport_mode()?;
        let framed = MessagesCodec::new(self.max_message_len, noise).framed(stream);
        Ok(framed)
    }

    fn is_peer_allowed(&self, remote_static_key: &x25519::PublicKey) -> bool {
        self.connect_list
            .peers()
            .iter()
            .map(|info| into_x25519_public_key(info.public_key))
            .any(|key| remote_static_key == &key)
    }
}

impl Handshake for NoiseHandshake {
    fn listen<S>(self, stream: S) -> HandshakeResult<S>
    where
        S: AsyncRead + AsyncWrite + 'static,
    {
        let framed = self.read_handshake_msg(stream)
            .and_then(|(stream, handshake)| handshake.write_handshake_msg(stream))
            .and_then(|(stream, handshake)| handshake.read_handshake_msg(stream))
            .and_then(|(stream, handshake)| handshake.finalize(stream));
        Box::new(framed)
    }

    fn send<S>(self, stream: S) -> HandshakeResult<S>
    where
        S: AsyncRead + AsyncWrite + 'static,
    {
        let framed = self.write_handshake_msg(stream)
            .and_then(|(stream, handshake)| handshake.read_handshake_msg(stream))
            .and_then(|(stream, handshake)| handshake.write_handshake_msg(stream))
            .and_then(|(stream, handshake)| handshake.finalize(stream));
        Box::new(framed)
    }
}<|MERGE_RESOLUTION|>--- conflicted
+++ resolved
@@ -17,11 +17,8 @@
 use tokio_codec::{Decoder, Framed};
 use tokio_io::{AsyncRead, AsyncWrite};
 
-<<<<<<< HEAD
-use std::{io, net::SocketAddr};
+use std::net::SocketAddr;
 
-=======
->>>>>>> 3d140890
 use super::wrapper::NoiseWrapper;
 use crypto::{
     x25519::{self, into_x25519_keypair, into_x25519_public_key}, PublicKey, SecretKey,
@@ -128,14 +125,7 @@
         };
 
         if !self.is_peer_allowed(&remote_static_key) {
-<<<<<<< HEAD
-            return Err(other_error(format!(
-                "Peer {} is not in ConnectList",
-                self.peer_address,
-            )));
-=======
-            bail!("Peer is not in ConnectList")
->>>>>>> 3d140890
+            bail!("Peer {} is not in ConnectList", self.peer_address)
         }
 
         let noise = self.noise.into_transport_mode()?;
