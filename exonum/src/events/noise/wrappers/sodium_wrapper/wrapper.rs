// Copyright 2018 The Exonum Team
//
// Licensed under the Apache License, Version 2.0 (the "License");
// you may not use this file except in compliance with the License.
// You may obtain a copy of the License at
//
//   http://www.apache.org/licenses/LICENSE-2.0
//
// Unless required by applicable law or agreed to in writing, software
// distributed under the License is distributed on an "AS IS" BASIS,
// WITHOUT WARRANTIES OR CONDITIONS OF ANY KIND, either express or implied.
// See the License for the specific language governing permissions and
// limitations under the License.

// Workaround for `failure` see https://github.com/rust-lang-nursery/failure/issues/223 and
// ECR-1771 for the details.
#![allow(bare_trait_objects)]

use byteorder::{ByteOrder, LittleEndian};
use bytes::BytesMut;
use failure;
use snow::{Builder, Session};

use std::fmt::{self, Error, Formatter};

use super::{handshake::HandshakeParams, resolver::SodiumResolver};
use events::noise::{error::NoiseError, HEADER_LENGTH, MAX_MESSAGE_LENGTH, TAG_LENGTH};

pub const HANDSHAKE_HEADER_LENGTH: usize = 2;
pub const MAX_HANDSHAKE_MESSAGE_LENGTH: usize = 65535;
pub const MIN_HANDSHAKE_MESSAGE_LENGTH: usize = 32;

// We choose XK pattern since it provides mutual authentication,
// transmission of static public keys and requires pre-defined remote public
// key to establish connection.
// See: https://noiseprotocol.org/noise.html#interactive-patterns
static PARAMS: &str = "Noise_XK_25519_ChaChaPoly_SHA256";

/// Wrapper around noise session to provide latter convenient interface.
pub struct NoiseWrapper {
    pub session: Session,
}

impl NoiseWrapper {
    pub fn initiator(params: &HandshakeParams) -> Self {
        if let Some(ref remote_key) = params.remote_key() {
            let builder: Builder = Self::noise_builder()
                .local_private_key(params.secret_key().as_ref())
                .remote_public_key(remote_key.as_ref());
            let session = builder
                .build_initiator()
                .expect("Noise session initiator failed to initialize");
            return Self { session };
        } else {
            panic!("Remote public key is not specified")
        }
    }

    pub fn responder(params: &HandshakeParams) -> Self {
        let builder: Builder = Self::noise_builder();

        let session = builder
            .local_private_key(params.secret_key().as_ref())
            .build_responder()
            .expect("Noise session responder failed to initialize");

        Self { session }
    }

    pub fn read_handshake_msg(&mut self, input: &[u8]) -> Result<Vec<u8>, NoiseError> {
        if input.len() < MIN_HANDSHAKE_MESSAGE_LENGTH || input.len() > MAX_MESSAGE_LENGTH {
            return Err(NoiseError::WrongMessageLength(input.len()));
        }

        let mut buf = vec![0_u8; MAX_MESSAGE_LENGTH];
        let len = self.read(input, &mut buf)?;
        buf.truncate(len);
        Ok(buf)
    }

    pub fn write_handshake_msg(&mut self, msg: &[u8]) -> Result<Vec<u8>, NoiseError> {
        // Payload in handshake messages can be empty.
<<<<<<< HEAD
        self.write(msg)
=======
        let mut buf = vec![0_u8; MAX_MESSAGE_LENGTH];
        let len = self.write(&[], &mut buf)?;
        buf.truncate(len);
        Ok(buf)
>>>>>>> 4cf37115
    }

    pub fn into_transport_mode(self) -> Result<Self, NoiseError> {
        // Transition into transport mode after handshake is finished.
        let session = self.session.into_transport_mode()?;
        Ok(Self { session })
    }

    /// Decrypts `msg` using Noise session.
    ///
    /// Decryption consists of the following steps:
    /// 1. Message splits to packets of length smaller or equal to 65_535 bytes.
    /// 2. Then each packet is decrypted by selected noise algorithm.
    /// 3. Append all decrypted packets to `decoded_message`.
    pub fn decrypt_msg(
        &mut self,
        len: usize,
        buf: &mut BytesMut,
    ) -> Result<BytesMut, failure::Error> {
        debug_assert!(len + HEADER_LENGTH <= buf.len());
        let data = buf.split_to(len + HEADER_LENGTH).to_vec();
        let data = &data[HEADER_LENGTH..];

        let len = decrypted_msg_len(data.len());
<<<<<<< HEAD
        let mut decrypted_message = Vec::with_capacity(len);
=======
        let mut decrypted_message = vec![0; len];
>>>>>>> 4cf37115

        let mut read = vec![0_u8; MAX_MESSAGE_LENGTH];
        for (i, msg) in data.chunks(MAX_MESSAGE_LENGTH).enumerate() {
            let len = self.read(msg, &mut read)?;
            let start = i * (MAX_MESSAGE_LENGTH - TAG_LENGTH);
            let end = start + len;

            decrypted_message[start..end].copy_from_slice(&read[..len]);
        }

        Ok(BytesMut::from(decrypted_message))
    }

    /// Encrypts `msg` using Noise session
    ///
    /// Encryption consists of the following steps:
    /// 1. Message splits to packets of length smaller or equal to 65_535 bytes.
    /// 2. Then each packet is encrypted by selected noise algorithm.
    /// 3. Result message: first 4 bytes is message length(`len').
    /// 4. Append all encrypted packets in corresponding order.
    /// 5. Write result message to `buf`
<<<<<<< HEAD
    pub fn encrypt_msg(&mut self, msg: &[u8], buf: &mut BytesMut) -> Result<Option<()>, io::Error> {
        let len = encrypted_msg_len(msg.len());
        let mut encrypted_message = Vec::with_capacity(len);
=======
    pub fn encrypt_msg(&mut self, msg: &[u8], buf: &mut BytesMut) -> Result<(), failure::Error> {
        //TODO: don't use additional allocations [ECR-2213]
        const CHUNK_LENGTH: usize = MAX_MESSAGE_LENGTH - TAG_LENGTH;
        let len = encrypted_msg_len(msg.len());
        let mut encrypted_message = vec![0; len + HEADER_LENGTH];
>>>>>>> 4cf37115

        LittleEndian::write_u32(&mut encrypted_message[..HEADER_LENGTH], len as u32);

        let mut written = vec![0_u8; MAX_MESSAGE_LENGTH];
        for (i, msg) in msg.chunks(CHUNK_LENGTH).enumerate() {
            let len = self.write(msg, &mut written)?;
            let start = HEADER_LENGTH + i * MAX_MESSAGE_LENGTH;
            let end = start + len;

            encrypted_message[start..end].copy_from_slice(&written[..len]);
        }

        buf.extend_from_slice(&encrypted_message);
        Ok(())
    }

<<<<<<< HEAD
    fn read(&mut self, input: &[u8], len: usize) -> Result<Vec<u8>, NoiseError> {
        let mut buf = vec![0_u8; len];
        let len = self.session.read_message(input, &mut buf)?;
        buf.truncate(len);
        Ok(buf)
=======
    fn read(&mut self, input: &[u8], buf: &mut [u8]) -> Result<usize, NoiseError> {
        let len = self.session.read_message(input, buf)?;
        Ok(len)
>>>>>>> 4cf37115
    }

    fn write(&mut self, msg: &[u8], buf: &mut [u8]) -> Result<usize, NoiseError> {
        let len = self.session.write_message(msg, buf)?;
        Ok(len)
    }

    fn noise_builder<'a>() -> Builder<'a> {
        Builder::with_resolver(PARAMS.parse().unwrap(), Box::new(SodiumResolver::new()))
<<<<<<< HEAD
=======
    }
}

// Each message consists of the payload and 16 bytes(`TAG_LENGTH`)
// of AEAD authentication data. Therefore to calculate an actual message
// length we need to subtract `TAG_LENGTH` multiplied by messages count
// from `data.len()`.
fn decrypted_msg_len(raw_message_len: usize) -> usize {
    raw_message_len - TAG_LENGTH * div_ceil(raw_message_len, MAX_MESSAGE_LENGTH)
}

// In case of encryption we need to add `TAG_LENGTH` multiplied by messages count to
// calculate actual message length.
fn encrypted_msg_len(raw_message_len: usize) -> usize {
    let tag_count = div_ceil(raw_message_len, MAX_MESSAGE_LENGTH - TAG_LENGTH);
    raw_message_len + TAG_LENGTH * tag_count
}

fn div_ceil(lhs: usize, rhs: usize) -> usize {
    match (lhs / rhs, lhs % rhs) {
        (d, r) if (r == 0) => d,
        (d, _) => d + 1,
>>>>>>> 4cf37115
    }
}

// Each message consists of the payload and 16 bytes(`TAG_LENGTH`)
// of AEAD authentication data. Therefore to calculate an actual message
// length we need to subtract `TAG_LENGTH` multiplied by messages count
// from `data.len()`.
fn decrypted_msg_len(raw_message_len: usize) -> usize {
    raw_message_len - TAG_LENGTH * tag_count(raw_message_len)
}

// In case of encryption we need to add `TAG_LENGTH` multiplied by messages count to
// calculate actual message length.
fn encrypted_msg_len(raw_message_len: usize) -> usize {
    raw_message_len + TAG_LENGTH * tag_count(raw_message_len)
}

fn tag_count(message_len: usize) -> usize {
    debug_assert!(message_len > 0);
    1 + (message_len - 1) / MAX_MESSAGE_LENGTH
}

impl fmt::Debug for NoiseWrapper {
    fn fmt(&self, f: &mut Formatter) -> Result<(), Error> {
        write!(
            f,
            "NoiseWrapper {{ handshake finished: {} }}",
            self.session.is_handshake_finished()
        )
    }
}<|MERGE_RESOLUTION|>--- conflicted
+++ resolved
@@ -80,14 +80,10 @@
 
     pub fn write_handshake_msg(&mut self, msg: &[u8]) -> Result<Vec<u8>, NoiseError> {
         // Payload in handshake messages can be empty.
-<<<<<<< HEAD
-        self.write(msg)
-=======
         let mut buf = vec![0_u8; MAX_MESSAGE_LENGTH];
         let len = self.write(&[], &mut buf)?;
         buf.truncate(len);
         Ok(buf)
->>>>>>> 4cf37115
     }
 
     pub fn into_transport_mode(self) -> Result<Self, NoiseError> {
@@ -112,11 +108,7 @@
         let data = &data[HEADER_LENGTH..];
 
         let len = decrypted_msg_len(data.len());
-<<<<<<< HEAD
-        let mut decrypted_message = Vec::with_capacity(len);
-=======
         let mut decrypted_message = vec![0; len];
->>>>>>> 4cf37115
 
         let mut read = vec![0_u8; MAX_MESSAGE_LENGTH];
         for (i, msg) in data.chunks(MAX_MESSAGE_LENGTH).enumerate() {
@@ -138,17 +130,11 @@
     /// 3. Result message: first 4 bytes is message length(`len').
     /// 4. Append all encrypted packets in corresponding order.
     /// 5. Write result message to `buf`
-<<<<<<< HEAD
-    pub fn encrypt_msg(&mut self, msg: &[u8], buf: &mut BytesMut) -> Result<Option<()>, io::Error> {
-        let len = encrypted_msg_len(msg.len());
-        let mut encrypted_message = Vec::with_capacity(len);
-=======
     pub fn encrypt_msg(&mut self, msg: &[u8], buf: &mut BytesMut) -> Result<(), failure::Error> {
         //TODO: don't use additional allocations [ECR-2213]
         const CHUNK_LENGTH: usize = MAX_MESSAGE_LENGTH - TAG_LENGTH;
         let len = encrypted_msg_len(msg.len());
         let mut encrypted_message = vec![0; len + HEADER_LENGTH];
->>>>>>> 4cf37115
 
         LittleEndian::write_u32(&mut encrypted_message[..HEADER_LENGTH], len as u32);
 
@@ -165,17 +151,9 @@
         Ok(())
     }
 
-<<<<<<< HEAD
-    fn read(&mut self, input: &[u8], len: usize) -> Result<Vec<u8>, NoiseError> {
-        let mut buf = vec![0_u8; len];
-        let len = self.session.read_message(input, &mut buf)?;
-        buf.truncate(len);
-        Ok(buf)
-=======
     fn read(&mut self, input: &[u8], buf: &mut [u8]) -> Result<usize, NoiseError> {
         let len = self.session.read_message(input, buf)?;
         Ok(len)
->>>>>>> 4cf37115
     }
 
     fn write(&mut self, msg: &[u8], buf: &mut [u8]) -> Result<usize, NoiseError> {
@@ -185,8 +163,6 @@
 
     fn noise_builder<'a>() -> Builder<'a> {
         Builder::with_resolver(PARAMS.parse().unwrap(), Box::new(SodiumResolver::new()))
-<<<<<<< HEAD
-=======
     }
 }
 
@@ -209,27 +185,7 @@
     match (lhs / rhs, lhs % rhs) {
         (d, r) if (r == 0) => d,
         (d, _) => d + 1,
->>>>>>> 4cf37115
     }
-}
-
-// Each message consists of the payload and 16 bytes(`TAG_LENGTH`)
-// of AEAD authentication data. Therefore to calculate an actual message
-// length we need to subtract `TAG_LENGTH` multiplied by messages count
-// from `data.len()`.
-fn decrypted_msg_len(raw_message_len: usize) -> usize {
-    raw_message_len - TAG_LENGTH * tag_count(raw_message_len)
-}
-
-// In case of encryption we need to add `TAG_LENGTH` multiplied by messages count to
-// calculate actual message length.
-fn encrypted_msg_len(raw_message_len: usize) -> usize {
-    raw_message_len + TAG_LENGTH * tag_count(raw_message_len)
-}
-
-fn tag_count(message_len: usize) -> usize {
-    debug_assert!(message_len > 0);
-    1 + (message_len - 1) / MAX_MESSAGE_LENGTH
 }
 
 impl fmt::Debug for NoiseWrapper {
