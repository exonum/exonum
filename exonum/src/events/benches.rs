--- conflicted
+++ resolved
@@ -16,7 +16,6 @@
 
 use std::{net::SocketAddr, thread};
 
-use crypto::{gen_keypair_from_seed, Seed};
 use events::{
     network::NetworkConfiguration, tests::{raw_message, ConnectionParams, TestEvents},
 };
@@ -41,20 +40,13 @@
 }
 
 fn bench_network(b: &mut Bencher, addrs: [SocketAddr; 2], cfg: &BenchConfig) {
-    let (p, s) = gen_keypair_from_seed(&Seed::new([1; 32]));
-    let keypair = (p, &s);
-    let (p, k) = b.iter(|| {
+    b.iter(|| {
         let times = cfg.times;
         let len = cfg.len;
         let first = addrs[0];
         let second = addrs[1];
 
-<<<<<<< HEAD
-        let c1 = connect_message(first, keypair);
-        let c2 = connect_message(second, keypair);
-=======
         let mut connect_list = ConnectList::default();
->>>>>>> 4cf37115
 
         let mut params1 = ConnectionParams::from_address(first);
         connect_list.add(params1.connect_info);
@@ -77,7 +69,7 @@
 
         let t1 = thread::spawn(move || {
             for _ in 0..times {
-                let msg = raw_message(0, len, keypair);
+                let msg = raw_message(0, len);
                 t1.send_to(second, msg);
                 t1.wait_for_message();
             }
@@ -86,7 +78,7 @@
 
         let t2 = thread::spawn(move || {
             for _ in 0..times {
-                let msg = raw_message(1, len, keypair);
+                let msg = raw_message(1, len);
                 t2.send_to(first, msg);
                 t2.wait_for_message();
             }
@@ -104,7 +96,7 @@
 
         drop(t1);
         drop(t2);
-    });
+    })
 }
 
 #[bench]
