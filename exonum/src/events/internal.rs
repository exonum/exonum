--- conflicted
+++ resolved
@@ -12,28 +12,13 @@
 // See the License for the specific language governing permissions and
 // limitations under the License.
 
-<<<<<<< HEAD
-use failure;
-use futures::sync::mpsc;
-use futures::{self, Future, Sink, Stream};
+use futures::{self, sync::mpsc, Future, Sink, Stream};
 use tokio_core::reactor::{Handle, Timeout};
 
 use std::time::{Duration, SystemTime};
 
 use super::error::into_failure;
 use super::{to_box, InternalEvent, InternalRequest, TimeoutRequest};
-=======
-use futures::{self, sync::mpsc, Future, Sink, Stream};
-use tokio_core::reactor::{Handle, Timeout};
-
-use std::{
-    io, time::{Duration, SystemTime},
-};
-
-use super::{
-    error::{into_other, other_error}, to_box, InternalEvent, InternalRequest, TimeoutRequest,
-};
->>>>>>> e8caba0b
 
 #[derive(Debug)]
 pub struct InternalPart {
@@ -42,11 +27,7 @@
 }
 
 impl InternalPart {
-<<<<<<< HEAD
-    pub fn run(self, handle: Handle) -> Box<Future<Item = (), Error = failure::Error>> {
-=======
-    pub fn run(self, handle: Handle) -> Box<dyn Future<Item = (), Error = io::Error>> {
->>>>>>> e8caba0b
+    pub fn run(self, handle: Handle) -> Box<dyn Future<Item = (), Error = failure::Error>> {
         let internal_tx = self.internal_tx.clone();
         let fut = self.internal_requests_rx
             .for_each(move |request| {
