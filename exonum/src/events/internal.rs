// Copyright 2018 The Exonum Team
//
// Licensed under the Apache License, Version 2.0 (the "License");
// you may not use this file except in compliance with the License.
// You may obtain a copy of the License at
//
//   http://www.apache.org/licenses/LICENSE-2.0
//
// Unless required by applicable law or agreed to in writing, software
// distributed under the License is distributed on an "AS IS" BASIS,
// WITHOUT WARRANTIES OR CONDITIONS OF ANY KIND, either express or implied.
// See the License for the specific language governing permissions and
// limitations under the License.

<<<<<<< HEAD
use failure;
use futures::{self, sync::mpsc, Future, Sink, Stream};
=======
use futures::{
    future::{self, Either, Executor}, sync::mpsc, Future, Sink, Stream,
};
>>>>>>> 4cf37115
use tokio_core::reactor::{Handle, Timeout};

use std::time::{Duration, SystemTime};

<<<<<<< HEAD
use super::error::into_failure;
use super::{to_box, InternalEvent, InternalRequest, TimeoutRequest};
=======
use super::{InternalEvent, InternalRequest, TimeoutRequest};
use blockchain::Transaction;
>>>>>>> 4cf37115

#[derive(Debug)]
pub struct InternalPart {
    pub internal_tx: mpsc::Sender<InternalEvent>,
    pub internal_requests_rx: mpsc::Receiver<InternalRequest>,
}

impl InternalPart {
<<<<<<< HEAD
    pub fn run(self, handle: Handle) -> Box<dyn Future<Item = (), Error = failure::Error>> {
        let internal_tx = self.internal_tx.clone();
        let fut = self.internal_requests_rx
            .for_each(move |request| {
=======
    // If the receiver for internal events is gone, we panic, as we cannot
    // continue our work (e.g., timely responding to timeouts).
    fn send_event(
        event: impl Future<Item = InternalEvent, Error = ()>,
        sender: mpsc::Sender<InternalEvent>,
    ) -> impl Future<Item = (), Error = ()> {
        event.and_then(|evt| {
            sender
                .send(evt)
                .map(drop)
                .map_err(|_| panic!("cannot send internal event"))
        })
    }

    fn verify_transaction(
        tx: Box<dyn Transaction>,
        internal_tx: mpsc::Sender<InternalEvent>,
    ) -> impl Future<Item = (), Error = ()> {
        future::lazy(move || {
            if tx.verify() {
                let event = future::ok(InternalEvent::TxVerified(tx.raw().clone()));
                Either::A(Self::send_event(event, internal_tx))
            } else {
                Either::B(future::ok(()))
            }
        })
    }

    /// Represents a task that processes Internal Requests and produces Internal Events.
    /// `handle` is used to schedule additional tasks within this task.
    /// `verify_executor` is where transaction verification task is executed.
    pub fn run<E>(self, handle: Handle, verify_executor: E) -> impl Future<Item = (), Error = ()>
    where
        E: Executor<Box<dyn Future<Item = (), Error = ()> + Send>>,
    {
        let internal_tx = self.internal_tx;

        self.internal_requests_rx
            .map(move |request| {
>>>>>>> 4cf37115
                let event = match request {
                    InternalRequest::VerifyTx(tx) => {
                        let fut = Self::verify_transaction(tx, internal_tx.clone());
                        verify_executor
                            .execute(Box::new(fut))
                            .expect("cannot schedule transaction verification");
                        return;
                    }

                    InternalRequest::Timeout(TimeoutRequest(time, timeout)) => {
                        let duration = time.duration_since(SystemTime::now())
                            .unwrap_or_else(|_| Duration::from_millis(0));

                        let fut = Timeout::new(duration, &handle)
                            .expect("Unable to create timeout")
<<<<<<< HEAD
                            .map_err(into_failure)
                            .and_then(move |_| {
                                internal_tx
                                    .clone()
                                    .send(InternalEvent::Timeout(timeout))
                                    .map(drop)
                                    .map_err(into_failure)
                            })
                            .map_err(|_| panic!("Can't timeout"));
                        to_box(fut)
=======
                            .map(|()| InternalEvent::Timeout(timeout))
                            .map_err(|e| panic!("Cannot execute timeout: {:?}", e));

                        Either::A(fut)
>>>>>>> 4cf37115
                    }

                    InternalRequest::JumpToRound(height, round) => {
<<<<<<< HEAD
                        let internal_tx = internal_tx.clone();
                        let f = futures::lazy(move || {
                            internal_tx
                                .send(InternalEvent::JumpToRound(height, round))
                                .map(drop)
                                .map_err(into_failure)
                        }).map_err(|_| panic!("Can't execute jump to round"));
                        to_box(f)
=======
                        let event = InternalEvent::JumpToRound(height, round);
                        Either::B(future::ok(event))
>>>>>>> 4cf37115
                    }

                    InternalRequest::Shutdown => {
<<<<<<< HEAD
                        let internal_tx = internal_tx.clone();
                        let f = futures::lazy(move || {
                            internal_tx
                                .send(InternalEvent::Shutdown)
                                .map(drop)
                                .map_err(into_failure)
                        }).map_err(|_| panic!("Can't execute shutdown"));
                        to_box(f)
=======
                        let event = InternalEvent::Shutdown;
                        Either::B(future::ok(event))
>>>>>>> 4cf37115
                    }
                };

                let send_event = Self::send_event(event, internal_tx.clone());
                handle.spawn(send_event);
            })
<<<<<<< HEAD
            .map_err(|_| format_err!("Can't handle timeout request"));
        to_box(fut)
=======
            .for_each(Ok)
    }
}

#[cfg(test)]
mod tests {
    use tokio_core::reactor::Core;

    use std::thread;

    use super::*;
    use blockchain::ExecutionResult;
    use crypto::{gen_keypair, PublicKey, Signature};
    use messages::Message;
    use storage::Fork;

    transactions! {
        Transactions {
            const SERVICE_ID = 255;

            struct Tx {
                sender: &PublicKey,
                data: &str,
            }
        }
    }

    impl Transaction for Tx {
        fn verify(&self) -> bool {
            self.verify_signature(self.sender())
        }

        fn execute(&self, _: &mut Fork) -> ExecutionResult {
            Ok(())
        }
    }

    fn verify_transaction<T: Transaction>(tx: T) -> Option<InternalEvent> {
        let (internal_tx, internal_rx) = mpsc::channel(16);
        let (internal_requests_tx, internal_requests_rx) = mpsc::channel(16);

        let internal_part = InternalPart {
            internal_tx,
            internal_requests_rx,
        };

        let thread = thread::spawn(|| {
            let mut core = Core::new().unwrap();
            let handle = core.handle();
            let verifier = core.handle();

            let task = internal_part
                .run(handle, verifier)
                .map_err(drop)
                .and_then(|()| internal_rx.into_future().map_err(drop))
                .map(|(event, _)| event);
            core.run(task).unwrap()
        });

        let request = InternalRequest::VerifyTx(tx.into());
        internal_requests_tx.wait().send(request).unwrap();
        thread.join().unwrap()
    }

    #[test]
    fn verify_tx() {
        let (pk, sk) = gen_keypair();
        let tx = Tx::new(&pk, "foo", &sk);

        let expected_event = InternalEvent::TxVerified(tx.raw().clone());
        let event = verify_transaction(tx);
        assert_eq!(event, Some(expected_event));
    }

    #[test]
    fn verify_incorrect_tx() {
        let (pk, _) = gen_keypair();
        let tx = Tx::new_with_signature(&pk, "foo", &Signature::zero());

        let event = verify_transaction(tx);
        assert_eq!(event, None);
>>>>>>> 4cf37115
    }
}<|MERGE_RESOLUTION|>--- conflicted
+++ resolved
@@ -12,25 +12,15 @@
 // See the License for the specific language governing permissions and
 // limitations under the License.
 
-<<<<<<< HEAD
-use failure;
-use futures::{self, sync::mpsc, Future, Sink, Stream};
-=======
 use futures::{
     future::{self, Either, Executor}, sync::mpsc, Future, Sink, Stream,
 };
->>>>>>> 4cf37115
 use tokio_core::reactor::{Handle, Timeout};
 
 use std::time::{Duration, SystemTime};
 
-<<<<<<< HEAD
-use super::error::into_failure;
-use super::{to_box, InternalEvent, InternalRequest, TimeoutRequest};
-=======
 use super::{InternalEvent, InternalRequest, TimeoutRequest};
 use blockchain::Transaction;
->>>>>>> 4cf37115
 
 #[derive(Debug)]
 pub struct InternalPart {
@@ -39,12 +29,6 @@
 }
 
 impl InternalPart {
-<<<<<<< HEAD
-    pub fn run(self, handle: Handle) -> Box<dyn Future<Item = (), Error = failure::Error>> {
-        let internal_tx = self.internal_tx.clone();
-        let fut = self.internal_requests_rx
-            .for_each(move |request| {
-=======
     // If the receiver for internal events is gone, we panic, as we cannot
     // continue our work (e.g., timely responding to timeouts).
     fn send_event(
@@ -65,7 +49,7 @@
     ) -> impl Future<Item = (), Error = ()> {
         future::lazy(move || {
             if tx.verify() {
-                let event = future::ok(InternalEvent::TxVerified(tx.raw().clone()));
+                let event = future::ok(InternalEvent::TxVerified(unimplemented!(/*tx.clone()*/)));
                 Either::A(Self::send_event(event, internal_tx))
             } else {
                 Either::B(future::ok(()))
@@ -84,7 +68,6 @@
 
         self.internal_requests_rx
             .map(move |request| {
->>>>>>> 4cf37115
                 let event = match request {
                     InternalRequest::VerifyTx(tx) => {
                         let fut = Self::verify_transaction(tx, internal_tx.clone());
@@ -100,65 +83,26 @@
 
                         let fut = Timeout::new(duration, &handle)
                             .expect("Unable to create timeout")
-<<<<<<< HEAD
-                            .map_err(into_failure)
-                            .and_then(move |_| {
-                                internal_tx
-                                    .clone()
-                                    .send(InternalEvent::Timeout(timeout))
-                                    .map(drop)
-                                    .map_err(into_failure)
-                            })
-                            .map_err(|_| panic!("Can't timeout"));
-                        to_box(fut)
-=======
                             .map(|()| InternalEvent::Timeout(timeout))
                             .map_err(|e| panic!("Cannot execute timeout: {:?}", e));
 
                         Either::A(fut)
->>>>>>> 4cf37115
                     }
 
                     InternalRequest::JumpToRound(height, round) => {
-<<<<<<< HEAD
-                        let internal_tx = internal_tx.clone();
-                        let f = futures::lazy(move || {
-                            internal_tx
-                                .send(InternalEvent::JumpToRound(height, round))
-                                .map(drop)
-                                .map_err(into_failure)
-                        }).map_err(|_| panic!("Can't execute jump to round"));
-                        to_box(f)
-=======
                         let event = InternalEvent::JumpToRound(height, round);
                         Either::B(future::ok(event))
->>>>>>> 4cf37115
                     }
 
                     InternalRequest::Shutdown => {
-<<<<<<< HEAD
-                        let internal_tx = internal_tx.clone();
-                        let f = futures::lazy(move || {
-                            internal_tx
-                                .send(InternalEvent::Shutdown)
-                                .map(drop)
-                                .map_err(into_failure)
-                        }).map_err(|_| panic!("Can't execute shutdown"));
-                        to_box(f)
-=======
                         let event = InternalEvent::Shutdown;
                         Either::B(future::ok(event))
->>>>>>> 4cf37115
                     }
                 };
 
                 let send_event = Self::send_event(event, internal_tx.clone());
                 handle.spawn(send_event);
             })
-<<<<<<< HEAD
-            .map_err(|_| format_err!("Can't handle timeout request"));
-        to_box(fut)
-=======
             .for_each(Ok)
     }
 }
@@ -177,8 +121,6 @@
 
     transactions! {
         Transactions {
-            const SERVICE_ID = 255;
-
             struct Tx {
                 sender: &PublicKey,
                 data: &str,
@@ -191,7 +133,7 @@
             self.verify_signature(self.sender())
         }
 
-        fn execute(&self, _: &mut Fork) -> ExecutionResult {
+        fn execute(&self, _:TransactionContext) -> ExecutionResult {
             Ok(())
         }
     }
@@ -240,6 +182,5 @@
 
         let event = verify_transaction(tx);
         assert_eq!(event, None);
->>>>>>> 4cf37115
     }
 }