--- conflicted
+++ resolved
@@ -15,17 +15,13 @@
 // These functions transform source error types into other.
 #![cfg_attr(feature="cargo-clippy", allow(needless_pass_by_value))]
 
-<<<<<<< HEAD
-use failure::{Error, Fail};
-use std::error::Error as StdErr;
-use std::io;
+use std::{error::Error as StdError, io};
 
-// Common error helpers (TODO move to helpers)
-=======
-use std::{error::Error as StdError, io};
->>>>>>> e8caba0b
+pub fn other_error<S: AsRef<str>>(s: S) -> io::Error {
+    io::Error::new(io::ErrorKind::Other, s.as_ref())
+}
 
-pub fn result_ok<T>(_: T) -> Result<(), Error> {
+pub fn result_ok<T, E: StdError>(_: T) -> Result<(), E> {
     Ok(())
 }
 
