// Copyright 2018 The Exonum Team
//
// Licensed under the Apache License, Version 2.0 (the "License");
// you may not use this file except in compliance with the License.
// You may obtain a copy of the License at
//
//   http://www.apache.org/licenses/LICENSE-2.0
//
// Unless required by applicable law or agreed to in writing, software
// distributed under the License is distributed on an "AS IS" BASIS,
// WITHOUT WARRANTIES OR CONDITIONS OF ANY KIND, either express or implied.
// See the License for the specific language governing permissions and
// limitations under the License.

use byteorder::{ByteOrder, LittleEndian};
use bytes::BytesMut;
<<<<<<< HEAD
use failure::Error;
use messages::{SignedMessage, UncheckedBuffer};
use tokio_io::codec::{Decoder, Encoder};
=======
use tokio_io::codec::{Decoder, Encoder};

use std::io;

use super::error::other_error;
use events::noise::wrapper::NOISE_HEADER_LENGTH;
use events::noise::wrapper::NoiseWrapper;
use messages::{MessageBuffer, RawMessage, HEADER_LENGTH};

>>>>>>> 0b0eb5c8
#[derive(Debug)]
pub struct MessagesCodec {
    /// Maximum message length (in bytes), gets populated from `ConsensusConfig`.
    max_message_len: u32,
    /// Noise session to encrypt/decrypt messages.
    session: NoiseWrapper,
}

impl MessagesCodec {
    pub fn new(max_message_len: u32, session: NoiseWrapper) -> MessagesCodec {
        MessagesCodec {
            max_message_len,
            session,
        }
    }
}

impl Decoder for MessagesCodec {
    type Item = UncheckedBuffer;
    type Error = Error;

    fn decode(&mut self, buf: &mut BytesMut) -> Result<Option<Self::Item>, Self::Error> {
        use byteorder::ByteOrder;
        const U32_SIZE: usize = 4;

<<<<<<< HEAD
        if buf.len() < U32_SIZE {
            return Ok(None);
=======
        let len = LittleEndian::read_u32(buf) as usize;

        // To fix some weird `decode()` behavior https://github.com/carllerche/bytes/issues/104
        if buf.len() < len + NOISE_HEADER_LENGTH {
            return Ok(None);
        }

        let mut buf = self.session.decrypt_msg(len, buf)?;

        if buf[0] != 0 {
            return Err(other_error("Message first byte must be set to 0"));
>>>>>>> 0b0eb5c8
        }

        let total_len = LittleEndian::read_u32(&buf) as usize;

        if total_len as u32 > self.max_message_len {
            bail!(
                "Received message is too long: {}, maximum allowed length is {} bytes",
                total_len,
                self.max_message_len,
            );
        }

        // Read message
        if buf.len() + 4 >= total_len {
            buf.advance(4); //ignore buffer len
            let data = buf.split_to(total_len).to_vec();
            let raw = UncheckedBuffer::new(data);
            return Ok(Some(raw));
        }
        Ok(None)
    }
}

impl Encoder for MessagesCodec {
    type Item = SignedMessage;
    type Error = Error;

<<<<<<< HEAD
    fn encode(&mut self, msg: Self::Item, buf: &mut BytesMut) -> Result<(), Self::Error> {
        let buffer = msg.to_vec();
        LittleEndian::write_u32(&mut *buf, buffer.len() as u32);
        buf.extend_from_slice(&buffer);
=======
    fn encode(&mut self, msg: Self::Item, buf: &mut BytesMut) -> io::Result<()> {
        self.session.encrypt_msg(msg.as_ref(), buf)?;
>>>>>>> 0b0eb5c8
        Ok(())
    }
}

#[cfg(test)]
mod test {
    use super::MessagesCodec;

    use bytes::BytesMut;
<<<<<<< HEAD
    use messages::{MessageBuffer, RawMessage};
    use tokio_io::codec::Decoder;
=======
    use crypto::{gen_keypair_from_seed, Seed};
    use events::noise::HandshakeParams;
    use events::noise::wrapper::NoiseWrapper;
    use messages::{MessageBuffer, RawMessage};
    use tokio_io::codec::{Decoder, Encoder};
>>>>>>> 0b0eb5c8

    #[test]
    fn decode_message_valid_header_size() {
        let data = vec![0u8, 0, 0, 0, 0, 0, 10, 0, 0, 0];
        let mut bytes: BytesMut = BytesMut::new();
        let (ref mut responder, ref mut initiator) = create_encrypted_codecs();
        let raw = RawMessage::new(MessageBuffer::from_vec(data.clone()));
        initiator.encode(raw, &mut bytes).unwrap();

        match responder.decode(&mut bytes) {
            Ok(Some(ref r)) if r == &RawMessage::new(MessageBuffer::from_vec(data)) => {}
            _ => panic!("Wrong input"),
        };
    }

    #[test]
    fn decode_message_small_size_in_header() {
        let data = vec![0u8, 0, 0, 0, 0, 0, 0, 0, 0, 0];
        let mut bytes: BytesMut = BytesMut::new();
        let (ref mut responder, ref mut initiator) = create_encrypted_codecs();
        let raw = RawMessage::new(MessageBuffer::from_vec(data));
        initiator.encode(raw, &mut bytes).unwrap();

        assert!(responder.decode(&mut bytes).is_err());
    }

    #[test]
    fn decode_message_zero_byte() {
        let data = vec![1u8, 0, 0, 0, 0, 0, 10, 0, 0, 0];
        let mut bytes: BytesMut = BytesMut::new();
        let (ref mut responder, ref mut initiator) = create_encrypted_codecs();
        let raw = RawMessage::new(MessageBuffer::from_vec(data));

        initiator.encode(raw, &mut bytes).unwrap();
        assert!(responder.decode(&mut bytes).is_err());
    }

    fn create_encrypted_codecs() -> (MessagesCodec, MessagesCodec) {
        let (public_key, secret_key) = gen_keypair_from_seed(&Seed::new([0; 32]));

        let params = HandshakeParams {
            public_key,
            secret_key,
            max_message_len: 1024,
        };

        let mut initiator = NoiseWrapper::initiator(&params).session;
        let mut responder = NoiseWrapper::responder(&params).session;

        let mut buffer_msg = vec![0u8; 1024];
        let mut buffer_out = [0u8; 1024];

        // Simple handshake for testing.
        let len = initiator.write_message(&[0u8; 0], &mut buffer_msg).unwrap();
        responder
            .read_message(&buffer_msg[..len], &mut buffer_out)
            .unwrap();
        let len = responder.write_message(&[0u8; 0], &mut buffer_msg).unwrap();
        initiator
            .read_message(&buffer_msg[..len], &mut buffer_out)
            .unwrap();
        let len = initiator.write_message(&[0u8; 0], &mut buffer_msg).unwrap();
        responder
            .read_message(&buffer_msg[..len], &mut buffer_out)
            .unwrap();

        let responder = NoiseWrapper {
            session: responder.into_transport_mode().unwrap(),
        };
        let initiator = NoiseWrapper {
            session: initiator.into_transport_mode().unwrap(),
        };

        let responder_codec = MessagesCodec {
            max_message_len: 10000,
            session: initiator,
        };

        let initiator_codec = MessagesCodec {
            max_message_len: 10000,
            session: responder,
        };

        (responder_codec, initiator_codec)
    }
}<|MERGE_RESOLUTION|>--- conflicted
+++ resolved
@@ -14,11 +14,6 @@
 
 use byteorder::{ByteOrder, LittleEndian};
 use bytes::BytesMut;
-<<<<<<< HEAD
-use failure::Error;
-use messages::{SignedMessage, UncheckedBuffer};
-use tokio_io::codec::{Decoder, Encoder};
-=======
 use tokio_io::codec::{Decoder, Encoder};
 
 use std::io;
@@ -28,7 +23,6 @@
 use events::noise::wrapper::NoiseWrapper;
 use messages::{MessageBuffer, RawMessage, HEADER_LENGTH};
 
->>>>>>> 0b0eb5c8
 #[derive(Debug)]
 pub struct MessagesCodec {
     /// Maximum message length (in bytes), gets populated from `ConsensusConfig`.
@@ -47,17 +41,15 @@
 }
 
 impl Decoder for MessagesCodec {
-    type Item = UncheckedBuffer;
-    type Error = Error;
+    type Item = RawMessage;
+    type Error = io::Error;
 
-    fn decode(&mut self, buf: &mut BytesMut) -> Result<Option<Self::Item>, Self::Error> {
-        use byteorder::ByteOrder;
-        const U32_SIZE: usize = 4;
+    fn decode(&mut self, buf: &mut BytesMut) -> Result<Option<Self::Item>, io::Error> {
+        // Read header
+        if buf.len() < HEADER_LENGTH {
+            return Ok(None);
+        }
 
-<<<<<<< HEAD
-        if buf.len() < U32_SIZE {
-            return Ok(None);
-=======
         let len = LittleEndian::read_u32(buf) as usize;
 
         // To fix some weird `decode()` behavior https://github.com/carllerche/bytes/issues/104
@@ -69,24 +61,30 @@
 
         if buf[0] != 0 {
             return Err(other_error("Message first byte must be set to 0"));
->>>>>>> 0b0eb5c8
         }
 
-        let total_len = LittleEndian::read_u32(&buf) as usize;
+        // Check payload len
+        let total_len = LittleEndian::read_u32(&buf[6..10]) as usize;
 
         if total_len as u32 > self.max_message_len {
-            bail!(
+            return Err(other_error(format!(
                 "Received message is too long: {}, maximum allowed length is {} bytes",
-                total_len,
-                self.max_message_len,
-            );
+                total_len, self.max_message_len,
+            )));
+        }
+
+        if total_len < HEADER_LENGTH {
+            return Err(other_error(format!(
+                "Received malicious message with insufficient \
+                 size in header: {}, expected header size {}",
+                total_len, HEADER_LENGTH
+            )));
         }
 
         // Read message
-        if buf.len() + 4 >= total_len {
-            buf.advance(4); //ignore buffer len
+        if buf.len() >= total_len {
             let data = buf.split_to(total_len).to_vec();
-            let raw = UncheckedBuffer::new(data);
+            let raw = RawMessage::new(MessageBuffer::from_vec(data));
             return Ok(Some(raw));
         }
         Ok(None)
@@ -94,18 +92,11 @@
 }
 
 impl Encoder for MessagesCodec {
-    type Item = SignedMessage;
-    type Error = Error;
+    type Item = RawMessage;
+    type Error = io::Error;
 
-<<<<<<< HEAD
-    fn encode(&mut self, msg: Self::Item, buf: &mut BytesMut) -> Result<(), Self::Error> {
-        let buffer = msg.to_vec();
-        LittleEndian::write_u32(&mut *buf, buffer.len() as u32);
-        buf.extend_from_slice(&buffer);
-=======
     fn encode(&mut self, msg: Self::Item, buf: &mut BytesMut) -> io::Result<()> {
         self.session.encrypt_msg(msg.as_ref(), buf)?;
->>>>>>> 0b0eb5c8
         Ok(())
     }
 }
@@ -115,16 +106,11 @@
     use super::MessagesCodec;
 
     use bytes::BytesMut;
-<<<<<<< HEAD
-    use messages::{MessageBuffer, RawMessage};
-    use tokio_io::codec::Decoder;
-=======
     use crypto::{gen_keypair_from_seed, Seed};
     use events::noise::HandshakeParams;
     use events::noise::wrapper::NoiseWrapper;
     use messages::{MessageBuffer, RawMessage};
     use tokio_io::codec::{Decoder, Encoder};
->>>>>>> 0b0eb5c8
 
     #[test]
     fn decode_message_valid_header_size() {
