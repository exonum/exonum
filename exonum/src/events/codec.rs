--- conflicted
+++ resolved
@@ -16,16 +16,10 @@
 use bytes::BytesMut;
 use failure;
 use tokio_io::codec::{Decoder, Encoder};
+use std::mem;
 
-<<<<<<< HEAD
-use failure::Error;
-use std::mem::size_of;
-use events::noise::wrapper::{NoiseWrapper, NOISE_HEADER_LENGTH};
+use events::noise::{NoiseWrapper, HEADER_LENGTH as NOISE_HEADER_LENGTH};
 use messages::SignedMessage;
-=======
-use events::noise::{NoiseWrapper, HEADER_LENGTH as NOISE_HEADER_LENGTH};
-use messages::{MessageBuffer, RawMessage, HEADER_LENGTH};
->>>>>>> 4cf37115
 
 #[derive(Debug)]
 pub struct MessagesCodec {
@@ -45,79 +39,34 @@
 }
 
 impl Decoder for MessagesCodec {
-<<<<<<< HEAD
     type Item = Vec<u8>;
-    type Error = Error;
-
-    fn decode(&mut self, buf: &mut BytesMut) -> Result<Option<Self::Item>, Error> {
-        // Read size
-        if buf.len() < size_of::<u32>() {
-=======
-    type Item = RawMessage;
     type Error = failure::Error;
 
     fn decode(&mut self, buf: &mut BytesMut) -> Result<Option<Self::Item>, Self::Error> {
-        // Read header
-        if buf.len() < HEADER_LENGTH {
->>>>>>> 4cf37115
+
+        // Framing level
+        if buf.len() < mem::size_of::<u32>() {
             return Ok(None);
         }
 
         let len = LittleEndian::read_u32(buf) as usize;
 
-        if buf.len() < len + NOISE_HEADER_LENGTH {
+        if buf.len() <  NOISE_HEADER_LENGTH + len{
             return Ok(None);
         }
 
-<<<<<<< HEAD
-        let buf = self.session.decrypt_msg(len, buf);
-=======
         let mut buf = self.session.decrypt_msg(len, buf)?;
-
-        if buf[0] != 0 {
-            bail!("A first byte of the message must be set to 0");
-        }
-
-        // Check payload len
-        let total_len = LittleEndian::read_u32(&buf[6..10]) as usize;
-
-        if total_len as u32 > self.max_message_len {
-            bail!(
-                "Received message is too long: {}, maximum allowed length is {} bytes",
-                total_len,
-                self.max_message_len,
-            );
-        }
-
-        if total_len < HEADER_LENGTH {
-            bail!(
-                "Received malicious message with insufficient \
-                 size in header: {}, expected header size {}",
-                total_len,
-                HEADER_LENGTH
-            );
-        }
->>>>>>> 4cf37115
 
         Ok(Some(buf.to_vec()))
     }
 }
 
 impl Encoder for MessagesCodec {
-<<<<<<< HEAD
     type Item = SignedMessage;
-    type Error = Error;
-
-    fn encode(&mut self, msg: Self::Item, buf: &mut BytesMut) -> Result<(), Error> {
-
-        self.session.encrypt_msg(&msg.raw(), buf);
-=======
-    type Item = RawMessage;
     type Error = failure::Error;
 
     fn encode(&mut self, msg: Self::Item, buf: &mut BytesMut) -> Result<(), Self::Error> {
-        self.session.encrypt_msg(msg.as_ref(), buf)?;
->>>>>>> 4cf37115
+        self.session.encrypt_msg(msg.raw(), buf)?;
         Ok(())
     }
 }
@@ -127,38 +76,46 @@
     use super::MessagesCodec;
 
     use bytes::BytesMut;
-<<<<<<< HEAD
-    use crypto::{gen_keypair_from_seed, PublicKey, SecretKey, Seed};
-    use events::noise::wrapper::NoiseWrapper;
-    use events::noise::HandshakeParams;
-    use messages::{Message, SignedMessage};
-=======
     use crypto::{gen_keypair_from_seed, Seed, SEED_LENGTH};
     use events::noise::{HandshakeParams, NoiseWrapper};
     use messages::{MessageBuffer, RawMessage};
     use node::state::SharedConnectList;
->>>>>>> 4cf37115
     use tokio_io::codec::{Decoder, Encoder};
 
-    pub fn raw_message(id: u16, tx: Vec<u8>, keypair: (PublicKey, &SecretKey)) -> SignedMessage {
-        Message::create_raw_tx(tx, id, keypair).into_parts().1
+    #[test]
+    fn decode_message_valid_header_size() {
+        let data = vec![0_u8, 0, 0, 0, 0, 0, 10, 0, 0, 0];
+        let mut bytes: BytesMut = BytesMut::new();
+        let (ref mut responder, ref mut initiator) = create_encrypted_codecs();
+        let raw = RawMessage::new(MessageBuffer::from_vec(data.clone()));
+        initiator.encode(raw, &mut bytes).unwrap();
+
+        match responder.decode(&mut bytes) {
+            Ok(Some(ref r)) if r == &RawMessage::new(MessageBuffer::from_vec(data)) => {}
+            _ => panic!("Wrong input"),
+        };
     }
 
     #[test]
     fn decode_message_small_size_in_header() {
         let data = vec![0_u8, 0, 0, 0, 0, 0, 0, 0, 0, 0];
         let mut bytes: BytesMut = BytesMut::new();
-        let (p, k) = gen_keypair_from_seed(&Seed::new([1; 32]));
+        let (ref mut responder, ref mut initiator) = create_encrypted_codecs();
+        let raw = RawMessage::new(MessageBuffer::from_vec(data));
+        initiator.encode(raw, &mut bytes).unwrap();
 
-        let signed = raw_message(0, data, (p, &k));
-        let source = signed.to_vec();
+        assert!(responder.decode(&mut bytes).is_err());
+    }
+
+    #[test]
+    fn decode_message_zero_byte() {
+        let data = vec![1u8, 0, 0, 0, 0, 0, 10, 0, 0, 0];
+        let mut bytes: BytesMut = BytesMut::new();
         let (ref mut responder, ref mut initiator) = create_encrypted_codecs();
-        initiator.encode(signed, &mut bytes).unwrap();
+        let raw = RawMessage::new(MessageBuffer::from_vec(data));
 
-        assert_eq!(
-            responder.decode(&mut bytes).unwrap().unwrap().get_vec(),
-            &source
-        );
+        initiator.encode(raw, &mut bytes).unwrap();
+        assert!(responder.decode(&mut bytes).is_err());
     }
 
     fn create_encrypted_codecs() -> (MessagesCodec, MessagesCodec) {
@@ -170,8 +127,8 @@
         let mut initiator = NoiseWrapper::initiator(&params).session;
         let mut responder = NoiseWrapper::responder(&params).session;
 
-        let mut buffer_msg = vec![0u8; 1024];
-        let mut buffer_out = [0u8; 1024];
+        let mut buffer_msg = vec![0_u8; 1024];
+        let mut buffer_out = [0_u8; 1024];
 
         // Simple handshake for testing.
         let len = initiator
