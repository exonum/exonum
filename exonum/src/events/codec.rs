--- conflicted
+++ resolved
@@ -17,16 +17,10 @@
 use std::mem;
 use tokio_io::codec::{Decoder, Encoder};
 
-<<<<<<< HEAD
 use crate::{
-    events::noise::{NoiseWrapper, HEADER_LENGTH as NOISE_HEADER_LENGTH},
+    events::noise::{TransportWrapper, HEADER_LENGTH as NOISE_HEADER_LENGTH},
     messages::{BinaryValue, SignedMessage, SIGNED_MESSAGE_MIN_SIZE},
 };
-=======
-use crate::events::noise::{TransportWrapper, HEADER_LENGTH as NOISE_HEADER_LENGTH};
-use crate::messages::{SignedMessage, EMPTY_SIGNED_MESSAGE_SIZE};
->>>>>>> b1188e0a
-
 #[derive(Debug)]
 pub struct MessagesCodec {
     /// Maximum message length (in bytes), gets populated from `ConsensusConfig`.
@@ -98,26 +92,12 @@
     use exonum_merkledb::BinaryValue;
     use tokio_io::codec::{Decoder, Encoder};
 
-<<<<<<< HEAD
     use crate::{
         crypto::{gen_keypair, Hash},
-        events::noise::{HandshakeParams, NoiseWrapper},
+        events::noise::{HandshakeParams, NoiseWrapper, TransportWrapper},
         helpers::Height,
         messages::{Status, Verified, SIGNED_MESSAGE_MIN_SIZE},
     };
-=======
-    use super::MessagesCodec;
-    use crate::events::noise::{HandshakeParams, NoiseWrapper, TransportWrapper};
-    use crate::messages::{SignedMessage, EMPTY_SIGNED_MESSAGE_SIZE};
-
-    pub fn raw_message(val: Vec<u8>) -> SignedMessage {
-        SignedMessage::from_vec_unchecked(val)
-    }
-
-    #[test]
-    fn decode_message_valid_header_size() {
-        let data = vec![0; EMPTY_SIGNED_MESSAGE_SIZE + 1];
->>>>>>> b1188e0a
 
     use super::MessagesCodec;
 
