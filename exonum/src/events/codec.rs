// Copyright 2018 The Exonum Team
//
// Licensed under the Apache License, Version 2.0 (the "License");
// you may not use this file except in compliance with the License.
// You may obtain a copy of the License at
//
//   http://www.apache.org/licenses/LICENSE-2.0
//
// Unless required by applicable law or agreed to in writing, software
// distributed under the License is distributed on an "AS IS" BASIS,
// WITHOUT WARRANTIES OR CONDITIONS OF ANY KIND, either express or implied.
// See the License for the specific language governing permissions and
// limitations under the License.

use byteorder::{ByteOrder, LittleEndian};
use bytes::BytesMut;
use tokio_io::codec::{Decoder, Encoder};

use std::io;

use super::error::other_error;
use events::noise::wrapper::NOISE_HEADER_LENGTH;
use events::noise::wrapper::NoiseWrapper;
use messages::{MessageBuffer, RawMessage, HEADER_LENGTH};

#[derive(Debug)]
pub struct MessagesCodec {
    /// Maximum message length (in bytes), gets populated from `ConsensusConfig`.
    max_message_len: u32,
    /// Noise session to encrypt/decrypt messages.
    session: NoiseWrapper,
}

impl MessagesCodec {
    pub fn new(max_message_len: u32, session: NoiseWrapper) -> MessagesCodec {
        MessagesCodec {
            max_message_len,
            session,
        }
    }
}

impl Decoder for MessagesCodec {
    type Item = RawMessage;
    type Error = io::Error;

    fn decode(&mut self, buf: &mut BytesMut) -> Result<Option<Self::Item>, io::Error> {
        // Read header
        if buf.len() < HEADER_LENGTH {
            return Ok(None);
        }

        let len = LittleEndian::read_u32(buf) as usize;

        // To fix some weird `decode()` behavior https://github.com/carllerche/bytes/issues/104
        if buf.len() < len + NOISE_HEADER_LENGTH {
            return Ok(None);
        }

        let mut buf = self.session.decrypt_msg(len, buf)?;

        if buf[0] != 0 {
            return Err(other_error("Message first byte must be set to 0"));
        }

        // Check payload len
        let total_len = LittleEndian::read_u32(&buf[6..10]) as usize;

        if total_len as u32 > self.max_message_len {
            return Err(other_error(format!(
                "Received message is too long: {}, maximum allowed length is {} bytes",
                total_len, self.max_message_len,
            )));
        }

        if total_len < HEADER_LENGTH {
            return Err(other_error(format!(
                "Received malicious message with insufficient \
                 size in header: {}, expected header size {}",
                total_len, HEADER_LENGTH
            )));
        }

        // Read message
        if buf.len() >= total_len {
            let data = buf.split_to(total_len).to_vec();
            let raw = RawMessage::new(MessageBuffer::from_vec(data));
            return Ok(Some(raw));
        }
        Ok(None)
    }
}

impl Encoder for MessagesCodec {
    type Item = RawMessage;
    type Error = io::Error;

    fn encode(&mut self, msg: Self::Item, buf: &mut BytesMut) -> io::Result<()> {
        self.session.encrypt_msg(msg.as_ref(), buf)?;
        Ok(())
    }
}

#[cfg(test)]
mod test {
    use super::MessagesCodec;

    use bytes::BytesMut;
    use crypto::{gen_keypair_from_seed, Seed};
<<<<<<< HEAD
    use node::ConnectList;
=======
    use events::noise::HandshakeParams;
    use events::noise::wrapper::NoiseWrapper;
    use messages::{MessageBuffer, RawMessage};
    use tokio_io::codec::{Decoder, Encoder};
>>>>>>> 35d4e790

    #[test]
    fn decode_message_valid_header_size() {
        let data = vec![0u8, 0, 0, 0, 0, 0, 10, 0, 0, 0];
        let mut bytes: BytesMut = BytesMut::new();
        let (ref mut responder, ref mut initiator) = create_encrypted_codecs();
        let raw = RawMessage::new(MessageBuffer::from_vec(data.clone()));
        initiator.encode(raw, &mut bytes).unwrap();

        match responder.decode(&mut bytes) {
            Ok(Some(ref r)) if r == &RawMessage::new(MessageBuffer::from_vec(data)) => {}
            _ => panic!("Wrong input"),
        };
    }

    #[test]
    fn decode_message_small_size_in_header() {
        let data = vec![0u8, 0, 0, 0, 0, 0, 0, 0, 0, 0];
        let mut bytes: BytesMut = BytesMut::new();
        let (ref mut responder, ref mut initiator) = create_encrypted_codecs();
        let raw = RawMessage::new(MessageBuffer::from_vec(data));
        initiator.encode(raw, &mut bytes).unwrap();

        assert!(responder.decode(&mut bytes).is_err());
    }

    #[test]
    fn decode_message_zero_byte() {
        let data = vec![1u8, 0, 0, 0, 0, 0, 10, 0, 0, 0];
        let mut bytes: BytesMut = BytesMut::new();
        let (ref mut responder, ref mut initiator) = create_encrypted_codecs();
        let raw = RawMessage::new(MessageBuffer::from_vec(data));

        initiator.encode(raw, &mut bytes).unwrap();
        assert!(responder.decode(&mut bytes).is_err());
    }

    fn create_encrypted_codecs() -> (MessagesCodec, MessagesCodec) {
        let (public_key, secret_key) = gen_keypair_from_seed(&Seed::new([0; 32]));

        let params = HandshakeParams {
            public_key,
            secret_key,
            max_message_len: 1024,
            connect_list: ConnectList::default(),
        };

        let peer = "127.0.0.1".parse().unwrap();

        let mut initiator = NoiseWrapper::initiator(&params, &peer).session;
        let mut responder = NoiseWrapper::responder(&params).session;

        let mut buffer_msg = vec![0u8; 1024];
        let mut buffer_out = [0u8; 1024];

        // Simple handshake for testing.
        let len = initiator.write_message(&[0u8; 0], &mut buffer_msg).unwrap();
        responder
            .read_message(&buffer_msg[..len], &mut buffer_out)
            .unwrap();
        let len = responder.write_message(&[0u8; 0], &mut buffer_msg).unwrap();
        initiator
            .read_message(&buffer_msg[..len], &mut buffer_out)
            .unwrap();
        let len = initiator.write_message(&[0u8; 0], &mut buffer_msg).unwrap();
        responder
            .read_message(&buffer_msg[..len], &mut buffer_out)
            .unwrap();

        let responder = NoiseWrapper {
            session: responder.into_transport_mode().unwrap(),
        };
        let initiator = NoiseWrapper {
            session: initiator.into_transport_mode().unwrap(),
        };

        let responder_codec = MessagesCodec {
            max_message_len: 10000,
            session: initiator,
        };

        let initiator_codec = MessagesCodec {
            max_message_len: 10000,
            session: responder,
        };

        (responder_codec, initiator_codec)
    }
}<|MERGE_RESOLUTION|>--- conflicted
+++ resolved
@@ -107,14 +107,10 @@
 
     use bytes::BytesMut;
     use crypto::{gen_keypair_from_seed, Seed};
-<<<<<<< HEAD
-    use node::ConnectList;
-=======
     use events::noise::HandshakeParams;
     use events::noise::wrapper::NoiseWrapper;
     use messages::{MessageBuffer, RawMessage};
     use tokio_io::codec::{Decoder, Encoder};
->>>>>>> 35d4e790
 
     #[test]
     fn decode_message_valid_header_size() {
