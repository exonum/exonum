// Copyright 2018 The Exonum Team
//
// Licensed under the Apache License, Version 2.0 (the "License");
// you may not use this file except in compliance with the License.
// You may obtain a copy of the License at
//
//   http://www.apache.org/licenses/LICENSE-2.0
//
// Unless required by applicable law or agreed to in writing, software
// distributed under the License is distributed on an "AS IS" BASIS,
// WITHOUT WARRANTIES OR CONDITIONS OF ANY KIND, either express or implied.
// See the License for the specific language governing permissions and
// limitations under the License.

use byteorder::{ByteOrder, LittleEndian};
use bytes::BytesMut;
use tokio_io::codec::{Decoder, Encoder};

use failure::Error;

use events::noise::wrapper::{NoiseWrapper, NOISE_HEADER_LENGTH};
use messages::{SignedMessage, UncheckedBuffer};

#[derive(Debug)]
pub struct MessagesCodec {
    /// Maximum message length (in bytes), gets populated from `ConsensusConfig`.
    max_message_len: u32,
    /// Noise session to encrypt/decrypt messages.
    session: NoiseWrapper,
}

impl MessagesCodec {
    pub fn new(max_message_len: u32, session: NoiseWrapper) -> Self {
        Self {
            max_message_len,
            session,
        }
    }
}

impl Decoder for MessagesCodec {
    type Item = UncheckedBuffer;
    type Error = Error;

    fn decode(&mut self, buf: &mut BytesMut) -> Result<Option<Self::Item>, Error> {
        const U32_LENGTH: usize = 4;

        // Read size
        if buf.len() < U32_LENGTH {
            return Ok(None);
        }

        let len = LittleEndian::read_u32(buf) as usize;

        // To fix some weird `decode()` behavior https://github.com/carllerche/bytes/issues/104
        if buf.len() < len + NOISE_HEADER_LENGTH {
            return Ok(None);
        }

        let buf = self.session.decrypt_msg(len, buf);

        // Read message
        let data = buf.to_vec();
        Ok(Some(UncheckedBuffer::new(data)))
    }
}

impl Encoder for MessagesCodec {
    type Item = SignedMessage;
    type Error = Error;

    fn encode(&mut self, msg: Self::Item, buf: &mut BytesMut) -> Result<(), Error> {
        let data = msg.to_vec();
        self.session.encrypt_msg(&data, buf);
        Ok(())
    }
}

#[cfg(test)]
mod test {
    use super::MessagesCodec;

    use bytes::BytesMut;
    use crypto::{gen_keypair_from_seed, PublicKey, SecretKey, Seed};
    use events::noise::wrapper::NoiseWrapper;
    use events::noise::HandshakeParams;
    use messages::{Message, SignedMessage};
    use tokio_io::codec::{Decoder, Encoder};

<<<<<<< HEAD
    pub fn raw_message(id: u16, tx: Vec<u8>, keypair: (PublicKey, &SecretKey)) -> SignedMessage {
        Message::create_raw_tx(tx, id, keypair).into_parts().1
=======
    #[test]
    fn decode_message_valid_header_size() {
        let data = vec![0_u8, 0, 0, 0, 0, 0, 10, 0, 0, 0];
        let mut bytes: BytesMut = BytesMut::new();
        let (ref mut responder, ref mut initiator) = create_encrypted_codecs();
        let raw = RawMessage::new(MessageBuffer::from_vec(data.clone()));
        initiator.encode(raw, &mut bytes).unwrap();

        match responder.decode(&mut bytes) {
            Ok(Some(ref r)) if r == &RawMessage::new(MessageBuffer::from_vec(data)) => {}
            _ => panic!("Wrong input"),
        };
>>>>>>> 0c432cb0
    }

    //TODO: Add more tests.
    #[test]
<<<<<<< HEAD
    fn decode_message_roundtrip() {
        let data = vec![0u8, 0, 0, 0, 0, 0, 10, 0, 0, 0];
        let keypair = gen_keypair_from_seed(&Seed::new([1; 32]));
        let signed = raw_message(0, data, (keypair.0, &keypair.1));
        let source = signed.to_vec();
=======
    fn decode_message_small_size_in_header() {
        let data = vec![0_u8, 0, 0, 0, 0, 0, 0, 0, 0, 0];
        let mut bytes: BytesMut = BytesMut::new();
        let (ref mut responder, ref mut initiator) = create_encrypted_codecs();
        let raw = RawMessage::new(MessageBuffer::from_vec(data));
        initiator.encode(raw, &mut bytes).unwrap();

        assert!(responder.decode(&mut bytes).is_err());
    }

    #[test]
    fn decode_message_zero_byte() {
        let data = vec![1u8, 0, 0, 0, 0, 0, 10, 0, 0, 0];
>>>>>>> 0c432cb0
        let mut bytes: BytesMut = BytesMut::new();
        let (ref mut responder, ref mut initiator) = create_encrypted_codecs();
        initiator.encode(signed, &mut bytes).unwrap();

        assert_eq!(
            responder.decode(&mut bytes).unwrap().unwrap().get_vec(),
            &source
        );
    }

    fn create_encrypted_codecs() -> (MessagesCodec, MessagesCodec) {
        let (public_key, secret_key) = gen_keypair_from_seed(&Seed::new([1; 32]));
        let mut params = HandshakeParams::new(public_key, secret_key, 1024);
        params.set_remote_key(public_key);

        let mut initiator = NoiseWrapper::initiator(&params).session;
        let mut responder = NoiseWrapper::responder(&params).session;

        let mut buffer_msg = vec![0_u8; 1024];
        let mut buffer_out = [0_u8; 1024];

        // Simple handshake for testing.
        let len = initiator
            .write_message(&[0_u8; 0], &mut buffer_msg)
            .unwrap();
        responder
            .read_message(&buffer_msg[..len], &mut buffer_out)
            .unwrap();
        let len = responder
            .write_message(&[0_u8; 0], &mut buffer_msg)
            .unwrap();
        initiator
            .read_message(&buffer_msg[..len], &mut buffer_out)
            .unwrap();
        let len = initiator
            .write_message(&[0_u8; 0], &mut buffer_msg)
            .unwrap();
        responder
            .read_message(&buffer_msg[..len], &mut buffer_out)
            .unwrap();

        let responder = NoiseWrapper {
            session: responder.into_transport_mode().unwrap(),
        };
        let initiator = NoiseWrapper {
            session: initiator.into_transport_mode().unwrap(),
        };

        let responder_codec = MessagesCodec {
            max_message_len: 10000,
            session: initiator,
        };

        let initiator_codec = MessagesCodec {
            max_message_len: 10000,
            session: responder,
        };

        (responder_codec, initiator_codec)
    }
}<|MERGE_RESOLUTION|>--- conflicted
+++ resolved
@@ -87,48 +87,13 @@
     use messages::{Message, SignedMessage};
     use tokio_io::codec::{Decoder, Encoder};
 
-<<<<<<< HEAD
     pub fn raw_message(id: u16, tx: Vec<u8>, keypair: (PublicKey, &SecretKey)) -> SignedMessage {
         Message::create_raw_tx(tx, id, keypair).into_parts().1
-=======
-    #[test]
-    fn decode_message_valid_header_size() {
-        let data = vec![0_u8, 0, 0, 0, 0, 0, 10, 0, 0, 0];
-        let mut bytes: BytesMut = BytesMut::new();
-        let (ref mut responder, ref mut initiator) = create_encrypted_codecs();
-        let raw = RawMessage::new(MessageBuffer::from_vec(data.clone()));
-        initiator.encode(raw, &mut bytes).unwrap();
-
-        match responder.decode(&mut bytes) {
-            Ok(Some(ref r)) if r == &RawMessage::new(MessageBuffer::from_vec(data)) => {}
-            _ => panic!("Wrong input"),
-        };
->>>>>>> 0c432cb0
-    }
-
-    //TODO: Add more tests.
-    #[test]
-<<<<<<< HEAD
-    fn decode_message_roundtrip() {
-        let data = vec![0u8, 0, 0, 0, 0, 0, 10, 0, 0, 0];
-        let keypair = gen_keypair_from_seed(&Seed::new([1; 32]));
-        let signed = raw_message(0, data, (keypair.0, &keypair.1));
-        let source = signed.to_vec();
-=======
-    fn decode_message_small_size_in_header() {
-        let data = vec![0_u8, 0, 0, 0, 0, 0, 0, 0, 0, 0];
-        let mut bytes: BytesMut = BytesMut::new();
-        let (ref mut responder, ref mut initiator) = create_encrypted_codecs();
-        let raw = RawMessage::new(MessageBuffer::from_vec(data));
-        initiator.encode(raw, &mut bytes).unwrap();
-
-        assert!(responder.decode(&mut bytes).is_err());
     }
 
     #[test]
-    fn decode_message_zero_byte() {
-        let data = vec![1u8, 0, 0, 0, 0, 0, 10, 0, 0, 0];
->>>>>>> 0c432cb0
+    fn decode_message_small_size_in_header() {
+        let data = vec![0_u8, 0, 0, 0, 0, 0, 0, 0, 0, 0];
         let mut bytes: BytesMut = BytesMut::new();
         let (ref mut responder, ref mut initiator) = create_encrypted_codecs();
         initiator.encode(signed, &mut bytes).unwrap();
@@ -147,8 +112,8 @@
         let mut initiator = NoiseWrapper::initiator(&params).session;
         let mut responder = NoiseWrapper::responder(&params).session;
 
-        let mut buffer_msg = vec![0_u8; 1024];
-        let mut buffer_out = [0_u8; 1024];
+        let mut buffer_msg = vec![0u8; 1024];
+        let mut buffer_out = [0u8; 1024];
 
         // Simple handshake for testing.
         let len = initiator
