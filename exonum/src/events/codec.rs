// Copyright 2018 The Exonum Team
//
// Licensed under the Apache License, Version 2.0 (the "License");
// you may not use this file except in compliance with the License.
// You may obtain a copy of the License at
//
//   http://www.apache.org/licenses/LICENSE-2.0
//
// Unless required by applicable law or agreed to in writing, software
// distributed under the License is distributed on an "AS IS" BASIS,
// WITHOUT WARRANTIES OR CONDITIONS OF ANY KIND, either express or implied.
// See the License for the specific language governing permissions and
// limitations under the License.

use byteorder::{ByteOrder, LittleEndian};
use bytes::BytesMut;
use failure;
use std::mem;
use tokio_io::codec::{Decoder, Encoder};

use events::noise::{NoiseWrapper, HEADER_LENGTH as NOISE_HEADER_LENGTH};
use messages::{SignedMessage, EMPTY_SIGNED_MESSAGE_SIZE};

#[derive(Debug)]
pub struct MessagesCodec {
    /// Maximum message length (in bytes), gets populated from `ConsensusConfig`.
    max_message_len: u32,
    /// Noise session to encrypt/decrypt messages.
    session: NoiseWrapper,
}

impl MessagesCodec {
    pub fn new(max_message_len: u32, session: NoiseWrapper) -> Self {
        Self {
            max_message_len,
            session,
        }
    }
}

impl Decoder for MessagesCodec {
    type Item = Vec<u8>;
    type Error = failure::Error;

    fn decode(&mut self, buf: &mut BytesMut) -> Result<Option<Self::Item>, Self::Error> {
        // Framing level
        if buf.len() < mem::size_of::<u32>() {
            return Ok(None);
        }

        let len = LittleEndian::read_u32(buf) as usize;

        if buf.len() < NOISE_HEADER_LENGTH + len {
            return Ok(None);
        }

        let buf = self.session.decrypt_msg(len, buf)?;

        if buf.len() > self.max_message_len as usize {
            bail!(
                "Received message is too long: received_len = {}, allowed_len = {}",
                buf.len(),
                self.max_message_len
            )
        }

        if buf.len() <= EMPTY_SIGNED_MESSAGE_SIZE {
            bail!(
                "Received malicious message with wrong length: received_len = {}, min_len = {}",
                buf.len(),
                EMPTY_SIGNED_MESSAGE_SIZE
            )
        }

        Ok(Some(buf.to_vec()))
    }
}

impl Encoder for MessagesCodec {
    type Item = SignedMessage;
    type Error = failure::Error;

    fn encode(&mut self, msg: Self::Item, buf: &mut BytesMut) -> Result<(), Self::Error> {
        self.session.encrypt_msg(msg.raw(), buf)?;
        Ok(())
    }
}

#[cfg(test)]
mod test {
    use bytes::BytesMut;
    use failure;
    use tokio_io::codec::{Decoder, Encoder};

    use super::MessagesCodec;
    use events::noise::{HandshakeParams, NoiseWrapper};
<<<<<<< HEAD
    use messages::{SignedMessage, EMPTY_SIGNED_MESSAGE_SIZE};
    use node::state::SharedConnectList;
=======
    use messages::{MessageBuffer, RawMessage};
>>>>>>> a4cb49c2

    pub fn raw_message(val: Vec<u8>) -> SignedMessage {
        SignedMessage::from_vec_unchecked(val)
    }

    #[test]
    fn decode_message_valid_header_size() {
        let data = vec![0; EMPTY_SIGNED_MESSAGE_SIZE + 1];

        match get_decoded_message(&data) {
            Ok(Some(ref message)) if *message == &data[..] => {}
            _ => panic!("Wrong input"),
        };
    }

    #[test]
    #[should_panic(expected = "Received malicious message with wrong length")]
    fn decode_message_small_length() {
        let data = vec![0; EMPTY_SIGNED_MESSAGE_SIZE - 10];

        get_decoded_message(&data).unwrap();
    }

    #[test]
    fn decode_message_eof() {
        let (ref mut responder, ref mut initiator) = create_encrypted_codecs();

        let data = vec![1u8; EMPTY_SIGNED_MESSAGE_SIZE + 10];
        let raw = raw_message(data.clone());

        let mut bytes: BytesMut = BytesMut::new();
        initiator.encode(raw.clone(), &mut bytes).unwrap();
        initiator.encode(raw, &mut bytes).unwrap();

        match responder.decode_eof(&mut bytes.clone()) {
            Ok(Some(ref message)) if *message == &data[..] => {}
            _ => panic!("Wrong input"),
        };

        // Emulate EOF behavior.
        bytes.truncate(1);
        assert!(responder.decode(&mut bytes).unwrap().is_none());

        bytes.clear();
        assert!(responder.decode_eof(&mut bytes).unwrap().is_none());
    }

    fn get_decoded_message(data: &[u8]) -> Result<Option<Vec<u8>>, failure::Error> {
        let (ref mut responder, ref mut initiator) = create_encrypted_codecs();
        let raw = raw_message(data.to_vec());

        let mut bytes: BytesMut = BytesMut::new();
        initiator.encode(raw, &mut bytes).unwrap();

        responder.decode(&mut bytes)
    }

    fn create_encrypted_codecs() -> (MessagesCodec, MessagesCodec) {
        let params = HandshakeParams::with_default_params();

        let mut initiator = NoiseWrapper::initiator(&params).session;
        let mut responder = NoiseWrapper::responder(&params).session;

        let mut buffer_msg = vec![0_u8; 1024];
        let mut buffer_out = [0_u8; 1024];

        // Simple handshake for testing.
        let len = initiator
            .write_message(&[0_u8; 0], &mut buffer_msg)
            .unwrap();
        responder
            .read_message(&buffer_msg[..len], &mut buffer_out)
            .unwrap();
        let len = responder
            .write_message(&[0_u8; 0], &mut buffer_msg)
            .unwrap();
        initiator
            .read_message(&buffer_msg[..len], &mut buffer_out)
            .unwrap();
        let len = initiator
            .write_message(&[0_u8; 0], &mut buffer_msg)
            .unwrap();
        responder
            .read_message(&buffer_msg[..len], &mut buffer_out)
            .unwrap();

        let responder = NoiseWrapper {
            session: responder.into_transport_mode().unwrap(),
        };
        let initiator = NoiseWrapper {
            session: initiator.into_transport_mode().unwrap(),
        };

        let responder_codec = MessagesCodec {
            max_message_len: 10000,
            session: initiator,
        };

        let initiator_codec = MessagesCodec {
            max_message_len: 10000,
            session: responder,
        };

        (responder_codec, initiator_codec)
    }
}<|MERGE_RESOLUTION|>--- conflicted
+++ resolved
@@ -94,12 +94,7 @@
 
     use super::MessagesCodec;
     use events::noise::{HandshakeParams, NoiseWrapper};
-<<<<<<< HEAD
     use messages::{SignedMessage, EMPTY_SIGNED_MESSAGE_SIZE};
-    use node::state::SharedConnectList;
-=======
-    use messages::{MessageBuffer, RawMessage};
->>>>>>> a4cb49c2
 
     pub fn raw_message(val: Vec<u8>) -> SignedMessage {
         SignedMessage::from_vec_unchecked(val)
