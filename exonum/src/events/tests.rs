// Copyright 2018 The Exonum Team
//
// Licensed under the Apache License, Version 2.0 (the "License");
// you may not use this file except in compliance with the License.
// You may obtain a copy of the License at
//
//   http://www.apache.org/licenses/LICENSE-2.0
//
// Unless required by applicable law or agreed to in writing, software
// distributed under the License is distributed on an "AS IS" BASIS,
// WITHOUT WARRANTIES OR CONDITIONS OF ANY KIND, either express or implied.
// See the License for the specific language governing permissions and
// limitations under the License.

use futures::{sync::mpsc, Future, Sink, Stream};
use tokio::util::FutureExt;
use tokio_core::reactor::Core;

use std::{
    net::SocketAddr, thread, time::{self, Duration},
};

use blockchain::ConsensusConfig;
<<<<<<< HEAD
use crypto::{gen_keypair_from_seed, PublicKey, SecretKey, Seed};
=======
use crypto::{gen_keypair, PublicKey, SecretKey};
use env_logger;
>>>>>>> 4cf37115
use events::{
    error::log_error, network::{NetworkConfiguration, NetworkPart}, noise::HandshakeParams,
    NetworkEvent, NetworkRequest,
};
use helpers::user_agent;
<<<<<<< HEAD
use messages::{self, Connect, Message, SignedMessage};
use node::{EventsPoolCapacity, NodeChannel};

//TODO: Reduce crypto usage in tests.
static FAKE_SEED: [u8; 32] = [1; 32];
=======
use messages::{Connect, Message, MessageWriter, RawMessage};
use node::{state::SharedConnectList, ConnectInfo, ConnectList, EventsPoolCapacity, NodeChannel};
>>>>>>> 4cf37115

#[derive(Debug)]
pub struct TestHandler {
    handle: Option<thread::JoinHandle<()>>,
    listen_address: SocketAddr,
    network_events_rx: mpsc::Receiver<NetworkEvent>,
    network_requests_tx: mpsc::Sender<NetworkRequest>,
    keypair: (PublicKey, SecretKey),
}

impl TestHandler {
    pub fn new(
        listen_address: SocketAddr,
        network_requests_tx: mpsc::Sender<NetworkRequest>,
        network_events_rx: mpsc::Receiver<NetworkEvent>,
    ) -> TestHandler {
        TestHandler {
            handle: None,
            listen_address,
            network_events_rx,
            network_requests_tx,
<<<<<<< HEAD
            keypair: gen_keypair_from_seed(&Seed::new([12; 32])),
            network_events_rx: receiver.wait(),
=======
>>>>>>> 4cf37115
        }
    }

    pub fn wait_for_event(&mut self) -> Result<NetworkEvent, ()> {
        let rx = self.network_events_rx.by_ref();
        let future = rx.into_future()
            .timeout(Duration::from_secs(30))
            .map_err(drop);

        let mut core = Core::new().unwrap();
        let (event, _) = core.run(future)?;
        event.ok_or(())
    }

<<<<<<< HEAD
    pub fn connect_with(&self, addr: SocketAddr) {
        let connect = connect_message(self.listen_address, (self.keypair.0, &self.keypair.1));
        let (public_key, _) = gen_keypair_from_seed(&Seed::new(FAKE_SEED));
        self.network_requests_tx
            .clone()
            .send(NetworkRequest::SendMessage(
                addr,
                connect.into(),
                public_key,
            ))
=======
    pub fn disconnect_with(&self, addr: SocketAddr) {
        self.network_requests_tx
            .clone()
            .send(NetworkRequest::DisconnectWithPeer(addr))
>>>>>>> 4cf37115
            .wait()
            .unwrap();
    }

    pub fn connect_with(&self, addr: SocketAddr, connect: Connect) {
        self.network_requests_tx
            .clone()
            .send(NetworkRequest::SendMessage(addr, connect.raw().clone()))
            .wait()
            .unwrap();
    }

<<<<<<< HEAD
    pub fn send_to(&self, addr: SocketAddr, raw: SignedMessage) {
        let (public_key, _) = gen_keypair_from_seed(&Seed::new(FAKE_SEED));
=======
    pub fn send_to(&self, addr: SocketAddr, raw: RawMessage) {
>>>>>>> 4cf37115
        self.network_requests_tx
            .clone()
            .send(NetworkRequest::SendMessage(addr, raw))
            .wait()
            .unwrap();
    }

    pub fn wait_for_connect(&mut self) -> Message<Connect> {
        match self.wait_for_event() {
            Ok(NetworkEvent::PeerConnected(_addr, connect)) => connect,
            Ok(other) => panic!("Unexpected connect received, {:?}", other),
            Err(e) => panic!("An error during wait for connect occurred, {:?}", e),
        }
    }

    pub fn wait_for_disconnect(&mut self) -> SocketAddr {
        match self.wait_for_event() {
            Ok(NetworkEvent::PeerDisconnected(addr)) => addr,
            Ok(other) => panic!("Unexpected disconnect received, {:?}", other),
            Err(e) => panic!("An error during wait for disconnect occurred, {:?}", e),
        }
    }

    pub fn wait_for_message(&mut self) -> SignedMessage {
        match self.wait_for_event() {
            Ok(NetworkEvent::MessageReceived(_addr, msg)) => {
                SignedMessage::verify_buffer(msg).unwrap()
            }
            Ok(other) => panic!("Unexpected message received, {:?}", other),
            Err(e) => panic!("An error during wait for message occurred, {:?}", e),
        }
    }

    pub fn shutdown(&mut self) {
        self.network_requests_tx
            .clone()
            .send(NetworkRequest::Shutdown)
            .wait()
            .unwrap();
        self.handle.take().expect("shutdown twice").join().unwrap();
    }
}

impl Drop for TestHandler {
    fn drop(&mut self) {
        if !::std::thread::panicking() {
            self.shutdown();
        }
    }
}

#[derive(Debug)]
pub struct TestEvents {
    pub listen_address: SocketAddr,
    pub network_config: NetworkConfiguration,
    pub events_config: EventsPoolCapacity,
}

impl TestEvents {
    pub fn with_addr(listen_address: SocketAddr) -> TestEvents {
        Self {
            listen_address,
            network_config: NetworkConfiguration::default(),
            events_config: EventsPoolCapacity::default(),
        }
    }

    pub fn spawn(self, handshake_params: &HandshakeParams, connect: Connect) -> TestHandler {
        let (mut handler_part, network_part) = self.into_reactor(connect);
        let handshake_params = handshake_params.clone();
        let handle = thread::spawn(move || {
            let mut core = Core::new().unwrap();
<<<<<<< HEAD
            let (p, k) = gen_keypair_from_seed(&Seed::new(FAKE_SEED));
            let handshake_params = HandshakeParams::new(p, k, network_part.max_message_len);
=======
>>>>>>> 4cf37115
            let fut = network_part.run(&core.handle(), &handshake_params);
            core.run(fut).map_err(log_error).unwrap();
        });
        handler_part.handle = Some(handle);
        handler_part
    }

    fn into_reactor(self, connect: Connect) -> (TestHandler, NetworkPart) {
        let channel = NodeChannel::new(&self.events_config);
        let network_config = self.network_config;
        let (network_tx, network_rx) = channel.network_events;
        let network_requests_tx = channel.network_requests.0.clone();
        let (p, k) = gen_keypair_from_seed(&Seed::new(FAKE_SEED));
        let network_part = NetworkPart {
<<<<<<< HEAD
            our_connect_message: connect_message(self.listen_address, (p, &k)),
=======
            our_connect_message: connect,
>>>>>>> 4cf37115
            listen_address: self.listen_address,
            network_config,
            max_message_len: ConsensusConfig::DEFAULT_MAX_MESSAGE_LEN,
            network_requests: channel.network_requests,
            network_tx: network_tx.clone(),
        };

        let handler_part = TestHandler::new(self.listen_address, network_requests_tx, network_rx);
        (handler_part, network_part)
    }
}

<<<<<<< HEAD
pub fn connect_message(addr: SocketAddr, keypair: (PublicKey, &SecretKey)) -> Message<Connect> {
    let time = time::UNIX_EPOCH;

    let connect = Connect::new(addr, time.into(), &user_agent::get());
    Message::new(connect, keypair.0, keypair.1)
=======
pub fn connect_message(
    addr: SocketAddr,
    public_key: &PublicKey,
    secret_key: &SecretKey,
) -> Connect {
    let time = time::UNIX_EPOCH;
    Connect::new(
        public_key,
        addr,
        time.into(),
        &user_agent::get(),
        secret_key,
    )
>>>>>>> 4cf37115
}

pub fn raw_message(id: u16, tx_len: usize, keypair: (PublicKey, &SecretKey)) -> SignedMessage {
    Message::create_raw_tx(vec![0; tx_len], id, keypair).into()
}

#[derive(Debug, Clone)]
pub struct ConnectionParams {
    pub connect: Connect,
    pub connect_info: ConnectInfo,
    address: SocketAddr,
    public_key: PublicKey,
    secret_key: SecretKey,
    handshake_params: HandshakeParams,
}

impl ConnectionParams {
    pub fn from_address(address: SocketAddr) -> Self {
        let (public_key, secret_key) = gen_keypair();
        let connect = connect_message(address, &public_key, &secret_key);
        let handshake_params = HandshakeParams::new(
            public_key,
            secret_key.clone(),
            SharedConnectList::default(),
            ConsensusConfig::DEFAULT_MAX_MESSAGE_LEN,
        );
        let connect_info = ConnectInfo {
            address,
            public_key,
        };

        ConnectionParams {
            connect,
            address,
            public_key,
            secret_key,
            handshake_params,
            connect_info,
        }
    }

    pub fn spawn(&mut self, events: TestEvents, connect_list: SharedConnectList) -> TestHandler {
        self.handshake_params.connect_list = connect_list.clone();
        events.spawn(&self.handshake_params, self.connect.clone())
    }
}

#[test]
fn test_network_handshake() {
    let first = "127.0.0.1:17230".parse().unwrap();
    let second = "127.0.0.1:17231".parse().unwrap();
<<<<<<< HEAD
    let e1 = TestEvents::with_addr(first);
    let e2 = TestEvents::with_addr(second);

    let (p, s) = gen_keypair_from_seed(&Seed::new(FAKE_SEED));
    let c1 = connect_message(first, (p, &s));
    let c2 = connect_message(second, (p, &s));

    let mut e1 = e1.spawn();
    let mut e2 = e2.spawn();
=======

    let mut connect_list = ConnectList::default();

    let mut t1 = ConnectionParams::from_address(first);
    connect_list.add(t1.connect_info);

    let mut t2 = ConnectionParams::from_address(second);
    connect_list.add(t2.connect_info);

    let connect_list = SharedConnectList::from_connect_list(connect_list);

    let e1 = TestEvents::with_addr(first);
    let e2 = TestEvents::with_addr(second);

    let mut e1 = t1.spawn(e1, connect_list.clone());
    let mut e2 = t2.spawn(e2, connect_list);
>>>>>>> 4cf37115

    e1.connect_with(second, t1.connect.clone());
    assert_eq!(e2.wait_for_connect(), t1.connect.clone());

    e2.connect_with(first, t2.connect.clone());
    assert_eq!(e1.wait_for_connect(), t2.connect.clone());

    e1.disconnect_with(second);
    assert_eq!(e1.wait_for_disconnect(), second);

    e2.disconnect_with(first);
    assert_eq!(e2.wait_for_disconnect(), first);
}

#[test]
fn test_network_big_message() {
    let first = "127.0.0.1:17200".parse().unwrap();
    let second = "127.0.0.1:17201".parse().unwrap();
<<<<<<< HEAD
    let (p, s) = gen_keypair_from_seed(&Seed::new(FAKE_SEED));
    let keypair = (p, &s);
    let m1 = raw_message(15, 100000, keypair);
    let m2 = raw_message(16, 400, keypair);
=======

    let m1 = raw_message(15, 100000);
    let m2 = raw_message(16, 400);

    let mut connect_list = ConnectList::default();

    let mut t1 = ConnectionParams::from_address(first);
    connect_list.add(t1.connect_info);

    let mut t2 = ConnectionParams::from_address(second);
    connect_list.add(t2.connect_info);

    let connect_list = SharedConnectList::from_connect_list(connect_list);

>>>>>>> 4cf37115
    let e1 = TestEvents::with_addr(first);
    let e2 = TestEvents::with_addr(second);

    let mut e1 = t1.spawn(e1, connect_list.clone());
    let mut e2 = t2.spawn(e2, connect_list);

    e1.connect_with(second, t1.connect.clone());
    e2.wait_for_connect();

    e2.connect_with(first, t2.connect.clone());
    e1.wait_for_connect();

    e1.send_to(second, m1.clone());
    assert_eq!(e2.wait_for_message(), m1);

    e1.send_to(second, m2.clone());
    assert_eq!(e2.wait_for_message(), m2);

    e1.send_to(second, m1.clone());
    assert_eq!(e2.wait_for_message(), m1);

    e2.send_to(first, m2.clone());
    assert_eq!(e1.wait_for_message(), m2);

    e2.send_to(first, m1.clone());
    assert_eq!(e1.wait_for_message(), m1);

    e2.send_to(first, m2.clone());
    assert_eq!(e1.wait_for_message(), m2);

    e1.disconnect_with(second);
    assert_eq!(e1.wait_for_disconnect(), second);

    e2.disconnect_with(first);
    assert_eq!(e2.wait_for_disconnect(), first);
}

#[test]
fn test_network_max_message_len() {
    let first = "127.0.0.1:17202".parse().unwrap();
    let second = "127.0.0.1:17303".parse().unwrap();

    let (p, s) = gen_keypair_from_seed(&Seed::new(FAKE_SEED));
    let keypair = (p, &s);
    let max_message_length = ConsensusConfig::DEFAULT_MAX_MESSAGE_LEN as usize;
    let max_payload_length = max_message_length - messages::RAW_TRANSACTION_EMPTY_SIZE;
    let acceptable_message = raw_message(15, max_payload_length, keypair);
    let too_big_message = raw_message(16, max_payload_length + 1000, keypair);

    let mut connect_list = ConnectList::default();
    let mut t1 = ConnectionParams::from_address(first);
    connect_list.add(t1.connect_info);
    let mut t2 = ConnectionParams::from_address(second);
    connect_list.add(t2.connect_info);
    let connect_list = SharedConnectList::from_connect_list(connect_list);

    let e1 = TestEvents::with_addr(first);
    let e2 = TestEvents::with_addr(second);

    let mut e1 = t1.spawn(e1, connect_list.clone());
    let mut e2 = t2.spawn(e2, connect_list);

    e1.connect_with(second, t1.connect.clone());
    e2.wait_for_connect();

    e2.connect_with(first, t2.connect.clone());
    e1.wait_for_connect();

    e1.send_to(second, acceptable_message.clone());
    assert_eq!(e2.wait_for_message(), acceptable_message);

    e2.send_to(first, too_big_message.clone());
    assert!(e1.wait_for_event().is_err());
}

#[test]
fn test_network_reconnect() {
    let first = "127.0.0.1:19100".parse().unwrap();
    let second = "127.0.0.1:19101".parse().unwrap();
    let (p, s) = gen_keypair_from_seed(&Seed::new(FAKE_SEED));
    let keypair = (p, &s);

<<<<<<< HEAD
    let msg = raw_message(11, 1000, keypair);
    let c1 = connect_message(first, keypair);
    let mut t1 = TestEvents::with_addr(first).spawn();
=======
    let msg = raw_message(11, 1000);

    let mut connect_list = ConnectList::default();
    let mut t1 = ConnectionParams::from_address(first);
    connect_list.add(t1.connect_info);

    let mut t2 = ConnectionParams::from_address(second);
    connect_list.add(t2.connect_info);
    let connect_list = SharedConnectList::from_connect_list(connect_list);

    let e1 = TestEvents::with_addr(first);
    let e2 = TestEvents::with_addr(second);

    let mut e1 = t1.spawn(e1, connect_list.clone());
>>>>>>> 4cf37115

    // First connect attempt.
    let mut e2 = t2.spawn(e2, connect_list.clone());

    // Handle first attempt.
    e1.connect_with(second, t1.connect.clone());
    assert_eq!(e2.wait_for_connect(), t1.connect.clone());

    e1.send_to(second, msg.clone());
    assert_eq!(e2.wait_for_message(), msg);

    e1.disconnect_with(second);
    drop(e2);
    assert_eq!(e1.wait_for_disconnect(), second);

    // Handle second attempt.
    let e2 = TestEvents::with_addr(second);
    let mut e2 = t2.spawn(e2, connect_list);

    e1.connect_with(second, t1.connect.clone());
    assert_eq!(e2.wait_for_connect(), t1.connect.clone());

    e1.send_to(second, msg.clone());
    assert_eq!(e2.wait_for_message(), msg);

    e1.disconnect_with(second);
    assert_eq!(e1.wait_for_disconnect(), second);
}

#[test]
fn test_network_multiple_connect() {
    env_logger::init();
    let main = "127.0.0.1:19600".parse().unwrap();
    let nodes = [
        "127.0.0.1:19601".parse().unwrap(),
        "127.0.0.1:19602".parse().unwrap(),
        "127.0.0.1:19603".parse().unwrap(),
    ];

<<<<<<< HEAD
    let mut node = TestEvents::with_addr(main).spawn();
    let keypair = gen_keypair_from_seed(&Seed::new(FAKE_SEED));
    let connect_messages: Vec<_> = nodes
        .iter()
        .cloned()
        .map(|a| connect_message(a, (keypair.0, &keypair.1)))
        .collect();

    let connectors: Vec<_> = nodes
=======
    let mut connect_list = ConnectList::default();

    let mut connection_params: Vec<_> = nodes
>>>>>>> 4cf37115
        .iter()
        .cloned()
        .map(|addr| ConnectionParams::from_address(addr))
        .collect();

    for params in connection_params.iter().cloned() {
        connect_list.add(params.connect_info);
    }

    let mut t1 = ConnectionParams::from_address(main);
    let events = TestEvents::with_addr(t1.address);

    connect_list.add(t1.connect_info);

    let connect_list = SharedConnectList::from_connect_list(connect_list);
    let mut node = t1.spawn(events, connect_list.clone());

    let connectors: Vec<_> = connection_params
        .iter_mut()
        .map(|params| {
            let events = TestEvents::with_addr(params.address);
            params.spawn(events, connect_list.clone())
        })
        .collect();

    connectors[0].connect_with(main, connection_params[0].connect.clone());
    assert_eq!(
        node.wait_for_connect(),
        connection_params[0].connect.clone()
    );
    connectors[1].connect_with(main, connection_params[1].connect.clone());
    assert_eq!(
        node.wait_for_connect(),
        connection_params[1].connect.clone()
    );
    connectors[2].connect_with(main, connection_params[2].connect.clone());
    assert_eq!(
        node.wait_for_connect(),
        connection_params[2].connect.clone()
    );
}

#[test]
fn test_send_first_not_connect() {
    let main = "127.0.0.1:19500".parse().unwrap();
    let other = "127.0.0.1:19501".parse().unwrap();
<<<<<<< HEAD
    let mut node = TestEvents::with_addr(main).spawn();
    let other_node = TestEvents::with_addr(other).spawn();
=======

    let mut connect_list = ConnectList::default();
    let mut t1 = ConnectionParams::from_address(main);
    connect_list.add(t1.connect_info);
    let mut t2 = ConnectionParams::from_address(other);
    connect_list.add(t2.connect_info);
    let connect_list = SharedConnectList::from_connect_list(connect_list);

    let node = TestEvents::with_addr(main);
    let other_node = TestEvents::with_addr(other);

    let mut node = t1.spawn(node, connect_list.clone());
    let other_node = t2.spawn(other_node, connect_list.clone());
>>>>>>> 4cf37115

    let keypair = gen_keypair_from_seed(&Seed::new(FAKE_SEED));
    let message = raw_message(11, 1000, (keypair.0, &keypair.1));
    other_node.send_to(main, message.clone()); // should connect before send message

<<<<<<< HEAD
    assert_eq!(
        node.wait_for_connect(),
        connect_message(other, (keypair.0, &keypair.1))
    );
=======
    assert_eq!(node.wait_for_connect(), t2.connect);
>>>>>>> 4cf37115
    assert_eq!(node.wait_for_message(), message);
}<|MERGE_RESOLUTION|>--- conflicted
+++ resolved
@@ -21,27 +21,15 @@
 };
 
 use blockchain::ConsensusConfig;
-<<<<<<< HEAD
-use crypto::{gen_keypair_from_seed, PublicKey, SecretKey, Seed};
-=======
 use crypto::{gen_keypair, PublicKey, SecretKey};
 use env_logger;
->>>>>>> 4cf37115
 use events::{
     error::log_error, network::{NetworkConfiguration, NetworkPart}, noise::HandshakeParams,
     NetworkEvent, NetworkRequest,
 };
 use helpers::user_agent;
-<<<<<<< HEAD
-use messages::{self, Connect, Message, SignedMessage};
-use node::{EventsPoolCapacity, NodeChannel};
-
-//TODO: Reduce crypto usage in tests.
-static FAKE_SEED: [u8; 32] = [1; 32];
-=======
 use messages::{Connect, Message, MessageWriter, RawMessage};
 use node::{state::SharedConnectList, ConnectInfo, ConnectList, EventsPoolCapacity, NodeChannel};
->>>>>>> 4cf37115
 
 #[derive(Debug)]
 pub struct TestHandler {
@@ -49,7 +37,6 @@
     listen_address: SocketAddr,
     network_events_rx: mpsc::Receiver<NetworkEvent>,
     network_requests_tx: mpsc::Sender<NetworkRequest>,
-    keypair: (PublicKey, SecretKey),
 }
 
 impl TestHandler {
@@ -63,11 +50,6 @@
             listen_address,
             network_events_rx,
             network_requests_tx,
-<<<<<<< HEAD
-            keypair: gen_keypair_from_seed(&Seed::new([12; 32])),
-            network_events_rx: receiver.wait(),
-=======
->>>>>>> 4cf37115
         }
     }
 
@@ -82,23 +64,10 @@
         event.ok_or(())
     }
 
-<<<<<<< HEAD
-    pub fn connect_with(&self, addr: SocketAddr) {
-        let connect = connect_message(self.listen_address, (self.keypair.0, &self.keypair.1));
-        let (public_key, _) = gen_keypair_from_seed(&Seed::new(FAKE_SEED));
-        self.network_requests_tx
-            .clone()
-            .send(NetworkRequest::SendMessage(
-                addr,
-                connect.into(),
-                public_key,
-            ))
-=======
     pub fn disconnect_with(&self, addr: SocketAddr) {
         self.network_requests_tx
             .clone()
             .send(NetworkRequest::DisconnectWithPeer(addr))
->>>>>>> 4cf37115
             .wait()
             .unwrap();
     }
@@ -111,12 +80,7 @@
             .unwrap();
     }
 
-<<<<<<< HEAD
-    pub fn send_to(&self, addr: SocketAddr, raw: SignedMessage) {
-        let (public_key, _) = gen_keypair_from_seed(&Seed::new(FAKE_SEED));
-=======
     pub fn send_to(&self, addr: SocketAddr, raw: RawMessage) {
->>>>>>> 4cf37115
         self.network_requests_tx
             .clone()
             .send(NetworkRequest::SendMessage(addr, raw))
@@ -124,7 +88,7 @@
             .unwrap();
     }
 
-    pub fn wait_for_connect(&mut self) -> Message<Connect> {
+    pub fn wait_for_connect(&mut self) -> Connect {
         match self.wait_for_event() {
             Ok(NetworkEvent::PeerConnected(_addr, connect)) => connect,
             Ok(other) => panic!("Unexpected connect received, {:?}", other),
@@ -140,11 +104,9 @@
         }
     }
 
-    pub fn wait_for_message(&mut self) -> SignedMessage {
+    pub fn wait_for_message(&mut self) -> RawMessage {
         match self.wait_for_event() {
-            Ok(NetworkEvent::MessageReceived(_addr, msg)) => {
-                SignedMessage::verify_buffer(msg).unwrap()
-            }
+            Ok(NetworkEvent::MessageReceived(_addr, msg)) => msg,
             Ok(other) => panic!("Unexpected message received, {:?}", other),
             Err(e) => panic!("An error during wait for message occurred, {:?}", e),
         }
@@ -177,7 +139,7 @@
 
 impl TestEvents {
     pub fn with_addr(listen_address: SocketAddr) -> TestEvents {
-        Self {
+        TestEvents {
             listen_address,
             network_config: NetworkConfiguration::default(),
             events_config: EventsPoolCapacity::default(),
@@ -189,11 +151,6 @@
         let handshake_params = handshake_params.clone();
         let handle = thread::spawn(move || {
             let mut core = Core::new().unwrap();
-<<<<<<< HEAD
-            let (p, k) = gen_keypair_from_seed(&Seed::new(FAKE_SEED));
-            let handshake_params = HandshakeParams::new(p, k, network_part.max_message_len);
-=======
->>>>>>> 4cf37115
             let fut = network_part.run(&core.handle(), &handshake_params);
             core.run(fut).map_err(log_error).unwrap();
         });
@@ -206,13 +163,9 @@
         let network_config = self.network_config;
         let (network_tx, network_rx) = channel.network_events;
         let network_requests_tx = channel.network_requests.0.clone();
-        let (p, k) = gen_keypair_from_seed(&Seed::new(FAKE_SEED));
+
         let network_part = NetworkPart {
-<<<<<<< HEAD
-            our_connect_message: connect_message(self.listen_address, (p, &k)),
-=======
             our_connect_message: connect,
->>>>>>> 4cf37115
             listen_address: self.listen_address,
             network_config,
             max_message_len: ConsensusConfig::DEFAULT_MAX_MESSAGE_LEN,
@@ -225,13 +178,6 @@
     }
 }
 
-<<<<<<< HEAD
-pub fn connect_message(addr: SocketAddr, keypair: (PublicKey, &SecretKey)) -> Message<Connect> {
-    let time = time::UNIX_EPOCH;
-
-    let connect = Connect::new(addr, time.into(), &user_agent::get());
-    Message::new(connect, keypair.0, keypair.1)
-=======
 pub fn connect_message(
     addr: SocketAddr,
     public_key: &PublicKey,
@@ -245,11 +191,11 @@
         &user_agent::get(),
         secret_key,
     )
->>>>>>> 4cf37115
-}
-
-pub fn raw_message(id: u16, tx_len: usize, keypair: (PublicKey, &SecretKey)) -> SignedMessage {
-    Message::create_raw_tx(vec![0; tx_len], id, keypair).into()
+}
+
+pub fn raw_message(id: u16, len: usize) -> RawMessage {
+    let writer = MessageWriter::new(::messages::PROTOCOL_MAJOR_VERSION, 0, id, len);
+    RawMessage::new(writer.sign(&gen_keypair().1))
 }
 
 #[derive(Debug, Clone)]
@@ -297,34 +243,22 @@
 fn test_network_handshake() {
     let first = "127.0.0.1:17230".parse().unwrap();
     let second = "127.0.0.1:17231".parse().unwrap();
-<<<<<<< HEAD
+
+    let mut connect_list = ConnectList::default();
+
+    let mut t1 = ConnectionParams::from_address(first);
+    connect_list.add(t1.connect_info);
+
+    let mut t2 = ConnectionParams::from_address(second);
+    connect_list.add(t2.connect_info);
+
+    let connect_list = SharedConnectList::from_connect_list(connect_list);
+
     let e1 = TestEvents::with_addr(first);
     let e2 = TestEvents::with_addr(second);
 
-    let (p, s) = gen_keypair_from_seed(&Seed::new(FAKE_SEED));
-    let c1 = connect_message(first, (p, &s));
-    let c2 = connect_message(second, (p, &s));
-
-    let mut e1 = e1.spawn();
-    let mut e2 = e2.spawn();
-=======
-
-    let mut connect_list = ConnectList::default();
-
-    let mut t1 = ConnectionParams::from_address(first);
-    connect_list.add(t1.connect_info);
-
-    let mut t2 = ConnectionParams::from_address(second);
-    connect_list.add(t2.connect_info);
-
-    let connect_list = SharedConnectList::from_connect_list(connect_list);
-
-    let e1 = TestEvents::with_addr(first);
-    let e2 = TestEvents::with_addr(second);
-
     let mut e1 = t1.spawn(e1, connect_list.clone());
     let mut e2 = t2.spawn(e2, connect_list);
->>>>>>> 4cf37115
 
     e1.connect_with(second, t1.connect.clone());
     assert_eq!(e2.wait_for_connect(), t1.connect.clone());
@@ -343,12 +277,6 @@
 fn test_network_big_message() {
     let first = "127.0.0.1:17200".parse().unwrap();
     let second = "127.0.0.1:17201".parse().unwrap();
-<<<<<<< HEAD
-    let (p, s) = gen_keypair_from_seed(&Seed::new(FAKE_SEED));
-    let keypair = (p, &s);
-    let m1 = raw_message(15, 100000, keypair);
-    let m2 = raw_message(16, 400, keypair);
-=======
 
     let m1 = raw_message(15, 100000);
     let m2 = raw_message(16, 400);
@@ -363,7 +291,6 @@
 
     let connect_list = SharedConnectList::from_connect_list(connect_list);
 
->>>>>>> 4cf37115
     let e1 = TestEvents::with_addr(first);
     let e2 = TestEvents::with_addr(second);
 
@@ -406,12 +333,11 @@
     let first = "127.0.0.1:17202".parse().unwrap();
     let second = "127.0.0.1:17303".parse().unwrap();
 
-    let (p, s) = gen_keypair_from_seed(&Seed::new(FAKE_SEED));
-    let keypair = (p, &s);
     let max_message_length = ConsensusConfig::DEFAULT_MAX_MESSAGE_LEN as usize;
-    let max_payload_length = max_message_length - messages::RAW_TRANSACTION_EMPTY_SIZE;
-    let acceptable_message = raw_message(15, max_payload_length, keypair);
-    let too_big_message = raw_message(16, max_payload_length + 1000, keypair);
+    let max_payload_length =
+        max_message_length - ::messages::HEADER_LENGTH - ::crypto::SIGNATURE_LENGTH;
+    let acceptable_message = raw_message(15, max_payload_length);
+    let too_big_message = raw_message(16, max_payload_length + 1000);
 
     let mut connect_list = ConnectList::default();
     let mut t1 = ConnectionParams::from_address(first);
@@ -443,14 +369,7 @@
 fn test_network_reconnect() {
     let first = "127.0.0.1:19100".parse().unwrap();
     let second = "127.0.0.1:19101".parse().unwrap();
-    let (p, s) = gen_keypair_from_seed(&Seed::new(FAKE_SEED));
-    let keypair = (p, &s);
-
-<<<<<<< HEAD
-    let msg = raw_message(11, 1000, keypair);
-    let c1 = connect_message(first, keypair);
-    let mut t1 = TestEvents::with_addr(first).spawn();
-=======
+
     let msg = raw_message(11, 1000);
 
     let mut connect_list = ConnectList::default();
@@ -465,7 +384,6 @@
     let e2 = TestEvents::with_addr(second);
 
     let mut e1 = t1.spawn(e1, connect_list.clone());
->>>>>>> 4cf37115
 
     // First connect attempt.
     let mut e2 = t2.spawn(e2, connect_list.clone());
@@ -499,27 +417,16 @@
 fn test_network_multiple_connect() {
     env_logger::init();
     let main = "127.0.0.1:19600".parse().unwrap();
+
     let nodes = [
         "127.0.0.1:19601".parse().unwrap(),
         "127.0.0.1:19602".parse().unwrap(),
         "127.0.0.1:19603".parse().unwrap(),
     ];
 
-<<<<<<< HEAD
-    let mut node = TestEvents::with_addr(main).spawn();
-    let keypair = gen_keypair_from_seed(&Seed::new(FAKE_SEED));
-    let connect_messages: Vec<_> = nodes
-        .iter()
-        .cloned()
-        .map(|a| connect_message(a, (keypair.0, &keypair.1)))
-        .collect();
-
-    let connectors: Vec<_> = nodes
-=======
     let mut connect_list = ConnectList::default();
 
     let mut connection_params: Vec<_> = nodes
->>>>>>> 4cf37115
         .iter()
         .cloned()
         .map(|addr| ConnectionParams::from_address(addr))
@@ -566,10 +473,6 @@
 fn test_send_first_not_connect() {
     let main = "127.0.0.1:19500".parse().unwrap();
     let other = "127.0.0.1:19501".parse().unwrap();
-<<<<<<< HEAD
-    let mut node = TestEvents::with_addr(main).spawn();
-    let other_node = TestEvents::with_addr(other).spawn();
-=======
 
     let mut connect_list = ConnectList::default();
     let mut t1 = ConnectionParams::from_address(main);
@@ -583,19 +486,10 @@
 
     let mut node = t1.spawn(node, connect_list.clone());
     let other_node = t2.spawn(other_node, connect_list.clone());
->>>>>>> 4cf37115
-
-    let keypair = gen_keypair_from_seed(&Seed::new(FAKE_SEED));
-    let message = raw_message(11, 1000, (keypair.0, &keypair.1));
+
+    let message = raw_message(11, 1000);
     other_node.send_to(main, message.clone()); // should connect before send message
 
-<<<<<<< HEAD
-    assert_eq!(
-        node.wait_for_connect(),
-        connect_message(other, (keypair.0, &keypair.1))
-    );
-=======
     assert_eq!(node.wait_for_connect(), t2.connect);
->>>>>>> 4cf37115
     assert_eq!(node.wait_for_message(), message);
 }