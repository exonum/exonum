--- conflicted
+++ resolved
@@ -27,11 +27,7 @@
     proto::schema::consensus,
 };
 
-<<<<<<< HEAD
-use exonum_proto_derive::ProtobufConvert;
-=======
 use exonum_proto::ProtobufConvert;
->>>>>>> 5939be1a
 
 /// Protobuf based container for any signed messages.
 ///
@@ -169,8 +165,8 @@
 /// A node broadcasts `Propose` if it is a leader and is not locked for a
 /// different proposal. Also `Propose` can be sent as response to
 /// `ProposeRequest`.
+#[derive(Clone, PartialEq, Eq, Ord, PartialOrd, Debug, ProtobufConvert, BinaryValue, ObjectHash)]
 #[protobuf_convert(source = "consensus::Propose")]
-#[derive(Clone, PartialEq, Eq, Ord, PartialOrd, Debug, ProtobufConvert, BinaryValue, ObjectHash)]
 pub struct Propose {
     /// The validator id.
     pub validator: ValidatorId,
