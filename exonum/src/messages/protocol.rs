// Copyright 2018 The Exonum Team
//
// Licensed under the Apache License, Version 2.0 (the "License");
// you may not use this file except in compliance with the License.
// You may obtain a copy of the License at
//
//   http://www.apache.org/licenses/LICENSE-2.0
//
// Unless required by applicable law or agreed to in writing, software
// distributed under the License is distributed on an "AS IS" BASIS,
// WITHOUT WARRANTIES OR CONDITIONS OF ANY KIND, either express or implied.
// See the License for the specific language governing permissions and
// limitations under the License.

//! Messages used in the Exonum consensus algorithm.
//!
//! Every message, unless stated otherwise, is checked by the same set of rules. The message is
//! ignored if it
//!     * is sent from a lower height than the current one
//!     * contains incorrect validator id
//!     * is signed with incorrect signature
//!
//! Specific nuances are described in each message documentation and typically consist of three
//! parts:
//!     * validation - additional checks before processing
//!     * processing - how message is processed and result of the processing
//!     * generation - in which cases message is generated

use bit_vec::BitVec;
use chrono::{DateTime, Utc};
use failure;

<<<<<<< HEAD
use std::{borrow::Cow, fmt::Debug, mem, net::SocketAddr};

use super::{BinaryForm, RawTransaction, ServiceTransaction, Signed, SignedMessage};
=======
use super::{BitVec, RawMessage, ServiceMessage};
>>>>>>> a4cb49c2
use blockchain;
use crypto::{CryptoHash, Hash, PublicKey, SecretKey, PUBLIC_KEY_LENGTH, SIGNATURE_LENGTH};
use helpers::{Height, Round, ValidatorId};
use storage::{Database, MemoryDB, ProofListIndex, StorageValue};

/// `SignedMessage` size with zero bytes payload.
#[doc(hidden)]
pub const EMPTY_SIGNED_MESSAGE_SIZE: usize =
    PUBLIC_KEY_LENGTH + SIGNATURE_LENGTH + mem::size_of::<u8>() * 2;

/// `Signed<TransactionsResponse>` size without transactions inside.
#[doc(hidden)]
pub const TRANSACTION_RESPONSE_EMPTY_SIZE: usize =
    EMPTY_SIGNED_MESSAGE_SIZE + PUBLIC_KEY_LENGTH + mem::size_of::<u32>() * 2;

/// `Signed<RawTransaction>` size with empty transaction inside.
pub const RAW_TRANSACTION_EMPTY_SIZE: usize = EMPTY_SIGNED_MESSAGE_SIZE + mem::size_of::<u16>() * 2;

encoding_struct! {
    /// Connect to a node.
    ///
    /// ### Validation
    /// The message is ignored if its time is earlier than in the previous
    /// `Connect` message received from the same peer.
    ///
    /// ### Processing
    /// Connect to the peer.
    ///
    /// ### Generation
    /// A node sends `Connect` message to all known addresses during
    /// initialization. Additionally, the node responds by its own `Connect`
    /// message after receiving `node::Event::Connected`.
    struct Connect {
<<<<<<< HEAD
        /// The node's address.
        addr: SocketAddr,
=======
        /// The sender's public key.
        pub_key: &PublicKey,
        /// The node's external address.
        pub_addr: &str,
>>>>>>> a4cb49c2
        /// Time when the message was created.
        time: DateTime<Utc>,
        /// String containing information about this node including Exonum, Rust and OS versions.
        user_agent: &str,
    }

}
encoding_struct! {
    /// Current node status.
    ///
    /// ### Validation
    /// The message is ignored if its signature is incorrect or its `height` is
    /// lower than a node's height.
    ///
    /// ### Processing
    /// If the message's `height` number is bigger than a node's one, then
    /// `BlockRequest` with current node's height is sent in reply.
    ///
    /// ### Generation
    /// `Status` message is broadcast regularly with the timeout controlled by
    /// `blockchain::ConsensusConfig::status_timeout`. Also, it is broadcast
    /// after accepting a new block.
    struct Status {
        /// The height to which the message is related.
        height: Height,
        /// Hash of the last committed block.
        last_hash: &Hash,
    }
}
encoding_struct! {
    /// Proposal for a new block.
    ///
    /// ### Validation
    /// The message is ignored if it
    ///     * contains incorrect `prev_hash`
    ///     * is sent by non-leader
    ///     * contains already committed transactions
    ///     * is already known
    ///
    /// ### Processing
    /// If the message contains unknown transactions, then `TransactionsRequest`
    /// is sent in reply.  Otherwise `Prevote` is broadcast.
    ///
    /// ### Generation
    /// A node broadcasts `Propose` if it is a leader and is not locked for a
    /// different proposal. Also `Propose` can be sent as response to
    /// `ProposeRequest`.
    struct Propose {
        /// The validator id.
        validator: ValidatorId,
        /// The height to which the message is related.
        height: Height,
        /// The round to which the message is related.
        round: Round,
        /// Hash of the previous block.
        prev_hash: &Hash,
        /// The list of transactions to include in the next block.
        transactions: &[Hash],
    }
}
encoding_struct! {
    /// Pre-vote for a new block.
    ///
    /// ### Validation
    /// A node panics if it has already sent a different `Prevote` for the same
    /// round.
    ///
    /// ### Processing
    /// Pre-vote is added to the list of known votes for the same proposal.  If
    /// `locked_round` number from the message is bigger than in a node state,
    /// then a node replies with `PrevotesRequest`.  If there are unknown
    /// transactions in the propose specified by `propose_hash`,
    /// `TransactionsRequest` is sent in reply.  Otherwise if all transactions
    /// are known and there are +2/3 pre-votes, then a node is locked to that
    /// proposal and `Precommit` is broadcast.
    ///
    /// ### Generation
    /// A node broadcasts `Prevote` in response to `Propose` when it has
    /// received all the transactions.
    struct Prevote {
        /// The validator id.
        validator: ValidatorId,
        /// The height to which the message is related.
        height: Height,
        /// The round to which the message is related.
        round: Round,
        /// Hash of the corresponding `Propose`.
        propose_hash: &Hash,
        /// Locked round.
        locked_round: Round,
    }
}
encoding_struct! {
    /// Pre-commit for a proposal.
    ///
    /// ### Validation
    /// A node panics if it has already sent a different `Precommit` for the
    /// same round.
    ///
    /// ### Processing
    /// Pre-commit is added to the list of known pre-commits.  If a proposal is
    /// unknown to the node, `ProposeRequest` is sent in reply.  If `round`
    /// number from the message is bigger than a node's "locked round", then a
    /// node replies with `PrevotesRequest`.  If there are unknown transactions,
    /// then `TransactionsRequest` is sent in reply.  If a validator receives
    /// +2/3 precommits for the same proposal with the same block_hash, then
    /// block is executed and `Status` is broadcast.
    ///
    /// ### Generation
    /// A node broadcasts `Precommit` in response to `Prevote` if there are +2/3
    /// pre-votes and no unknown transactions.
    struct Precommit {
        /// The validator id.
        validator: ValidatorId,
        /// The height to which the message is related.
        height: Height,
        /// The round to which the message is related.
        round: Round,
        /// Hash of the corresponding `Propose`.
        propose_hash: &Hash,
        /// Hash of the new block.
        block_hash: &Hash,
        /// Time of the `Precommit`.
        time: DateTime<Utc>,
    }
}
encoding_struct! {
    /// Information about a block.
    ///
    /// ### Validation
    /// The message is ignored if
    ///     * its `to` field corresponds to a different node
    ///     * the `block`, `transaction` and `precommits` fields cannot be
    ///     parsed or verified
    ///
    /// ### Processing
    /// The block is added to the blockchain.
    ///
    /// ### Generation
    /// The message is sent as response to `BlockRequest`.
    struct BlockResponse {
        /// Public key of the recipient.
        to: &PublicKey,
        /// Block header.
        block: blockchain::Block,
        /// List of pre-commits.
        precommits: Vec<Vec<u8>>,
        /// List of the transaction hashes.
        transactions: &[Hash],
    }
}
encoding_struct! {

    /// Information about the transactions.
    ///
    /// ### Validation
    /// The message is ignored if
    ///     * its `to` field corresponds to a different node
    ///     * the `transactions` field cannot be parsed or verified
    ///
    /// ### Processing
    /// Returns information about the transactions requested by the hash.
    ///
    /// ### Generation
    /// The message is sent as response to `TransactionsRequest`.
    struct TransactionsResponse {
        /// Public key of the recipient.
        to: &PublicKey,
        /// List of the transactions.
        transactions: Vec<Vec<u8>>,
    }

}
encoding_struct! {
    /// Request for the `Propose`.
    ///
    /// ### Validation
    /// The message is ignored if its `height` is not equal to the node's
    /// height.
    ///
    /// ### Processing
    /// `Propose` is sent as the response.
    ///
    /// ### Generation
    /// A node can send `ProposeRequest` during `Precommit` and `Prevote`
    /// handling.
    struct ProposeRequest {
        /// Public key of the recipient.
        to: &PublicKey,
        /// The height to which the message is related.
        height: Height,
        /// Hash of the `Propose`.
        propose_hash: &Hash,
    }
}
encoding_struct! {
    /// Request for transactions by hash.
    ///
    /// ### Processing
    /// Requested transactions are sent to the recipient.
    ///
    /// ### Generation
    /// This message can be sent during `Propose`, `Prevote` and `Precommit`
    /// handling.
    struct TransactionsRequest {
        /// Public key of the recipient.
        to: &PublicKey,
        /// The list of the transaction hashes.
        txs: &[Hash],
    }
}
encoding_struct! {
    /// Request for pre-votes.
    ///
    /// ### Validation
    /// The message is ignored if its `height` is not equal to the node's
    /// height.
    ///
    /// ### Processing
    /// The requested pre-votes are sent to the recipient.
    ///
    /// ### Generation
    /// This message can be sent during `Prevote` and `Precommit` handling.
    struct PrevotesRequest {
        /// Public key of the recipient.
        to: &PublicKey,
        /// The height to which the message is related.
        height: Height,
        /// The round to which the message is related.
        round: Round,
        /// Hash of the `Propose`.
        propose_hash: &Hash,
        /// The list of validators that send pre-votes.
        validators: BitVec,
    }
}
encoding_struct! {
    /// Request connected peers from a node.
    ///
    /// ### Validation
    /// Request is considered valid if the sender of the message on the network
    /// level corresponds to the `from` field.
    ///
    /// ### Processing
    /// Peer `Connect` messages are sent to the recipient.
    ///
    /// ### Generation
    /// `PeersRequest` message is sent regularly with the timeout controlled by
    /// `blockchain::ConsensusConfig::peers_timeout`.
    struct PeersRequest {
        /// Public key of the recipient.
        to: &PublicKey,
    }
}
encoding_struct! {
    /// Request for the block with the given `height`.
    ///
    /// ### Validation
    /// The message is ignored if its `height` is bigger than the node's one.
    ///
    /// ### Processing
    /// `BlockResponse` message is sent as the response.
    ///
    /// ### Generation
    /// This message can be sent during `Status` processing.

    struct BlockRequest {
        /// Public key of the recipient.
        to: & PublicKey,
        /// The height to which the message is related.
        height: Height,
    }
}

impl BlockResponse {
    /// Verify Merkle root of transactions in the block.
    pub fn verify_tx_hash(&self) -> bool {
        let db = MemoryDB::new();
        let mut fork = db.fork();
        let mut index = ProofListIndex::new("verify_tx_hash", &mut fork);
        index.extend(self.transactions().iter().cloned());
        let tx_hashes = index.merkle_root();
        tx_hashes == *self.block().tx_hash()
    }
}

impl Precommit {
    /// Verify precommits signature and return it's safer wrapper
    pub(crate) fn verify_precommit(buffer: Vec<u8>) -> Result<Signed<Precommit>, ::failure::Error> {
        let signed = SignedMessage::from_raw_buffer(buffer)?;
        let protocol = Message::deserialize(signed)?;
        ProtocolMessage::try_from(protocol)
            .map_err(|_| format_err!("Couldn't verify precommit from message"))
    }
}

/// Full message constraints list.
#[doc(hidden)]
pub trait ProtocolMessage: Debug + Clone + BinaryForm {
    fn message_type() -> (u8, u8);
    ///Trying to convert `Message` to concrete message,
    ///if ok returns message `Signed<Self>` if fails, returns `Message` back.
    fn try_from(p: Message) -> Result<Signed<Self>, Message>;

    fn into_protocol(this: Signed<Self>) -> Message;

    fn into_message_from_parts(self, sm: SignedMessage) -> Signed<Self>;
}

/// Implement Exonum message protocol.
///
/// Protocol should be described according to format:
/// ```
/// /// type of SignedMessage => new name of Message enum.
/// SignedMessage => Message {
///       // class ID => class name
///       0 => Service {
///            // message = message type ID
///            RawTransaction = 0,
///            Connect = 1,
///            Status = 2,
///            // ...
///        },
///        1 => Consensus {
///            Precommit = 0,
///            Propose = 1,
///            Prevote = 2,
///        },
/// }
/// ```
///
/// Each message should implement `Clone` and `Debug`.
///
macro_rules! impl_protocol {

    (
    $(#[$attr:meta])+
    $signed_message:ident => $protocol_name:ident{
        $($(#[$attr_class:meta])+
        $class_num:expr => $class:ident{
            $(
                $(#[$attr_type:meta])+
                $type:ident = $type_num:expr
            ),+ $(,)*
        } $(,)*)+
    }
    ) => {

        $(
            #[derive(PartialEq, Eq, PartialOrd, Ord, Debug, Clone)]
            $(#[$attr_class])+
            pub enum $class {
            $(
                $(#[$attr_type])+
                $type(Signed<$type>)
            ),+
            }

            $(

            impl ProtocolMessage for $type {
                fn message_type() -> (u8, u8) {
                    ($class_num, $type_num)
                }

                fn try_from(p: $protocol_name) -> Result<Signed<Self>, $protocol_name> {
                    match p {
                        $protocol_name::$class($class::$type(s)) => Ok(s),
                        p => Err(p)
                    }
                }

                fn into_protocol(this: Signed<Self>) -> $protocol_name {
                    $protocol_name::$class($class::$type(this))
                }

                fn into_message_from_parts(self, sm: SignedMessage) -> Signed<Self> {
                    Signed::new(self, sm)
                }
            }
            )+
        )+

        #[derive(PartialEq, Eq, Debug, Clone)]
        $(#[$attr])+
        pub enum $protocol_name {
            $(
             $(#[$attr_class])+
                $class($class)
            ),+
        }

        impl $protocol_name {
            /// Converts raw `SignedMessage` into concrete `Message` message.
            /// Returns error if fails.
            pub fn deserialize(message: SignedMessage) -> Result<Self, failure::Error> {
            use $crate::events::error::into_failure;
                match message.message_class() {
                    $($class_num =>
                        match message.message_type() {
                            $($type_num =>{
                                let payload = $type::decode(message.payload())
                                                .map_err(into_failure)?;
                                let message = Signed::new(payload, message);
                                Ok($protocol_name::$class($class::$type(message)))
                            }),+
                            _ => bail!("Not found message with this type {}", message.message_type())
                        }
                    ),+
                    _ => bail!("Not found message with this class {}", message.message_class())
                }
            }

            /// Returns reference to inner `SignedMessage`.
            pub fn signed_message(&self) -> &SignedMessage {
                match *self {
                    $(
                        $protocol_name::$class(ref c) => {
                            match *c {
                                $(
                                    $class::$type(ref t) => {
                                        t.signed_message()
                                    }
                                ),+
                            }
                        }
                    ),+
                }
            }
        }
    };
}

impl_protocol! {
    /// Composition of every exonum protocol messages.
    /// This messages used in network p2p communications.
    SignedMessage => Message {
        /// Exonum basic node messages.
        0 => Service {
            /// `RawTransaction` representation.
            RawTransaction = 0,
            /// Handshake to other node.
            Connect = 1,
            /// `Status` information of other node.
            Status = 2,
        },
        /// Exonum consensus specific node messages.
        1 => Consensus {
            /// Consensus `Precommit` message.
            Precommit = 0,
            /// Consensus `Propose` message.
            Propose = 1,
            /// Consensus `Prevote` message.
            Prevote = 2,
        },
        /// Exonum node responses.
        2 => Responses {
            /// Information about transactions, that sent as response to `TransactionsRequest`.
            TransactionsResponse = 0,
            /// Information about block, that sent as response to `BlockRequest`.
            BlockResponse = 1,
        },
        /// Exonum node requests.
        3 => Requests {
            /// Request of some propose which hash is known.
            ProposeRequest = 0,
            /// Request of unknown transactions.
            TransactionsRequest = 1,
            /// Request of prevotes for some propose.
            PrevotesRequest = 2,
            /// Request of peer exchange.
            PeersRequest = 3,
            /// Request of some future block.
            BlockRequest = 4,
        },

    }
}

impl Message {
    /// Creates new protocol message.
    ///
    /// # Panics
    ///
    /// This method can panic on serialization failure.
    pub fn new<T: ProtocolMessage>(
        message: T,
        author: PublicKey,
        secret_key: &SecretKey,
    ) -> Message {
        T::into_protocol(Message::concrete(message, author, secret_key))
    }

    /// Creates new protocol message.
    /// Return concrete `Signed<T>`
    ///
    /// # Panics
    ///
    /// This method can panic on serialization failure.
    pub fn concrete<T: ProtocolMessage>(
        message: T,
        author: PublicKey,
        secret_key: &SecretKey,
    ) -> Signed<T> {
        let value = message.encode().expect("Couldn't serialize data.");
        let (cls, typ) = T::message_type();
        let signed = SignedMessage::new(cls, typ, &value, author, secret_key);
        T::into_message_from_parts(message, signed)
    }

    /// Checks buffer and return instance of `Message`.
    pub fn from_raw_buffer(buffer: Vec<u8>) -> Result<Message, failure::Error> {
        let signed = SignedMessage::from_raw_buffer(buffer)?;
        Self::deserialize(signed)
    }

    /// Creates a new raw transaction message.
    ///
    /// # Panics
    ///
    /// This method can panic on serialization failure.
    pub fn sign_transaction<T>(
        transaction: T,
        service_id: u16,
        public_key: PublicKey,
        secret_key: &SecretKey,
    ) -> Signed<RawTransaction>
    where
        T: Into<ServiceTransaction>,
    {
        let set: ServiceTransaction = transaction.into();
        let raw_tx = RawTransaction::new(service_id, set);
        Self::concrete(raw_tx, public_key, secret_key)
    }
}

impl Requests {
    /// Returns public key of the message recipient.
    pub fn to(&self) -> PublicKey {
        *match *self {
            Requests::ProposeRequest(ref msg) => msg.to(),
            Requests::TransactionsRequest(ref msg) => msg.to(),
            Requests::PrevotesRequest(ref msg) => msg.to(),
            Requests::PeersRequest(ref msg) => msg.to(),
            Requests::BlockRequest(ref msg) => msg.to(),
        }
    }

    /// Returns author public key of the message sender.
    pub fn author(&self) -> PublicKey {
        match *self {
            Requests::ProposeRequest(ref msg) => msg.author(),
            Requests::TransactionsRequest(ref msg) => msg.author(),
            Requests::PrevotesRequest(ref msg) => msg.author(),
            Requests::PeersRequest(ref msg) => msg.author(),
            Requests::BlockRequest(ref msg) => msg.author(),
        }
    }
}

impl Consensus {
    /// Returns author public key of the message sender.
    pub fn author(&self) -> PublicKey {
        match *self {
            Consensus::Propose(ref msg) => msg.author(),
            Consensus::Prevote(ref msg) => msg.author(),
            Consensus::Precommit(ref msg) => msg.author(),
        }
    }

    /// Returns validator id of the message sender.
    pub fn validator(&self) -> ValidatorId {
        match *self {
            Consensus::Propose(ref msg) => msg.validator(),
            Consensus::Prevote(ref msg) => msg.validator(),
            Consensus::Precommit(ref msg) => msg.validator(),
        }
    }

    /// Returns height of the message.
    pub fn height(&self) -> Height {
        match *self {
            Consensus::Propose(ref msg) => msg.height(),
            Consensus::Prevote(ref msg) => msg.height(),
            Consensus::Precommit(ref msg) => msg.height(),
        }
    }

    /// Returns round of the message.
    pub fn round(&self) -> Round {
        match *self {
            Consensus::Propose(ref msg) => msg.round(),
            Consensus::Prevote(ref msg) => msg.round(),
            Consensus::Precommit(ref msg) => msg.round(),
        }
    }
}

impl<T: ProtocolMessage> From<Signed<T>> for Message {
    fn from(other: Signed<T>) -> Self {
        ProtocolMessage::into_protocol(other)
    }
}

impl StorageValue for Message {
    fn into_bytes(self) -> Vec<u8> {
        self.signed_message().raw().to_vec()
    }

    fn from_bytes(value: Cow<[u8]>) -> Self {
        let message = SignedMessage::from_vec_unchecked(value.into_owned());
        // TODO: Remove additional deserialization. [ECR-2315]
        Message::deserialize(message).unwrap()
    }
}

impl CryptoHash for Message {
    fn hash(&self) -> Hash {
        self.signed_message().hash()
    }
}<|MERGE_RESOLUTION|>--- conflicted
+++ resolved
@@ -30,17 +30,14 @@
 use chrono::{DateTime, Utc};
 use failure;
 
-<<<<<<< HEAD
-use std::{borrow::Cow, fmt::Debug, mem, net::SocketAddr};
+use std::{borrow::Cow, fmt::Debug, mem};
 
 use super::{BinaryForm, RawTransaction, ServiceTransaction, Signed, SignedMessage};
-=======
-use super::{BitVec, RawMessage, ServiceMessage};
->>>>>>> a4cb49c2
 use blockchain;
 use crypto::{CryptoHash, Hash, PublicKey, SecretKey, PUBLIC_KEY_LENGTH, SIGNATURE_LENGTH};
 use helpers::{Height, Round, ValidatorId};
-use storage::{Database, MemoryDB, ProofListIndex, StorageValue};
+use storage::proof_list_index as merkle;
+use storage::StorageValue;
 
 /// `SignedMessage` size with zero bytes payload.
 #[doc(hidden)]
@@ -70,15 +67,8 @@
     /// initialization. Additionally, the node responds by its own `Connect`
     /// message after receiving `node::Event::Connected`.
     struct Connect {
-<<<<<<< HEAD
         /// The node's address.
-        addr: SocketAddr,
-=======
-        /// The sender's public key.
-        pub_key: &PublicKey,
-        /// The node's external address.
         pub_addr: &str,
->>>>>>> a4cb49c2
         /// Time when the message was created.
         time: DateTime<Utc>,
         /// String containing information about this node including Exonum, Rust and OS versions.
@@ -356,12 +346,7 @@
 impl BlockResponse {
     /// Verify Merkle root of transactions in the block.
     pub fn verify_tx_hash(&self) -> bool {
-        let db = MemoryDB::new();
-        let mut fork = db.fork();
-        let mut index = ProofListIndex::new("verify_tx_hash", &mut fork);
-        index.extend(self.transactions().iter().cloned());
-        let tx_hashes = index.merkle_root();
-        tx_hashes == *self.block().tx_hash()
+        *self.block().tx_hash() == merkle::root_hash(self.transactions())
     }
 }
 
