--- conflicted
+++ resolved
@@ -35,17 +35,12 @@
 use crate::blockchain;
 use crate::crypto::{CryptoHash, Hash, PublicKey, SecretKey, PUBLIC_KEY_LENGTH, SIGNATURE_LENGTH};
 use crate::helpers::{Height, Round, ValidatorId};
-<<<<<<< HEAD
 use crate::proto::{
     self, schema::protocol::ExonumMessage_oneof_message as ExonumMessageEnum, ExonumMessage,
     ProtobufConvert,
 };
-use crate::storage::{proof_list_index as merkle, StorageValue};
+use exonum_merkledb::{BinaryValue, HashTag};
 use protobuf::Message as PbMessage;
-=======
-use crate::proto;
-use exonum_merkledb::{BinaryValue, HashTag};
->>>>>>> c750ddea
 
 /// Lower bound on the size of the correct `SignedMessage`.
 /// Size of message fields + protobuf overhead.
@@ -1137,23 +1132,13 @@
     }
 }
 
-<<<<<<< HEAD
-impl StorageValue for Message {
-    fn into_bytes(self) -> Vec<u8> {
-        self.signed_message().encode().unwrap()
-    }
-
-    fn from_bytes(value: Cow<[u8]>) -> Self {
-        let message = SignedMessage::from_bytes(value);
-=======
 impl BinaryValue for Message {
     fn to_bytes(&self) -> Vec<u8> {
-        self.signed_message().raw().to_vec()
+        self.signed_message().encode().unwrap()
     }
 
     fn from_bytes(value: Cow<[u8]>) -> Result<Self, failure::Error> {
-        let message = SignedMessage::from_vec_unchecked(value.into_owned());
->>>>>>> c750ddea
+        let message = SignedMessage::from_bytes(value);
         // TODO: Remove additional deserialization. [ECR-2315]
         Message::deserialize(message)
     }
