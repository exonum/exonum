use chrono::Utc;
use exonum_merkledb::ObjectHash;
use protobuf::Message as PbMessage;

use std::convert::TryFrom;

use crate::{
    blockchain::{Block, BlockProof},
    crypto::{self, gen_keypair, Signature},
    helpers::{Height, Round, ValidatorId},
    proto::{self, ProtobufConvert},
};

use super::{
    BinaryValue, BlockResponse, Message, Precommit, SignedMessage, Status, TransactionsResponse,
    Verified, SIGNED_MESSAGE_MIN_SIZE, TX_RES_EMPTY_SIZE, TX_RES_PB_OVERHEAD_PAYLOAD,
};

#[test]
fn test_signed_message_min_size() {
    let (public_key, secret_key) = gen_keypair();
    let msg = SignedMessage::new(vec![], public_key, &secret_key);
    assert_eq!(SIGNED_MESSAGE_MIN_SIZE, msg.into_bytes().len())
}

#[test]
fn test_tx_response_empty_size() {
    let (public_key, secret_key) = gen_keypair();
    let msg = TransactionsResponse::new(public_key, vec![]);
    let msg = Verified::from_value(msg, public_key, &secret_key);
    assert_eq!(TX_RES_EMPTY_SIZE, msg.into_bytes().len())
}

#[test]
fn test_tx_response_with_txs_size() {
    let (public_key, secret_key) = gen_keypair();
    let txs = vec![
        vec![1_u8; 8],
        vec![2_u8; 16],
        vec![3_u8; 64],
        vec![4_u8; 256],
        vec![5_u8; 4096],
    ];
    let txs_size = txs.iter().fold(0, |acc, tx| acc + tx.len());
    let pb_max_overhead = TX_RES_PB_OVERHEAD_PAYLOAD * txs.len();

    let msg = TransactionsResponse::new(public_key, txs);
    let msg = Verified::from_value(msg, public_key, &secret_key);
    assert!(TX_RES_EMPTY_SIZE + txs_size + pb_max_overhead >= msg.into_bytes().len())
}

#[test]
fn test_message_roundtrip() {
    let (pub_key, secret_key) = gen_keypair();
    let ts = Utc::now();

    let msg = Verified::from_value(
        Precommit::new(
            ValidatorId(123),
            Height(15),
            Round(25),
            crypto::hash(&[1, 2, 3]),
            crypto::hash(&[3, 2, 1]),
            ts,
        ),
        pub_key,
        &secret_key,
    );

    let bytes = msg.to_bytes();
    let msg_enum = Message::from_signed(
        SignedMessage::from_bytes(bytes.into()).expect("SignedMessage decode."),
    )
    .expect("Message deserialize");
    let msg_roundtrip = Verified::<Precommit>::try_from(msg_enum).expect("Message type");
    assert_eq!(msg, msg_roundtrip)
}

#[test]
fn test_signed_message_unusual_protobuf() {
    let (pub_key, secret_key) = gen_keypair();

    let mut ex_msg = proto::ExonumMessage::new();
    let precommit_msg = Precommit::new(
        ValidatorId(123),
        Height(15),
        Round(25),
        crypto::hash(&[1, 2, 3]),
        crypto::hash(&[3, 2, 1]),
        Utc::now(),
    );
    ex_msg.set_precommit(precommit_msg.to_pb());
    let mut payload = ex_msg.write_to_bytes().unwrap();
    // Duplicate pb serialization to create unusual but correct protobuf message.
    payload.append(&mut payload.clone());

    let signed = SignedMessage::new(payload, pub_key, &secret_key);

    let signed_bytes = signed.into_bytes();
    let msg_enum = Message::from_raw_buffer(signed_bytes).expect("Message deserialize");
    let deserialized_precommit = Verified::<Precommit>::try_from(msg_enum).expect("Message type");
    assert_eq!(precommit_msg, *deserialized_precommit.payload())
}

#[test]
fn test_block() {
    let (pub_key, secret_key) = gen_keypair();
    let ts = Utc::now();
    let txs = [2];
    let tx_count = txs.len() as u32;

    let content = Block::new(
        ValidatorId::zero(),
        Height(500),
        tx_count,
        crypto::hash(&[1]),
        crypto::hash(&txs),
        crypto::hash(&[3]),
    );

    let precommits = vec![
        Verified::from_value(
            Precommit::new(
                ValidatorId(123),
                Height(15),
                Round(25),
                crypto::hash(&[1, 2, 3]),
                crypto::hash(&[3, 2, 1]),
                ts,
            ),
            pub_key,
            &secret_key,
        ),
        Verified::from_value(
            Precommit::new(
                ValidatorId(13),
                Height(25),
                Round(35),
                crypto::hash(&[4, 2, 3]),
                crypto::hash(&[3, 3, 1]),
                ts,
            ),
            pub_key,
            &secret_key,
        ),
        Verified::from_value(
            Precommit::new(
                ValidatorId(323),
                Height(15),
                Round(25),
                crypto::hash(&[1, 1, 3]),
                crypto::hash(&[5, 2, 1]),
                ts,
            ),
            pub_key,
            &secret_key,
        ),
    ];
<<<<<<< HEAD
    let transactions = [
        Verified::from_value(
            Status::new(Height(2), crypto::hash(&[])),
            pub_key,
            &secret_key,
        ),
        Verified::from_value(
            Status::new(Height(4), crypto::hash(&[2])),
            pub_key,
            &secret_key,
        ),
        Verified::from_value(
            Status::new(Height(7), crypto::hash(&[3])),
            pub_key,
            &secret_key,
        ),
    ]
    .iter()
    .map(ObjectHash::object_hash)
    .collect::<Vec<_>>();

    let precommits_buf: Vec<_> = precommits.iter().map(BinaryValue::to_bytes).collect();
    let block = Verified::from_value(
=======
    let transactions = vec![
        Message::concrete(Status::new(Height(2), &hash(&[]), 0), pub_key, &secret_key).hash(),
        Message::concrete(Status::new(Height(4), &hash(&[2]), 0), pub_key, &secret_key).hash(),
        Message::concrete(Status::new(Height(7), &hash(&[3]), 0), pub_key, &secret_key).hash(),
    ];
    let precommits_buf: Vec<_> = precommits.iter().map(|x| x.clone().serialize()).collect();
    let block = Message::concrete(
>>>>>>> ce1caf9c
        BlockResponse::new(
            pub_key,
            content.clone(),
            precommits_buf.clone(),
            transactions.iter().cloned(),
        ),
        pub_key,
        &secret_key,
    );

    assert_eq!(block.author(), pub_key);
    assert_eq!(block.payload().to, pub_key);
    assert_eq!(block.payload().block, content);
    assert_eq!(block.payload().precommits, precommits_buf);
    assert_eq!(block.payload().transactions, transactions);

    let block2: Verified<BlockResponse> = SignedMessage::from_bytes(block.to_bytes().into())
        .unwrap()
        .into_verified()
        .unwrap();

    assert_eq!(block2.author(), pub_key);
    assert_eq!(block2.payload().to, pub_key);
    assert_eq!(block2.payload().block, content);
    assert_eq!(block2.payload().precommits, precommits_buf);
    assert_eq!(block2.payload().transactions, transactions);
    let block_proof = BlockProof {
        block: content.clone(),
        precommits: precommits.clone(),
    };
    let json_str = serde_json::to_string(&block_proof).unwrap();
    let block_proof_1: BlockProof = serde_json::from_str(&json_str).unwrap();
    assert_eq!(block_proof, block_proof_1);
}

#[test]
fn test_precommit_serde_correct() {
    let (pub_key, secret_key) = gen_keypair();
    let ts = Utc::now();

    let precommit = Verified::from_value(
        Precommit::new(
            ValidatorId(123),
            Height(15),
            Round(25),
            crypto::hash(&[1, 2, 3]),
            crypto::hash(&[3, 2, 1]),
            ts,
        ),
        pub_key,
        &secret_key,
    );

    let precommit_json = serde_json::to_string(&precommit).unwrap();
    let precommit2: Verified<Precommit> = serde_json::from_str(&precommit_json).unwrap();
    assert_eq!(precommit2, precommit);
}

#[test]
#[should_panic(expected = "Failed to verify signature.")]
fn test_precommit_serde_wrong_signature() {
    let (pub_key, secret_key) = gen_keypair();
    let ts = Utc::now();

    let mut precommit = Verified::from_value(
        Precommit::new(
            ValidatorId(123),
            Height(15),
            Round(25),
            crypto::hash(&[1, 2, 3]),
            crypto::hash(&[3, 2, 1]),
            ts,
        ),
        pub_key,
        &secret_key,
    );
    // Break signature.
    precommit.raw.signature = Signature::zero();

    let precommit_json = serde_json::to_string(&precommit).unwrap();
    let precommit2: Verified<Precommit> = serde_json::from_str(&precommit_json).unwrap();
    assert_eq!(precommit2, precommit);
}<|MERGE_RESOLUTION|>--- conflicted
+++ resolved
@@ -156,7 +156,6 @@
             &secret_key,
         ),
     ];
-<<<<<<< HEAD
     let transactions = [
         Verified::from_value(
             Status::new(Height(2), crypto::hash(&[])),
@@ -180,15 +179,6 @@
 
     let precommits_buf: Vec<_> = precommits.iter().map(BinaryValue::to_bytes).collect();
     let block = Verified::from_value(
-=======
-    let transactions = vec![
-        Message::concrete(Status::new(Height(2), &hash(&[]), 0), pub_key, &secret_key).hash(),
-        Message::concrete(Status::new(Height(4), &hash(&[2]), 0), pub_key, &secret_key).hash(),
-        Message::concrete(Status::new(Height(7), &hash(&[3]), 0), pub_key, &secret_key).hash(),
-    ];
-    let precommits_buf: Vec<_> = precommits.iter().map(|x| x.clone().serialize()).collect();
-    let block = Message::concrete(
->>>>>>> ce1caf9c
         BlockResponse::new(
             pub_key,
             content.clone(),
@@ -271,4 +261,14 @@
     let precommit_json = serde_json::to_string(&precommit).unwrap();
     let precommit2: Verified<Precommit> = serde_json::from_str(&precommit_json).unwrap();
     assert_eq!(precommit2, precommit);
+}
+
+#[test]
+fn test_raw_transaction_small_size() {
+    assert!(ServiceTransaction::from_bytes(Cow::from(&vec![0_u8; 1])).is_err());
+    assert!(RawTransaction::from_bytes(Cow::from(&vec![0_u8; 2])).is_err());
+    assert!(RawTransaction::from_bytes(Cow::from(&vec![0_u8; 3])).is_err());
+    let tx = RawTransaction::from_bytes(Cow::from(&vec![0_u8; 4])).unwrap();
+    assert_eq!(tx.service_id, 0);
+    assert_eq!(tx.service_transaction.transaction_id, 0);
 }