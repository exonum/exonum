--- conflicted
+++ resolved
@@ -1,3 +1,17 @@
+// Copyright 2019 The Exonum Team
+//
+// Licensed under the Apache License, Version 2.0 (the "License");
+// you may not use this file except in compliance with the License.
+// You may obtain a copy of the License at
+//
+//   http://www.apache.org/licenses/LICENSE-2.0
+//
+// Unless required by applicable law or agreed to in writing, software
+// distributed under the License is distributed on an "AS IS" BASIS,
+// WITHOUT WARRANTIES OR CONDITIONS OF ANY KIND, either express or implied.
+// See the License for the specific language governing permissions and
+// limitations under the License.
+
 use chrono::Utc;
 use exonum_merkledb::ObjectHash;
 use exonum_proto::ProtobufConvert;
@@ -157,7 +171,6 @@
             &secret_key,
         ),
     ];
-<<<<<<< HEAD
     let transactions = [
         Verified::from_value(
             Status::new(Height(2), crypto::hash(&[]), 0),
@@ -181,15 +194,6 @@
 
     let precommits_buf: Vec<_> = precommits.iter().map(BinaryValue::to_bytes).collect();
     let block = Verified::from_value(
-=======
-    let transactions = vec![
-        Message::concrete(Status::new(Height(2), &hash(&[]), 0), pub_key, &secret_key).hash(),
-        Message::concrete(Status::new(Height(4), &hash(&[2]), 0), pub_key, &secret_key).hash(),
-        Message::concrete(Status::new(Height(7), &hash(&[3]), 0), pub_key, &secret_key).hash(),
-    ];
-    let precommits_buf: Vec<_> = precommits.iter().map(|x| x.clone().serialize()).collect();
-    let block = Message::concrete(
->>>>>>> 7b77e213
         BlockResponse::new(
             pub_key,
             content.clone(),
