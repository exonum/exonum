// Copyright 2018 The Exonum Team
//
// Licensed under the Apache License, Version 2.0 (the "License");
// you may not use this file except in compliance with the License.
// You may obtain a copy of the License at
//
//   http://www.apache.org/licenses/LICENSE-2.0
//
// Unless required by applicable law or agreed to in writing, software
// distributed under the License is distributed on an "AS IS" BASIS,
// WITHOUT WARRANTIES OR CONDITIONS OF ANY KIND, either express or implied.
// See the License for the specific language governing permissions and
// limitations under the License.
use super::{Message, ProtocolMessage};

#[derive(Debug, PartialEq, Eq, Clone)]
pub struct UncheckedBuffer {
    message: Vec<u8>,
}

<<<<<<< HEAD
impl UncheckedBuffer {
    pub fn new(vec: Vec<u8>) -> UncheckedBuffer {
        UncheckedBuffer { message: vec }
=======
// TODO: Reduce `to` argument from `write`, `read` and `check` methods. (ECR-166)
// TODO: Payload_length as a first value into message header. (ECR-166)
// TODO: Make sure that message length is enough when using mem::transmute. (ECR-166)

/// A raw message represented by the bytes buffer.
#[derive(Debug, PartialEq)]
pub struct MessageBuffer {
    raw: Vec<u8>,
}

impl MessageBuffer {
    /// Creates `MessageBuffer` instance from the bytes vector.
    ///
    /// # Example
    ///
    /// ```
    /// use exonum::messages::MessageBuffer;
    ///
    /// let message_buffer = MessageBuffer::from_vec(vec![1, 2, 3]);
    /// assert!(!message_buffer.is_empty());
    /// ```
    pub fn from_vec(raw: Vec<u8>) -> Self {
        // TODO: Check that size >= HEADER_LENGTH. (ECR-166)
        // TODO: Check that payload_length == raw.len(). (ECR-166)
        Self { raw }
    }

    /// Returns the length of the message in bytes.
    ///
    /// # Example
    ///
    /// ```
    /// use exonum::messages::MessageBuffer;
    ///
    /// let data = vec![1, 2, 3];
    /// let message_buffer = MessageBuffer::from_vec(data.clone());
    /// assert_eq!(data.len(), message_buffer.len());
    /// ```
    pub fn len(&self) -> usize {
        self.raw.len()
    }

    /// Returns `true` if the `MessageBuffer` contains no bytes.
    ///
    /// # Example
    ///
    /// ```
    /// use exonum::messages::MessageBuffer;
    ///
    /// let message_buffer = MessageBuffer::from_vec(vec![]);
    /// assert!(message_buffer.is_empty());
    /// ```
    pub fn is_empty(&self) -> bool {
        self.raw.is_empty()
    }

    /// Returns the protocol version.
    pub fn version(&self) -> u8 {
        self.raw[1]
    }

    /// Returns id of the service.
    pub fn service_id(&self) -> u16 {
        LittleEndian::read_u16(&self.raw[4..6])
    }

    /// Returns type of the message.
    pub fn message_type(&self) -> u16 {
        LittleEndian::read_u16(&self.raw[2..4])
    }

    /// Returns message body without signature.
    pub fn body(&self) -> &[u8] {
        &self.raw[..self.raw.len() - SIGNATURE_LENGTH]
    }

    /// Returns signature of the message.
    pub fn signature(&self) -> &Signature {
        let sign_idx = self.raw.len() - SIGNATURE_LENGTH;
        unsafe { &*(&self.raw[sign_idx] as *const u8 as *const Signature) }
>>>>>>> 0c432cb0
    }
    pub fn get_vec(&self) -> &Vec<u8> {
        &self.message
    }
}

impl AsRef<[u8]> for UncheckedBuffer {
    fn as_ref(&self) -> &[u8] {
<<<<<<< HEAD
        &self.message
    }
}

impl<T: ProtocolMessage> From<Message<T>> for UncheckedBuffer {
    fn from(val: Message<T>) -> UncheckedBuffer {
        UncheckedBuffer::new(val.into_parts().1.to_vec())
=======
        &self.raw
    }
}

/// Message writer.
#[derive(Debug, PartialEq)]
pub struct MessageWriter {
    raw: Vec<u8>,
}

impl MessageWriter {
    /// Creates a `MessageWriter` instance with given parameters.
    pub fn new(
        protocol_version: u8,
        service_id: u16,
        message_type: u16,
        payload_length: usize,
    ) -> Self {
        // First byte is reserved for backward-compatibility and better alignment.
        let mut raw = Self {
            raw: vec![0; HEADER_LENGTH + payload_length],
        };
        raw.set_version(protocol_version);
        raw.set_service_id(service_id);
        raw.set_message_type(message_type);
        raw
    }

    /// Sets version.
    fn set_version(&mut self, version: u8) {
        self.raw[1] = version
    }

    /// Sets the service id.
    fn set_service_id(&mut self, service_id: u16) {
        LittleEndian::write_u16(&mut self.raw[4..6], service_id)
    }

    /// Sets the message type.
    fn set_message_type(&mut self, message_type: u16) {
        LittleEndian::write_u16(&mut self.raw[2..4], message_type)
    }

    /// Sets the length of the payload.
    fn set_payload_length(&mut self, length: usize) {
        LittleEndian::write_u32(&mut self.raw[6..10], length as u32)
    }

    /// Writes given field to the given offset.
    #[cfg_attr(feature = "cargo-clippy", allow(needless_pass_by_value))]
    pub fn write<'a, F: Field<'a>>(&'a mut self, field: F, from: Offset, to: Offset) {
        field.write(
            &mut self.raw,
            from + HEADER_LENGTH as Offset,
            to + HEADER_LENGTH as Offset,
        );
    }

    /// Signs the message with the given secret key.
    pub fn sign(mut self, secret_key: &SecretKey) -> MessageBuffer {
        let payload_length = self.raw.len() + SIGNATURE_LENGTH;
        self.set_payload_length(payload_length);
        let signature = sign(&self.raw, secret_key);
        self.raw.extend_from_slice(signature.as_ref());
        MessageBuffer { raw: self.raw }
    }

    /// Appends the given signature to the message.
    pub fn append_signature(mut self, signature: &Signature) -> MessageBuffer {
        let payload_length = self.raw.len() + SIGNATURE_LENGTH;
        self.set_payload_length(payload_length);
        self.raw.extend_from_slice(signature.as_ref());
        debug_assert_eq!(self.raw.len(), payload_length);
        MessageBuffer { raw: self.raw }
    }
}

// This is a trait that is required for technical reasons:
// you can't make associated constants object-safe. This
// limitation of the Rust language might be lifted in the
// future.
/// A `Message` which belongs to a particular service.
pub trait ServiceMessage: Message {
    /// ID of the service this message belongs to.
    const SERVICE_ID: u16;
    /// ID of the message itself. Should be unique
    /// within a service.
    const MESSAGE_ID: u16;
}

/// Represents generic message interface.
///
/// An Exonum message is a piece of data that is signed by the creator's [Ed25519] key;
/// the resulting digital signature is a part of the message.
///
/// [Ed25519]: ../crypto/index.html
pub trait Message: CryptoHash + Debug + Send + Sync {
    /// Converts the raw message into the specific one.
    fn from_raw(raw: RawMessage) -> Result<Self, encoding::Error>
    where
        Self: Sized;

    /// Returns raw message.
    fn raw(&self) -> &RawMessage;

    /// Verifies the message using given public key.
    fn verify_signature(&self, pub_key: &PublicKey) -> bool {
        self.raw().verify_signature(pub_key)
    }
}

impl<T: Message> CryptoHash for T {
    fn hash(&self) -> Hash {
        hash(self.raw().as_ref())
    }
}

impl Message for RawMessage {
    fn from_raw(raw: Self) -> Result<Self, encoding::Error> {
        Ok(raw)
    }

    fn raw(&self) -> &Self {
        self
    }

    fn verify_signature(&self, pub_key: &PublicKey) -> bool {
        verify(self.signature(), self.body(), pub_key)
>>>>>>> 0c432cb0
    }
}<|MERGE_RESOLUTION|>--- conflicted
+++ resolved
@@ -18,11 +18,15 @@
     message: Vec<u8>,
 }
 
-<<<<<<< HEAD
 impl UncheckedBuffer {
     pub fn new(vec: Vec<u8>) -> UncheckedBuffer {
         UncheckedBuffer { message: vec }
-=======
+    }
+    pub fn get_vec(&self) -> &Vec<u8> {
+        &self.message
+    }
+}
+
 // TODO: Reduce `to` argument from `write`, `read` and `check` methods. (ECR-166)
 // TODO: Payload_length as a first value into message header. (ECR-166)
 // TODO: Make sure that message length is enough when using mem::transmute. (ECR-166)
@@ -103,16 +107,35 @@
     pub fn signature(&self) -> &Signature {
         let sign_idx = self.raw.len() - SIGNATURE_LENGTH;
         unsafe { &*(&self.raw[sign_idx] as *const u8 as *const Signature) }
->>>>>>> 0c432cb0
     }
-    pub fn get_vec(&self) -> &Vec<u8> {
-        &self.message
+
+    /// Checks that `Field` can be safely got with specified `from` and `to` offsets.
+    pub fn check<'a, F: Field<'a>>(
+        &'a self,
+        from: CheckedOffset,
+        to: CheckedOffset,
+        latest_segment: CheckedOffset,
+    ) -> StreamStructResult {
+        F::check(
+            self.body(),
+            (from + HEADER_LENGTH as u32)?,
+            (to + HEADER_LENGTH as u32)?,
+            latest_segment,
+        )
+    }
+
+    /// Returns `Field` specified by `from` and `to` offsets. Should not be used directly.
+    pub unsafe fn read<'a, F: Field<'a>>(&'a self, from: Offset, to: Offset) -> F {
+        F::read(
+            self.body(),
+            from + HEADER_LENGTH as u32,
+            to + HEADER_LENGTH as u32,
+        )
     }
 }
 
-impl AsRef<[u8]> for UncheckedBuffer {
+impl convert::AsRef<[u8]> for MessageBuffer {
     fn as_ref(&self) -> &[u8] {
-<<<<<<< HEAD
         &self.message
     }
 }
@@ -120,135 +143,5 @@
 impl<T: ProtocolMessage> From<Message<T>> for UncheckedBuffer {
     fn from(val: Message<T>) -> UncheckedBuffer {
         UncheckedBuffer::new(val.into_parts().1.to_vec())
-=======
-        &self.raw
-    }
-}
-
-/// Message writer.
-#[derive(Debug, PartialEq)]
-pub struct MessageWriter {
-    raw: Vec<u8>,
-}
-
-impl MessageWriter {
-    /// Creates a `MessageWriter` instance with given parameters.
-    pub fn new(
-        protocol_version: u8,
-        service_id: u16,
-        message_type: u16,
-        payload_length: usize,
-    ) -> Self {
-        // First byte is reserved for backward-compatibility and better alignment.
-        let mut raw = Self {
-            raw: vec![0; HEADER_LENGTH + payload_length],
-        };
-        raw.set_version(protocol_version);
-        raw.set_service_id(service_id);
-        raw.set_message_type(message_type);
-        raw
-    }
-
-    /// Sets version.
-    fn set_version(&mut self, version: u8) {
-        self.raw[1] = version
-    }
-
-    /// Sets the service id.
-    fn set_service_id(&mut self, service_id: u16) {
-        LittleEndian::write_u16(&mut self.raw[4..6], service_id)
-    }
-
-    /// Sets the message type.
-    fn set_message_type(&mut self, message_type: u16) {
-        LittleEndian::write_u16(&mut self.raw[2..4], message_type)
-    }
-
-    /// Sets the length of the payload.
-    fn set_payload_length(&mut self, length: usize) {
-        LittleEndian::write_u32(&mut self.raw[6..10], length as u32)
-    }
-
-    /// Writes given field to the given offset.
-    #[cfg_attr(feature = "cargo-clippy", allow(needless_pass_by_value))]
-    pub fn write<'a, F: Field<'a>>(&'a mut self, field: F, from: Offset, to: Offset) {
-        field.write(
-            &mut self.raw,
-            from + HEADER_LENGTH as Offset,
-            to + HEADER_LENGTH as Offset,
-        );
-    }
-
-    /// Signs the message with the given secret key.
-    pub fn sign(mut self, secret_key: &SecretKey) -> MessageBuffer {
-        let payload_length = self.raw.len() + SIGNATURE_LENGTH;
-        self.set_payload_length(payload_length);
-        let signature = sign(&self.raw, secret_key);
-        self.raw.extend_from_slice(signature.as_ref());
-        MessageBuffer { raw: self.raw }
-    }
-
-    /// Appends the given signature to the message.
-    pub fn append_signature(mut self, signature: &Signature) -> MessageBuffer {
-        let payload_length = self.raw.len() + SIGNATURE_LENGTH;
-        self.set_payload_length(payload_length);
-        self.raw.extend_from_slice(signature.as_ref());
-        debug_assert_eq!(self.raw.len(), payload_length);
-        MessageBuffer { raw: self.raw }
-    }
-}
-
-// This is a trait that is required for technical reasons:
-// you can't make associated constants object-safe. This
-// limitation of the Rust language might be lifted in the
-// future.
-/// A `Message` which belongs to a particular service.
-pub trait ServiceMessage: Message {
-    /// ID of the service this message belongs to.
-    const SERVICE_ID: u16;
-    /// ID of the message itself. Should be unique
-    /// within a service.
-    const MESSAGE_ID: u16;
-}
-
-/// Represents generic message interface.
-///
-/// An Exonum message is a piece of data that is signed by the creator's [Ed25519] key;
-/// the resulting digital signature is a part of the message.
-///
-/// [Ed25519]: ../crypto/index.html
-pub trait Message: CryptoHash + Debug + Send + Sync {
-    /// Converts the raw message into the specific one.
-    fn from_raw(raw: RawMessage) -> Result<Self, encoding::Error>
-    where
-        Self: Sized;
-
-    /// Returns raw message.
-    fn raw(&self) -> &RawMessage;
-
-    /// Verifies the message using given public key.
-    fn verify_signature(&self, pub_key: &PublicKey) -> bool {
-        self.raw().verify_signature(pub_key)
-    }
-}
-
-impl<T: Message> CryptoHash for T {
-    fn hash(&self) -> Hash {
-        hash(self.raw().as_ref())
-    }
-}
-
-impl Message for RawMessage {
-    fn from_raw(raw: Self) -> Result<Self, encoding::Error> {
-        Ok(raw)
-    }
-
-    fn raw(&self) -> &Self {
-        self
-    }
-
-    fn verify_signature(&self, pub_key: &PublicKey) -> bool {
-        verify(self.signature(), self.body(), pub_key)
->>>>>>> 0c432cb0
     }
 }