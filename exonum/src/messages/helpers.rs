use hex::{FromHex, ToHex};
use serde::{de, ser, Deserialize, Deserializer, Serialize, Serializer};

use std::fmt::{self, Display};

use encoding::Error;

use super::Message;

/// Helper trait to define serialization format.
pub trait BinaryForm: Sized {
    /// Converts transaction into serialized form.
    fn encode(&self) -> Result<Vec<u8>, Error>;

    /// Converts a serialized byte array into a transaction.
    fn decode(buffer: &[u8]) -> Result<Self, Error>;
}

/// Uses `ToHex`/`FromHex` to serialize arbitrary type `T` as
/// hexadecimal string rather than real Serde::serialize.
pub(crate) struct HexStringRepresentation;

impl HexStringRepresentation {
    pub(crate) fn serialize<S, T>(message: &T, serializer: S) -> Result<S::Ok, S::Error>
    where
        S: Serializer,
        T: ToHex,
    {
        let mut hex_string = String::new();
        message
            .write_hex(&mut hex_string)
            .map_err(ser::Error::custom)?;
        <String as Serialize>::serialize(&hex_string, serializer)
    }

    pub(crate) fn deserialize<'a, D, T>(deserializer: D) -> Result<T, D::Error>
    where
        D: Deserializer<'a>,
        T: FromHex,
        <T as FromHex>::Error: Display,
    {
        let hex_string = <String as Deserialize>::deserialize(deserializer)?;
        FromHex::from_hex(&hex_string).map_err(de::Error::custom)
    }
}

/// Returns hexadecimal string representation of `message`.
<<<<<<< HEAD
pub fn to_hex_string<T: ToHex>(message: &T) -> Result<String, fmt::Error> {
    let mut hex_string = String::new();
    message.write_hex(&mut hex_string)?;
    Ok(hex_string)
=======
pub fn to_hex_string<T>(message: &Message<T>) -> String {
    let mut hex_string = String::new();
    message.write_hex(&mut hex_string).unwrap();
    hex_string
>>>>>>> 8e7363dc
}<|MERGE_RESOLUTION|>--- conflicted
+++ resolved
@@ -1,7 +1,7 @@
 use hex::{FromHex, ToHex};
 use serde::{de, ser, Deserialize, Deserializer, Serialize, Serializer};
 
-use std::fmt::{self, Display};
+use std::fmt::Display;
 
 use encoding::Error;
 
@@ -45,15 +45,8 @@
 }
 
 /// Returns hexadecimal string representation of `message`.
-<<<<<<< HEAD
-pub fn to_hex_string<T: ToHex>(message: &T) -> Result<String, fmt::Error> {
-    let mut hex_string = String::new();
-    message.write_hex(&mut hex_string)?;
-    Ok(hex_string)
-=======
 pub fn to_hex_string<T>(message: &Message<T>) -> String {
     let mut hex_string = String::new();
     message.write_hex(&mut hex_string).unwrap();
     hex_string
->>>>>>> 8e7363dc
 }