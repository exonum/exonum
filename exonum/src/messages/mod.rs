--- conflicted
+++ resolved
@@ -82,82 +82,12 @@
     }
 }
 
-<<<<<<< HEAD
 impl fmt::Debug for ServiceTransaction {
     fn fmt(&self, f: &mut fmt::Formatter) -> fmt::Result {
         f.debug_struct("Transaction")
             .field("message_id", &self.transaction_id)
             .field("payload_len", &self.payload.len())
             .finish()
-=======
-impl RawTransaction {
-    /// Creates a new instance of RawTransaction.
-    // `pub` because new used in benches.
-    pub fn new(service_id: u16, service_transaction: ServiceTransaction) -> RawTransaction {
-        RawTransaction {
-            service_id,
-            service_transaction,
-        }
-    }
-
-    /// Returns the user defined data that should be used for deserialization.
-    pub fn service_transaction(self) -> ServiceTransaction {
-        self.service_transaction
-    }
-
-    /// Returns `service_id` specified for current transaction.
-    pub fn service_id(&self) -> u16 {
-        self.service_id
-    }
-
-    pub(crate) fn transaction_id(&self) -> u16 {
-        self.service_transaction.transaction_id()
-    }
-}
-
-impl BinaryValue for RawTransaction {
-    fn to_bytes(&self) -> Vec<u8> {
-        let mut buffer = vec![0; mem::size_of::<u16>()];
-        LittleEndian::write_u16(&mut buffer[0..2], self.service_id);
-        let value = self.service_transaction.to_bytes();
-        buffer.extend_from_slice(&value);
-        buffer
-    }
-
-    fn from_bytes(bytes: Cow<[u8]>) -> Result<Self, Error> {
-        ensure!(
-            bytes.len() >= mem::size_of::<u16>(),
-            "Buffer too short in RawTransaction deserialization."
-        );
-        let service_id = LittleEndian::read_u16(&bytes[0..2]);
-        let service_transaction = ServiceTransaction::from_bytes(Cow::from(&bytes[2..]))?;
-        Ok(RawTransaction {
-            service_id,
-            service_transaction,
-        })
-    }
-}
-
-impl BinaryValue for ServiceTransaction {
-    fn to_bytes(&self) -> Vec<u8> {
-        let mut buffer = vec![0; mem::size_of::<u16>()];
-        LittleEndian::write_u16(&mut buffer[0..2], self.transaction_id);
-        buffer.extend_from_slice(&self.payload);
-        buffer
-    }
-
-    fn from_bytes(bytes: Cow<[u8]>) -> Result<Self, Error> {
-        ensure!(
-            bytes.len() >= mem::size_of::<u16>(),
-            "Buffer too short in ServiceTransaction deserialization."
-        );
-        let transaction_id = LittleEndian::read_u16(&bytes[0..2]);
-        let payload = bytes[2..].to_vec();
-        Ok(ServiceTransaction {
-            transaction_id,
-            payload,
-        })
->>>>>>> fbbfeec3
     }
 }
 
