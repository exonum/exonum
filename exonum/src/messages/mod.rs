--- conflicted
+++ resolved
@@ -40,12 +40,7 @@
 
 use std::{borrow::Cow, fmt, ops::Deref};
 
-<<<<<<< HEAD
-use crate::crypto::{CryptoHash, Hash, PublicKey};
-use crate::storage::StorageValue;
-=======
 use crate::crypto::{hash, CryptoHash, Hash, PublicKey, Signature};
->>>>>>> c750ddea
 
 pub(crate) use self::helpers::HexStringRepresentation;
 pub use self::{
@@ -139,30 +134,15 @@
         &self.message
     }
 
-<<<<<<< HEAD
     /// Returns reference to the signed message.
     #[cfg(test)]
     pub fn signed_message_mut(&mut self) -> &mut SignedMessage {
         &mut self.message
-=======
-    /// Returns a public key of the message creator.
-    pub fn author(&self) -> PublicKey {
-        self.message.author()
-    }
 
     /// Returns a signature of the message.
     pub fn signature(&self) -> Signature {
         self.message.signature()
     }
-}
-
-impl fmt::Debug for ServiceTransaction {
-    fn fmt(&self, f: &mut fmt::Formatter) -> fmt::Result {
-        f.debug_struct("Transaction")
-            .field("message_id", &self.transaction_id)
-            .field("payload_len", &self.payload.len())
-            .finish()
->>>>>>> c750ddea
     }
 }
 
@@ -221,14 +201,8 @@
         self.encode().unwrap()
     }
 
-<<<<<<< HEAD
-    fn from_bytes(value: Cow<[u8]>) -> Self {
+    fn from_bytes(value: Cow<[u8]>) -> Result<Self, failure::Error> {
         let message = SignedMessage::from_bytes(value);
-=======
-    fn from_bytes(value: Cow<[u8]>) -> Result<Self, failure::Error> {
-        let message = SignedMessage::from_vec_unchecked(value.into_owned());
-        // TODO: Remove additional deserialization. [ECR-2315]
->>>>>>> c750ddea
         let msg = Message::deserialize(message).unwrap();
         Ok(T::try_from(msg).unwrap())
     }
