// Copyright 2019 The Exonum Team
//
// Licensed under the Apache License, Version 2.0 (the "License");
// you may not use this file except in compliance with the License.
// You may obtain a copy of the License at
//
//   http://www.apache.org/licenses/LICENSE-2.0
//
// Unless required by applicable law or agreed to in writing, software
// distributed under the License is distributed on an "AS IS" BASIS,
// WITHOUT WARRANTIES OR CONDITIONS OF ANY KIND, either express or implied.
// See the License for the specific language governing permissions and
// limitations under the License.

//! Benchmarking performance of creating patches for blocks (`Blockchain::create_patch` method).
//!
//! What the benchmark measures:
//!
//! - Work with the storage (reading and writing from indexes).
//! - Cryptographic operations (`ProofMapIndex` in the `cryptocurrency` bench).
//!
//! What the benchmark doesn't measure:
//!
//! - Signature verification (transactions are written directly to the node's pool, bypassing
//!   signature checks and other verification).
//!
//! # Constituent benchmarks
//!
//! - `block_timestamping`: Valid no-op transactions. Measures the efficiency of operations
//!   on core indexes (e.g., recording transaction location and result).
//! - `block_timestamping_panic`: Panicking no-op transactions. Measures the efficiency of
//!   `panic` handling.
//! - `block_cryptocurrency`: Transferring cryptocurrency among random accounts. Accounts are
//!   stored in a `ProofMapIndex`.
//! - `block_cryptocurrency_no_proofs`: Transferring cryptocurrency among random accounts.
//!   Accounts are stored in a `MapIndex`.
//! - `block_cryptocurrency_rollback`: Transferring cryptocurrency among random accounts.
//!   Accounts are stored in a `MapIndex`. Transactions are rolled back 50% of the time.

use criterion::{Criterion, ParameterizedBenchmark, Throughput};
use exonum_merkledb::{Database, DbOptions, ObjectHash, Patch, RocksDB};
use futures::sync::mpsc;
use rand::{rngs::StdRng, Rng, SeedableRng};
use tempdir::TempDir;

use std::{collections::BTreeMap, iter, sync::Arc};

use exonum::{
    blockchain::{Blockchain, BlockchainMut, ConsensusConfig, InstanceCollection, ValidatorKeys},
    crypto::{self, Hash, PublicKey, SecretKey},
    helpers::{Height, ValidatorId},
    messages::{AnyTx, Verified},
    node::ApiSender,
    runtime::SnapshotExt,
};

/// Number of transactions added to the blockchain before the bench begins.
const PREPARE_TRANSACTIONS: usize = 10_000;
/// Tested values for the number of transactions in an added block.
///
/// `PREPARE_TRANSACTIONS` should be divisible by all values.
const TXS_IN_BLOCK: &[usize] = &[10, 25, 50, 100];

fn gen_keypair_from_rng(rng: &mut StdRng) -> (PublicKey, SecretKey) {
    use exonum::crypto::{gen_keypair_from_seed, Seed, SEED_LENGTH};

    let mut bytes = [0_u8; SEED_LENGTH];
    rng.fill(&mut bytes);
    gen_keypair_from_seed(&Seed::new(bytes))
}

fn create_rocksdb(tempdir: &TempDir) -> RocksDB {
    let options = DbOptions::default();
    RocksDB::open(tempdir.path(), &options).unwrap()
}

fn create_blockchain(
    db: impl Into<Arc<dyn Database>>,
    services: Vec<InstanceCollection>,
) -> BlockchainMut {
    let service_keypair = (PublicKey::zero(), SecretKey::zero());
    let consensus_keypair = crypto::gen_keypair();
    let genesis_config = ConsensusConfig {
        validator_keys: vec![ValidatorKeys {
            consensus_key: consensus_keypair.0,
            service_key: service_keypair.0,
        }],
        ..ConsensusConfig::default()
    };

    let api_sender = ApiSender::new(mpsc::channel(0).0);
    Blockchain::new(db, service_keypair, api_sender)
        .into_mut(genesis_config)
        .with_rust_runtime(mpsc::channel(0).0, services)
        .build()
        .unwrap()
}

fn execute_block(blockchain: &BlockchainMut, height: u64, txs: &[Hash]) -> (Hash, Patch) {
    blockchain.create_patch(
        ValidatorId::zero(),
        Height(height),
        txs,
        &mut BTreeMap::new(),
    )
}

mod timestamping {
    use exonum::{
        blockchain::{ExecutionError, InstanceCollection},
        crypto::Hash,
        messages::Verified,
        runtime::{
            rust::{CallContext, Service, Transaction},
            AnyTx, BlockchainData, InstanceId,
        },
    };
    use exonum_merkledb::{ObjectHash, Snapshot};
    use exonum_proto::ProtobufConvert;
    use rand::rngs::StdRng;

    use super::gen_keypair_from_rng;
    use crate::proto;

    const TIMESTAMPING_SERVICE_ID: InstanceId = 254;

    #[exonum_service]
    pub trait TimestampingInterface {
        fn timestamp(&self, context: CallContext<'_>, arg: Tx) -> Result<(), ExecutionError>;

        fn timestamp_panic(
            &self,
            context: CallContext<'_>,
            arg: PanickingTx,
        ) -> Result<(), ExecutionError>;
    }

    #[derive(Debug, ServiceFactory)]
    #[exonum(
        artifact_name = "timestamping",
        proto_sources = "crate::proto",
        implements("TimestampingInterface")
    )]
    pub struct Timestamping;

    impl TimestampingInterface for Timestamping {
        fn timestamp(&self, _context: CallContext<'_>, _arg: Tx) -> Result<(), ExecutionError> {
            Ok(())
        }

        fn timestamp_panic(
            &self,
            _context: CallContext<'_>,
            _arg: PanickingTx,
        ) -> Result<(), ExecutionError> {
            panic!("panic text");
        }
    }

    impl Service for Timestamping {
<<<<<<< HEAD
        fn state_hash(&self, _data: BlockchainData<&dyn Snapshot>) -> Vec<Hash> {
=======
        fn state_hash(
            &self,
            _instance: InstanceDescriptor<'_>,
            _snapshot: &dyn Snapshot,
        ) -> Vec<Hash> {
>>>>>>> a75206f9
            vec![]
        }
    }

    impl From<Timestamping> for InstanceCollection {
        fn from(t: Timestamping) -> Self {
            Self::new(t).with_instance(TIMESTAMPING_SERVICE_ID, "timestamping", ())
        }
    }

    #[derive(Serialize, Deserialize, Clone, Debug, ProtobufConvert, ObjectHash, BinaryValue)]
    #[protobuf_convert(source = "proto::TimestampTx")]
    pub struct Tx {
        data: Hash,
    }

    #[derive(Serialize, Deserialize, Clone, Debug, ProtobufConvert, ObjectHash, BinaryValue)]
    #[protobuf_convert(source = "proto::TimestampTx")]
    pub struct PanickingTx {
        data: Hash,
    }

    pub fn transactions(mut rng: StdRng) -> impl Iterator<Item = Verified<AnyTx>> {
        (0_u32..).map(move |i| {
            let (pub_key, sec_key) = gen_keypair_from_rng(&mut rng);
            Tx {
                data: i.object_hash(),
            }
            .sign(TIMESTAMPING_SERVICE_ID, pub_key, &sec_key)
        })
    }

    pub fn panicking_transactions(mut rng: StdRng) -> impl Iterator<Item = Verified<AnyTx>> {
        (0_u32..).map(move |i| {
            let (pub_key, sec_key) = gen_keypair_from_rng(&mut rng);
            PanickingTx {
                data: i.object_hash(),
            }
            .sign(TIMESTAMPING_SERVICE_ID, pub_key, &sec_key)
        })
    }
}

mod cryptocurrency {
    use exonum::{
        blockchain::{ExecutionError, InstanceCollection},
        crypto::{Hash, PublicKey},
        messages::Verified,
        runtime::{
            rust::{CallContext, Service, Transaction},
            AnyTx, BlockchainData, ErrorKind, InstanceId,
        },
    };
    use exonum_merkledb::{access::AccessExt, Snapshot};
    use exonum_proto::ProtobufConvert;
    use rand::{rngs::StdRng, seq::SliceRandom};

    use super::gen_keypair_from_rng;
    use crate::proto;

    const CRYPTOCURRENCY_SERVICE_ID: InstanceId = 255;

    // Number of generated accounts.
    const KEY_COUNT: usize = super::PREPARE_TRANSACTIONS / 10;
    // Initial balance of each account.
    const INITIAL_BALANCE: u64 = 100;

    #[exonum_service]
    pub trait CryptocurrencyInterface {
        /// Transfers one unit of currency from `from` to `to`.
        fn transfer(&self, context: CallContext<'_>, arg: Tx) -> Result<(), ExecutionError>;
        /// Same as `Tx`, but without cryptographic proofs in `execute`.
        fn transfer_without_proof(
            &self,
            context: CallContext<'_>,
            arg: SimpleTx,
        ) -> Result<(), ExecutionError>;
        /// Same as `SimpleTx`, but signals an error 50% of the time.
        fn transfer_error_sometimes(
            &self,
            context: CallContext<'_>,
            arg: RollbackTx,
        ) -> Result<(), ExecutionError>;
    }

    #[derive(Debug, ServiceFactory)]
    #[exonum(
        artifact_name = "cryptocurrency",
        proto_sources = "crate::proto",
        implements("CryptocurrencyInterface")
    )]
    pub struct Cryptocurrency;

    impl CryptocurrencyInterface for Cryptocurrency {
        fn transfer(&self, context: CallContext<'_>, arg: Tx) -> Result<(), ExecutionError> {
            let from = context.caller().author().unwrap();
            let mut index = context.service_data().get_proof_map("provable_balances");

            let from_balance = index.get(&from).unwrap_or(INITIAL_BALANCE);
            let to_balance = index.get(&arg.to).unwrap_or(INITIAL_BALANCE);
            index.put(&from, from_balance - 1);
            index.put(&arg.to, to_balance + 1);

            Ok(())
        }

        fn transfer_without_proof(
            &self,
            context: CallContext<'_>,
            arg: SimpleTx,
        ) -> Result<(), ExecutionError> {
            let from = context.caller().author().unwrap();
            let mut index = context.service_data().get_map("balances");

            let from_balance = index.get(&from).unwrap_or(INITIAL_BALANCE);
            let to_balance = index.get(&arg.to).unwrap_or(INITIAL_BALANCE);
            index.put(&from, from_balance - 1);
            index.put(&arg.to, to_balance + 1);

            Ok(())
        }

        fn transfer_error_sometimes(
            &self,
            context: CallContext<'_>,
            arg: RollbackTx,
        ) -> Result<(), ExecutionError> {
            let from = context.caller().author().unwrap();
            let mut index = context.service_data().get_map("balances");

            let from_balance = index.get(&from).unwrap_or(INITIAL_BALANCE);
            let to_balance = index.get(&arg.to).unwrap_or(INITIAL_BALANCE);
            index.put(&from, from_balance - 1);
            index.put(&arg.to, to_balance + 1);

            // We deliberately perform the check *after* reads/writes in order
            // to check efficiency of rolling the changes back.
            if arg.seed % 2 == 0 {
                Ok(())
            } else {
                Err(ExecutionError::new(ErrorKind::service(15), ""))
            }
        }
    }

    impl Service for Cryptocurrency {
<<<<<<< HEAD
        fn state_hash(&self, _data: BlockchainData<&dyn Snapshot>) -> Vec<Hash> {
=======
        fn state_hash(
            &self,
            _instance: InstanceDescriptor<'_>,
            _snapshot: &dyn Snapshot,
        ) -> Vec<Hash> {
>>>>>>> a75206f9
            vec![]
        }
    }

    impl From<Cryptocurrency> for InstanceCollection {
        fn from(t: Cryptocurrency) -> Self {
            Self::new(t).with_instance(CRYPTOCURRENCY_SERVICE_ID, "cryptocurrency", ())
        }
    }

    /// Transfers one unit of currency from `from` to `to`.
    #[derive(Serialize, Deserialize, Clone, Debug, ProtobufConvert, ObjectHash, BinaryValue)]
    #[protobuf_convert(source = "proto::CurrencyTx")]
    pub struct Tx {
        to: PublicKey,
        seed: u32,
    }

    /// Same as `Tx`, but without cryptographic proofs in `execute`.
    #[derive(Serialize, Deserialize, Clone, Debug, ProtobufConvert, ObjectHash, BinaryValue)]
    #[protobuf_convert(source = "proto::CurrencyTx")]
    pub struct SimpleTx {
        to: PublicKey,
        seed: u32,
    }

    /// Same as `SimpleTx`, but signals an error 50% of the time.
    #[derive(Serialize, Deserialize, Clone, Debug, ProtobufConvert, ObjectHash, BinaryValue)]
    #[protobuf_convert(source = "proto::CurrencyTx")]
    pub struct RollbackTx {
        to: PublicKey,
        seed: u32,
    }

    pub fn provable_transactions(mut rng: StdRng) -> impl Iterator<Item = Verified<AnyTx>> {
        let keys: Vec<_> = (0..KEY_COUNT)
            .map(|_| gen_keypair_from_rng(&mut rng))
            .collect();

        (0..).map(
            move |seed| match &keys.choose_multiple(&mut rng, 2).collect::<Vec<_>>()[..] {
                [(ref from, ref from_sk), (ref to, ..)] => {
                    Tx { to: *to, seed }.sign(CRYPTOCURRENCY_SERVICE_ID, *from, &from_sk)
                }
                _ => unreachable!(),
            },
        )
    }

    pub fn unprovable_transactions(mut rng: StdRng) -> impl Iterator<Item = Verified<AnyTx>> {
        let keys: Vec<_> = (0..KEY_COUNT)
            .map(|_| gen_keypair_from_rng(&mut rng))
            .collect();

        (0..).map(
            move |seed| match &keys.choose_multiple(&mut rng, 2).collect::<Vec<_>>()[..] {
                [(ref from, ref from_sk), (ref to, ..)] => {
                    SimpleTx { to: *to, seed }.sign(CRYPTOCURRENCY_SERVICE_ID, *from, &from_sk)
                }
                _ => unreachable!(),
            },
        )
    }

    pub fn rollback_transactions(mut rng: StdRng) -> impl Iterator<Item = Verified<AnyTx>> {
        let keys: Vec<_> = (0..KEY_COUNT)
            .map(|_| gen_keypair_from_rng(&mut rng))
            .collect();

        (0..).map(
            move |seed| match &keys.choose_multiple(&mut rng, 2).collect::<Vec<_>>()[..] {
                [(ref from, ref from_sk), (ref to, ..)] => {
                    RollbackTx { to: *to, seed }.sign(CRYPTOCURRENCY_SERVICE_ID, *from, &from_sk)
                }
                _ => unreachable!(),
            },
        )
    }
}

mod foreign_interface_call {
    use exonum::{
        blockchain::{ExecutionError, InstanceCollection},
        crypto::Hash,
        merkledb::ObjectHash,
        messages::Verified,
        runtime::{
            rust::{CallContext, Interface, Service, Transaction},
            AnyTx, BlockchainData, DispatcherError, InstanceId, MethodId,
        },
    };
    use exonum_merkledb::Snapshot;
    use exonum_proto::ProtobufConvert;
    use rand::rngs::StdRng;

    use super::gen_keypair_from_rng;
    use crate::proto;

    const SELF_INTERFACE_SERVICE_ID: InstanceId = 254;
    const FOREIGN_INTERFACE_SERVICE_ID: InstanceId = 255;

    #[derive(Serialize, Deserialize, Clone, Debug, ProtobufConvert, ObjectHash, BinaryValue)]
    #[protobuf_convert(source = "proto::TimestampTx")]
    pub struct SelfTx {
        data: Hash,
    }

    #[derive(Serialize, Deserialize, Clone, Debug, ProtobufConvert, ObjectHash, BinaryValue)]
    #[protobuf_convert(source = "proto::TimestampTx")]
    pub struct ForeignTx {
        data: Hash,
    }

    #[exonum_service]
    pub trait SelfInterface {
        fn timestamp(&self, context: CallContext<'_>, arg: SelfTx) -> Result<(), ExecutionError>;

        fn timestamp_foreign(
            &self,
            context: CallContext<'_>,
            arg: ForeignTx,
        ) -> Result<(), ExecutionError>;
    }

    pub trait ForeignInterface {
        fn timestamp(&self, context: CallContext<'_>, arg: SelfTx) -> Result<(), ExecutionError>;
    }

    impl Interface for dyn ForeignInterface {
        const INTERFACE_NAME: &'static str = "ForeignInterface";

        fn dispatch(
            &self,
            ctx: CallContext<'_>,
            method: MethodId,
            payload: &[u8],
        ) -> Result<(), ExecutionError> {
            match method {
                0u32 => {
                    let bytes = payload.into();
                    let arg: SelfTx = exonum_merkledb::BinaryValue::from_bytes(bytes)
                        .map_err(DispatcherError::malformed_arguments)?;
                    self.timestamp(ctx, arg)
                }
                _ => Err(DispatcherError::NoSuchMethod).map_err(From::from),
            }
        }
    }

    #[derive(Debug)]
    pub struct ForeignInterfaceClient<'a>(CallContext<'a>);

    impl<'a> ForeignInterfaceClient<'a> {
        fn timestamp(&mut self, arg: SelfTx) -> Result<(), ExecutionError> {
            self.0.call(ForeignInterface::INTERFACE_NAME, 0, arg)
        }
    }

    impl<'a> From<CallContext<'a>> for ForeignInterfaceClient<'a> {
        fn from(context: CallContext<'a>) -> Self {
            Self(context)
        }
    }

    #[exonum_service(interface = "Configure")]
    pub trait Configure {}

    #[exonum_service(interface = "Events")]
    pub trait Events {}

    #[exonum_service(interface = "ERC30Tokens")]
    pub trait ERC30Tokens {}

    #[derive(Debug, ServiceFactory)]
    #[exonum(
        artifact_name = "timestamping",
        proto_sources = "crate::proto",
        implements(
            "SelfInterface",
            "ForeignInterface",
            "Configure",
            "Events",
            "ERC30Tokens"
        )
    )]
    pub struct Timestamping;

    impl SelfInterface for Timestamping {
        fn timestamp(&self, _context: CallContext<'_>, _arg: SelfTx) -> Result<(), ExecutionError> {
            Ok(())
        }

        fn timestamp_foreign(
            &self,
            mut context: CallContext<'_>,
            arg: ForeignTx,
        ) -> Result<(), ExecutionError> {
            context
                .interface::<ForeignInterfaceClient<'_>>(FOREIGN_INTERFACE_SERVICE_ID)?
                .timestamp(SelfTx { data: arg.data })
        }
    }

    impl ForeignInterface for Timestamping {
        fn timestamp(&self, context: CallContext<'_>, _arg: SelfTx) -> Result<(), ExecutionError> {
            assert_eq!(
                context.caller().as_service().unwrap(),
                SELF_INTERFACE_SERVICE_ID
            );
            Ok(())
        }
    }

    impl Configure for Timestamping {}

    impl Events for Timestamping {}

    impl ERC30Tokens for Timestamping {}

    impl Service for Timestamping {
<<<<<<< HEAD
        fn state_hash(&self, _data: BlockchainData<&dyn Snapshot>) -> Vec<Hash> {
=======
        fn state_hash(
            &self,
            _instance: InstanceDescriptor<'_>,
            _snapshot: &dyn Snapshot,
        ) -> Vec<Hash> {
>>>>>>> a75206f9
            vec![]
        }
    }

    impl From<Timestamping> for InstanceCollection {
        fn from(t: Timestamping) -> Self {
            Self::new(t)
                .with_instance(SELF_INTERFACE_SERVICE_ID, "timestamping", Vec::default())
                .with_instance(
                    FOREIGN_INTERFACE_SERVICE_ID,
                    "timestamping-foreign",
                    Vec::default(),
                )
        }
    }

    pub fn self_transactions(mut rng: StdRng) -> impl Iterator<Item = Verified<AnyTx>> {
        (0_u32..).map(move |i| {
            let (pub_key, sec_key) = gen_keypair_from_rng(&mut rng);
            SelfTx {
                data: i.object_hash(),
            }
            .sign(SELF_INTERFACE_SERVICE_ID, pub_key, &sec_key)
        })
    }

    pub fn foreign_transactions(mut rng: StdRng) -> impl Iterator<Item = Verified<AnyTx>> {
        (0_u32..).map(move |i| {
            let (pub_key, sec_key) = gen_keypair_from_rng(&mut rng);
            ForeignTx {
                data: i.object_hash(),
            }
            .sign(SELF_INTERFACE_SERVICE_ID, pub_key, &sec_key)
        })
    }
}

/// Writes transactions to the pool and returns their hashes.
fn prepare_txs(blockchain: &mut BlockchainMut, transactions: Vec<Verified<AnyTx>>) -> Vec<Hash> {
    // In the case of the block within `Bencher::iter()`, some transactions
    // may already be present in the pool. We don't particularly care about this.
    let tx_hashes = transactions.iter().map(|tx| tx.object_hash()).collect();
    blockchain.add_transactions_into_pool(transactions);
    tx_hashes
}

/// Verifies that transactions with the specified hashes are present in the pool.
///
/// We do this to ensure proper transaction processing. The assertions are performed before
/// the benchmark and do not influence its timings.
fn assert_transactions_in_pool(blockchain: &Blockchain, tx_hashes: &[Hash]) {
    let snapshot = blockchain.snapshot();
    let schema = snapshot.for_core();

    assert!(tx_hashes
        .iter()
        .all(|hash| schema.transactions_pool().contains(&hash)
            && !schema.transactions_locations().contains(&hash)));
    assert_eq!(tx_hashes.len() as u64, schema.transactions_pool_len());
}

fn prepare_blockchain(
    blockchain: &mut BlockchainMut,
    generator: impl Iterator<Item = Verified<AnyTx>>,
    blockchain_height: usize,
    txs_in_block: usize,
) {
    let transactions: Vec<_> = generator.take(txs_in_block * blockchain_height).collect();

    for i in 0..blockchain_height {
        let start = txs_in_block * i;
        let end = txs_in_block * (i + 1);
        let tx_hashes = prepare_txs(blockchain, transactions[start..end].to_vec());
        assert_transactions_in_pool(blockchain.as_ref(), &tx_hashes);

        let (block_hash, patch) = execute_block(blockchain, i as u64, &tx_hashes);
        // We make use of the fact that `Blockchain::commit()` doesn't check
        // precommits in any way (they are checked beforehand by the consensus algorithm).
        blockchain
            .commit(patch, block_hash, iter::empty(), &mut BTreeMap::new())
            .unwrap();
    }
}

fn execute_block_rocksdb(
    criterion: &mut Criterion,
    bench_name: &'static str,
    service: impl Into<InstanceCollection>,
    mut tx_generator: impl Iterator<Item = Verified<AnyTx>>,
) {
    let tempdir = TempDir::new("exonum").unwrap();
    let db = create_rocksdb(&tempdir);
    let mut blockchain = create_blockchain(db, vec![service.into()]);

    // We don't particularly care how transactions are distributed in the blockchain
    // in the preparation phase.
    prepare_blockchain(
        &mut blockchain,
        tx_generator.by_ref(),
        PREPARE_TRANSACTIONS / TXS_IN_BLOCK[2],
        TXS_IN_BLOCK[2],
    );

    // Pre-cache transactions for the created block.
    let txs: Vec<_> = tx_generator
        .take(TXS_IN_BLOCK[TXS_IN_BLOCK.len() - 1])
        .collect();

    let tx_hashes = prepare_txs(&mut blockchain, txs);
    assert_transactions_in_pool(blockchain.as_ref(), &tx_hashes);

    // Because execute_block is not really "micro benchmark"
    // executing it as regular benches, with 100 samples,
    // lead to relatively big testing time.
    // That's why the number of samples was decreased in each test.
    criterion.bench(
        bench_name,
        ParameterizedBenchmark::new(
            "transactions",
            move |bencher, &&txs_in_block| {
                let height: u64 = blockchain.as_ref().last_block().height().next().into();
                bencher.iter(|| {
                    execute_block(&blockchain, height, &tx_hashes[..txs_in_block]);
                });
            },
            TXS_IN_BLOCK,
        )
        .sample_size(100)
        .throughput(|&&txs_in_block| Throughput::Elements(txs_in_block as u64)),
    );
}

pub fn bench_block(criterion: &mut Criterion) {
    use log::LevelFilter;
    use std::panic;

    log::set_max_level(LevelFilter::Off);

    execute_block_rocksdb(
        criterion,
        "block/timestamping",
        timestamping::Timestamping,
        timestamping::transactions(SeedableRng::from_seed([2; 32])),
    );

    // We expect lots of panics here, so we switch their reporting off.
    let panic_hook = panic::take_hook();
    panic::set_hook(Box::new(|_| ()));
    execute_block_rocksdb(
        criterion,
        "block/timestamping_panic",
        timestamping::Timestamping,
        timestamping::panicking_transactions(SeedableRng::from_seed([2; 32])),
    );
    panic::set_hook(panic_hook);

    execute_block_rocksdb(
        criterion,
        "block/cryptocurrency",
        cryptocurrency::Cryptocurrency,
        cryptocurrency::provable_transactions(SeedableRng::from_seed([3; 32])),
    );

    execute_block_rocksdb(
        criterion,
        "block/cryptocurrency_no_proofs",
        cryptocurrency::Cryptocurrency,
        cryptocurrency::unprovable_transactions(SeedableRng::from_seed([4; 32])),
    );

    execute_block_rocksdb(
        criterion,
        "block/cryptocurrency_rollback",
        cryptocurrency::Cryptocurrency,
        cryptocurrency::rollback_transactions(SeedableRng::from_seed([4; 32])),
    );

    execute_block_rocksdb(
        criterion,
        "block/foreign_interface_call/self_tx",
        foreign_interface_call::Timestamping,
        foreign_interface_call::self_transactions(SeedableRng::from_seed([2; 32])),
    );

    execute_block_rocksdb(
        criterion,
        "block/foreign_interface_call/foreign_tx",
        foreign_interface_call::Timestamping,
        foreign_interface_call::foreign_transactions(SeedableRng::from_seed([2; 32])),
    );
}<|MERGE_RESOLUTION|>--- conflicted
+++ resolved
@@ -158,15 +158,7 @@
     }
 
     impl Service for Timestamping {
-<<<<<<< HEAD
         fn state_hash(&self, _data: BlockchainData<&dyn Snapshot>) -> Vec<Hash> {
-=======
-        fn state_hash(
-            &self,
-            _instance: InstanceDescriptor<'_>,
-            _snapshot: &dyn Snapshot,
-        ) -> Vec<Hash> {
->>>>>>> a75206f9
             vec![]
         }
     }
@@ -313,15 +305,7 @@
     }
 
     impl Service for Cryptocurrency {
-<<<<<<< HEAD
         fn state_hash(&self, _data: BlockchainData<&dyn Snapshot>) -> Vec<Hash> {
-=======
-        fn state_hash(
-            &self,
-            _instance: InstanceDescriptor<'_>,
-            _snapshot: &dyn Snapshot,
-        ) -> Vec<Hash> {
->>>>>>> a75206f9
             vec![]
         }
     }
@@ -542,15 +526,7 @@
     impl ERC30Tokens for Timestamping {}
 
     impl Service for Timestamping {
-<<<<<<< HEAD
         fn state_hash(&self, _data: BlockchainData<&dyn Snapshot>) -> Vec<Hash> {
-=======
-        fn state_hash(
-            &self,
-            _instance: InstanceDescriptor<'_>,
-            _snapshot: &dyn Snapshot,
-        ) -> Vec<Hash> {
->>>>>>> a75206f9
             vec![]
         }
     }
