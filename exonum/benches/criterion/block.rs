// Copyright 2019 The Exonum Team
//
// Licensed under the Apache License, Version 2.0 (the "License");
// you may not use this file except in compliance with the License.
// You may obtain a copy of the License at
//
//   http://www.apache.org/licenses/LICENSE-2.0
//
// Unless required by applicable law or agreed to in writing, software
// distributed under the License is distributed on an "AS IS" BASIS,
// WITHOUT WARRANTIES OR CONDITIONS OF ANY KIND, either express or implied.
// See the License for the specific language governing permissions and
// limitations under the License.

//! Benchmarking performance of creating patches for blocks (`Blockchain::create_patch` method).
//!
//! What the benchmark measures:
//!
//! - Work with the storage (reading and writing from indexes).
//! - Cryptographic operations (`ProofMapIndex` in the `cryptocurrency` bench).
//!
//! What the benchmark doesn't measure:
//!
//! - Signature verification (transactions are written directly to the node's pool, bypassing
//!   signature checks and other verification).
//!
//! # Constituent benchmarks
//!
//! - `block_timestamping`: Valid no-op transactions. Measures the efficiency of operations
//!   on core indexes (e.g., recording transaction location and result).
//! - `block_timestamping_panic`: Panicking no-op transactions. Measures the efficiency of
//!   `panic` handling.
//! - `block_cryptocurrency`: Transferring cryptocurrency among random accounts. Accounts are
//!   stored in a `ProofMapIndex`.
//! - `block_cryptocurrency_no_proofs`: Transferring cryptocurrency among random accounts.
//!   Accounts are stored in a `MapIndex`.
//! - `block_cryptocurrency_rollback`: Transferring cryptocurrency among random accounts.
//!   Accounts are stored in a `MapIndex`. Transactions are rolled back 50% of the time.

use criterion::{Criterion, ParameterizedBenchmark, Throughput};
use exonum::{
    blockchain::{Blockchain, GenesisConfig, InstanceCollection, Schema, ValidatorKeys},
    crypto::{self, Hash, PublicKey, SecretKey},
    helpers::{Height, ValidatorId},
    messages::{AnyTx, Signed},
    node::ApiSender,
};
use exonum_merkledb::{Database, DbOptions, ObjectHash, Patch, RocksDB};
use futures::sync::mpsc;
<<<<<<< HEAD
use rand::{Rng, SeedableRng};
=======
use rand::{rngs::StdRng, Rng, SeedableRng};
>>>>>>> fbbfeec3
use tempdir::TempDir;

use std::{iter, sync::Arc};

/// Number of transactions added to the blockchain before the bench begins.
const PREPARE_TRANSACTIONS: usize = 10_000;
/// Tested values for the number of transactions in an added block.
///
/// `PREPARE_TRANSACTIONS` should be divisible by all values.
const TXS_IN_BLOCK: &[usize] = &[10, 25, 50, 100];

<<<<<<< HEAD
fn gen_keypair_from_rng<R: Rng>(rng: &mut R) -> (PublicKey, SecretKey) {
=======
/// Shorthand type for boxed transactions. Using `Box<Transaction>` within an `impl Iterator`
/// requires specifying the lifetime explicitly, so we do this one time here.
type BoxedTx = Box<dyn Transaction + 'static>;

fn gen_keypair_from_rng(rng: &mut StdRng) -> (PublicKey, SecretKey) {
>>>>>>> fbbfeec3
    use exonum::crypto::{gen_keypair_from_seed, Seed, SEED_LENGTH};

    let mut bytes = [0_u8; SEED_LENGTH];
    rng.fill(&mut bytes);
    gen_keypair_from_seed(&Seed::new(bytes))
}

fn create_rocksdb(tempdir: &TempDir) -> RocksDB {
    let options = DbOptions::default();
    RocksDB::open(tempdir.path(), &options).unwrap()
}

fn create_blockchain(
    db: impl Into<Arc<dyn Database>>,
    services: Vec<InstanceCollection>,
) -> Blockchain {
    let service_keypair = (PublicKey::zero(), SecretKey::zero());
    let consensus_keypair = crypto::gen_keypair();
    let config = GenesisConfig::new(iter::once(ValidatorKeys {
        consensus_key: consensus_keypair.0,
        service_key: service_keypair.0,
    }));

    Blockchain::new(
        db,
        services,
        config,
        service_keypair,
        ApiSender::new(mpsc::unbounded().0),
        mpsc::channel(0).0,
    )
}

fn execute_block(blockchain: &Blockchain, height: u64, txs: &[Hash]) -> (Hash, Patch) {
    blockchain.create_patch(ValidatorId::zero(), Height(height), txs)
}

mod timestamping {
    use exonum::{
        blockchain::{ExecutionResult, InstanceCollection},
        crypto::Hash,
        impl_service_dispatcher,
        messages::{AnyTx, ServiceInstanceId, Signed},
        runtime::rust::{RustArtifactId, Service, ServiceFactory, Transaction, TransactionContext},
    };
<<<<<<< HEAD
    use exonum_merkledb::ObjectHash;
    use rand::rngs::StdRng;

    use super::gen_keypair_from_rng;
    use crate::proto;

    const TIMESTAMPING_SERVICE_ID: ServiceInstanceId = 254;

    #[service_interface]
    pub trait TimestampingInterface {
        fn timestamp(&self, context: TransactionContext, arg: Tx) -> ExecutionResult;
=======
    use exonum_merkledb::Snapshot;
    use rand::rngs::StdRng;
    use std::borrow::Cow;
>>>>>>> fbbfeec3

        fn timestamp_panic(&self, context: TransactionContext, arg: PanickingTx)
            -> ExecutionResult;
    }

    #[derive(Debug)]
    pub struct Timestamping;

    impl TimestampingInterface for Timestamping {
        fn timestamp(&self, _context: TransactionContext, _arg: Tx) -> ExecutionResult {
            Ok(())
        }
        fn timestamp_panic(
            &self,
            _context: TransactionContext,
            _arg: PanickingTx,
        ) -> ExecutionResult {
            panic!("panic text");
        }
    }

    impl_service_dispatcher!(Timestamping, TimestampingInterface);

    impl Service for Timestamping {}

    impl ServiceFactory for Timestamping {
        fn artifact(&self) -> RustArtifactId {
            "timestamping/0.0.1".parse().unwrap()
        }
        fn new_instance(&self) -> Box<dyn Service> {
            Box::new(Self)
        }
    }

    impl From<Timestamping> for InstanceCollection {
        fn from(t: Timestamping) -> Self {
            Self::new(t).with_instance(TIMESTAMPING_SERVICE_ID, "timestamping", ())
        }
    }

    #[derive(Serialize, Deserialize, Clone, Debug, ProtobufConvert)]
    #[exonum(pb = "proto::TimestampTx")]
    pub struct Tx {
        data: Hash,
    }

    #[derive(Serialize, Deserialize, Clone, Debug, ProtobufConvert)]
    #[exonum(pb = "proto::TimestampTx")]
    pub struct PanickingTx {
        data: Hash,
    }

<<<<<<< HEAD
    pub fn transactions(mut rng: StdRng) -> impl Iterator<Item = Signed<AnyTx>> {
=======
    #[derive(Serialize, Deserialize, Clone, Debug, TransactionSet)]
    enum TimestampingTransactions {
        Tx(Tx),
        PanickingTx(PanickingTx),
    }

    impl Tx {
        #[doc(hidden)]
        pub fn sign(pk: &PublicKey, &data: &Hash, sk: &SecretKey) -> Signed<RawTransaction> {
            Message::sign_transaction(Tx { data }, TIMESTAMPING_SERVICE_ID, *pk, sk)
        }
    }

    impl PanickingTx {
        #[doc(hidden)]
        pub fn sign(pk: &PublicKey, data: &Hash, sk: &SecretKey) -> Signed<RawTransaction> {
            Message::sign_transaction(
                PanickingTx { data: *data },
                TIMESTAMPING_SERVICE_ID,
                *pk,
                sk,
            )
        }
    }

    impl Transaction for Tx {
        fn execute(&self, _: TransactionContext) -> ExecutionResult {
            Ok(())
        }
    }

    impl Transaction for PanickingTx {
        fn execute(&self, _: TransactionContext) -> ExecutionResult {
            panic!("panic text");
        }
    }

    pub fn transactions(mut rng: StdRng) -> impl Iterator<Item = Signed<RawTransaction>> {
>>>>>>> fbbfeec3
        (0_u32..).map(move |i| {
            let (pub_key, sec_key) = gen_keypair_from_rng(&mut rng);
            Tx {
                data: i.object_hash(),
            }
            .sign(TIMESTAMPING_SERVICE_ID, pub_key, &sec_key)
        })
    }

<<<<<<< HEAD
    pub fn panicking_transactions(mut rng: StdRng) -> impl Iterator<Item = Signed<AnyTx>> {
=======
    pub fn panicking_transactions(mut rng: StdRng) -> impl Iterator<Item = Signed<RawTransaction>> {
>>>>>>> fbbfeec3
        (0_u32..).map(move |i| {
            let (pub_key, sec_key) = gen_keypair_from_rng(&mut rng);
            PanickingTx {
                data: i.object_hash(),
            }
            .sign(TIMESTAMPING_SERVICE_ID, pub_key, &sec_key)
        })
    }
}

mod cryptocurrency {
    use exonum::{
        blockchain::{ExecutionError, ExecutionResult, InstanceCollection},
        crypto::PublicKey,
        impl_service_dispatcher,
        messages::{AnyTx, ServiceInstanceId, Signed},
        runtime::rust::{RustArtifactId, Service, ServiceFactory, Transaction, TransactionContext},
    };
<<<<<<< HEAD
    use exonum_merkledb::{MapIndex, ProofMapIndex};
    use rand::{rngs::StdRng, seq::SliceRandom};

    use super::gen_keypair_from_rng;
    use crate::proto;
=======
    use exonum_merkledb::{MapIndex, ProofMapIndex, Snapshot};
    use rand::{rngs::StdRng, seq::SliceRandom};
    use std::borrow::Cow;
>>>>>>> fbbfeec3

    const CRYPTOCURRENCY_SERVICE_ID: ServiceInstanceId = 255;

    // Number of generated accounts.
    const KEY_COUNT: usize = super::PREPARE_TRANSACTIONS / 10;
    // Initial balance of each account.
    const INITIAL_BALANCE: u64 = 100;

    #[service_interface]
    pub trait CryptocurrencyInterface {
        /// Transfers one unit of currency from `from` to `to`.
        fn transfer(&self, context: TransactionContext, arg: Tx) -> ExecutionResult;
        /// Same as `Tx`, but without cryptographic proofs in `execute`.
        fn transfer_without_proof(
            &self,
            context: TransactionContext,
            arg: SimpleTx,
        ) -> ExecutionResult;
        /// Same as `SimpleTx`, but signals an error 50% of the time.
        fn transfer_error_sometimes(
            &self,
            context: TransactionContext,
            arg: RollbackTx,
        ) -> ExecutionResult;
    }

    #[derive(Debug)]
    pub struct Cryptocurrency;

    impl CryptocurrencyInterface for Cryptocurrency {
        fn transfer(&self, context: TransactionContext, arg: Tx) -> ExecutionResult {
            let from = context.author();
            let mut index = ProofMapIndex::new("provable_balances", context.fork());

            let from_balance = index.get(&from).unwrap_or(INITIAL_BALANCE);
            let to_balance = index.get(&arg.to).unwrap_or(INITIAL_BALANCE);
            index.put(&from, from_balance - 1);
            index.put(&arg.to, to_balance + 1);

            Ok(())
        }

        fn transfer_without_proof(
            &self,
            context: TransactionContext,
            arg: SimpleTx,
        ) -> ExecutionResult {
            let from = context.author();

            let mut index = MapIndex::new("balances", context.fork());

            let from_balance = index.get(&from).unwrap_or(INITIAL_BALANCE);
            let to_balance = index.get(&arg.to).unwrap_or(INITIAL_BALANCE);
            index.put(&from, from_balance - 1);
            index.put(&arg.to, to_balance + 1);

            Ok(())
        }

        fn transfer_error_sometimes(
            &self,
            context: TransactionContext,
            arg: RollbackTx,
        ) -> ExecutionResult {
            let from = context.author();

            let mut index = MapIndex::new("balances", context.fork());

            let from_balance = index.get(&from).unwrap_or(INITIAL_BALANCE);
            let to_balance = index.get(&arg.to).unwrap_or(INITIAL_BALANCE);
            index.put(&from, from_balance - 1);
            index.put(&arg.to, to_balance + 1);

            // We deliberately perform the check *after* reads/writes in order
            // to check efficiency of rolling the changes back.
            if arg.seed % 2 == 0 {
                Ok(())
            } else {
                Err(ExecutionError::new(1))
            }
        }
    }

<<<<<<< HEAD
    impl_service_dispatcher!(Cryptocurrency, CryptocurrencyInterface);

    impl Service for Cryptocurrency {}

    impl ServiceFactory for Cryptocurrency {
        fn artifact(&self) -> RustArtifactId {
            "cryptocurrency/0.0.1".parse().unwrap()
        }
        fn new_instance(&self) -> Box<dyn Service> {
            Box::new(Self)
        }
    }

    impl From<Cryptocurrency> for InstanceCollection {
        fn from(t: Cryptocurrency) -> Self {
            Self::new(t).with_instance(CRYPTOCURRENCY_SERVICE_ID, "cryptocurrency", ())
        }
    }

    /// Transfers one unit of currency from `from` to `to`.
    #[derive(Serialize, Deserialize, Clone, Debug, ProtobufConvert)]
    #[exonum(pb = "proto::CurrencyTx")]
    pub struct Tx {
        to: PublicKey,
        seed: u32,
    }

    /// Same as `Tx`, but without cryptographic proofs in `execute`.
    #[derive(Serialize, Deserialize, Clone, Debug, ProtobufConvert)]
    #[exonum(pb = "proto::CurrencyTx")]
    pub struct SimpleTx {
        to: PublicKey,
        seed: u32,
    }

    /// Same as `SimpleTx`, but signals an error 50% of the time.
    #[derive(Serialize, Deserialize, Clone, Debug, ProtobufConvert)]
    #[exonum(pb = "proto::CurrencyTx")]
    pub struct RollbackTx {
        to: PublicKey,
        seed: u32,
    }

    pub fn provable_transactions(mut rng: StdRng) -> impl Iterator<Item = Signed<AnyTx>> {
=======
    pub fn provable_transactions(mut rng: StdRng) -> impl Iterator<Item = Signed<RawTransaction>> {
>>>>>>> fbbfeec3
        let keys: Vec<_> = (0..KEY_COUNT)
            .map(|_| gen_keypair_from_rng(&mut rng))
            .collect();

        (0..).map(
            move |seed| match &keys.choose_multiple(&mut rng, 2).collect::<Vec<_>>()[..] {
                [(ref from, ref from_sk), (ref to, ..)] => {
                    Tx { to: *to, seed }.sign(CRYPTOCURRENCY_SERVICE_ID, *from, &from_sk)
                }
                _ => unreachable!(),
            },
        )
    }

<<<<<<< HEAD
    pub fn unprovable_transactions(mut rng: StdRng) -> impl Iterator<Item = Signed<AnyTx>> {
=======
    pub fn unprovable_transactions(
        mut rng: StdRng,
    ) -> impl Iterator<Item = Signed<RawTransaction>> {
>>>>>>> fbbfeec3
        let keys: Vec<_> = (0..KEY_COUNT)
            .map(|_| gen_keypair_from_rng(&mut rng))
            .collect();

        (0..).map(
            move |seed| match &keys.choose_multiple(&mut rng, 2).collect::<Vec<_>>()[..] {
                [(ref from, ref from_sk), (ref to, ..)] => {
                    SimpleTx { to: *to, seed }.sign(CRYPTOCURRENCY_SERVICE_ID, *from, &from_sk)
                }
                _ => unreachable!(),
            },
        )
    }

<<<<<<< HEAD
    pub fn rollback_transactions(mut rng: StdRng) -> impl Iterator<Item = Signed<AnyTx>> {
=======
    pub fn rollback_transactions(mut rng: StdRng) -> impl Iterator<Item = Signed<RawTransaction>> {
>>>>>>> fbbfeec3
        let keys: Vec<_> = (0..KEY_COUNT)
            .map(|_| gen_keypair_from_rng(&mut rng))
            .collect();

        (0..).map(
            move |seed| match &keys.choose_multiple(&mut rng, 2).collect::<Vec<_>>()[..] {
                [(ref from, ref from_sk), (ref to, ..)] => {
                    RollbackTx { to: *to, seed }.sign(CRYPTOCURRENCY_SERVICE_ID, *from, &from_sk)
                }
                _ => unreachable!(),
            },
        )
    }
}

/// Writes transactions to the pool and returns their hashes.
fn prepare_txs(blockchain: &mut Blockchain, transactions: Vec<Signed<AnyTx>>) -> Vec<Hash> {
    let fork = blockchain.fork();

    let tx_hashes = {
        let mut schema = Schema::new(&fork);

        // In the case of the block within `Bencher::iter()`, some transactions
        // may already be present in the pool. We don't particularly care about this.
        transactions
            .into_iter()
            .map(|tx| {
                let hash = tx.object_hash();
                schema.add_transaction_into_pool(tx);
                hash
            })
            .collect()
    };

    blockchain.merge(fork.into_patch()).unwrap();
    tx_hashes
}

/// Verifies that transactions with the specified hashes are present in the pool.
///
/// We do this to ensure proper transaction processing. The assertions are performed before
/// the benchmark and do not influence its timings.
fn assert_transactions_in_pool(blockchain: &Blockchain, tx_hashes: &[Hash]) {
    let snapshot = blockchain.snapshot();
    let schema = Schema::new(&snapshot);

    assert!(tx_hashes
        .iter()
        .all(|hash| schema.transactions_pool().contains(&hash)
            && !schema.transactions_locations().contains(&hash)));
    assert_eq!(tx_hashes.len() as u64, schema.transactions_pool_len());
}

fn prepare_blockchain(
    blockchain: &mut Blockchain,
    generator: impl Iterator<Item = Signed<AnyTx>>,
    blockchain_height: usize,
    txs_in_block: usize,
) {
    let transactions: Vec<_> = generator.take(txs_in_block * blockchain_height).collect();

    for i in 0..blockchain_height {
        let start = txs_in_block * i;
        let end = txs_in_block * (i + 1);
        let tx_hashes = prepare_txs(blockchain, transactions[start..end].to_vec());
        assert_transactions_in_pool(blockchain, &tx_hashes);

        let (block_hash, patch) = execute_block(blockchain, i as u64, &tx_hashes);
        // We make use of the fact that `Blockchain::commit()` doesn't check
        // precommits in any way (they are checked beforehand by the consensus algorithm).
        blockchain
            .commit(&patch, block_hash, iter::empty())
            .unwrap();
    }
}

fn execute_block_rocksdb(
    criterion: &mut Criterion,
    bench_name: &'static str,
    service: impl Into<InstanceCollection>,
    mut tx_generator: impl Iterator<Item = Signed<AnyTx>>,
) {
    let tempdir = TempDir::new("exonum").unwrap();
    let db = create_rocksdb(&tempdir);
    let mut blockchain = create_blockchain(db, vec![service.into()]);

    // We don't particularly care how transactions are distributed in the blockchain
    // in the preparation phase.
    prepare_blockchain(
        &mut blockchain,
        tx_generator.by_ref(),
        PREPARE_TRANSACTIONS / TXS_IN_BLOCK[2],
        TXS_IN_BLOCK[2],
    );

    // Pre-cache transactions for the created block.
    let txs: Vec<_> = tx_generator
        .take(TXS_IN_BLOCK[TXS_IN_BLOCK.len() - 1])
        .collect();

    let tx_hashes = prepare_txs(&mut blockchain, txs);
    assert_transactions_in_pool(&blockchain, &tx_hashes);

    // Because execute_block is not really "micro benchmark"
    // executing it as regular benches, with 100 samples,
    // lead to relatively big testing time.
    // That's why the number of samples was decreased in each test.
    criterion.bench(
        bench_name,
        ParameterizedBenchmark::new(
            "transactions",
            move |bencher, &&txs_in_block| {
                let height: u64 = blockchain.last_block().height().next().into();
                bencher.iter(|| {
                    execute_block(&blockchain, height, &tx_hashes[..txs_in_block]);
                });
            },
            TXS_IN_BLOCK,
        )
        .sample_size(50)
        .throughput(|&&txs_in_block| Throughput::Elements(txs_in_block as u32)),
    );
}

pub fn bench_block(criterion: &mut Criterion) {
    use log::LevelFilter;
    use std::panic;

    log::set_max_level(LevelFilter::Off);

    execute_block_rocksdb(
        criterion,
        "block/timestamping",
<<<<<<< HEAD
        timestamping::Timestamping,
=======
        timestamping::Timestamping.into(),
>>>>>>> fbbfeec3
        timestamping::transactions(SeedableRng::from_seed([2; 32])),
    );

    // We expect lots of panics here, so we switch their reporting off.
    let panic_hook = panic::take_hook();
    panic::set_hook(Box::new(|_| ()));
    execute_block_rocksdb(
        criterion,
        "block/timestamping_panic",
<<<<<<< HEAD
        timestamping::Timestamping,
=======
        timestamping::Timestamping.into(),
>>>>>>> fbbfeec3
        timestamping::panicking_transactions(SeedableRng::from_seed([2; 32])),
    );
    panic::set_hook(panic_hook);

    execute_block_rocksdb(
        criterion,
        "block/cryptocurrency",
<<<<<<< HEAD
        cryptocurrency::Cryptocurrency,
=======
        cryptocurrency::Cryptocurrency.into(),
>>>>>>> fbbfeec3
        cryptocurrency::provable_transactions(SeedableRng::from_seed([3; 32])),
    );

    execute_block_rocksdb(
        criterion,
        "block/cryptocurrency_no_proofs",
<<<<<<< HEAD
        cryptocurrency::Cryptocurrency,
=======
        cryptocurrency::Cryptocurrency.into(),
>>>>>>> fbbfeec3
        cryptocurrency::unprovable_transactions(SeedableRng::from_seed([4; 32])),
    );

    execute_block_rocksdb(
        criterion,
        "block/cryptocurrency_rollback",
<<<<<<< HEAD
        cryptocurrency::Cryptocurrency,
=======
        cryptocurrency::Cryptocurrency.into(),
>>>>>>> fbbfeec3
        cryptocurrency::rollback_transactions(SeedableRng::from_seed([4; 32])),
    );
}<|MERGE_RESOLUTION|>--- conflicted
+++ resolved
@@ -47,11 +47,7 @@
 };
 use exonum_merkledb::{Database, DbOptions, ObjectHash, Patch, RocksDB};
 use futures::sync::mpsc;
-<<<<<<< HEAD
-use rand::{Rng, SeedableRng};
-=======
 use rand::{rngs::StdRng, Rng, SeedableRng};
->>>>>>> fbbfeec3
 use tempdir::TempDir;
 
 use std::{iter, sync::Arc};
@@ -63,15 +59,7 @@
 /// `PREPARE_TRANSACTIONS` should be divisible by all values.
 const TXS_IN_BLOCK: &[usize] = &[10, 25, 50, 100];
 
-<<<<<<< HEAD
 fn gen_keypair_from_rng<R: Rng>(rng: &mut R) -> (PublicKey, SecretKey) {
-=======
-/// Shorthand type for boxed transactions. Using `Box<Transaction>` within an `impl Iterator`
-/// requires specifying the lifetime explicitly, so we do this one time here.
-type BoxedTx = Box<dyn Transaction + 'static>;
-
-fn gen_keypair_from_rng(rng: &mut StdRng) -> (PublicKey, SecretKey) {
->>>>>>> fbbfeec3
     use exonum::crypto::{gen_keypair_from_seed, Seed, SEED_LENGTH};
 
     let mut bytes = [0_u8; SEED_LENGTH];
@@ -117,7 +105,6 @@
         messages::{AnyTx, ServiceInstanceId, Signed},
         runtime::rust::{RustArtifactId, Service, ServiceFactory, Transaction, TransactionContext},
     };
-<<<<<<< HEAD
     use exonum_merkledb::ObjectHash;
     use rand::rngs::StdRng;
 
@@ -129,11 +116,6 @@
     #[service_interface]
     pub trait TimestampingInterface {
         fn timestamp(&self, context: TransactionContext, arg: Tx) -> ExecutionResult;
-=======
-    use exonum_merkledb::Snapshot;
-    use rand::rngs::StdRng;
-    use std::borrow::Cow;
->>>>>>> fbbfeec3
 
         fn timestamp_panic(&self, context: TransactionContext, arg: PanickingTx)
             -> ExecutionResult;
@@ -186,48 +168,7 @@
         data: Hash,
     }
 
-<<<<<<< HEAD
     pub fn transactions(mut rng: StdRng) -> impl Iterator<Item = Signed<AnyTx>> {
-=======
-    #[derive(Serialize, Deserialize, Clone, Debug, TransactionSet)]
-    enum TimestampingTransactions {
-        Tx(Tx),
-        PanickingTx(PanickingTx),
-    }
-
-    impl Tx {
-        #[doc(hidden)]
-        pub fn sign(pk: &PublicKey, &data: &Hash, sk: &SecretKey) -> Signed<RawTransaction> {
-            Message::sign_transaction(Tx { data }, TIMESTAMPING_SERVICE_ID, *pk, sk)
-        }
-    }
-
-    impl PanickingTx {
-        #[doc(hidden)]
-        pub fn sign(pk: &PublicKey, data: &Hash, sk: &SecretKey) -> Signed<RawTransaction> {
-            Message::sign_transaction(
-                PanickingTx { data: *data },
-                TIMESTAMPING_SERVICE_ID,
-                *pk,
-                sk,
-            )
-        }
-    }
-
-    impl Transaction for Tx {
-        fn execute(&self, _: TransactionContext) -> ExecutionResult {
-            Ok(())
-        }
-    }
-
-    impl Transaction for PanickingTx {
-        fn execute(&self, _: TransactionContext) -> ExecutionResult {
-            panic!("panic text");
-        }
-    }
-
-    pub fn transactions(mut rng: StdRng) -> impl Iterator<Item = Signed<RawTransaction>> {
->>>>>>> fbbfeec3
         (0_u32..).map(move |i| {
             let (pub_key, sec_key) = gen_keypair_from_rng(&mut rng);
             Tx {
@@ -237,11 +178,7 @@
         })
     }
 
-<<<<<<< HEAD
     pub fn panicking_transactions(mut rng: StdRng) -> impl Iterator<Item = Signed<AnyTx>> {
-=======
-    pub fn panicking_transactions(mut rng: StdRng) -> impl Iterator<Item = Signed<RawTransaction>> {
->>>>>>> fbbfeec3
         (0_u32..).map(move |i| {
             let (pub_key, sec_key) = gen_keypair_from_rng(&mut rng);
             PanickingTx {
@@ -260,17 +197,11 @@
         messages::{AnyTx, ServiceInstanceId, Signed},
         runtime::rust::{RustArtifactId, Service, ServiceFactory, Transaction, TransactionContext},
     };
-<<<<<<< HEAD
     use exonum_merkledb::{MapIndex, ProofMapIndex};
     use rand::{rngs::StdRng, seq::SliceRandom};
 
     use super::gen_keypair_from_rng;
     use crate::proto;
-=======
-    use exonum_merkledb::{MapIndex, ProofMapIndex, Snapshot};
-    use rand::{rngs::StdRng, seq::SliceRandom};
-    use std::borrow::Cow;
->>>>>>> fbbfeec3
 
     const CRYPTOCURRENCY_SERVICE_ID: ServiceInstanceId = 255;
 
@@ -354,7 +285,6 @@
         }
     }
 
-<<<<<<< HEAD
     impl_service_dispatcher!(Cryptocurrency, CryptocurrencyInterface);
 
     impl Service for Cryptocurrency {}
@@ -399,9 +329,6 @@
     }
 
     pub fn provable_transactions(mut rng: StdRng) -> impl Iterator<Item = Signed<AnyTx>> {
-=======
-    pub fn provable_transactions(mut rng: StdRng) -> impl Iterator<Item = Signed<RawTransaction>> {
->>>>>>> fbbfeec3
         let keys: Vec<_> = (0..KEY_COUNT)
             .map(|_| gen_keypair_from_rng(&mut rng))
             .collect();
@@ -416,13 +343,7 @@
         )
     }
 
-<<<<<<< HEAD
     pub fn unprovable_transactions(mut rng: StdRng) -> impl Iterator<Item = Signed<AnyTx>> {
-=======
-    pub fn unprovable_transactions(
-        mut rng: StdRng,
-    ) -> impl Iterator<Item = Signed<RawTransaction>> {
->>>>>>> fbbfeec3
         let keys: Vec<_> = (0..KEY_COUNT)
             .map(|_| gen_keypair_from_rng(&mut rng))
             .collect();
@@ -437,11 +358,7 @@
         )
     }
 
-<<<<<<< HEAD
     pub fn rollback_transactions(mut rng: StdRng) -> impl Iterator<Item = Signed<AnyTx>> {
-=======
-    pub fn rollback_transactions(mut rng: StdRng) -> impl Iterator<Item = Signed<RawTransaction>> {
->>>>>>> fbbfeec3
         let keys: Vec<_> = (0..KEY_COUNT)
             .map(|_| gen_keypair_from_rng(&mut rng))
             .collect();
@@ -575,11 +492,7 @@
     execute_block_rocksdb(
         criterion,
         "block/timestamping",
-<<<<<<< HEAD
         timestamping::Timestamping,
-=======
-        timestamping::Timestamping.into(),
->>>>>>> fbbfeec3
         timestamping::transactions(SeedableRng::from_seed([2; 32])),
     );
 
@@ -589,11 +502,7 @@
     execute_block_rocksdb(
         criterion,
         "block/timestamping_panic",
-<<<<<<< HEAD
         timestamping::Timestamping,
-=======
-        timestamping::Timestamping.into(),
->>>>>>> fbbfeec3
         timestamping::panicking_transactions(SeedableRng::from_seed([2; 32])),
     );
     panic::set_hook(panic_hook);
@@ -601,33 +510,21 @@
     execute_block_rocksdb(
         criterion,
         "block/cryptocurrency",
-<<<<<<< HEAD
         cryptocurrency::Cryptocurrency,
-=======
-        cryptocurrency::Cryptocurrency.into(),
->>>>>>> fbbfeec3
         cryptocurrency::provable_transactions(SeedableRng::from_seed([3; 32])),
     );
 
     execute_block_rocksdb(
         criterion,
         "block/cryptocurrency_no_proofs",
-<<<<<<< HEAD
         cryptocurrency::Cryptocurrency,
-=======
-        cryptocurrency::Cryptocurrency.into(),
->>>>>>> fbbfeec3
         cryptocurrency::unprovable_transactions(SeedableRng::from_seed([4; 32])),
     );
 
     execute_block_rocksdb(
         criterion,
         "block/cryptocurrency_rollback",
-<<<<<<< HEAD
         cryptocurrency::Cryptocurrency,
-=======
-        cryptocurrency::Cryptocurrency.into(),
->>>>>>> fbbfeec3
         cryptocurrency::rollback_transactions(SeedableRng::from_seed([4; 32])),
     );
 }