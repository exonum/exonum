--- conflicted
+++ resolved
@@ -386,11 +386,7 @@
         messages::Verified,
         runtime::{
             rust::{CallContext, Interface, Service, Transaction},
-<<<<<<< HEAD
-            AnyTx, DispatcherError, InstanceId, MethodId,
-=======
-            AnyTx, BlockchainData, InstanceId,
->>>>>>> 21073f4a
+            AnyTx, InstanceId,
         },
     };
     use exonum_proto::ProtobufConvert;
