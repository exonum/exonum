// Copyright 2019 The Exonum Team
//
// Licensed under the Apache License, Version 2.0 (the "License");
// you may not use this file except in compliance with the License.
// You may obtain a copy of the License at
//
//   http://www.apache.org/licenses/LICENSE-2.0
//
// Unless required by applicable law or agreed to in writing, software
// distributed under the License is distributed on an "AS IS" BASIS,
// WITHOUT WARRANTIES OR CONDITIONS OF ANY KIND, either express or implied.
// See the License for the specific language governing permissions and
// limitations under the License.

//! Benchmarking performance of creating patches for blocks (`Blockchain::create_patch` method).
//!
//! What the benchmark measures:
//!
//! - Work with the storage (reading and writing from indexes).
//! - Cryptographic operations (`ProofMapIndex` in the `cryptocurrency` bench).
//!
//! What the benchmark doesn't measure:
//!
//! - Signature verification (transactions are written directly to the node's pool, bypassing
//!   signature checks and other verification).
//!
//! # Constituent benchmarks
//!
//! - `block_timestamping`: Valid no-op transactions. Measures the efficiency of operations
//!   on core indexes (e.g., recording transaction location and result).
//! - `block_timestamping_panic`: Panicking no-op transactions. Measures the efficiency of
//!   `panic` handling.
//! - `block_cryptocurrency`: Transferring cryptocurrency among random accounts. Accounts are
//!   stored in a `ProofMapIndex`.
//! - `block_cryptocurrency_no_proofs`: Transferring cryptocurrency among random accounts.
//!   Accounts are stored in a `MapIndex`.
//! - `block_cryptocurrency_rollback`: Transferring cryptocurrency among random accounts.
//!   Accounts are stored in a `MapIndex`. Transactions are rolled back 50% of the time.

use criterion::{Criterion, ParameterizedBenchmark, Throughput};
use exonum_merkledb::{Database, DbOptions, ObjectHash, Patch, RocksDB};
use futures::sync::mpsc;
use rand::{rngs::StdRng, Rng, SeedableRng};
use tempdir::TempDir;

use std::{collections::BTreeMap, iter, sync::Arc};

use exonum::{
    blockchain::{
        Blockchain, BlockchainBuilder, BlockchainMut, ConsensusConfig, InstanceCollection,
        ValidatorKeys,
    },
    crypto::{self, Hash, PublicKey, SecretKey},
    helpers::{create_rust_runtime_and_genesis_config, Height, ValidatorId},
    messages::{AnyTx, Verified},
    node::ApiSender,
    runtime::SnapshotExt,
};

/// Number of transactions added to the blockchain before the bench begins.
const PREPARE_TRANSACTIONS: usize = 10_000;
/// Tested values for the number of transactions in an added block.
///
/// `PREPARE_TRANSACTIONS` should be divisible by all values.
const TXS_IN_BLOCK: &[usize] = &[10, 25, 50, 100];

fn gen_keypair_from_rng(rng: &mut StdRng) -> (PublicKey, SecretKey) {
    use exonum::crypto::{gen_keypair_from_seed, Seed, SEED_LENGTH};

    let mut bytes = [0_u8; SEED_LENGTH];
    rng.fill(&mut bytes);
    gen_keypair_from_seed(&Seed::new(bytes))
}

fn create_rocksdb(tempdir: &TempDir) -> RocksDB {
    let options = DbOptions::default();
    RocksDB::open(tempdir.path(), &options).unwrap()
}

fn create_blockchain(
    db: impl Into<Arc<dyn Database>>,
    services: Vec<InstanceCollection>,
) -> BlockchainMut {
    let service_keypair = (PublicKey::zero(), SecretKey::zero());
    let consensus_keypair = crypto::gen_keypair();
    let consensus_config = ConsensusConfig {
        validator_keys: vec![ValidatorKeys {
            consensus_key: consensus_keypair.0,
            service_key: service_keypair.0,
        }],
        ..ConsensusConfig::default()
    };

    let api_sender = ApiSender::new(mpsc::channel(0).0);
    let blockchain_base = Blockchain::new(db, service_keypair, api_sender);
    let (rust_runtime, genesis_config) =
        create_rust_runtime_and_genesis_config(mpsc::channel(1).0, consensus_config, services);
    BlockchainBuilder::new(blockchain_base, genesis_config)
        .with_runtime(rust_runtime)
        .build()
        .unwrap()
}

fn execute_block(blockchain: &BlockchainMut, height: u64, txs: &[Hash]) -> (Hash, Patch) {
    blockchain.create_patch(
        ValidatorId::zero(),
        Height(height),
        txs,
        &mut BTreeMap::new(),
    )
}

mod timestamping {
    use exonum::{
        blockchain::{ExecutionError, InstanceCollection},
        crypto::Hash,
        messages::Verified,
        runtime::{
<<<<<<< HEAD
            rust::{CallContext, Service},
            AnyTx, BlockchainData, InstanceId,
        },
    };
    use exonum_merkledb::{ObjectHash, Snapshot};
=======
            rust::{CallContext, Service, Transaction},
            AnyTx, InstanceId,
        },
    };
    use exonum_merkledb::ObjectHash;
    use exonum_proto::ProtobufConvert;
>>>>>>> 6e2017e3
    use rand::rngs::StdRng;

    use super::gen_keypair_from_rng;

    const TIMESTAMPING_SERVICE_ID: InstanceId = 254;

    #[exonum_interface]
    pub trait TimestampingInterface<Ctx> {
        fn timestamp(&self, ctx: Ctx, arg: Hash) -> _;
        fn timestamp_panic(&self, ctx: Ctx, arg: Hash) -> _;
    }

    #[derive(Debug, ServiceFactory, ServiceDispatcher)]
    #[service_dispatcher(implements("TimestampingInterface"))]
    #[service_factory(artifact_name = "timestamping", proto_sources = "crate::proto")]
    pub struct Timestamping;

    impl TimestampingInterface<CallContext<'_>> for Timestamping {
        type Output = Result<(), ExecutionError>;

        fn timestamp(&self, _ctx: CallContext<'_>, _arg: Hash) -> Self::Output {
            Ok(())
        }

        fn timestamp_panic(&self, _ctx: CallContext<'_>, _arg: Hash) -> Self::Output {
            panic!("panic text");
        }
    }

    impl Service for Timestamping {}

    impl From<Timestamping> for InstanceCollection {
        fn from(t: Timestamping) -> Self {
            Self::new(t).with_instance(TIMESTAMPING_SERVICE_ID, "timestamping", ())
        }
    }

    pub fn transactions(mut rng: StdRng) -> impl Iterator<Item = Verified<AnyTx>> {
        (0_u32..).map(move |i| {
            gen_keypair_from_rng(&mut rng).timestamp(TIMESTAMPING_SERVICE_ID, i.object_hash())
        })
    }

    pub fn panicking_transactions(mut rng: StdRng) -> impl Iterator<Item = Verified<AnyTx>> {
        (0_u32..).map(move |i| {
            gen_keypair_from_rng(&mut rng).timestamp(TIMESTAMPING_SERVICE_ID, i.object_hash())
        })
    }
}

mod cryptocurrency {
    use exonum::{
        blockchain::{ExecutionError, InstanceCollection},
        crypto::PublicKey,
        messages::Verified,
        runtime::{
<<<<<<< HEAD
            rust::{CallContext, Service},
            AnyTx, BlockchainData, ErrorKind, InstanceId,
=======
            rust::{CallContext, Service, Transaction},
            AnyTx, ErrorKind, InstanceId,
>>>>>>> 6e2017e3
        },
    };
    use exonum_merkledb::access::AccessExt;
    use exonum_proto::ProtobufConvert;
    use rand::{rngs::StdRng, seq::SliceRandom};

    use super::gen_keypair_from_rng;
    use crate::proto;

    const CRYPTOCURRENCY_SERVICE_ID: InstanceId = 255;

    // Number of generated accounts.
    const KEY_COUNT: usize = super::PREPARE_TRANSACTIONS / 10;
    // Initial balance of each account.
    const INITIAL_BALANCE: u64 = 100;

    #[exonum_interface]
    pub trait CryptocurrencyInterface<Ctx> {
        /// Transfers one unit of currency from `from` to `to`.
        fn transfer(&self, ctx: Ctx, arg: Tx) -> _;
        /// Same as `transfer`, but without cryptographic proofs in `execute`.
        fn transfer_without_proof(&self, ctx: Ctx, arg: Tx) -> _;
        /// Same as `transfer_without_proof`, but signals an error 50% of the time.
        fn transfer_error_sometimes(&self, ctx: Ctx, arg: Tx) -> _;
    }

    #[derive(Debug, ServiceFactory, ServiceDispatcher)]
    #[service_dispatcher(implements("CryptocurrencyInterface"))]
    #[service_factory(artifact_name = "cryptocurrency", proto_sources = "crate::proto")]
    pub struct Cryptocurrency;

    impl CryptocurrencyInterface<CallContext<'_>> for Cryptocurrency {
        type Output = Result<(), ExecutionError>;

        fn transfer(&self, ctx: CallContext<'_>, arg: Tx) -> Self::Output {
            let from = ctx.caller().author().unwrap();
            let mut index = ctx.service_data().get_proof_map("provable_balances");

            let from_balance = index.get(&from).unwrap_or(INITIAL_BALANCE);
            let to_balance = index.get(&arg.to).unwrap_or(INITIAL_BALANCE);
            index.put(&from, from_balance - 1);
            index.put(&arg.to, to_balance + 1);

            Ok(())
        }

        fn transfer_without_proof(&self, ctx: CallContext<'_>, arg: Tx) -> Self::Output {
            let from = ctx.caller().author().unwrap();
            let mut index = ctx.service_data().get_map("balances");

            let from_balance = index.get(&from).unwrap_or(INITIAL_BALANCE);
            let to_balance = index.get(&arg.to).unwrap_or(INITIAL_BALANCE);
            index.put(&from, from_balance - 1);
            index.put(&arg.to, to_balance + 1);

            Ok(())
        }

        fn transfer_error_sometimes(&self, ctx: CallContext<'_>, arg: Tx) -> Self::Output {
            let from = ctx.caller().author().unwrap();
            let mut index = ctx.service_data().get_map("balances");

            let from_balance = index.get(&from).unwrap_or(INITIAL_BALANCE);
            let to_balance = index.get(&arg.to).unwrap_or(INITIAL_BALANCE);
            index.put(&from, from_balance - 1);
            index.put(&arg.to, to_balance + 1);

            // We deliberately perform the check *after* reads/writes in order
            // to check efficiency of rolling the changes back.
            if arg.seed % 2 == 0 {
                Ok(())
            } else {
                let error_kind = ErrorKind::Service { code: 15 };
                Err(ExecutionError::new(error_kind, ""))
            }
        }
    }

    impl Service for Cryptocurrency {}

    impl From<Cryptocurrency> for InstanceCollection {
        fn from(t: Cryptocurrency) -> Self {
            Self::new(t).with_instance(CRYPTOCURRENCY_SERVICE_ID, "cryptocurrency", ())
        }
    }

    /// Transfers one unit of currency from `from` to `to`.
    #[derive(Serialize, Deserialize, Clone, Debug, ProtobufConvert, ObjectHash, BinaryValue)]
    #[protobuf_convert(source = "proto::CurrencyTx")]
    pub struct Tx {
        to: PublicKey,
        seed: u32,
    }

    pub fn provable_transactions(mut rng: StdRng) -> impl Iterator<Item = Verified<AnyTx>> {
        let keys: Vec<_> = (0..KEY_COUNT)
            .map(|_| gen_keypair_from_rng(&mut rng))
            .collect();

        (0..).map(move |seed| {
            let sender_and_receiver: Vec<_> = keys.choose_multiple(&mut rng, 2).collect();
            match &sender_and_receiver[..] {
                [from, (to, ..)] => from.transfer(CRYPTOCURRENCY_SERVICE_ID, Tx { to: *to, seed }),
                _ => unreachable!(),
            }
        })
    }

    pub fn unprovable_transactions(mut rng: StdRng) -> impl Iterator<Item = Verified<AnyTx>> {
        let keys: Vec<_> = (0..KEY_COUNT)
            .map(|_| gen_keypair_from_rng(&mut rng))
            .collect();

        (0..).map(move |seed| {
            let sender_and_receiver: Vec<_> = keys.choose_multiple(&mut rng, 2).collect();
            match &sender_and_receiver[..] {
                [from, (to, ..)] => {
                    from.transfer_without_proof(CRYPTOCURRENCY_SERVICE_ID, Tx { to: *to, seed })
                }
                _ => unreachable!(),
            }
        })
    }

    pub fn rollback_transactions(mut rng: StdRng) -> impl Iterator<Item = Verified<AnyTx>> {
        let keys: Vec<_> = (0..KEY_COUNT)
            .map(|_| gen_keypair_from_rng(&mut rng))
            .collect();

        (0..).map(move |seed| {
            let sender_and_receiver: Vec<_> = keys.choose_multiple(&mut rng, 2).collect();
            match &sender_and_receiver[..] {
                [from, (to, ..)] => {
                    from.transfer_error_sometimes(CRYPTOCURRENCY_SERVICE_ID, Tx { to: *to, seed })
                }
                _ => unreachable!(),
            }
        })
    }
}

mod foreign_interface_call {
    use exonum::{
        blockchain::{ExecutionError, InstanceCollection},
        crypto::Hash,
        merkledb::ObjectHash,
        messages::Verified,
        runtime::{
<<<<<<< HEAD
            rust::{CallContext, Service},
            AnyTx, BlockchainData, InstanceId,
        },
    };
    use exonum_merkledb::Snapshot;
=======
            rust::{CallContext, Interface, Service, Transaction},
            AnyTx, InstanceId,
        },
    };
    use exonum_proto::ProtobufConvert;
>>>>>>> 6e2017e3
    use rand::rngs::StdRng;

    use super::gen_keypair_from_rng;

    const SELF_INTERFACE_SERVICE_ID: InstanceId = 254;
    const FOREIGN_INTERFACE_SERVICE_ID: InstanceId = 255;

    #[exonum_interface]
    pub trait SelfInterface<Ctx> {
        fn timestamp(&self, ctx: Ctx, arg: Hash) -> Self::Output;
        fn call_foreign(&self, ctx: Ctx, arg: Hash) -> Self::Output;
    }

    #[exonum_interface]
    pub trait ForeignInterface<Ctx> {
        fn foreign_timestamp(&self, ctx: Ctx, arg: Hash) -> Self::Output;
    }

    #[exonum_interface(interface = "Configure")]
    pub trait Configure<Ctx> {}

    #[exonum_interface(interface = "Events")]
    pub trait Events<Ctx> {}

    #[exonum_interface(interface = "ERC30Tokens")]
    pub trait ERC30Tokens<Ctx> {}

    #[derive(Debug, ServiceFactory, ServiceDispatcher)]
    #[service_dispatcher(implements(
        "SelfInterface",
        "ForeignInterface",
        "Configure",
        "Events",
        "ERC30Tokens"
    ))]
    #[service_factory(artifact_name = "timestamping", proto_sources = "crate::proto")]
    pub struct Timestamping;

    impl SelfInterface<CallContext<'_>> for Timestamping {
        type Output = Result<(), ExecutionError>;

        fn timestamp(&self, _ctx: CallContext<'_>, _arg: Hash) -> Self::Output {
            Ok(())
        }

        fn call_foreign(&self, mut ctx: CallContext<'_>, arg: Hash) -> Self::Output {
            ctx.foreign_timestamp(FOREIGN_INTERFACE_SERVICE_ID, arg)
        }
    }

    impl ForeignInterface<CallContext<'_>> for Timestamping {
        type Output = Result<(), ExecutionError>;

        fn foreign_timestamp(&self, ctx: CallContext<'_>, _arg: Hash) -> Self::Output {
            assert_eq!(
                ctx.caller().as_service().unwrap(),
                SELF_INTERFACE_SERVICE_ID
            );
            Ok(())
        }
    }

    impl Configure<CallContext<'_>> for Timestamping {
        type Output = Result<(), ExecutionError>;
    }

    impl Events<CallContext<'_>> for Timestamping {
        type Output = Result<(), ExecutionError>;
    }

    impl ERC30Tokens<CallContext<'_>> for Timestamping {
        type Output = Result<(), ExecutionError>;
    }

    impl Service for Timestamping {}

    impl From<Timestamping> for InstanceCollection {
        fn from(t: Timestamping) -> Self {
            Self::new(t)
                .with_instance(SELF_INTERFACE_SERVICE_ID, "timestamping", Vec::default())
                .with_instance(
                    FOREIGN_INTERFACE_SERVICE_ID,
                    "timestamping-foreign",
                    Vec::default(),
                )
        }
    }

    pub fn self_transactions(mut rng: StdRng) -> impl Iterator<Item = Verified<AnyTx>> {
        (0_u32..).map(move |i| {
            gen_keypair_from_rng(&mut rng).timestamp(SELF_INTERFACE_SERVICE_ID, i.object_hash())
        })
    }

    pub fn foreign_transactions(mut rng: StdRng) -> impl Iterator<Item = Verified<AnyTx>> {
        (0_u32..).map(move |i| {
            gen_keypair_from_rng(&mut rng).call_foreign(SELF_INTERFACE_SERVICE_ID, i.object_hash())
        })
    }
}

/// Writes transactions to the pool and returns their hashes.
fn prepare_txs(blockchain: &mut BlockchainMut, transactions: Vec<Verified<AnyTx>>) -> Vec<Hash> {
    // In the case of the block within `Bencher::iter()`, some transactions
    // may already be present in the pool. We don't particularly care about this.
    let tx_hashes = transactions.iter().map(|tx| tx.object_hash()).collect();
    blockchain.add_transactions_into_pool(transactions);
    tx_hashes
}

/// Verifies that transactions with the specified hashes are present in the pool.
///
/// We do this to ensure proper transaction processing. The assertions are performed before
/// the benchmark and do not influence its timings.
fn assert_transactions_in_pool(blockchain: &Blockchain, tx_hashes: &[Hash]) {
    let snapshot = blockchain.snapshot();
    let schema = snapshot.for_core();

    assert!(tx_hashes
        .iter()
        .all(|hash| schema.transactions_pool().contains(&hash)
            && !schema.transactions_locations().contains(&hash)));
    assert_eq!(tx_hashes.len() as u64, schema.transactions_pool_len());
}

fn prepare_blockchain(
    blockchain: &mut BlockchainMut,
    generator: impl Iterator<Item = Verified<AnyTx>>,
    blockchain_height: usize,
    txs_in_block: usize,
) {
    let transactions: Vec<_> = generator.take(txs_in_block * blockchain_height).collect();

    for i in 0..blockchain_height {
        let start = txs_in_block * i;
        let end = txs_in_block * (i + 1);
        let tx_hashes = prepare_txs(blockchain, transactions[start..end].to_vec());
        assert_transactions_in_pool(blockchain.as_ref(), &tx_hashes);

        let (block_hash, patch) = execute_block(blockchain, i as u64, &tx_hashes);
        // We make use of the fact that `Blockchain::commit()` doesn't check
        // precommits in any way (they are checked beforehand by the consensus algorithm).
        blockchain
            .commit(patch, block_hash, iter::empty(), &mut BTreeMap::new())
            .unwrap();
    }
}

fn execute_block_rocksdb(
    criterion: &mut Criterion,
    bench_name: &'static str,
    service: impl Into<InstanceCollection>,
    mut tx_generator: impl Iterator<Item = Verified<AnyTx>>,
) {
    let tempdir = TempDir::new("exonum").unwrap();
    let db = create_rocksdb(&tempdir);
    let mut blockchain = create_blockchain(db, vec![service.into()]);

    // We don't particularly care how transactions are distributed in the blockchain
    // in the preparation phase.
    prepare_blockchain(
        &mut blockchain,
        tx_generator.by_ref(),
        PREPARE_TRANSACTIONS / TXS_IN_BLOCK[2],
        TXS_IN_BLOCK[2],
    );

    // Pre-cache transactions for the created block.
    let txs: Vec<_> = tx_generator
        .take(TXS_IN_BLOCK[TXS_IN_BLOCK.len() - 1])
        .collect();

    let tx_hashes = prepare_txs(&mut blockchain, txs);
    assert_transactions_in_pool(blockchain.as_ref(), &tx_hashes);

    // Because execute_block is not really "micro benchmark"
    // executing it as regular benches, with 100 samples,
    // lead to relatively big testing time.
    // That's why the number of samples was decreased in each test.
    criterion.bench(
        bench_name,
        ParameterizedBenchmark::new(
            "transactions",
            move |bencher, &&txs_in_block| {
                let height: u64 = blockchain.as_ref().last_block().height.next().into();
                bencher.iter(|| {
                    execute_block(&blockchain, height, &tx_hashes[..txs_in_block]);
                });
            },
            TXS_IN_BLOCK,
        )
        .sample_size(100)
        .throughput(|&&txs_in_block| Throughput::Elements(txs_in_block as u64)),
    );
}

pub fn bench_block(criterion: &mut Criterion) {
    use log::LevelFilter;
    use std::panic;

    log::set_max_level(LevelFilter::Off);

    execute_block_rocksdb(
        criterion,
        "block/timestamping",
        timestamping::Timestamping,
        timestamping::transactions(SeedableRng::from_seed([2; 32])),
    );

    // We expect lots of panics here, so we switch their reporting off.
    let panic_hook = panic::take_hook();
    panic::set_hook(Box::new(|_| ()));
    execute_block_rocksdb(
        criterion,
        "block/timestamping_panic",
        timestamping::Timestamping,
        timestamping::panicking_transactions(SeedableRng::from_seed([2; 32])),
    );
    panic::set_hook(panic_hook);

    execute_block_rocksdb(
        criterion,
        "block/cryptocurrency",
        cryptocurrency::Cryptocurrency,
        cryptocurrency::provable_transactions(SeedableRng::from_seed([3; 32])),
    );

    execute_block_rocksdb(
        criterion,
        "block/cryptocurrency_no_proofs",
        cryptocurrency::Cryptocurrency,
        cryptocurrency::unprovable_transactions(SeedableRng::from_seed([4; 32])),
    );

    execute_block_rocksdb(
        criterion,
        "block/cryptocurrency_rollback",
        cryptocurrency::Cryptocurrency,
        cryptocurrency::rollback_transactions(SeedableRng::from_seed([4; 32])),
    );

    execute_block_rocksdb(
        criterion,
        "block/foreign_interface_call/self_tx",
        foreign_interface_call::Timestamping,
        foreign_interface_call::self_transactions(SeedableRng::from_seed([2; 32])),
    );

    execute_block_rocksdb(
        criterion,
        "block/foreign_interface_call/foreign_tx",
        foreign_interface_call::Timestamping,
        foreign_interface_call::foreign_transactions(SeedableRng::from_seed([2; 32])),
    );
}<|MERGE_RESOLUTION|>--- conflicted
+++ resolved
@@ -116,20 +116,11 @@
         crypto::Hash,
         messages::Verified,
         runtime::{
-<<<<<<< HEAD
             rust::{CallContext, Service},
-            AnyTx, BlockchainData, InstanceId,
-        },
-    };
-    use exonum_merkledb::{ObjectHash, Snapshot};
-=======
-            rust::{CallContext, Service, Transaction},
             AnyTx, InstanceId,
         },
     };
     use exonum_merkledb::ObjectHash;
-    use exonum_proto::ProtobufConvert;
->>>>>>> 6e2017e3
     use rand::rngs::StdRng;
 
     use super::gen_keypair_from_rng;
@@ -186,13 +177,8 @@
         crypto::PublicKey,
         messages::Verified,
         runtime::{
-<<<<<<< HEAD
             rust::{CallContext, Service},
-            AnyTx, BlockchainData, ErrorKind, InstanceId,
-=======
-            rust::{CallContext, Service, Transaction},
             AnyTx, ErrorKind, InstanceId,
->>>>>>> 6e2017e3
         },
     };
     use exonum_merkledb::access::AccessExt;
@@ -341,19 +327,10 @@
         merkledb::ObjectHash,
         messages::Verified,
         runtime::{
-<<<<<<< HEAD
-            rust::{CallContext, Service},
-            AnyTx, BlockchainData, InstanceId,
-        },
-    };
-    use exonum_merkledb::Snapshot;
-=======
-            rust::{CallContext, Interface, Service, Transaction},
+            rust::{CallContext,  Service},
             AnyTx, InstanceId,
         },
     };
-    use exonum_proto::ProtobufConvert;
->>>>>>> 6e2017e3
     use rand::rngs::StdRng;
 
     use super::gen_keypair_from_rng;
