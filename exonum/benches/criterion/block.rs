// Copyright 2019 The Exonum Team
//
// Licensed under the Apache License, Version 2.0 (the "License");
// you may not use this file except in compliance with the License.
// You may obtain a copy of the License at
//
//   http://www.apache.org/licenses/LICENSE-2.0
//
// Unless required by applicable law or agreed to in writing, software
// distributed under the License is distributed on an "AS IS" BASIS,
// WITHOUT WARRANTIES OR CONDITIONS OF ANY KIND, either express or implied.
// See the License for the specific language governing permissions and
// limitations under the License.

//! Benchmarking performance of creating patches for blocks (`Blockchain::create_patch` method).
//!
//! What the benchmark measures:
//!
//! - Work with the storage (reading and writing from indexes).
//! - Cryptographic operations (`ProofMapIndex` in the `cryptocurrency` bench).
//!
//! What the benchmark doesn't measure:
//!
//! - Signature verification (transactions are written directly to the node's pool, bypassing
//!   signature checks and other verification).
//!
//! # Constituent benchmarks
//!
//! - `block_timestamping`: Valid no-op transactions. Measures the efficiency of operations
//!   on core indexes (e.g., recording transaction location and result).
//! - `block_timestamping_panic`: Panicking no-op transactions. Measures the efficiency of
//!   `panic` handling.
//! - `block_cryptocurrency`: Transferring cryptocurrency among random accounts. Accounts are
//!   stored in a `ProofMapIndex`.
//! - `block_cryptocurrency_no_proofs`: Transferring cryptocurrency among random accounts.
//!   Accounts are stored in a `MapIndex`.
//! - `block_cryptocurrency_rollback`: Transferring cryptocurrency among random accounts.
//!   Accounts are stored in a `MapIndex`. Transactions are rolled back 50% of the time.

use criterion::{Criterion, ParameterizedBenchmark, Throughput};
<<<<<<< HEAD
=======
use exonum::{
    blockchain::{
        Blockchain, BlockchainBuilder, BlockchainMut, ConsensusConfig, InstanceCollection, Schema,
        ValidatorKeys,
    },
    crypto::{self, Hash, PublicKey, SecretKey},
    helpers::{Height, ValidatorId},
    messages::{AnyTx, Verified},
    node::ApiSender,
};
>>>>>>> 2995dc12
use exonum_merkledb::{Database, DbOptions, ObjectHash, Patch, RocksDB};
use futures::sync::mpsc;
use rand::{rngs::StdRng, Rng, SeedableRng};
use tempdir::TempDir;

use std::{collections::BTreeMap, iter, sync::Arc};

use exonum::{
    blockchain::{Blockchain, BlockchainMut, ConsensusConfig, InstanceCollection, ValidatorKeys},
    crypto::{self, Hash, PublicKey, SecretKey},
    helpers::{Height, ValidatorId},
    messages::{AnyTx, Verified},
    node::ApiSender,
    runtime::SnapshotExt,
};

/// Number of transactions added to the blockchain before the bench begins.
const PREPARE_TRANSACTIONS: usize = 10_000;
/// Tested values for the number of transactions in an added block.
///
/// `PREPARE_TRANSACTIONS` should be divisible by all values.
const TXS_IN_BLOCK: &[usize] = &[10, 25, 50, 100];

fn gen_keypair_from_rng(rng: &mut StdRng) -> (PublicKey, SecretKey) {
    use exonum::crypto::{gen_keypair_from_seed, Seed, SEED_LENGTH};

    let mut bytes = [0_u8; SEED_LENGTH];
    rng.fill(&mut bytes);
    gen_keypair_from_seed(&Seed::new(bytes))
}

fn create_rocksdb(tempdir: &TempDir) -> RocksDB {
    let options = DbOptions::default();
    RocksDB::open(tempdir.path(), &options).unwrap()
}

fn create_blockchain(
    db: impl Into<Arc<dyn Database>>,
    services: Vec<InstanceCollection>,
) -> BlockchainMut {
    let service_keypair = (PublicKey::zero(), SecretKey::zero());
    let consensus_keypair = crypto::gen_keypair();
    let genesis_config = ConsensusConfig {
        validator_keys: vec![ValidatorKeys {
            consensus_key: consensus_keypair.0,
            service_key: service_keypair.0,
        }],
        ..ConsensusConfig::default()
    };

    let api_sender = ApiSender::new(mpsc::channel(0).0);
    let blockchain_base = Blockchain::new(db, service_keypair, api_sender);
    BlockchainBuilder::new(blockchain_base, genesis_config)
        .with_rust_runtime(mpsc::channel(0).0, services)
        .build()
        .unwrap()
}

fn execute_block(blockchain: &BlockchainMut, height: u64, txs: &[Hash]) -> (Hash, Patch) {
    blockchain.create_patch(
        ValidatorId::zero(),
        Height(height),
        txs,
        &mut BTreeMap::new(),
    )
}

mod timestamping {
    use exonum::{
        blockchain::{ExecutionError, InstanceCollection},
        crypto::Hash,
        messages::Verified,
        runtime::{
            rust::{CallContext, Service, Transaction},
            AnyTx, BlockchainData, InstanceId,
        },
    };
    use exonum_merkledb::{ObjectHash, Snapshot};
    use exonum_proto::ProtobufConvert;
    use rand::rngs::StdRng;

    use super::gen_keypair_from_rng;
    use crate::proto;

    const TIMESTAMPING_SERVICE_ID: InstanceId = 254;

    #[exonum_service]
    pub trait TimestampingInterface {
        fn timestamp(&self, context: CallContext<'_>, arg: Tx) -> Result<(), ExecutionError>;

        fn timestamp_panic(
            &self,
            context: CallContext<'_>,
            arg: PanickingTx,
        ) -> Result<(), ExecutionError>;
    }

    #[derive(Debug, ServiceFactory)]
    #[exonum(
        artifact_name = "timestamping",
        proto_sources = "crate::proto",
        implements("TimestampingInterface")
    )]
    pub struct Timestamping;

    impl TimestampingInterface for Timestamping {
        fn timestamp(&self, _context: CallContext<'_>, _arg: Tx) -> Result<(), ExecutionError> {
            Ok(())
        }

        fn timestamp_panic(
            &self,
            _context: CallContext<'_>,
            _arg: PanickingTx,
        ) -> Result<(), ExecutionError> {
            panic!("panic text");
        }
    }

    impl Service for Timestamping {
        fn state_hash(&self, _data: BlockchainData<&dyn Snapshot>) -> Vec<Hash> {
            vec![]
        }
    }

    impl From<Timestamping> for InstanceCollection {
        fn from(t: Timestamping) -> Self {
            Self::new(t).with_instance(TIMESTAMPING_SERVICE_ID, "timestamping", ())
        }
    }

    #[derive(Serialize, Deserialize, Clone, Debug, ProtobufConvert, ObjectHash, BinaryValue)]
    #[protobuf_convert(source = "proto::TimestampTx")]
    pub struct Tx {
        data: Hash,
    }

    #[derive(Serialize, Deserialize, Clone, Debug, ProtobufConvert, ObjectHash, BinaryValue)]
    #[protobuf_convert(source = "proto::TimestampTx")]
    pub struct PanickingTx {
        data: Hash,
    }

    pub fn transactions(mut rng: StdRng) -> impl Iterator<Item = Verified<AnyTx>> {
        (0_u32..).map(move |i| {
            let (pub_key, sec_key) = gen_keypair_from_rng(&mut rng);
            Tx {
                data: i.object_hash(),
            }
            .sign(TIMESTAMPING_SERVICE_ID, pub_key, &sec_key)
        })
    }

    pub fn panicking_transactions(mut rng: StdRng) -> impl Iterator<Item = Verified<AnyTx>> {
        (0_u32..).map(move |i| {
            let (pub_key, sec_key) = gen_keypair_from_rng(&mut rng);
            PanickingTx {
                data: i.object_hash(),
            }
            .sign(TIMESTAMPING_SERVICE_ID, pub_key, &sec_key)
        })
    }
}

mod cryptocurrency {
    use exonum::{
        blockchain::{ExecutionError, InstanceCollection},
        crypto::{Hash, PublicKey},
        messages::Verified,
        runtime::{
            rust::{CallContext, Service, Transaction},
            AnyTx, BlockchainData, ErrorKind, InstanceId,
        },
    };
    use exonum_merkledb::{access::AccessExt, Snapshot};
    use exonum_proto::ProtobufConvert;
    use rand::{rngs::StdRng, seq::SliceRandom};

    use super::gen_keypair_from_rng;
    use crate::proto;

    const CRYPTOCURRENCY_SERVICE_ID: InstanceId = 255;

    // Number of generated accounts.
    const KEY_COUNT: usize = super::PREPARE_TRANSACTIONS / 10;
    // Initial balance of each account.
    const INITIAL_BALANCE: u64 = 100;

    #[exonum_service]
    pub trait CryptocurrencyInterface {
        /// Transfers one unit of currency from `from` to `to`.
        fn transfer(&self, context: CallContext<'_>, arg: Tx) -> Result<(), ExecutionError>;
        /// Same as `Tx`, but without cryptographic proofs in `execute`.
        fn transfer_without_proof(
            &self,
            context: CallContext<'_>,
            arg: SimpleTx,
        ) -> Result<(), ExecutionError>;
        /// Same as `SimpleTx`, but signals an error 50% of the time.
        fn transfer_error_sometimes(
            &self,
            context: CallContext<'_>,
            arg: RollbackTx,
        ) -> Result<(), ExecutionError>;
    }

    #[derive(Debug, ServiceFactory)]
    #[exonum(
        artifact_name = "cryptocurrency",
        proto_sources = "crate::proto",
        implements("CryptocurrencyInterface")
    )]
    pub struct Cryptocurrency;

    impl CryptocurrencyInterface for Cryptocurrency {
        fn transfer(&self, context: CallContext<'_>, arg: Tx) -> Result<(), ExecutionError> {
            let from = context.caller().author().unwrap();
            let mut index = context.service_data().get_proof_map("provable_balances");

            let from_balance = index.get(&from).unwrap_or(INITIAL_BALANCE);
            let to_balance = index.get(&arg.to).unwrap_or(INITIAL_BALANCE);
            index.put(&from, from_balance - 1);
            index.put(&arg.to, to_balance + 1);

            Ok(())
        }

        fn transfer_without_proof(
            &self,
            context: CallContext<'_>,
            arg: SimpleTx,
        ) -> Result<(), ExecutionError> {
            let from = context.caller().author().unwrap();
            let mut index = context.service_data().get_map("balances");

            let from_balance = index.get(&from).unwrap_or(INITIAL_BALANCE);
            let to_balance = index.get(&arg.to).unwrap_or(INITIAL_BALANCE);
            index.put(&from, from_balance - 1);
            index.put(&arg.to, to_balance + 1);

            Ok(())
        }

        fn transfer_error_sometimes(
            &self,
            context: CallContext<'_>,
            arg: RollbackTx,
        ) -> Result<(), ExecutionError> {
            let from = context.caller().author().unwrap();
            let mut index = context.service_data().get_map("balances");

            let from_balance = index.get(&from).unwrap_or(INITIAL_BALANCE);
            let to_balance = index.get(&arg.to).unwrap_or(INITIAL_BALANCE);
            index.put(&from, from_balance - 1);
            index.put(&arg.to, to_balance + 1);

            // We deliberately perform the check *after* reads/writes in order
            // to check efficiency of rolling the changes back.
            if arg.seed % 2 == 0 {
                Ok(())
            } else {
                Err(ExecutionError::new(ErrorKind::service(15), ""))
            }
        }
    }

    impl Service for Cryptocurrency {
        fn state_hash(&self, _data: BlockchainData<&dyn Snapshot>) -> Vec<Hash> {
            vec![]
        }
    }

    impl From<Cryptocurrency> for InstanceCollection {
        fn from(t: Cryptocurrency) -> Self {
            Self::new(t).with_instance(CRYPTOCURRENCY_SERVICE_ID, "cryptocurrency", ())
        }
    }

    /// Transfers one unit of currency from `from` to `to`.
    #[derive(Serialize, Deserialize, Clone, Debug, ProtobufConvert, ObjectHash, BinaryValue)]
    #[protobuf_convert(source = "proto::CurrencyTx")]
    pub struct Tx {
        to: PublicKey,
        seed: u32,
    }

    /// Same as `Tx`, but without cryptographic proofs in `execute`.
    #[derive(Serialize, Deserialize, Clone, Debug, ProtobufConvert, ObjectHash, BinaryValue)]
    #[protobuf_convert(source = "proto::CurrencyTx")]
    pub struct SimpleTx {
        to: PublicKey,
        seed: u32,
    }

    /// Same as `SimpleTx`, but signals an error 50% of the time.
    #[derive(Serialize, Deserialize, Clone, Debug, ProtobufConvert, ObjectHash, BinaryValue)]
    #[protobuf_convert(source = "proto::CurrencyTx")]
    pub struct RollbackTx {
        to: PublicKey,
        seed: u32,
    }

    pub fn provable_transactions(mut rng: StdRng) -> impl Iterator<Item = Verified<AnyTx>> {
        let keys: Vec<_> = (0..KEY_COUNT)
            .map(|_| gen_keypair_from_rng(&mut rng))
            .collect();

        (0..).map(
            move |seed| match &keys.choose_multiple(&mut rng, 2).collect::<Vec<_>>()[..] {
                [(ref from, ref from_sk), (ref to, ..)] => {
                    Tx { to: *to, seed }.sign(CRYPTOCURRENCY_SERVICE_ID, *from, &from_sk)
                }
                _ => unreachable!(),
            },
        )
    }

    pub fn unprovable_transactions(mut rng: StdRng) -> impl Iterator<Item = Verified<AnyTx>> {
        let keys: Vec<_> = (0..KEY_COUNT)
            .map(|_| gen_keypair_from_rng(&mut rng))
            .collect();

        (0..).map(
            move |seed| match &keys.choose_multiple(&mut rng, 2).collect::<Vec<_>>()[..] {
                [(ref from, ref from_sk), (ref to, ..)] => {
                    SimpleTx { to: *to, seed }.sign(CRYPTOCURRENCY_SERVICE_ID, *from, &from_sk)
                }
                _ => unreachable!(),
            },
        )
    }

    pub fn rollback_transactions(mut rng: StdRng) -> impl Iterator<Item = Verified<AnyTx>> {
        let keys: Vec<_> = (0..KEY_COUNT)
            .map(|_| gen_keypair_from_rng(&mut rng))
            .collect();

        (0..).map(
            move |seed| match &keys.choose_multiple(&mut rng, 2).collect::<Vec<_>>()[..] {
                [(ref from, ref from_sk), (ref to, ..)] => {
                    RollbackTx { to: *to, seed }.sign(CRYPTOCURRENCY_SERVICE_ID, *from, &from_sk)
                }
                _ => unreachable!(),
            },
        )
    }
}

mod foreign_interface_call {
    use exonum::{
        blockchain::{ExecutionError, InstanceCollection},
        crypto::Hash,
        merkledb::ObjectHash,
        messages::Verified,
        runtime::{
            rust::{CallContext, Interface, Service, Transaction},
            AnyTx, BlockchainData, DispatcherError, InstanceId, MethodId,
        },
    };
    use exonum_merkledb::Snapshot;
    use exonum_proto::ProtobufConvert;
    use rand::rngs::StdRng;

    use super::gen_keypair_from_rng;
    use crate::proto;

    const SELF_INTERFACE_SERVICE_ID: InstanceId = 254;
    const FOREIGN_INTERFACE_SERVICE_ID: InstanceId = 255;

    #[derive(Serialize, Deserialize, Clone, Debug, ProtobufConvert, ObjectHash, BinaryValue)]
    #[protobuf_convert(source = "proto::TimestampTx")]
    pub struct SelfTx {
        data: Hash,
    }

    #[derive(Serialize, Deserialize, Clone, Debug, ProtobufConvert, ObjectHash, BinaryValue)]
    #[protobuf_convert(source = "proto::TimestampTx")]
    pub struct ForeignTx {
        data: Hash,
    }

    #[exonum_service]
    pub trait SelfInterface {
        fn timestamp(&self, context: CallContext<'_>, arg: SelfTx) -> Result<(), ExecutionError>;

        fn timestamp_foreign(
            &self,
            context: CallContext<'_>,
            arg: ForeignTx,
        ) -> Result<(), ExecutionError>;
    }

    pub trait ForeignInterface {
        fn timestamp(&self, context: CallContext<'_>, arg: SelfTx) -> Result<(), ExecutionError>;
    }

    impl Interface for dyn ForeignInterface {
        const INTERFACE_NAME: &'static str = "ForeignInterface";

        fn dispatch(
            &self,
            ctx: CallContext<'_>,
            method: MethodId,
            payload: &[u8],
        ) -> Result<(), ExecutionError> {
            match method {
                0u32 => {
                    let bytes = payload.into();
                    let arg: SelfTx = exonum_merkledb::BinaryValue::from_bytes(bytes)
                        .map_err(DispatcherError::malformed_arguments)?;
                    self.timestamp(ctx, arg)
                }
                _ => Err(DispatcherError::NoSuchMethod).map_err(From::from),
            }
        }
    }

    #[derive(Debug)]
    pub struct ForeignInterfaceClient<'a>(CallContext<'a>);

    impl<'a> ForeignInterfaceClient<'a> {
        fn timestamp(&mut self, arg: SelfTx) -> Result<(), ExecutionError> {
            self.0.call(ForeignInterface::INTERFACE_NAME, 0, arg)
        }
    }

    impl<'a> From<CallContext<'a>> for ForeignInterfaceClient<'a> {
        fn from(context: CallContext<'a>) -> Self {
            Self(context)
        }
    }

    #[exonum_service(interface = "Configure")]
    pub trait Configure {}

    #[exonum_service(interface = "Events")]
    pub trait Events {}

    #[exonum_service(interface = "ERC30Tokens")]
    pub trait ERC30Tokens {}

    #[derive(Debug, ServiceFactory)]
    #[exonum(
        artifact_name = "timestamping",
        proto_sources = "crate::proto",
        implements(
            "SelfInterface",
            "ForeignInterface",
            "Configure",
            "Events",
            "ERC30Tokens"
        )
    )]
    pub struct Timestamping;

    impl SelfInterface for Timestamping {
        fn timestamp(&self, _context: CallContext<'_>, _arg: SelfTx) -> Result<(), ExecutionError> {
            Ok(())
        }

        fn timestamp_foreign(
            &self,
            mut context: CallContext<'_>,
            arg: ForeignTx,
        ) -> Result<(), ExecutionError> {
            context
                .interface::<ForeignInterfaceClient<'_>>(FOREIGN_INTERFACE_SERVICE_ID)?
                .timestamp(SelfTx { data: arg.data })
        }
    }

    impl ForeignInterface for Timestamping {
        fn timestamp(&self, context: CallContext<'_>, _arg: SelfTx) -> Result<(), ExecutionError> {
            assert_eq!(
                context.caller().as_service().unwrap(),
                SELF_INTERFACE_SERVICE_ID
            );
            Ok(())
        }
    }

    impl Configure for Timestamping {}

    impl Events for Timestamping {}

    impl ERC30Tokens for Timestamping {}

    impl Service for Timestamping {
        fn state_hash(&self, _data: BlockchainData<&dyn Snapshot>) -> Vec<Hash> {
            vec![]
        }
    }

    impl From<Timestamping> for InstanceCollection {
        fn from(t: Timestamping) -> Self {
            Self::new(t)
                .with_instance(SELF_INTERFACE_SERVICE_ID, "timestamping", Vec::default())
                .with_instance(
                    FOREIGN_INTERFACE_SERVICE_ID,
                    "timestamping-foreign",
                    Vec::default(),
                )
        }
    }

    pub fn self_transactions(mut rng: StdRng) -> impl Iterator<Item = Verified<AnyTx>> {
        (0_u32..).map(move |i| {
            let (pub_key, sec_key) = gen_keypair_from_rng(&mut rng);
            SelfTx {
                data: i.object_hash(),
            }
            .sign(SELF_INTERFACE_SERVICE_ID, pub_key, &sec_key)
        })
    }

    pub fn foreign_transactions(mut rng: StdRng) -> impl Iterator<Item = Verified<AnyTx>> {
        (0_u32..).map(move |i| {
            let (pub_key, sec_key) = gen_keypair_from_rng(&mut rng);
            ForeignTx {
                data: i.object_hash(),
            }
            .sign(SELF_INTERFACE_SERVICE_ID, pub_key, &sec_key)
        })
    }
}

/// Writes transactions to the pool and returns their hashes.
fn prepare_txs(blockchain: &mut BlockchainMut, transactions: Vec<Verified<AnyTx>>) -> Vec<Hash> {
    // In the case of the block within `Bencher::iter()`, some transactions
    // may already be present in the pool. We don't particularly care about this.
    let tx_hashes = transactions.iter().map(|tx| tx.object_hash()).collect();
    blockchain.add_transactions_into_pool(transactions);
    tx_hashes
}

/// Verifies that transactions with the specified hashes are present in the pool.
///
/// We do this to ensure proper transaction processing. The assertions are performed before
/// the benchmark and do not influence its timings.
fn assert_transactions_in_pool(blockchain: &Blockchain, tx_hashes: &[Hash]) {
    let snapshot = blockchain.snapshot();
    let schema = snapshot.for_core();

    assert!(tx_hashes
        .iter()
        .all(|hash| schema.transactions_pool().contains(&hash)
            && !schema.transactions_locations().contains(&hash)));
    assert_eq!(tx_hashes.len() as u64, schema.transactions_pool_len());
}

fn prepare_blockchain(
    blockchain: &mut BlockchainMut,
    generator: impl Iterator<Item = Verified<AnyTx>>,
    blockchain_height: usize,
    txs_in_block: usize,
) {
    let transactions: Vec<_> = generator.take(txs_in_block * blockchain_height).collect();

    for i in 0..blockchain_height {
        let start = txs_in_block * i;
        let end = txs_in_block * (i + 1);
        let tx_hashes = prepare_txs(blockchain, transactions[start..end].to_vec());
        assert_transactions_in_pool(blockchain.as_ref(), &tx_hashes);

        let (block_hash, patch) = execute_block(blockchain, i as u64, &tx_hashes);
        // We make use of the fact that `Blockchain::commit()` doesn't check
        // precommits in any way (they are checked beforehand by the consensus algorithm).
        blockchain
            .commit(patch, block_hash, iter::empty(), &mut BTreeMap::new())
            .unwrap();
    }
}

fn execute_block_rocksdb(
    criterion: &mut Criterion,
    bench_name: &'static str,
    service: impl Into<InstanceCollection>,
    mut tx_generator: impl Iterator<Item = Verified<AnyTx>>,
) {
    let tempdir = TempDir::new("exonum").unwrap();
    let db = create_rocksdb(&tempdir);
    let mut blockchain = create_blockchain(db, vec![service.into()]);

    // We don't particularly care how transactions are distributed in the blockchain
    // in the preparation phase.
    prepare_blockchain(
        &mut blockchain,
        tx_generator.by_ref(),
        PREPARE_TRANSACTIONS / TXS_IN_BLOCK[2],
        TXS_IN_BLOCK[2],
    );

    // Pre-cache transactions for the created block.
    let txs: Vec<_> = tx_generator
        .take(TXS_IN_BLOCK[TXS_IN_BLOCK.len() - 1])
        .collect();

    let tx_hashes = prepare_txs(&mut blockchain, txs);
    assert_transactions_in_pool(blockchain.as_ref(), &tx_hashes);

    // Because execute_block is not really "micro benchmark"
    // executing it as regular benches, with 100 samples,
    // lead to relatively big testing time.
    // That's why the number of samples was decreased in each test.
    criterion.bench(
        bench_name,
        ParameterizedBenchmark::new(
            "transactions",
            move |bencher, &&txs_in_block| {
                let height: u64 = blockchain.as_ref().last_block().height().next().into();
                bencher.iter(|| {
                    execute_block(&blockchain, height, &tx_hashes[..txs_in_block]);
                });
            },
            TXS_IN_BLOCK,
        )
        .sample_size(100)
        .throughput(|&&txs_in_block| Throughput::Elements(txs_in_block as u64)),
    );
}

pub fn bench_block(criterion: &mut Criterion) {
    use log::LevelFilter;
    use std::panic;

    log::set_max_level(LevelFilter::Off);

    execute_block_rocksdb(
        criterion,
        "block/timestamping",
        timestamping::Timestamping,
        timestamping::transactions(SeedableRng::from_seed([2; 32])),
    );

    // We expect lots of panics here, so we switch their reporting off.
    let panic_hook = panic::take_hook();
    panic::set_hook(Box::new(|_| ()));
    execute_block_rocksdb(
        criterion,
        "block/timestamping_panic",
        timestamping::Timestamping,
        timestamping::panicking_transactions(SeedableRng::from_seed([2; 32])),
    );
    panic::set_hook(panic_hook);

    execute_block_rocksdb(
        criterion,
        "block/cryptocurrency",
        cryptocurrency::Cryptocurrency,
        cryptocurrency::provable_transactions(SeedableRng::from_seed([3; 32])),
    );

    execute_block_rocksdb(
        criterion,
        "block/cryptocurrency_no_proofs",
        cryptocurrency::Cryptocurrency,
        cryptocurrency::unprovable_transactions(SeedableRng::from_seed([4; 32])),
    );

    execute_block_rocksdb(
        criterion,
        "block/cryptocurrency_rollback",
        cryptocurrency::Cryptocurrency,
        cryptocurrency::rollback_transactions(SeedableRng::from_seed([4; 32])),
    );

    execute_block_rocksdb(
        criterion,
        "block/foreign_interface_call/self_tx",
        foreign_interface_call::Timestamping,
        foreign_interface_call::self_transactions(SeedableRng::from_seed([2; 32])),
    );

    execute_block_rocksdb(
        criterion,
        "block/foreign_interface_call/foreign_tx",
        foreign_interface_call::Timestamping,
        foreign_interface_call::foreign_transactions(SeedableRng::from_seed([2; 32])),
    );
}<|MERGE_RESOLUTION|>--- conflicted
+++ resolved
@@ -38,19 +38,6 @@
 //!   Accounts are stored in a `MapIndex`. Transactions are rolled back 50% of the time.
 
 use criterion::{Criterion, ParameterizedBenchmark, Throughput};
-<<<<<<< HEAD
-=======
-use exonum::{
-    blockchain::{
-        Blockchain, BlockchainBuilder, BlockchainMut, ConsensusConfig, InstanceCollection, Schema,
-        ValidatorKeys,
-    },
-    crypto::{self, Hash, PublicKey, SecretKey},
-    helpers::{Height, ValidatorId},
-    messages::{AnyTx, Verified},
-    node::ApiSender,
-};
->>>>>>> 2995dc12
 use exonum_merkledb::{Database, DbOptions, ObjectHash, Patch, RocksDB};
 use futures::sync::mpsc;
 use rand::{rngs::StdRng, Rng, SeedableRng};
@@ -59,7 +46,10 @@
 use std::{collections::BTreeMap, iter, sync::Arc};
 
 use exonum::{
-    blockchain::{Blockchain, BlockchainMut, ConsensusConfig, InstanceCollection, ValidatorKeys},
+    blockchain::{
+        Blockchain, BlockchainBuilder, BlockchainMut, ConsensusConfig, InstanceCollection,
+        ValidatorKeys,
+    },
     crypto::{self, Hash, PublicKey, SecretKey},
     helpers::{Height, ValidatorId},
     messages::{AnyTx, Verified},
