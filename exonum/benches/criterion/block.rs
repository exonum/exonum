// Copyright 2019 The Exonum Team
//
// Licensed under the Apache License, Version 2.0 (the "License");
// you may not use this file except in compliance with the License.
// You may obtain a copy of the License at
//
//   http://www.apache.org/licenses/LICENSE-2.0
//
// Unless required by applicable law or agreed to in writing, software
// distributed under the License is distributed on an "AS IS" BASIS,
// WITHOUT WARRANTIES OR CONDITIONS OF ANY KIND, either express or implied.
// See the License for the specific language governing permissions and
// limitations under the License.

//! Benchmarking performance of creating patches for blocks (`Blockchain::create_patch` method).
//!
//! What the benchmark measures:
//!
//! - Work with the storage (reading and writing from indexes).
//! - Cryptographic operations (`ProofMapIndex` in the `cryptocurrency` bench).
//!
//! What the benchmark doesn't measure:
//!
//! - Signature verification (transactions are written directly to the node's pool, bypassing
//!   signature checks and other verification).
//!
//! # Constituent benchmarks
//!
//! - `block_timestamping`: Valid no-op transactions. Measures the efficiency of operations
//!   on core indexes (e.g., recording transaction location and result).
//! - `block_timestamping_panic`: Panicking no-op transactions. Measures the efficiency of
//!   `panic` handling.
//! - `block_cryptocurrency`: Transferring cryptocurrency among random accounts. Accounts are
//!   stored in a `ProofMapIndex`.
//! - `block_cryptocurrency_no_proofs`: Transferring cryptocurrency among random accounts.
//!   Accounts are stored in a `MapIndex`.
//! - `block_cryptocurrency_rollback`: Transferring cryptocurrency among random accounts.
//!   Accounts are stored in a `MapIndex`. Transactions are rolled back 50% of the time.

use criterion::{Criterion, ParameterizedBenchmark, Throughput};
use exonum::{
<<<<<<< HEAD
    blockchain::{Blockchain, GenesisConfig, InstanceCollection, Schema, ValidatorKeys},
    crypto::{self, kx, Hash, PublicKey, SecretKey},
=======
    blockchain::{Blockchain, ConsensusConfig, InstanceCollection, Schema, ValidatorKeys},
    crypto::{self, Hash, PublicKey, SecretKey},
>>>>>>> 08e83b20
    helpers::{Height, ValidatorId},
    messages::{AnyTx, Verified},
    node::ApiSender,
};
use exonum_merkledb::{Database, DbOptions, ObjectHash, Patch, RocksDB};
use futures::sync::mpsc;
use rand::{rngs::StdRng, Rng, SeedableRng};
use tempdir::TempDir;

use std::{collections::BTreeMap, iter, sync::Arc};

/// Number of transactions added to the blockchain before the bench begins.
const PREPARE_TRANSACTIONS: usize = 10_000;
/// Tested values for the number of transactions in an added block.
///
/// `PREPARE_TRANSACTIONS` should be divisible by all values.
const TXS_IN_BLOCK: &[usize] = &[10, 25, 50, 100];

fn gen_keypair_from_rng(rng: &mut StdRng) -> (PublicKey, SecretKey) {
    use exonum::crypto::{gen_keypair_from_seed, Seed, SEED_LENGTH};

    let mut bytes = [0_u8; SEED_LENGTH];
    rng.fill(&mut bytes);
    gen_keypair_from_seed(&Seed::new(bytes))
}

fn create_rocksdb(tempdir: &TempDir) -> RocksDB {
    let options = DbOptions::default();
    RocksDB::open(tempdir.path(), &options).unwrap()
}

fn create_blockchain(
    db: impl Into<Arc<dyn Database>>,
    services: Vec<InstanceCollection>,
) -> Blockchain {
    let service_keypair = (PublicKey::zero(), SecretKey::zero());
    let consensus_keypair = crypto::gen_keypair();
<<<<<<< HEAD
    let config = GenesisConfig::new(iter::once(ValidatorKeys {
        consensus_key: consensus_keypair.0,
        service_key: service_keypair.0,
        identity_key: kx::PublicKey::zero(),
    }));
=======
    let genesis_config = ConsensusConfig {
        validator_keys: vec![ValidatorKeys {
            consensus_key: consensus_keypair.0,
            service_key: service_keypair.0,
        }],
        ..ConsensusConfig::default()
    };
>>>>>>> 08e83b20

    Blockchain::new(
        db,
        services,
        genesis_config,
        service_keypair,
        ApiSender::new(mpsc::channel(0).0),
        mpsc::channel(0).0,
    )
}

fn execute_block(blockchain: &Blockchain, height: u64, txs: &[Hash]) -> (Hash, Patch) {
    blockchain.create_patch(
        ValidatorId::zero(),
        Height(height),
        txs,
        &mut BTreeMap::new(),
    )
}

mod timestamping {
    use exonum::{
        blockchain::{ExecutionError, InstanceCollection},
        crypto::Hash,
        messages::Verified,
        runtime::{
            rust::{Service, Transaction, TransactionContext},
            AnyTx, InstanceDescriptor, InstanceId,
        },
    };
    use exonum_merkledb::{ObjectHash, Snapshot};
    use rand::rngs::StdRng;

    use super::gen_keypair_from_rng;
    use crate::proto;

    const TIMESTAMPING_SERVICE_ID: InstanceId = 254;

    #[exonum_service]
    pub trait TimestampingInterface {
        fn timestamp(&self, context: TransactionContext, arg: Tx) -> Result<(), ExecutionError>;

        fn timestamp_panic(
            &self,
            context: TransactionContext,
            arg: PanickingTx,
        ) -> Result<(), ExecutionError>;
    }

    #[derive(Debug, ServiceFactory)]
    #[exonum(
        artifact_name = "timestamping",
        proto_sources = "crate::proto",
        implements("TimestampingInterface")
    )]
    pub struct Timestamping;

    impl TimestampingInterface for Timestamping {
        fn timestamp(&self, _context: TransactionContext, _arg: Tx) -> Result<(), ExecutionError> {
            Ok(())
        }

        fn timestamp_panic(
            &self,
            _context: TransactionContext,
            _arg: PanickingTx,
        ) -> Result<(), ExecutionError> {
            panic!("panic text");
        }
    }

    impl Service for Timestamping {
        fn state_hash(
            &self,
            _descriptor: InstanceDescriptor,
            _snapshot: &dyn Snapshot,
        ) -> Vec<Hash> {
            vec![]
        }
    }

    impl From<Timestamping> for InstanceCollection {
        fn from(t: Timestamping) -> Self {
            Self::new(t).with_instance(TIMESTAMPING_SERVICE_ID, "timestamping", ())
        }
    }

    #[derive(Serialize, Deserialize, Clone, Debug, ProtobufConvert)]
    #[exonum(pb = "proto::TimestampTx")]
    pub struct Tx {
        data: Hash,
    }

    #[derive(Serialize, Deserialize, Clone, Debug, ProtobufConvert)]
    #[exonum(pb = "proto::TimestampTx")]
    pub struct PanickingTx {
        data: Hash,
    }

    pub fn transactions(mut rng: StdRng) -> impl Iterator<Item = Verified<AnyTx>> {
        (0_u32..).map(move |i| {
            let (pub_key, sec_key) = gen_keypair_from_rng(&mut rng);
            Tx {
                data: i.object_hash(),
            }
            .sign(TIMESTAMPING_SERVICE_ID, pub_key, &sec_key)
        })
    }

    pub fn panicking_transactions(mut rng: StdRng) -> impl Iterator<Item = Verified<AnyTx>> {
        (0_u32..).map(move |i| {
            let (pub_key, sec_key) = gen_keypair_from_rng(&mut rng);
            PanickingTx {
                data: i.object_hash(),
            }
            .sign(TIMESTAMPING_SERVICE_ID, pub_key, &sec_key)
        })
    }
}

mod cryptocurrency {
    use exonum::{
        blockchain::{ExecutionError, InstanceCollection},
        crypto::{Hash, PublicKey},
        messages::Verified,
        runtime::{
            rust::{Service, Transaction, TransactionContext},
            AnyTx, ErrorKind, InstanceDescriptor, InstanceId,
        },
    };
    use exonum_merkledb::{MapIndex, ProofMapIndex, Snapshot};
    use rand::{rngs::StdRng, seq::SliceRandom};

    use super::gen_keypair_from_rng;
    use crate::proto;

    const CRYPTOCURRENCY_SERVICE_ID: InstanceId = 255;

    // Number of generated accounts.
    const KEY_COUNT: usize = super::PREPARE_TRANSACTIONS / 10;
    // Initial balance of each account.
    const INITIAL_BALANCE: u64 = 100;

    #[exonum_service]
    pub trait CryptocurrencyInterface {
        /// Transfers one unit of currency from `from` to `to`.
        fn transfer(&self, context: TransactionContext, arg: Tx) -> Result<(), ExecutionError>;
        /// Same as `Tx`, but without cryptographic proofs in `execute`.
        fn transfer_without_proof(
            &self,
            context: TransactionContext,
            arg: SimpleTx,
        ) -> Result<(), ExecutionError>;
        /// Same as `SimpleTx`, but signals an error 50% of the time.
        fn transfer_error_sometimes(
            &self,
            context: TransactionContext,
            arg: RollbackTx,
        ) -> Result<(), ExecutionError>;
    }

    #[derive(Debug, ServiceFactory)]
    #[exonum(
        artifact_name = "cryptocurrency",
        proto_sources = "crate::proto",
        implements("CryptocurrencyInterface")
    )]
    pub struct Cryptocurrency;

    impl CryptocurrencyInterface for Cryptocurrency {
        fn transfer(&self, context: TransactionContext, arg: Tx) -> Result<(), ExecutionError> {
            let from = context.caller().author().unwrap();

            let mut index = ProofMapIndex::new("provable_balances", context.fork());

            let from_balance = index.get(&from).unwrap_or(INITIAL_BALANCE);
            let to_balance = index.get(&arg.to).unwrap_or(INITIAL_BALANCE);
            index.put(&from, from_balance - 1);
            index.put(&arg.to, to_balance + 1);

            Ok(())
        }

        fn transfer_without_proof(
            &self,
            context: TransactionContext,
            arg: SimpleTx,
        ) -> Result<(), ExecutionError> {
            let from = context.caller().author().unwrap();

            let mut index = MapIndex::new("balances", context.fork());

            let from_balance = index.get(&from).unwrap_or(INITIAL_BALANCE);
            let to_balance = index.get(&arg.to).unwrap_or(INITIAL_BALANCE);
            index.put(&from, from_balance - 1);
            index.put(&arg.to, to_balance + 1);

            Ok(())
        }

        fn transfer_error_sometimes(
            &self,
            context: TransactionContext,
            arg: RollbackTx,
        ) -> Result<(), ExecutionError> {
            let from = context.caller().author().unwrap();

            let mut index = MapIndex::new("balances", context.fork());

            let from_balance = index.get(&from).unwrap_or(INITIAL_BALANCE);
            let to_balance = index.get(&arg.to).unwrap_or(INITIAL_BALANCE);
            index.put(&from, from_balance - 1);
            index.put(&arg.to, to_balance + 1);

            // We deliberately perform the check *after* reads/writes in order
            // to check efficiency of rolling the changes back.
            if arg.seed % 2 == 0 {
                Ok(())
            } else {
                Err(ExecutionError::new(ErrorKind::service(15), ""))
            }
        }
    }

    impl Service for Cryptocurrency {
        fn state_hash(
            &self,
            _descriptor: InstanceDescriptor,
            _snapshot: &dyn Snapshot,
        ) -> Vec<Hash> {
            vec![]
        }
    }

    impl From<Cryptocurrency> for InstanceCollection {
        fn from(t: Cryptocurrency) -> Self {
            Self::new(t).with_instance(CRYPTOCURRENCY_SERVICE_ID, "cryptocurrency", ())
        }
    }

    /// Transfers one unit of currency from `from` to `to`.
    #[derive(Serialize, Deserialize, Clone, Debug, ProtobufConvert)]
    #[exonum(pb = "proto::CurrencyTx")]
    pub struct Tx {
        to: PublicKey,
        seed: u32,
    }

    /// Same as `Tx`, but without cryptographic proofs in `execute`.
    #[derive(Serialize, Deserialize, Clone, Debug, ProtobufConvert)]
    #[exonum(pb = "proto::CurrencyTx")]
    pub struct SimpleTx {
        to: PublicKey,
        seed: u32,
    }

    /// Same as `SimpleTx`, but signals an error 50% of the time.
    #[derive(Serialize, Deserialize, Clone, Debug, ProtobufConvert)]
    #[exonum(pb = "proto::CurrencyTx")]
    pub struct RollbackTx {
        to: PublicKey,
        seed: u32,
    }

    pub fn provable_transactions(mut rng: StdRng) -> impl Iterator<Item = Verified<AnyTx>> {
        let keys: Vec<_> = (0..KEY_COUNT)
            .map(|_| gen_keypair_from_rng(&mut rng))
            .collect();

        (0..).map(
            move |seed| match &keys.choose_multiple(&mut rng, 2).collect::<Vec<_>>()[..] {
                [(ref from, ref from_sk), (ref to, ..)] => {
                    Tx { to: *to, seed }.sign(CRYPTOCURRENCY_SERVICE_ID, *from, &from_sk)
                }
                _ => unreachable!(),
            },
        )
    }

    pub fn unprovable_transactions(mut rng: StdRng) -> impl Iterator<Item = Verified<AnyTx>> {
        let keys: Vec<_> = (0..KEY_COUNT)
            .map(|_| gen_keypair_from_rng(&mut rng))
            .collect();

        (0..).map(
            move |seed| match &keys.choose_multiple(&mut rng, 2).collect::<Vec<_>>()[..] {
                [(ref from, ref from_sk), (ref to, ..)] => {
                    SimpleTx { to: *to, seed }.sign(CRYPTOCURRENCY_SERVICE_ID, *from, &from_sk)
                }
                _ => unreachable!(),
            },
        )
    }

    pub fn rollback_transactions(mut rng: StdRng) -> impl Iterator<Item = Verified<AnyTx>> {
        let keys: Vec<_> = (0..KEY_COUNT)
            .map(|_| gen_keypair_from_rng(&mut rng))
            .collect();

        (0..).map(
            move |seed| match &keys.choose_multiple(&mut rng, 2).collect::<Vec<_>>()[..] {
                [(ref from, ref from_sk), (ref to, ..)] => {
                    RollbackTx { to: *to, seed }.sign(CRYPTOCURRENCY_SERVICE_ID, *from, &from_sk)
                }
                _ => unreachable!(),
            },
        )
    }
}

mod foreign_interface_call {
    use exonum::{
        blockchain::{ExecutionError, InstanceCollection},
        crypto::Hash,
        merkledb::ObjectHash,
        messages::Verified,
        proto::Any,
        runtime::{
            self, dispatcher,
            rust::{Interface, Service, Transaction, TransactionContext},
            AnyTx, CallContext, InstanceDescriptor, InstanceId, MethodId,
        },
    };
    use exonum_merkledb::Snapshot;
    use rand::rngs::StdRng;

    use super::gen_keypair_from_rng;
    use crate::proto;

    const SELF_INTERFACE_SERVICE_ID: InstanceId = 254;
    const FOREIGN_INTERFACE_SERVICE_ID: InstanceId = 255;

    #[derive(Serialize, Deserialize, Clone, Debug, ProtobufConvert)]
    #[exonum(pb = "proto::TimestampTx")]
    pub struct SelfTx {
        data: Hash,
    }

    #[derive(Serialize, Deserialize, Clone, Debug, ProtobufConvert)]
    #[exonum(pb = "proto::TimestampTx")]
    pub struct ForeignTx {
        data: Hash,
    }

    #[exonum_service]
    pub trait SelfInterface {
        fn timestamp(&self, context: TransactionContext, arg: SelfTx)
            -> Result<(), ExecutionError>;

        fn timestamp_foreign(
            &self,
            context: TransactionContext,
            arg: ForeignTx,
        ) -> Result<(), ExecutionError>;
    }

    pub trait ForeignInterface {
        fn timestamp(&self, context: TransactionContext, arg: SelfTx)
            -> Result<(), ExecutionError>;
    }

    impl Interface for dyn ForeignInterface {
        const NAME: &'static str = "ForeignInterface";

        fn dispatch(
            &self,
            ctx: TransactionContext,
            method: MethodId,
            payload: &[u8],
        ) -> Result<(), ExecutionError> {
            match method {
                0u32 => {
                    let bytes = payload.into();
                    let arg: SelfTx = exonum_merkledb::BinaryValue::from_bytes(bytes)
                        .map_err(|e| (runtime::rust::Error::ArgumentsParseError, e))?;
                    self.timestamp(ctx, arg)
                }
                _ => Err(dispatcher::Error::NoSuchMethod).map_err(From::from),
            }
        }
    }

    #[derive(Debug)]
    pub struct ForeignInterfaceClient<'a>(CallContext<'a>);

    impl<'a> ForeignInterfaceClient<'a> {
        fn timestamp(&self, arg: SelfTx) -> Result<(), ExecutionError> {
            self.0.call(ForeignInterface::NAME, 0, arg)
        }
    }

    impl<'a> From<CallContext<'a>> for ForeignInterfaceClient<'a> {
        fn from(context: CallContext<'a>) -> Self {
            Self(context)
        }
    }

    #[exonum_service(interface = "Configure")]
    pub trait Configure {}

    #[exonum_service(interface = "Events")]
    pub trait Events {}

    #[exonum_service(interface = "ERC30Tokens")]
    pub trait ERC30Tokens {}

    #[derive(Debug, ServiceFactory)]
    #[exonum(
        artifact_name = "timestamping",
        proto_sources = "crate::proto",
        implements(
            "SelfInterface",
            "ForeignInterface",
            "Configure",
            "Events",
            "ERC30Tokens"
        )
    )]
    pub struct Timestamping;

    impl SelfInterface for Timestamping {
        fn timestamp(
            &self,
            _context: TransactionContext,
            _arg: SelfTx,
        ) -> Result<(), ExecutionError> {
            Ok(())
        }

        fn timestamp_foreign(
            &self,
            context: TransactionContext,
            arg: ForeignTx,
        ) -> Result<(), ExecutionError> {
            context
                .interface::<ForeignInterfaceClient>(FOREIGN_INTERFACE_SERVICE_ID)
                .timestamp(SelfTx { data: arg.data })
        }
    }

    impl ForeignInterface for Timestamping {
        fn timestamp(
            &self,
            context: TransactionContext,
            _arg: SelfTx,
        ) -> Result<(), ExecutionError> {
            assert_eq!(
                context.caller().as_service().unwrap(),
                SELF_INTERFACE_SERVICE_ID
            );
            Ok(())
        }
    }

    impl Configure for Timestamping {}

    impl Events for Timestamping {}

    impl ERC30Tokens for Timestamping {}

    impl Service for Timestamping {
        fn state_hash(
            &self,
            _descriptor: InstanceDescriptor,
            _snapshot: &dyn Snapshot,
        ) -> Vec<Hash> {
            vec![]
        }
    }

    impl From<Timestamping> for InstanceCollection {
        fn from(t: Timestamping) -> Self {
            Self::new(t)
                .with_instance(SELF_INTERFACE_SERVICE_ID, "timestamping", Any::default())
                .with_instance(
                    FOREIGN_INTERFACE_SERVICE_ID,
                    "timestamping-foreign",
                    Any::default(),
                )
        }
    }

    pub fn self_transactions(mut rng: StdRng) -> impl Iterator<Item = Verified<AnyTx>> {
        (0_u32..).map(move |i| {
            let (pub_key, sec_key) = gen_keypair_from_rng(&mut rng);
            SelfTx {
                data: i.object_hash(),
            }
            .sign(SELF_INTERFACE_SERVICE_ID, pub_key, &sec_key)
        })
    }

    pub fn foreign_transactions(mut rng: StdRng) -> impl Iterator<Item = Verified<AnyTx>> {
        (0_u32..).map(move |i| {
            let (pub_key, sec_key) = gen_keypair_from_rng(&mut rng);
            ForeignTx {
                data: i.object_hash(),
            }
            .sign(SELF_INTERFACE_SERVICE_ID, pub_key, &sec_key)
        })
    }
}

/// Writes transactions to the pool and returns their hashes.
fn prepare_txs(blockchain: &mut Blockchain, transactions: Vec<Verified<AnyTx>>) -> Vec<Hash> {
    let fork = blockchain.fork();

    let tx_hashes = {
        let mut schema = Schema::new(&fork);

        // In the case of the block within `Bencher::iter()`, some transactions
        // may already be present in the pool. We don't particularly care about this.
        transactions
            .into_iter()
            .map(|tx| {
                let hash = tx.object_hash();
                schema.add_transaction_into_pool(tx);
                hash
            })
            .collect()
    };

    blockchain.merge(fork.into_patch()).unwrap();
    tx_hashes
}

/// Verifies that transactions with the specified hashes are present in the pool.
///
/// We do this to ensure proper transaction processing. The assertions are performed before
/// the benchmark and do not influence its timings.
fn assert_transactions_in_pool(blockchain: &Blockchain, tx_hashes: &[Hash]) {
    let snapshot = blockchain.snapshot();
    let schema = Schema::new(&snapshot);

    assert!(tx_hashes
        .iter()
        .all(|hash| schema.transactions_pool().contains(&hash)
            && !schema.transactions_locations().contains(&hash)));
    assert_eq!(tx_hashes.len() as u64, schema.transactions_pool_len());
}

fn prepare_blockchain(
    blockchain: &mut Blockchain,
    generator: impl Iterator<Item = Verified<AnyTx>>,
    blockchain_height: usize,
    txs_in_block: usize,
) {
    let transactions: Vec<_> = generator.take(txs_in_block * blockchain_height).collect();

    for i in 0..blockchain_height {
        let start = txs_in_block * i;
        let end = txs_in_block * (i + 1);
        let tx_hashes = prepare_txs(blockchain, transactions[start..end].to_vec());
        assert_transactions_in_pool(blockchain, &tx_hashes);

        let (block_hash, patch) = execute_block(blockchain, i as u64, &tx_hashes);
        // We make use of the fact that `Blockchain::commit()` doesn't check
        // precommits in any way (they are checked beforehand by the consensus algorithm).
        blockchain
            .commit(patch, block_hash, iter::empty(), &mut BTreeMap::new())
            .unwrap();
    }
}

fn execute_block_rocksdb(
    criterion: &mut Criterion,
    bench_name: &'static str,
    service: impl Into<InstanceCollection>,
    mut tx_generator: impl Iterator<Item = Verified<AnyTx>>,
) {
    let tempdir = TempDir::new("exonum").unwrap();
    let db = create_rocksdb(&tempdir);
    let mut blockchain = create_blockchain(db, vec![service.into()]);

    // We don't particularly care how transactions are distributed in the blockchain
    // in the preparation phase.
    prepare_blockchain(
        &mut blockchain,
        tx_generator.by_ref(),
        PREPARE_TRANSACTIONS / TXS_IN_BLOCK[2],
        TXS_IN_BLOCK[2],
    );

    // Pre-cache transactions for the created block.
    let txs: Vec<_> = tx_generator
        .take(TXS_IN_BLOCK[TXS_IN_BLOCK.len() - 1])
        .collect();

    let tx_hashes = prepare_txs(&mut blockchain, txs);
    assert_transactions_in_pool(&blockchain, &tx_hashes);

    // Because execute_block is not really "micro benchmark"
    // executing it as regular benches, with 100 samples,
    // lead to relatively big testing time.
    // That's why the number of samples was decreased in each test.
    criterion.bench(
        bench_name,
        ParameterizedBenchmark::new(
            "transactions",
            move |bencher, &&txs_in_block| {
                let height: u64 = blockchain.last_block().height().next().into();
                bencher.iter(|| {
                    execute_block(&blockchain, height, &tx_hashes[..txs_in_block]);
                });
            },
            TXS_IN_BLOCK,
        )
        .sample_size(100)
        .throughput(|&&txs_in_block| Throughput::Elements(txs_in_block as u64)),
    );
}

pub fn bench_block(criterion: &mut Criterion) {
    use log::LevelFilter;
    use std::panic;

    log::set_max_level(LevelFilter::Off);

    execute_block_rocksdb(
        criterion,
        "block/timestamping",
        timestamping::Timestamping,
        timestamping::transactions(SeedableRng::from_seed([2; 32])),
    );

    // We expect lots of panics here, so we switch their reporting off.
    let panic_hook = panic::take_hook();
    panic::set_hook(Box::new(|_| ()));
    execute_block_rocksdb(
        criterion,
        "block/timestamping_panic",
        timestamping::Timestamping,
        timestamping::panicking_transactions(SeedableRng::from_seed([2; 32])),
    );
    panic::set_hook(panic_hook);

    execute_block_rocksdb(
        criterion,
        "block/cryptocurrency",
        cryptocurrency::Cryptocurrency,
        cryptocurrency::provable_transactions(SeedableRng::from_seed([3; 32])),
    );

    execute_block_rocksdb(
        criterion,
        "block/cryptocurrency_no_proofs",
        cryptocurrency::Cryptocurrency,
        cryptocurrency::unprovable_transactions(SeedableRng::from_seed([4; 32])),
    );

    execute_block_rocksdb(
        criterion,
        "block/cryptocurrency_rollback",
        cryptocurrency::Cryptocurrency,
        cryptocurrency::rollback_transactions(SeedableRng::from_seed([4; 32])),
    );

    execute_block_rocksdb(
        criterion,
        "block/foreign_interface_call/self_tx",
        foreign_interface_call::Timestamping,
        foreign_interface_call::self_transactions(SeedableRng::from_seed([2; 32])),
    );

    execute_block_rocksdb(
        criterion,
        "block/foreign_interface_call/foreign_tx",
        foreign_interface_call::Timestamping,
        foreign_interface_call::foreign_transactions(SeedableRng::from_seed([2; 32])),
    );
}<|MERGE_RESOLUTION|>--- conflicted
+++ resolved
@@ -39,13 +39,8 @@
 
 use criterion::{Criterion, ParameterizedBenchmark, Throughput};
 use exonum::{
-<<<<<<< HEAD
-    blockchain::{Blockchain, GenesisConfig, InstanceCollection, Schema, ValidatorKeys},
+    blockchain::{Blockchain, ConsensusConfig, InstanceCollection, Schema, ValidatorKeys},
     crypto::{self, kx, Hash, PublicKey, SecretKey},
-=======
-    blockchain::{Blockchain, ConsensusConfig, InstanceCollection, Schema, ValidatorKeys},
-    crypto::{self, Hash, PublicKey, SecretKey},
->>>>>>> 08e83b20
     helpers::{Height, ValidatorId},
     messages::{AnyTx, Verified},
     node::ApiSender,
@@ -83,21 +78,14 @@
 ) -> Blockchain {
     let service_keypair = (PublicKey::zero(), SecretKey::zero());
     let consensus_keypair = crypto::gen_keypair();
-<<<<<<< HEAD
-    let config = GenesisConfig::new(iter::once(ValidatorKeys {
+    let genesis_config = ConsensusConfig {
+        validator_keys: vec![ValidatorKeys {
         consensus_key: consensus_keypair.0,
         service_key: service_keypair.0,
         identity_key: kx::PublicKey::zero(),
-    }));
-=======
-    let genesis_config = ConsensusConfig {
-        validator_keys: vec![ValidatorKeys {
-            consensus_key: consensus_keypair.0,
-            service_key: service_keypair.0,
-        }],
+    }],
         ..ConsensusConfig::default()
     };
->>>>>>> 08e83b20
 
     Blockchain::new(
         db,
@@ -706,7 +694,7 @@
             TXS_IN_BLOCK,
         )
         .sample_size(100)
-        .throughput(|&&txs_in_block| Throughput::Elements(txs_in_block as u64)),
+        .throughput(|&&txs_in_block| Throughput::Elements(txs_in_block as u32)),
     );
 }
 
