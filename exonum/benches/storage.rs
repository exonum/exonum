--- conflicted
+++ resolved
@@ -22,21 +22,11 @@
 
 #[cfg(all(test, feature = "long_benchmarks"))]
 mod tests {
-<<<<<<< HEAD
-    use exonum::storage::{
-        proof_map_index::PROOF_MAP_KEY_SIZE as KEY_SIZE, Database, DbOptions, MemoryDB,
-        ProofListIndex, ProofMapIndex, RocksDB,
-    };
-    use rand::{Rng, SeedableRng, XorShiftRng};
-    use tempdir::TempDir;
-    use test::Bencher;
-=======
     use test::Bencher;
     use tempdir::TempDir;
     use rand::{Rng, RngCore, SeedableRng, XorShiftRng};
     use exonum::storage::{Database, DbOptions, MemoryDB, ProofListIndex, ProofMapIndex, RocksDB,
         proof_map_index::PROOF_MAP_KEY_SIZE as KEY_SIZE};
->>>>>>> 4cf37115
 
     use std::collections::HashSet;
 
