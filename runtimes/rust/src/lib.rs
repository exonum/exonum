--- conflicted
+++ resolved
@@ -652,18 +652,8 @@
             let user_endpoints = self.api_endpoints();
             // FIXME: this should either be made async, or an unbounded channel should be used.
             if !self.api_notifier.is_closed() {
-<<<<<<< HEAD
-                let send_task = self.api_notifier.send(UpdateEndpoints {
-                    endpoints: user_endpoints,
-                });
+                let send_task = self.api_notifier.send(UpdateEndpoints::new(user_endpoints));
                 executor::block_on(send_task).ok();
-=======
-                self.api_notifier
-                    .clone()
-                    .send(UpdateEndpoints::new(user_endpoints))
-                    .wait()
-                    .ok();
->>>>>>> 0532a29c
             }
         }
         self.changed_services_since_last_block = false;
