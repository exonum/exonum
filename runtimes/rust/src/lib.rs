// Copyright 2020 The Exonum Team
//
// Licensed under the Apache License, Version 2.0 (the "License");
// you may not use this file except in compliance with the License.
// You may obtain a copy of the License at
//
//   http://www.apache.org/licenses/LICENSE-2.0
//
// Unless required by applicable law or agreed to in writing, software
// distributed under the License is distributed on an "AS IS" BASIS,
// WITHOUT WARRANTIES OR CONDITIONS OF ANY KIND, either express or implied.
// See the License for the specific language governing permissions and
// limitations under the License.

//! The current runtime is for running native services written in Rust.
//!
//! In the Rust runtime a set of service artifacts that you may want to deploy is static. The set
//! is defined at the time of compilation. Once the set is created, you can change it only by
//! the node binary recompilation.
//!
//! Beware of removing artifacts from the Rust runtime. An attempt to remove an artifact
//! from an instance that is already running can cause the blockchain to break. It is only safe
//! to add new artifacts.
//!
//! The Rust runtime does not provide any level of service isolation from the operation system.
//! Therefore, the security audit of the artifacts that should be deployed is
//! up to the node administrators.
//!
//! The artifact interface in the Rust runtime is represented by the
//! [`ServiceFactory`] trait. The trait creates service instances and provides
//! information about the artifact.
//!
//! [`ServiceFactory`]: trait.ServiceFactory.html
//!
//! # Examples
//!
//! ## Minimal complete example
//!
//! ```
//! use exonum_rust_runtime::{CallContext, Service, BlockchainData, ExecutionError};
//! use exonum_derive::*;
//! use serde_derive::*;
//!
//! // Determine the types of data that will be used in service transactions.
//!
//! #[derive(Debug, PartialEq, Serialize, Deserialize, BinaryValue)]
//! #[binary_value(codec = "bincode")]
//! pub struct CreateWallet {
//!     pub name: String,
//! }
//!
//! // You may create service-specific error types.
//!
//! #[derive(Debug, ExecutionFail)]
//! pub enum Error {
//!     /// Wallet with the specified owner key already exists.
//!     WalletAlreadyExists = 1,
//! }
//!
//! // Define a transaction interface for your service by creating a `Transactions` trait with
//! // the following attribute and method signatures.
//! #[exonum_interface]
//! pub trait Transactions<Ctx> {
//!     type Output;
//!     // Each method of the trait should have a signature of the following format.
//!     // The argument should implement the `BinaryValue` trait.
//!     #[interface_method(id = 0)]
//!     fn create_wallet(&self, context: Ctx, arg: CreateWallet) -> Self::Output;
//! }
//!
//! // In order a service could process transactions, you have to implement the
//! // `ServiceDispatcher` trait, which can be derived using the corresponding macro.
//! // To explain to the runtime how to create instances of this service, you have
//! // to implement the `ServiceFactory` trait by using the `ServiceFactory` derive macro.
//! #[derive(Debug, ServiceDispatcher, ServiceFactory)]
//! // Declare that the service implements the `Transactions` interface
//! // that was presented above.
//! #[service_dispatcher(implements("Transactions"))]
//! // By default the macro uses the crate name and version to provide an artifact ID
//! // for this service factory. You should only provide a path to the generated
//! // Protobuf schema.
//! #[service_factory(proto_sources = "exonum::proto::schema")]
//! pub struct WalletService;
//!
//! // Do not forget to implement the `Transactions` and `Service` traits
//! // for the service.
//! impl Transactions<CallContext<'_>> for WalletService {
//!     type Output = Result<(), ExecutionError>;
//!
//!     fn create_wallet(
//!         &self,
//!         context: CallContext<'_>,
//!         arg: CreateWallet,
//!     ) -> Result<(), ExecutionError> {
//!         // Some business logic...
//!         Ok(())
//!     }
//! }
//!
//! impl Service for WalletService {}
//! ```
//!
//! ## Stateful Service Definition
//!
//! Beware of stateful services in production, use this functionality only for debugging and
//! prototyping.
//!
//! ```
//! # use exonum_rust_runtime::{CallContext, Service, BlockchainData, ExecutionError};
//! # use exonum_derive::{exonum_interface, ServiceDispatcher, ServiceFactory};
//! #[exonum_interface]
//! pub trait Transactions<Ctx> {
//! #   type Output;
//!     // service methods...
//! }
//!
//! // If your service has a state, for example, for debugging purposes, then you can
//! // use a separate structure for the service.
//!
//! #[derive(Debug, Default, ServiceDispatcher)]
//! #[service_dispatcher(implements("Transactions"))]
//! pub struct StatefulService {
//!     state: u64,
//! }
//!
//! #[derive(Debug, ServiceFactory)]
//! #[service_factory(
//!     // In this case you have to specify the service constructor explicitly.
//!     service_constructor = "Self::new_instance",
//!     proto_sources = "exonum::proto::schema",
//!     // To specify the artifact name and/or version explicitly you have to use the
//!     // following attributes.
//!     artifact_name = "stateful",
//!     artifact_version = "1.0.0",
//! )]
//! pub struct StatefulServiceFactory;
//!
//! impl StatefulServiceFactory {
//!     fn new_instance(&self) -> Box<dyn Service> {
//!         Box::new(StatefulService::default())
//!     }
//! }
//! # impl Transactions<CallContext<'_>> for StatefulService {
//! #     type Output = Result<(), ExecutionError>;
//! # }
//! #
//! # impl Service for StatefulService {}
//! ```
//!
//! # Interfaces
//!
//! By bringing an interface trait into scope, you can use its methods with any stub type.
//! Stub here means a type that can process calls from *any* interface. (What exactly
//! is meant by processing depends on the stub and on the provided context argument.)
//! For example, the following stubs are defined in this crate:
//!
//! | Stub | Behavior |
//! |------|----------|
//! | [`TxStub`] | Generates unsigned transactions |
//! | `(PublicKey, SecretKey)` | Generates signed transactions |
//! | [`Broadcaster`] | Broadcasts transactions signed by the service keys of the node |
//! | [`CallContext`] | Calls methods of another service during transaction execution **(1)** |
//!
//! 1. Beware that this is experimental functionality which is subject to change in next releases.
//!
//! More stub types can be defined in other crates. To define a stub type, you need to implement
//! one of [`GenericCall`] or [`GenericCallMut`] traits.
//!
//! ## Mutable interfaces
//!
//! `#[exonum_interface]` macro produces a mutable version of the interface trait,
//! which differs from the original trait in the following ways:
//!
//! - Name is the original trait name appended with `Mut` (e.g., `TransactionsMut`)
//! - All methods consume `&mut self` instead of `&self`
//!
//! Otherwise, the mutable trait is a carbon copy of the original trait.
//!
//! The mutable trait is necessary for some stub types (e.g., `CallContext`) because they need
//! to mutate their state when processing the calls. Hence, the mutable trait should be
//! exported from the crate along with the original "immutable" trait.
//!
//! [`TxStub`]: struct.TxStub.html
//! [`Broadcaster`]: struct.Broadcaster.html
//! [`CallContext`]: struct.CallContext.html
//! [`GenericCall`]: trait.GenericCall.html
//! [`GenericCallMut`]: trait.GenericCallMut.html
//!
//! ## Interface usage
//!
//! ```
//! # use exonum_rust_runtime::{CallContext, ExecutionError};
<<<<<<< HEAD
//! # use exonum_crypto::gen_keypair;
//! # use exonum_derive::{exonum_interface, interface_method};
=======
//! # use exonum::crypto::gen_keypair;
//! # use exonum_derive::exonum_interface;
>>>>>>> cdb0db80
//! # type CreateWallet = String;
//! # type Transfer = String;
//! #[exonum_interface]
//! pub trait Transactions<Ctx> {
//!     type Output;
//!     #[interface_method(id = 0)]
//!     fn create_wallet(&self, context: Ctx, arg: CreateWallet) -> Self::Output;
//!     #[interface_method(id = 1)]
//!     fn transfer(&self, context: Ctx, arg: Transfer) -> Self::Output;
//! }
//!
//! // Create a signed transaction.
//! let keypair = gen_keypair();
//! let create_wallet: CreateWallet = // ...
//! #    "create_wallet".to_owned();
//! // The context in this case is the numerical instance ID.
//! let instance_id = 100;
//! let tx = keypair.create_wallet(instance_id, create_wallet);
//! let transfer: Transfer = // ...
//! #    "transfer".to_owned();
//! let other_tx = keypair.transfer(instance_id, transfer);
//! // The same call with the explicit method attribution:
//! # let transfer = "transfer".to_owned();
//! let other_tx = Transactions::transfer(&keypair, instance_id, transfer);
//!
//! // Using the trait within another service implementation:
//! # struct Service;
//! # type SomeArg = String;
//! # impl Service {
//! fn batch_transfers(
//!     &self,
//!     mut ctx: CallContext<'_>,
//!     wallet_count: u64,
//! ) -> Result<(), ExecutionError> {
//!     let receiver_service = "token";
//!     // ^-- `CallContext` allows to use any of service IDs as the context.
//!     for _ in 0..wallet_count {
//!         let transfer: Transfer = // ...
//! #           "transfer".to_owned();
//!         ctx.transfer(receiver_service, transfer)?;
//!         // The same call with the explicit attribution:
//! #       let transfer = "transfer".to_owned();
//!         TransactionsMut::transfer(&mut ctx, receiver_service, transfer)?;
//!     }
//!     Ok(())
//! }
//! # }
//! ```

pub use exonum::runtime::{
    migrations, versioning, AnyTx, ArtifactId, BlockchainData, CallInfo, CallSite, CallType,
    Caller, CommonError, CoreError, DispatcherSchema, ErrorKind, ErrorMatch, ExecutionError,
    ExecutionFail, ExecutionStatus, InstanceDescriptor, InstanceId, InstanceSpec, InstanceStatus,
    MethodId, RuntimeIdentifier, RuntimeInstance, SnapshotExt, WellKnownRuntime,
    SUPERVISOR_INSTANCE_ID,
};

pub use self::{
    call_context::CallContext,
    error::Error,
    runtime_api::{ArtifactProtobufSpec, ProtoSourceFile, ProtoSourcesQuery},
    service::{
        AfterCommitContext, Broadcaster, DefaultInstance, Service, ServiceDispatcher,
        ServiceFactory,
    },
    stubs::{GenericCall, GenericCallMut, Interface, MethodDescriptor, TxStub},
};

pub mod api;
pub mod error;

use exonum::{
    api::{manager::UpdateEndpoints, ApiBuilder},
    blockchain::{Blockchain, Schema as CoreSchema},
    helpers::Height,
    merkledb::Snapshot,
    runtime::{
        catch_panic,
        migrations::{DataMigrationError, MigrateData, MigrationScript},
        versioning::Version,
        ExecutionContext, Mailbox, Runtime,
    },
};
use futures::{future, sync::mpsc, Future, IntoFuture, Sink};
use log::trace;

use std::collections::{BTreeMap, HashMap, HashSet};

use self::api::ServiceApiBuilder;

mod call_context;
mod runtime_api;
mod service;
mod stubs;

trait FactoryWithMigrations: ServiceFactory + MigrateData {}

impl<T: ServiceFactory + MigrateData> FactoryWithMigrations for T {}

/// Wrapper around a service factory that does not support migrations.
#[derive(Debug)]
struct WithoutMigrations<T>(T);

impl<T: ServiceFactory> ServiceFactory for WithoutMigrations<T> {
    fn artifact_id(&self) -> ArtifactId {
        self.0.artifact_id()
    }

    fn artifact_protobuf_spec(&self) -> ArtifactProtobufSpec {
        self.0.artifact_protobuf_spec()
    }

    fn create_instance(&self) -> Box<dyn Service> {
        self.0.create_instance()
    }
}

impl<T> MigrateData for WithoutMigrations<T> {
    fn migration_scripts(
        &self,
        _start_version: &Version,
    ) -> Result<Vec<MigrationScript>, DataMigrationError> {
        Err(DataMigrationError::NotSupported)
    }
}

/// Rust runtime entity.
///
/// [Detailed description of the Rust runtime](index.html).
#[derive(Debug)]
pub struct RustRuntime {
    blockchain: Option<Blockchain>,
    api_notifier: mpsc::Sender<UpdateEndpoints>,
    available_artifacts: HashMap<ArtifactId, Box<dyn FactoryWithMigrations>>,
    deployed_artifacts: HashSet<ArtifactId>,
    started_services: BTreeMap<InstanceId, Instance>,
    started_services_by_name: HashMap<String, InstanceId>,
    changed_services_since_last_block: bool,
}

/// Builder of the `RustRuntime`.
#[derive(Debug, Default)]
pub struct RustRuntimeBuilder {
    available_artifacts: HashMap<ArtifactId, Box<dyn FactoryWithMigrations>>,
}

#[derive(Debug)]
struct Instance {
    id: InstanceId,
    name: String,
    service: Box<dyn Service>,
}

impl Instance {
    fn new(id: InstanceId, name: String, service: Box<dyn Service>) -> Self {
        Self { id, name, service }
    }

    fn descriptor(&self) -> InstanceDescriptor<'_> {
        InstanceDescriptor {
            id: self.id,
            name: &self.name,
        }
    }
}

impl AsRef<dyn Service> for Instance {
    fn as_ref(&self) -> &dyn Service {
        self.service.as_ref()
    }
}

impl RustRuntimeBuilder {
    /// Creates a new builder instance.
    pub fn new() -> Self {
        Self::default()
    }

    /// Adds a new service factory to the runtime. The service factory does not support data
    /// migrations. Use [`with_migrating_factory`](#method.with_migrating_factory) to add
    /// a service factory with migration support.
    ///
    /// # Return value
    ///
    /// Returns a modified `RustRuntime` object for further chaining.
    pub fn with_factory<S: ServiceFactory>(mut self, service_factory: S) -> Self {
        let artifact = service_factory.artifact_id();
        trace!(
            "Added available artifact {} without migration support",
            artifact
        );
        let service_factory = WithoutMigrations(service_factory);
        self.available_artifacts
            .insert(artifact, Box::new(service_factory));
        self
    }

    /// Adds a new service factory with migration support to the runtime.
    ///
    /// # Return value
    ///
    /// Returns a modified `RustRuntime` object for further chaining.
    pub fn with_migrating_factory<S>(mut self, service_factory: S) -> Self
    where
        S: ServiceFactory + MigrateData,
    {
        let artifact = service_factory.artifact_id();
        trace!(
            "Added available artifact {} with migration support",
            artifact
        );
        self.available_artifacts
            .insert(artifact, Box::new(service_factory));
        self
    }

    /// Completes the build process, converting the builder into a `RustRuntime`.
    pub fn build(self, api_notifier: mpsc::Sender<UpdateEndpoints>) -> RustRuntime {
        RustRuntime {
            blockchain: None,
            api_notifier,
            available_artifacts: self.available_artifacts,
            deployed_artifacts: Default::default(),
            started_services: Default::default(),
            started_services_by_name: Default::default(),
            changed_services_since_last_block: false,
        }
    }

    /// Builds the Rust runtime without connection to the HTTP API. As the name implies,
    /// this method should only be used for testing.
    pub fn build_for_tests(self) -> RustRuntime {
        self.build(mpsc::channel(1).0)
    }
}

impl RustRuntime {
    /// Rust runtime name.
    pub const NAME: &'static str = "rust";

    /// Returns a new builder for the runtime.
    pub fn builder() -> RustRuntimeBuilder {
        RustRuntimeBuilder::new()
    }

    fn blockchain(&self) -> &Blockchain {
        self.blockchain
            .as_ref()
            .expect("Method called before Rust runtime is initialized")
    }

    fn add_started_service(&mut self, instance: Instance) {
        self.started_services_by_name
            .insert(instance.name.clone(), instance.id);
        self.started_services.insert(instance.id, instance);
    }

    fn remove_started_service(&mut self, instance: &InstanceSpec) {
        self.started_services_by_name.remove(&instance.name);
        self.started_services.remove(&instance.id);
    }

    fn deploy(&mut self, artifact: &ArtifactId) -> Result<(), ExecutionError> {
        if self.deployed_artifacts.contains(&artifact) {
            panic!(
                "BUG: Core requested deploy of already deployed artifact {:?}",
                artifact
            );
        }
        if !self.available_artifacts.contains_key(&artifact) {
            let description = format!(
                "Runtime failed to deploy artifact with id {}, \
                 it is not listed among available artifacts. Available artifacts: {}",
                artifact,
                self.artifacts_to_pretty_string()
            );
            return Err(Error::UnableToDeploy.with_description(description));
        }

        trace!("Deployed artifact: {}", artifact);
        self.deployed_artifacts.insert(artifact.to_owned());
        Ok(())
    }

    fn new_service(&self, spec: &InstanceSpec) -> Result<Instance, ExecutionError> {
        if !self.deployed_artifacts.contains(&spec.artifact) {
            panic!(
                "BUG: Core requested service instance start ({:?}) of not deployed artifact {:?}",
                spec.name, spec.artifact
            );
        }
        if self.started_services.contains_key(&spec.id) {
            panic!(
                "BUG: Core requested service service instance start ({:?}) with already taken ID",
                spec
            );
        }
        if self.started_services_by_name.contains_key(&spec.name) {
            panic!(
                "BUG: Core requested service service instance start ({:?}) with already taken name",
                spec
            );
        }

        let service = self.available_artifacts[&spec.artifact].create_instance();
        Ok(Instance::new(spec.id, spec.name.clone(), service))
    }

    fn api_endpoints(&self) -> Vec<(String, ApiBuilder)> {
        self.started_services
            .values()
            .map(|instance| {
                let mut builder = ServiceApiBuilder::new(
                    self.blockchain().clone(),
                    InstanceDescriptor {
                        id: instance.id,
                        name: instance.name.as_ref(),
                    },
                );
                instance.as_ref().wire_api(&mut builder);
                let root_path = builder
                    .take_root_path()
                    .unwrap_or_else(|| ["services/", &instance.name].concat());
                (root_path, ApiBuilder::from(builder))
            })
            .chain(self::runtime_api::endpoints(self))
            .collect()
    }

    fn push_api_changes(&mut self) {
        if self.changed_services_since_last_block {
            let user_endpoints = self.api_endpoints();
            // FIXME: this should either be made async, or an unbounded channel should be used.
            if !self.api_notifier.is_closed() {
                self.api_notifier
                    .clone()
                    .send(UpdateEndpoints { user_endpoints })
                    .wait()
                    .ok();
            }
        }
        self.changed_services_since_last_block = false;
    }

    fn artifacts_to_pretty_string(&self) -> String {
        if self.available_artifacts.is_empty() {
            return "None".to_string();
        }

        self.available_artifacts
            .keys()
            .map(ToString::to_string)
            .collect::<Vec<String>>()
            .join(", ")
    }
}

impl WellKnownRuntime for RustRuntime {
    const ID: u32 = RuntimeIdentifier::Rust as u32;
}

impl Runtime for RustRuntime {
    fn initialize(&mut self, blockchain: &Blockchain) {
        self.blockchain = Some(blockchain.clone());
    }

    // Propagates changes in the services immediately after initialization.
    fn on_resume(&mut self) {
        self.push_api_changes();
    }

    fn deploy_artifact(
        &mut self,
        artifact: ArtifactId,
        spec: Vec<u8>,
    ) -> Box<dyn Future<Item = (), Error = ExecutionError>> {
        if !spec.is_empty() {
            // Keep the spec for Rust artifacts empty.
            Box::new(future::err(Error::IncorrectArtifactId.into()))
        } else {
            Box::new(self.deploy(&artifact).into_future())
        }
    }

    fn is_artifact_deployed(&self, id: &ArtifactId) -> bool {
        self.deployed_artifacts.contains(id)
    }

    fn interfaces(&self, id: InstanceId) -> Vec<String> {
        debug_assert!(
            self.started_services.get(&id).is_some(),
            "BUG: Core called `interfaces` method for non-existent instance ID {}",
            id
        );

        let instance = self.started_services.get(&id).unwrap();

        instance.service.interfaces()
    }

    fn initiate_adding_service(
        &self,
        context: ExecutionContext<'_>,
        spec: &InstanceSpec,
        parameters: Vec<u8>,
    ) -> Result<(), ExecutionError> {
        let instance = self.new_service(spec)?;
        let service = instance.as_ref();
        let descriptor = instance.descriptor();
        let context = CallContext::new(context, descriptor);
        catch_panic(|| service.initialize(context, parameters))
    }

    fn update_service_status(
        &mut self,
        _snapshot: &dyn Snapshot,
        spec: &InstanceSpec,
        status: InstanceStatus,
    ) {
        match status {
            InstanceStatus::Active => {
                let instance = self.new_service(spec).expect(
                    "BUG: Attempt to create a new service instance failed; \
                     within `instantiate_adding_service` we were able to create a new instance, \
                     but now we are not.",
                );
                self.add_started_service(instance);
            }

            InstanceStatus::Stopped => {
                self.remove_started_service(spec);
            }
        }
        self.changed_services_since_last_block = true;
    }

    fn execute(
        &self,
        context: ExecutionContext<'_>,
        call_info: &CallInfo,
        payload: &[u8],
    ) -> Result<(), ExecutionError> {
        let instance = self
            .started_services
            .get(&call_info.instance_id)
            .expect("BUG: an attempt to execute transaction of unknown service.");

        let descriptor = instance.descriptor();
        let id = call_info.method_id;
        catch_panic(|| {
            instance.as_ref().call(
                context.interface_name,
                id,
                CallContext::new(context, descriptor),
                payload,
            )
        })
    }

    fn before_transactions(
        &self,
        context: ExecutionContext<'_>,
        instance_id: InstanceId,
    ) -> Result<(), ExecutionError> {
        let instance = self
            .started_services
            .get(&instance_id)
            .expect("`before_transactions` called with non-existing `instance_id`");

        let descriptor = instance.descriptor();
        catch_panic(|| {
            let context = CallContext::new(context, descriptor);
            instance.as_ref().before_transactions(context)
        })
    }

    fn after_transactions(
        &self,
        context: ExecutionContext<'_>,
        instance_id: InstanceId,
    ) -> Result<(), ExecutionError> {
        let instance = self
            .started_services
            .get(&instance_id)
            .expect("`after_transactions` called with non-existing `instance_id`");

        let descriptor = instance.descriptor();
        catch_panic(|| {
            let context = CallContext::new(context, descriptor);
            instance.as_ref().after_transactions(context)
        })
    }

    fn after_commit(&mut self, snapshot: &dyn Snapshot, mailbox: &mut Mailbox) {
        self.push_api_changes();

        // By convention, services do not handle `after_commit()` on the genesis block.
        let core_schema = CoreSchema::new(snapshot);
        if core_schema.height() == Height(0) {
            return;
        }

        let blockchain = self.blockchain();
        let validator_id = core_schema.validator_id(blockchain.service_keypair().0);
        for service in self.started_services.values() {
            service.as_ref().after_commit(AfterCommitContext::new(
                mailbox,
                service.descriptor(),
                snapshot,
                blockchain.service_keypair(),
                blockchain.sender(),
                validator_id,
            ));
        }
    }
}<|MERGE_RESOLUTION|>--- conflicted
+++ resolved
@@ -190,13 +190,8 @@
 //!
 //! ```
 //! # use exonum_rust_runtime::{CallContext, ExecutionError};
-<<<<<<< HEAD
-//! # use exonum_crypto::gen_keypair;
+//! # use exonum::crypto::gen_keypair;
 //! # use exonum_derive::{exonum_interface, interface_method};
-=======
-//! # use exonum::crypto::gen_keypair;
-//! # use exonum_derive::exonum_interface;
->>>>>>> cdb0db80
 //! # type CreateWallet = String;
 //! # type Transfer = String;
 //! #[exonum_interface]
