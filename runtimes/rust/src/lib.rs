// Copyright 2020 The Exonum Team
//
// Licensed under the Apache License, Version 2.0 (the "License");
// you may not use this file except in compliance with the License.
// You may obtain a copy of the License at
//
//   http://www.apache.org/licenses/LICENSE-2.0
//
// Unless required by applicable law or agreed to in writing, software
// distributed under the License is distributed on an "AS IS" BASIS,
// WITHOUT WARRANTIES OR CONDITIONS OF ANY KIND, either express or implied.
// See the License for the specific language governing permissions and
// limitations under the License.

//! The current runtime is for running native services written in Rust.
//!
//! In the Rust runtime a set of service artifacts that you may want to deploy is static. The set
//! is defined at the time of compilation. Once the set is created, you can change it only by
//! the node binary recompilation.
//!
//! Beware of removing artifacts from the Rust runtime. An attempt to remove an artifact
//! from an instance that is already running can cause the blockchain to break. It is only safe
//! to add new artifacts.
//!
//! The Rust runtime does not provide any level of service isolation from the operation system.
//! Therefore, the security audit of the artifacts that should be deployed is
//! up to the node administrators.
//!
//! The artifact interface in the Rust runtime is represented by the
//! [`ServiceFactory`] trait. The trait creates service instances and provides
//! information about the artifact.
//!
//! [`ServiceFactory`]: trait.ServiceFactory.html
//!
//! # Examples
//!
//! ## Minimal complete example
//!
//! ```
//! use exonum_rust_runtime::{CallContext, Service, BlockchainData, ExecutionError};
//! use exonum_derive::*;
//! use serde_derive::*;
//!
//! // Determine the types of data that will be used in service transactions.
//!
//! #[derive(Debug, PartialEq, Serialize, Deserialize, BinaryValue)]
//! #[binary_value(codec = "bincode")]
//! pub struct CreateWallet {
//!     pub name: String,
//! }
//!
//! // You may create service-specific error types.
//!
//! #[derive(Debug, ExecutionFail)]
//! pub enum Error {
//!     /// Wallet with the specified owner key already exists.
//!     WalletAlreadyExists = 1,
//! }
//!
//! // Define a transaction interface for your service by creating a `Transactions` trait with
//! // the following attribute and method signatures.
//! #[exonum_interface]
//! pub trait Transactions<Ctx> {
//!     type Output;
//!     // Each method of the trait should have a signature of the following format.
//!     // The argument should implement the `BinaryValue` trait.
//!     fn create_wallet(&self, context: Ctx, arg: CreateWallet) -> Self::Output;
//! }
//!
//! // In order a service could process transactions, you have to implement the
//! // `ServiceDispatcher` trait, which can be derived using the corresponding macro.
//! // To explain to the runtime how to create instances of this service, you have
//! // to implement the `ServiceFactory` trait by using the `ServiceFactory` derive macro.
//! #[derive(Debug, ServiceDispatcher, ServiceFactory)]
//! // Declare that the service implements the `Transactions` interface
//! // that was presented above.
//! #[service_dispatcher(implements("Transactions"))]
//! // By default the macro uses the crate name and version to provide an artifact ID
//! // for this service factory. You should only provide a path to the generated
//! // Protobuf schema.
//! #[service_factory(proto_sources = "exonum::proto::schema")]
//! pub struct WalletService;
//!
//! // Do not forget to implement the `Transactions` and `Service` traits
//! // for the service.
//! impl Transactions<CallContext<'_>> for WalletService {
//!     type Output = Result<(), ExecutionError>;
//!
//!     fn create_wallet(
//!         &self,
//!         context: CallContext<'_>,
//!         arg: CreateWallet,
//!     ) -> Result<(), ExecutionError> {
//!         // Some business logic...
//!         Ok(())
//!     }
//! }
//!
//! impl Service for WalletService {}
//! ```
//!
//! ## Stateful Service Definition
//!
//! Beware of stateful services in production, use this functionality only for debugging and
//! prototyping.
//!
//! ```
//! # use exonum_rust_runtime::{CallContext, Service, BlockchainData, ExecutionError};
//! # use exonum_derive::{exonum_interface, ServiceDispatcher, ServiceFactory};
//! #[exonum_interface]
//! pub trait Transactions<Ctx> {
//! #   type Output;
//!     // service methods...
//! }
//!
//! // If your service has a state, for example, for debugging purposes, then you can
//! // use a separate structure for the service.
//!
//! #[derive(Debug, Default, ServiceDispatcher)]
//! #[service_dispatcher(implements("Transactions"))]
//! pub struct StatefulService {
//!     state: u64,
//! }
//!
//! #[derive(Debug, ServiceFactory)]
//! #[service_factory(
//!     // In this case you have to specify the service constructor explicitly.
//!     service_constructor = "Self::new_instance",
//!     proto_sources = "exonum::proto::schema",
//!     // To specify the artifact name and/or version explicitly you have to use the
//!     // following attributes.
//!     artifact_name = "stateful",
//!     artifact_version = "1.0.0",
//! )]
//! pub struct StatefulServiceFactory;
//!
//! impl StatefulServiceFactory {
//!     fn new_instance(&self) -> Box<dyn Service> {
//!         Box::new(StatefulService::default())
//!     }
//! }
//! # impl Transactions<CallContext<'_>> for StatefulService {
//! #     type Output = Result<(), ExecutionError>;
//! # }
//! #
//! # impl Service for StatefulService {}
//! ```
//!
//! # Interfaces
//!
//! By bringing an interface trait into scope, you can use its methods with any stub type.
//! Stub here means a type that can process calls from *any* interface. (What exactly
//! is meant by processing depends on the stub and on the provided context argument.)
//! For example, the following stubs are defined in this crate:
//!
//! | Stub | Behavior |
//! |------|----------|
//! | [`TxStub`] | Generates unsigned transactions |
//! | `(PublicKey, SecretKey)` | Generates signed transactions |
//! | [`Broadcaster`] | Broadcasts transactions signed by the service keys of the node |
//! | [`CallContext`] | Calls methods of another service during transaction execution **(1)** |
//!
//! 1. Beware that this is experimental functionality which is subject to change in next releases.
//!
//! More stub types can be defined in other crates. To define a stub type, you need to implement
//! one of [`GenericCall`] or [`GenericCallMut`] traits.
//!
//! ## Mutable interfaces
//!
//! `#[exonum_interface]` macro produces a mutable version of the interface trait,
//! which differs from the original trait in the following ways:
//!
//! - Name is the original trait name appended with `Mut` (e.g., `TransactionsMut`)
//! - All methods consume `&mut self` instead of `&self`
//!
//! Otherwise, the mutable trait is a carbon copy of the original trait.
//!
//! The mutable trait is necessary for some stub types (e.g., `CallContext`) because they need
//! to mutate their state when processing the calls. Hence, the mutable trait should be
//! exported from the crate along with the original "immutable" trait.
//!
//! [`TxStub`]: struct.TxStub.html
//! [`Broadcaster`]: struct.Broadcaster.html
//! [`CallContext`]: struct.CallContext.html
//! [`GenericCall`]: trait.GenericCall.html
//! [`GenericCallMut`]: trait.GenericCallMut.html
//!
//! ## Interface usage
//!
//! ```
//! # use exonum_rust_runtime::{CallContext, ExecutionError};
//! # use exonum::crypto::gen_keypair;
//! # use exonum_derive::exonum_interface;
//! # type CreateWallet = String;
//! # type Transfer = String;
//! #[exonum_interface]
//! pub trait Transactions<Ctx> {
//!     type Output;
//!     fn create_wallet(&self, context: Ctx, arg: CreateWallet) -> Self::Output;
//!     fn transfer(&self, context: Ctx, arg: Transfer) -> Self::Output;
//! }
//!
//! // Create a signed transaction.
//! let keypair = gen_keypair();
//! let create_wallet: CreateWallet = // ...
//! #    "create_wallet".to_owned();
//! // The context in this case is the numerical instance ID.
//! let instance_id = 100;
//! let tx = keypair.create_wallet(instance_id, create_wallet);
//! let transfer: Transfer = // ...
//! #    "transfer".to_owned();
//! let other_tx = keypair.transfer(instance_id, transfer);
//! // The same call with the explicit method attribution:
//! # let transfer = "transfer".to_owned();
//! let other_tx = Transactions::transfer(&keypair, instance_id, transfer);
//!
//! // Using the trait within another service implementation:
//! # struct Service;
//! # type SomeArg = String;
//! # impl Service {
//! fn batch_transfers(
//!     &self,
//!     mut ctx: CallContext<'_>,
//!     wallet_count: u64,
//! ) -> Result<(), ExecutionError> {
//!     let receiver_service = "token";
//!     // ^-- `CallContext` allows to use any of service IDs as the context.
//!     for _ in 0..wallet_count {
//!         let transfer: Transfer = // ...
//! #           "transfer".to_owned();
//!         ctx.transfer(receiver_service, transfer)?;
//!         // The same call with the explicit attribution:
//! #       let transfer = "transfer".to_owned();
//!         TransactionsMut::transfer(&mut ctx, receiver_service, transfer)?;
//!     }
//!     Ok(())
//! }
//! # }
//! ```

pub use exonum::runtime::{
    migrations, versioning, AnyTx, ArtifactId, BlockchainData, CallInfo, CallSite, CallType,
    Caller, DispatcherError, DispatcherSchema, ErrorKind, ErrorMatch, ExecutionError,
    ExecutionFail, ExecutionStatus, InstanceDescriptor, InstanceId, InstanceSpec, InstanceStatus,
    MethodId, RuntimeIdentifier, RuntimeInstance, SnapshotExt, WellKnownRuntime,
    SUPERVISOR_INSTANCE_ID,
};

pub use self::{
    call_context::CallContext,
    error::Error,
    runtime_api::{ArtifactProtobufSpec, ProtoSourceFile, ProtoSourcesQuery},
    service::{
        AfterCommitContext, Broadcaster, DefaultInstance, Service, ServiceDispatcher,
        ServiceFactory,
    },
    stubs::{GenericCall, GenericCallMut, Interface, MethodDescriptor, TxStub},
};

pub mod api;
pub mod error;

use exonum::{
    api::{manager::UpdateEndpoints, ApiBuilder},
    blockchain::{Blockchain, Schema as CoreSchema},
    helpers::Height,
    merkledb::Snapshot,
    runtime::{
        catch_panic,
<<<<<<< HEAD
        migrations::{InitMigrationError, MigrateData, MigrationScript},
=======
        migrations::{DataMigrationError, MigrateData, MigrationScript},
        versioning::Version,
>>>>>>> 338c7006
        ExecutionContext, Mailbox, Runtime,
    },
};
use futures::{future, sync::mpsc, Future, IntoFuture, Sink};
use log::trace;

use std::collections::{BTreeMap, HashMap, HashSet};

use self::api::ServiceApiBuilder;

mod call_context;
mod runtime_api;
mod service;
mod stubs;

trait FactoryWithMigrations: ServiceFactory + MigrateData {}

impl<T: ServiceFactory + MigrateData> FactoryWithMigrations for T {}

/// Wrapper around a service factory that does not support migrations.
#[derive(Debug)]
struct WithoutMigrations<T>(T);

impl<T: ServiceFactory> ServiceFactory for WithoutMigrations<T> {
    fn artifact_id(&self) -> ArtifactId {
        self.0.artifact_id()
    }

    fn artifact_protobuf_spec(&self) -> ArtifactProtobufSpec {
        self.0.artifact_protobuf_spec()
    }

    fn create_instance(&self) -> Box<dyn Service> {
        self.0.create_instance()
    }
}

impl<T> MigrateData for WithoutMigrations<T> {
    fn migration_scripts(
        &self,
        _start_version: &Version,
    ) -> Result<Vec<MigrationScript>, InitMigrationError> {
        Err(InitMigrationError::NotSupported)
    }
}

/// Rust runtime entity.
///
/// [Detailed description of the Rust runtime](index.html).
#[derive(Debug)]
pub struct RustRuntime {
    blockchain: Option<Blockchain>,
    api_notifier: mpsc::Sender<UpdateEndpoints>,
    available_artifacts: HashMap<ArtifactId, Box<dyn FactoryWithMigrations>>,
    deployed_artifacts: HashSet<ArtifactId>,
    started_services: BTreeMap<InstanceId, Instance>,
    started_services_by_name: HashMap<String, InstanceId>,
    changed_services_since_last_block: bool,
}

/// Builder of the `RustRuntime`.
#[derive(Debug, Default)]
pub struct RustRuntimeBuilder {
    available_artifacts: HashMap<ArtifactId, Box<dyn FactoryWithMigrations>>,
}

#[derive(Debug)]
struct Instance {
    id: InstanceId,
    name: String,
    service: Box<dyn Service>,
}

impl Instance {
    fn new(id: InstanceId, name: String, service: Box<dyn Service>) -> Self {
        Self { id, name, service }
    }

    fn descriptor(&self) -> InstanceDescriptor<'_> {
        InstanceDescriptor {
            id: self.id,
            name: &self.name,
        }
    }
}

impl AsRef<dyn Service> for Instance {
    fn as_ref(&self) -> &dyn Service {
        self.service.as_ref()
    }
}

impl RustRuntimeBuilder {
    /// Creates a new builder instance.
    pub fn new() -> Self {
        Self::default()
    }

    /// Adds a new service factory to the runtime. The service factory does not support data
    /// migrations. Use [`with_migrating_factory`](#method.with_migrating_factory) to add
    /// a service factory with migration support.
    ///
    /// # Return value
    ///
    /// Returns a modified `RustRuntime` object for further chaining.
    pub fn with_factory<S: ServiceFactory>(mut self, service_factory: S) -> Self {
        let artifact = service_factory.artifact_id();
        trace!(
            "Added available artifact {} without migration support",
            artifact
        );
        let service_factory = WithoutMigrations(service_factory);
        self.available_artifacts
            .insert(artifact, Box::new(service_factory));
        self
    }

    /// Adds a new service factory with migration support to the runtime.
    ///
    /// # Return value
    ///
    /// Returns a modified `RustRuntime` object for further chaining.
    pub fn with_migrating_factory<S>(mut self, service_factory: S) -> Self
    where
        S: ServiceFactory + MigrateData,
    {
        let artifact = service_factory.artifact_id();
        trace!(
            "Added available artifact {} with migration support",
            artifact
        );
        self.available_artifacts
            .insert(artifact, Box::new(service_factory));
        self
    }

    /// Completes the build process, converting the builder into a `RustRuntime`.
    pub fn build(self, api_notifier: mpsc::Sender<UpdateEndpoints>) -> RustRuntime {
        RustRuntime {
            blockchain: None,
            api_notifier,
            available_artifacts: self.available_artifacts,
            deployed_artifacts: Default::default(),
            started_services: Default::default(),
            started_services_by_name: Default::default(),
            changed_services_since_last_block: false,
        }
    }

    /// Builds the Rust runtime without connection to the HTTP API. As the name implies,
    /// this method should only be used for testing.
    pub fn build_for_tests(self) -> RustRuntime {
        self.build(mpsc::channel(1).0)
    }
}

impl RustRuntime {
    /// Rust runtime name.
    pub const NAME: &'static str = "rust";

    /// Returns a new builder for the runtime.
    pub fn builder() -> RustRuntimeBuilder {
        RustRuntimeBuilder::new()
    }

    fn blockchain(&self) -> &Blockchain {
        self.blockchain
            .as_ref()
            .expect("Method called before Rust runtime is initialized")
    }

    fn add_started_service(&mut self, instance: Instance) {
        self.started_services_by_name
            .insert(instance.name.clone(), instance.id);
        self.started_services.insert(instance.id, instance);
    }

    fn remove_started_service(&mut self, instance: &InstanceSpec) {
        self.started_services_by_name.remove(&instance.name);
        self.started_services.remove(&instance.id);
    }

    fn deploy(&mut self, artifact: &ArtifactId) -> Result<(), ExecutionError> {
        if self.deployed_artifacts.contains(&artifact) {
            return Err(DispatcherError::ArtifactAlreadyDeployed.into());
        }
        if !self.available_artifacts.contains_key(&artifact) {
            let description = format!(
                "Runtime failed to deploy artifact with id {}, \
                 it is not listed among available artifacts. Available artifacts: {}",
                artifact,
                self.artifacts_to_pretty_string()
            );
            return Err(Error::UnableToDeploy.with_description(description));
        }

        trace!("Deployed artifact: {}", artifact);
        self.deployed_artifacts.insert(artifact.to_owned());
        Ok(())
    }

    fn new_service(&self, spec: &InstanceSpec) -> Result<Instance, ExecutionError> {
        if !self.deployed_artifacts.contains(&spec.artifact) {
            return Err(DispatcherError::ArtifactNotDeployed.into());
        }
        if self.started_services.contains_key(&spec.id) {
            return Err(DispatcherError::ServiceIdExists.into());
        }
        if self.started_services_by_name.contains_key(&spec.name) {
            return Err(DispatcherError::ServiceNameExists.into());
        }

        let service = self.available_artifacts[&spec.artifact].create_instance();
        Ok(Instance::new(spec.id, spec.name.clone(), service))
    }

    fn api_endpoints(&self) -> Vec<(String, ApiBuilder)> {
        self.started_services
            .values()
            .map(|instance| {
                let mut builder = ServiceApiBuilder::new(
                    self.blockchain().clone(),
                    InstanceDescriptor {
                        id: instance.id,
                        name: instance.name.as_ref(),
                    },
                );
                instance.as_ref().wire_api(&mut builder);
                let root_path = builder
                    .take_root_path()
                    .unwrap_or_else(|| ["services/", &instance.name].concat());
                (root_path, ApiBuilder::from(builder))
            })
            .chain(self::runtime_api::endpoints(self))
            .collect()
    }

    fn push_api_changes(&mut self) {
        if self.changed_services_since_last_block {
            let user_endpoints = self.api_endpoints();
            // FIXME: this should either be made async, or an unbounded channel should be used.
            if !self.api_notifier.is_closed() {
                self.api_notifier
                    .clone()
                    .send(UpdateEndpoints { user_endpoints })
                    .wait()
                    .ok();
            }
        }
        self.changed_services_since_last_block = false;
    }

    fn artifacts_to_pretty_string(&self) -> String {
        if self.available_artifacts.is_empty() {
            return "None".to_string();
        }

        self.available_artifacts
            .keys()
            .map(ToString::to_string)
            .collect::<Vec<String>>()
            .join(", ")
    }
}

impl WellKnownRuntime for RustRuntime {
    const ID: u32 = RuntimeIdentifier::Rust as u32;
}

impl Runtime for RustRuntime {
    fn initialize(&mut self, blockchain: &Blockchain) {
        self.blockchain = Some(blockchain.clone());
    }

    // Propagates changes in the services immediately after initialization.
    fn on_resume(&mut self) {
        self.push_api_changes();
    }

    fn deploy_artifact(
        &mut self,
        artifact: ArtifactId,
        spec: Vec<u8>,
    ) -> Box<dyn Future<Item = (), Error = ExecutionError>> {
        if !spec.is_empty() {
            // Keep the spec for Rust artifacts empty.
            Box::new(future::err(Error::IncorrectArtifactId.into()))
        } else {
            Box::new(self.deploy(&artifact).into_future())
        }
    }

    fn is_artifact_deployed(&self, id: &ArtifactId) -> bool {
        self.deployed_artifacts.contains(id)
    }

    fn initiate_adding_service(
        &self,
        context: ExecutionContext<'_>,
        spec: &InstanceSpec,
        parameters: Vec<u8>,
    ) -> Result<(), ExecutionError> {
        let instance = self.new_service(spec)?;
        let service = instance.as_ref();
        let descriptor = instance.descriptor();
        let context = CallContext::new(context, descriptor);
        catch_panic(|| service.initialize(context, parameters))
    }

    fn update_service_status(
        &mut self,
        _snapshot: &dyn Snapshot,
        spec: &InstanceSpec,
        status: &InstanceStatus,
    ) {
        match status {
            InstanceStatus::Active => {
                let instance = self.new_service(spec).expect(
                    "BUG: Attempt to create a new service instance failed; \
                     within `instantiate_adding_service` we were able to create a new instance, \
                     but now we are not.",
                );
                self.add_started_service(instance);
            }
            InstanceStatus::Stopped => {
                self.remove_started_service(spec);
            }
            InstanceStatus::Migrating(_) => { /* Do nothing. */ }
        }
        self.changed_services_since_last_block = true;
    }

    fn migrate(
        &self,
        new_artifact: &ArtifactId,
        data_version: &Version,
    ) -> Result<Option<MigrationScript>, InitMigrationError> {
        let artifact = self
            .available_artifacts
            .get(&new_artifact)
            .unwrap_or_else(|| {
                panic!(
                    "BUG: `migrate` call to a non-existing artifact {:?}",
                    new_artifact
                );
            });

        let mut scripts = artifact.migration_scripts(data_version)?;
        Ok(if scripts.is_empty() {
            None
        } else {
            Some(scripts.swap_remove(0))
        })
    }

    fn execute(
        &self,
        context: ExecutionContext<'_>,
        call_info: &CallInfo,
        payload: &[u8],
    ) -> Result<(), ExecutionError> {
        let instance = self
            .started_services
            .get(&call_info.instance_id)
            .expect("BUG: an attempt to execute transaction of unknown service.");

        let descriptor = instance.descriptor();
        let id = call_info.method_id;
        catch_panic(|| {
            instance.as_ref().call(
                context.interface_name,
                id,
                CallContext::new(context, descriptor),
                payload,
            )
        })
    }

    fn before_transactions(
        &self,
        context: ExecutionContext<'_>,
        instance_id: InstanceId,
    ) -> Result<(), ExecutionError> {
        let instance = self
            .started_services
            .get(&instance_id)
            .expect("`before_transactions` called with non-existing `instance_id`");

        let descriptor = instance.descriptor();
        catch_panic(|| {
            let context = CallContext::new(context, descriptor);
            instance.as_ref().before_transactions(context)
        })
    }

    fn after_transactions(
        &self,
        context: ExecutionContext<'_>,
        instance_id: InstanceId,
    ) -> Result<(), ExecutionError> {
        let instance = self
            .started_services
            .get(&instance_id)
            .expect("`after_transactions` called with non-existing `instance_id`");

        let descriptor = instance.descriptor();
        catch_panic(|| {
            let context = CallContext::new(context, descriptor);
            instance.as_ref().after_transactions(context)
        })
    }

    fn after_commit(&mut self, snapshot: &dyn Snapshot, mailbox: &mut Mailbox) {
        self.push_api_changes();

        // By convention, services do not handle `after_commit()` on the genesis block.
        let core_schema = CoreSchema::new(snapshot);
        if core_schema.height() == Height(0) {
            return;
        }

        let blockchain = self.blockchain();
        let validator_id = core_schema.validator_id(blockchain.service_keypair().0);
        for service in self.started_services.values() {
            service.as_ref().after_commit(AfterCommitContext::new(
                mailbox,
                service.descriptor(),
                snapshot,
                blockchain.service_keypair(),
                blockchain.sender(),
                validator_id,
            ));
        }
    }
}<|MERGE_RESOLUTION|>--- conflicted
+++ resolved
@@ -267,12 +267,8 @@
     merkledb::Snapshot,
     runtime::{
         catch_panic,
-<<<<<<< HEAD
         migrations::{InitMigrationError, MigrateData, MigrationScript},
-=======
-        migrations::{DataMigrationError, MigrateData, MigrationScript},
         versioning::Version,
->>>>>>> 338c7006
         ExecutionContext, Mailbox, Runtime,
     },
 };
