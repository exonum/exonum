// Copyright 2020 The Exonum Team
//
// Licensed under the Apache License, Version 2.0 (the "License");
// you may not use this file except in compliance with the License.
// You may obtain a copy of the License at
//
//   http://www.apache.org/licenses/LICENSE-2.0
//
// Unless required by applicable law or agreed to in writing, software
// distributed under the License is distributed on an "AS IS" BASIS,
// WITHOUT WARRANTIES OR CONDITIONS OF ANY KIND, either express or implied.
// See the License for the specific language governing permissions and
// limitations under the License.

use exonum::{
    blockchain::config::InstanceInitParams,
    crypto::{Hash, PublicKey, SecretKey},
    helpers::{Height, ValidatorId},
<<<<<<< HEAD
    merkledb::{access::Prefixed, BinaryValue, ObjectHash, Snapshot},
    node::ApiSender,
=======
    node::{ApiSender, SendError},
>>>>>>> 9254a2a6
    runtime::{
        ArtifactId, DispatcherAction, ExecutionError, InstanceDescriptor, InstanceId, Mailbox,
        MethodId,
    },
};
<<<<<<< HEAD
use failure::Error;
use futures::IntoFuture;
=======
use exonum_merkledb::{access::Prefixed, BinaryValue, ObjectHash, Snapshot};
use futures::{Future, IntoFuture};
>>>>>>> 9254a2a6

use std::{
    borrow::Cow,
    fmt::{self, Debug},
};

use super::{
    api::ServiceApiBuilder, ArtifactProtobufSpec, BlockchainData, CallContext, GenericCall,
    MethodDescriptor,
};

/// Describes how the service instance should dispatch specific method calls
/// with consideration of the interface where the method belongs.
///
/// Usually, `ServiceDispatcher` can be derived using the
/// [`ServiceDispatcher`](index.html#examples) macro.
pub trait ServiceDispatcher: Send {
    /// Dispatches the interface method call within the specified context.
    fn call(
        &self,
        interface_name: &str,
        method: MethodId,
        ctx: CallContext<'_>,
        payload: &[u8],
    ) -> Result<(), ExecutionError>;
}

/// Describes an Exonum service instance.
///
/// That is, `Service` determines how a service instance responds to certain requests and events
/// from the runtime.
pub trait Service: ServiceDispatcher + Debug + 'static {
    /// Initializes a new service instance with the given parameters.
    ///
    /// This method is called once after creating a new service instance.
    ///
    /// The parameters passed to the method are not saved by the framework
    /// automatically, hence the user must do it manually, if needed.
    fn initialize(
        &self,
        _context: CallContext<'_>,
        _params: Vec<u8>,
    ) -> Result<(), ExecutionError> {
        Ok(())
    }

    /// Performs storage operations on behalf of the service before processing any transaction
    /// in the block.
    ///
    /// Any changes of the storage state will affect `state_hash`, which means this method must
    /// act similarly on different nodes. In other words, the service should only use data available
    /// in the provided `CallContext`.
    ///
    /// Services should not rely on a particular ordering of `Service::before_transactions`
    /// invocations.
    fn before_transactions(&self, _context: CallContext<'_>) -> Result<(), ExecutionError> {
        Ok(())
    }

    /// Performs storage operations on behalf of the service before committing the block.
    /// The default implementation does nothing and returns `Ok(())`.
    ///
    /// Any changes of the storage state will affect `state_hash`, which means this method must
    /// act similarly on different nodes. In other words, the service should only use data available
    /// in the provided `CallContext`.
    ///
    /// Note that if service was added within genesis block, it will be activated **immediately** and
    /// thus `after_transactions` will be invoked for such a service after the genesis block creation.
    /// If you aren't interested in the processing of for the genesis block, you can use
    /// [`CallContext::in_genesis_block`] method and exit early if `true` is returned.
    ///
    /// Invocation of `exonum::blockchain::Schema::height` will **panic**
    /// if invoked within `after_transactions` of the genesis block. If you are going
    /// to process the genesis block and need to know current height, use
    /// `exonum::blockchain::Schema::next_height` to infer the current blockchain height.
    ///
    /// Services should not rely on a particular ordering of `Service::after_transactions`
    /// invocations.
    ///
    /// [`CallContext::in_genesis_block`]: struct.CallContext.html#method.in_genesis_block
    fn after_transactions(&self, _context: CallContext<'_>) -> Result<(), ExecutionError> {
        Ok(())
    }

    /// Handles block commit event.
    ///
    /// This handler is an optional callback method which is invoked by the blockchain
    /// after each block commit. For example, a service can create one or more transactions
    /// if a specific condition has occurred.
    ///
    /// *Try not to perform long operations in this handler*.
    fn after_commit(&self, _context: AfterCommitContext<'_>) {}

    /// Attaches the request handlers of the service API to the Exonum API schema.
    ///
    /// The request handlers are mounted on the `/api/services/{instance_name}` path at the
    /// listen address of every full node in the blockchain network.
    fn wire_api(&self, _builder: &mut ServiceApiBuilder) {}

    // TODO: add other hooks such as "on node startup", etc. [ECR-3222]
}

/// Describes a service instance factory for the specific Rust artifact.
///
/// Usually, `ServiceFactory` can be derived using the
/// [`ServiceFactory`](index.html#examples) macro.
pub trait ServiceFactory: Send + Debug + 'static {
    /// Returns the unique artifact identifier corresponding to the factory.
    fn artifact_id(&self) -> ArtifactId;
    /// Returns the Protobuf specification used by the instances of this service.
    fn artifact_protobuf_spec(&self) -> ArtifactProtobufSpec;
    /// Creates a new service instance.
    fn create_instance(&self) -> Box<dyn Service>;
}

impl<T> From<T> for Box<dyn ServiceFactory>
where
    T: ServiceFactory,
{
    fn from(factory: T) -> Self {
        Box::new(factory) as Self
    }
}

/// Provides default instance configuration parameters for `ServiceFactory`.
pub trait DefaultInstance: ServiceFactory {
    /// Default id for a service.
    const INSTANCE_ID: InstanceId;
    /// Default name for a service.
    const INSTANCE_NAME: &'static str;

    /// Creates default instance configuration parameters for the service.
    fn default_instance(&self) -> InstanceInitParams {
        self.artifact_id()
            .into_default_instance(Self::INSTANCE_ID, Self::INSTANCE_NAME)
    }
}

/// Provide context for the `after_commit` handler.
pub struct AfterCommitContext<'a> {
    /// Reference to the dispatcher mailbox.
    mailbox: &'a mut Mailbox,
    /// Read-only snapshot of the current blockchain state.
    snapshot: &'a dyn Snapshot,
    /// Transaction broadcaster.
    broadcaster: Broadcaster<'a>,
    /// ID of the node as a validator.
    validator_id: Option<ValidatorId>,
}

impl<'a> AfterCommitContext<'a> {
    /// Creates a new `AfterCommit` context.
    pub(crate) fn new(
        mailbox: &'a mut Mailbox,
        instance: InstanceDescriptor<'a>,
        snapshot: &'a dyn Snapshot,
        service_keypair: &'a (PublicKey, SecretKey),
        tx_sender: &'a ApiSender,
        validator_id: Option<ValidatorId>,
    ) -> Self {
        Self {
            mailbox,
            snapshot,
            validator_id,
            broadcaster: Broadcaster::new(instance, service_keypair, tx_sender),
        }
    }

    /// Returns blockchain data for the snapshot associated with this context.
    pub fn data(&self) -> BlockchainData<&'a dyn Snapshot> {
        BlockchainData::new(self.snapshot, self.broadcaster.instance())
    }

    /// Returns snapshot of the data for the executing service.
    pub fn service_data(&self) -> Prefixed<&'a dyn Snapshot> {
        self.data().for_executing_service()
    }

    /// Returns a current blockchain height. This height is "height of the latest committed block".
    pub fn height(&self) -> Height {
        // TODO Perhaps we should optimize this method [ECR-3222]
        self.data().for_core().height()
    }

    /// Returns the service key of this node.
    pub fn service_key(&self) -> PublicKey {
        self.broadcaster.service_keypair.0
    }

    /// Returns the ID of this node as a validator. If the node is not a validator, returns `None`.
    pub fn validator_id(&self) -> Option<ValidatorId> {
        self.validator_id
    }

    /// Returns a transaction broadcaster if the current node is a validator. If the node
    /// is not a validator, returns `None`.
    pub fn broadcaster(&self) -> Option<Broadcaster<'a>> {
        self.validator_id?;
        Some(self.broadcaster.clone())
    }

    /// Returns a transaction broadcaster regardless of the node status (validator or auditor).
    pub fn generic_broadcaster(&self) -> Broadcaster<'a> {
        self.broadcaster.clone()
    }

    /// Provides a privileged interface to the supervisor service.
    ///
    /// `None` will be returned if the caller is not a supervisor.
    #[doc(hidden)]
    pub fn supervisor_extensions(&mut self) -> Option<SupervisorExtensions<'_>> {
        if !is_supervisor(self.broadcaster.instance().id) {
            return None;
        }
        Some(SupervisorExtensions {
            mailbox: &mut *self.mailbox,
        })
    }
}

// It is impossible to use `Cow` with `InstanceDescriptor` since it has a lifetime of its own.
#[derive(Debug, Clone)]
enum CowInstanceDescriptor<'a> {
    Borrowed(InstanceDescriptor<'a>),
    Owned { id: InstanceId, name: String },
}

impl CowInstanceDescriptor<'_> {
    fn as_ref(&self) -> InstanceDescriptor<'_> {
        match self {
            CowInstanceDescriptor::Borrowed(descriptor) => *descriptor,
            CowInstanceDescriptor::Owned { id, ref name } => InstanceDescriptor { id: *id, name },
        }
    }

    fn into_owned(self) -> CowInstanceDescriptor<'static> {
        match self {
            CowInstanceDescriptor::Borrowed(InstanceDescriptor { id, name }) => {
                CowInstanceDescriptor::Owned {
                    id,
                    name: name.to_owned(),
                }
            }
            CowInstanceDescriptor::Owned { id, name } => CowInstanceDescriptor::Owned { id, name },
        }
    }
}

/// Transaction broadcaster.
///
/// Transaction broadcast allows a service to create transactions in the `after_commit`
/// handler or the HTTP API handlers and broadcast them to the connected Exonum nodes.
/// The transactions are addressed to the executing service instance and are signed
/// by the service keypair of the node.
///
/// Broadcasting functionality is primarily useful for services that receive information
/// from outside the blockchain and need to translate it to transactions. As an example,
/// a time oracle service may broadcast local node time and build the blockchain-wide time
/// by processing corresponding transactions.
#[derive(Debug, Clone)]
pub struct Broadcaster<'a> {
    instance: CowInstanceDescriptor<'a>,
    service_keypair: Cow<'a, (PublicKey, SecretKey)>,
    tx_sender: Cow<'a, ApiSender>,
}

impl<'a> Broadcaster<'a> {
    /// Creates a new broadcaster.
    pub(super) fn new(
        instance: InstanceDescriptor<'a>,
        service_keypair: &'a (PublicKey, SecretKey),
        tx_sender: &'a ApiSender,
    ) -> Self {
        Self {
            instance: CowInstanceDescriptor::Borrowed(instance),
            service_keypair: Cow::Borrowed(service_keypair),
            tx_sender: Cow::Borrowed(tx_sender),
        }
    }

    pub(super) fn keypair(&self) -> &(PublicKey, SecretKey) {
        self.service_keypair.as_ref()
    }

    pub(super) fn instance(&self) -> InstanceDescriptor<'_> {
        self.instance.as_ref()
    }

    /// Converts the broadcaster into the owned representation, which can be used to broadcast
    /// transactions asynchronously.
    pub fn into_owned(self) -> Broadcaster<'static> {
        Broadcaster {
            instance: self.instance.into_owned(),
            service_keypair: Cow::Owned(self.service_keypair.into_owned()),
            tx_sender: Cow::Owned(self.tx_sender.into_owned()),
        }
    }
}

/// Signs and broadcasts a transaction to the other nodes in the network.
///
/// The transaction is signed by the service keypair of the node. The same input transaction
/// will lead to the identical transaction being broadcast. If this is undesired, add a nonce
/// field to the input transaction (e.g., a `u64`) and change it between the calls.
///
/// # Return value
///
/// Returns the hash of the created transaction, or an error if the transaction cannot be
/// broadcast. An error means that the node is being shut down.
impl GenericCall<()> for Broadcaster<'_> {
    type Output = Result<Hash, SendError>;

    fn generic_call(&self, _ctx: (), method: MethodDescriptor<'_>, args: Vec<u8>) -> Self::Output {
        let msg = self
            .service_keypair
            .generic_call(self.instance().id, method, args);
        let tx_hash = msg.object_hash();
        self.tx_sender
            .broadcast_transaction(msg)
            .wait()
            .map(|()| tx_hash)
    }
}

/// Extended blockchain interface for the service instance authorized as a supervisor.
#[derive(Debug)]
pub struct SupervisorExtensions<'a> {
    mailbox: &'a mut Mailbox,
}

impl SupervisorExtensions<'_> {
    /// Starts the deployment of an artifact. The provided callback is executed after
    /// the deployment is completed.
    pub fn start_deploy<F>(
        &mut self,
        artifact: ArtifactId,
        spec: impl BinaryValue,
        then: impl FnOnce(Result<(), ExecutionError>) -> F + 'static + Send,
    ) where
        F: IntoFuture<Item = (), Error = ExecutionError>,
        F::Future: 'static + Send,
    {
        let action = DispatcherAction::StartDeploy {
            artifact,
            spec: spec.into_bytes(),
            then: Box::new(|res| Box::new(then(res).into_future())),
        };
        self.mailbox.push(action);
    }
}

impl Debug for AfterCommitContext<'_> {
    fn fmt(&self, f: &mut fmt::Formatter<'_>) -> fmt::Result {
        f.debug_struct("AfterCommitContext")
            .field("instance", &self.broadcaster.instance)
            .finish()
    }
}

fn is_supervisor(instance_id: InstanceId) -> bool {
    instance_id == exonum::runtime::SUPERVISOR_INSTANCE_ID
}<|MERGE_RESOLUTION|>--- conflicted
+++ resolved
@@ -16,24 +16,14 @@
     blockchain::config::InstanceInitParams,
     crypto::{Hash, PublicKey, SecretKey},
     helpers::{Height, ValidatorId},
-<<<<<<< HEAD
     merkledb::{access::Prefixed, BinaryValue, ObjectHash, Snapshot},
-    node::ApiSender,
-=======
     node::{ApiSender, SendError},
->>>>>>> 9254a2a6
     runtime::{
         ArtifactId, DispatcherAction, ExecutionError, InstanceDescriptor, InstanceId, Mailbox,
         MethodId,
     },
 };
-<<<<<<< HEAD
-use failure::Error;
-use futures::IntoFuture;
-=======
-use exonum_merkledb::{access::Prefixed, BinaryValue, ObjectHash, Snapshot};
 use futures::{Future, IntoFuture};
->>>>>>> 9254a2a6
 
 use std::{
     borrow::Cow,
