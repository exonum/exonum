// Copyright 2020 The Exonum Team
//
// Licensed under the Apache License, Version 2.0 (the "License");
// you may not use this file except in compliance with the License.
// You may obtain a copy of the License at
//
//   http://www.apache.org/licenses/LICENSE-2.0
//
// Unless required by applicable law or agreed to in writing, software
// distributed under the License is distributed on an "AS IS" BASIS,
// WITHOUT WARRANTIES OR CONDITIONS OF ANY KIND, either express or implied.
// See the License for the specific language governing permissions and
// limitations under the License.

//! Building blocks for creating HTTP API of Rust services.

pub use exonum_api::{Deprecated, EndpointMutability, Error, FutureResult, HttpStatusCode, Result};

use exonum::{
    blockchain::{Blockchain, Schema as CoreSchema},
    crypto::PublicKey,
    merkledb::{access::Prefixed, Snapshot},
    runtime::{BlockchainData, InstanceDescriptor, InstanceId},
};
use exonum_api::{backends::actix, ApiBuilder, ApiScope, MovedPermanentlyError};
use futures::{Future, IntoFuture};
use serde::{de::DeserializeOwned, Serialize};

use super::Broadcaster;

/// Provide the current blockchain state snapshot to API handlers.
///
/// This structure allows a service API handler to interact with the service instance
/// and other parts of the blockchain.
#[derive(Debug)]
pub struct ServiceApiState<'a> {
    /// Transaction broadcaster.
    broadcaster: Broadcaster<'a>,
    // TODO Think about avoiding of unnecessary snapshots creation. [ECR-3222]
    snapshot: Box<dyn Snapshot>,
    /// Endpoint path relative to the service root
    endpoint: String,
}

impl<'a> ServiceApiState<'a> {
    /// Create service API state snapshot from the given blockchain and instance descriptor.
    pub fn from_api_context<S: Into<String>>(
        blockchain: &'a Blockchain,
        instance: InstanceDescriptor<'a>,
        endpoint: S,
    ) -> Self {
        Self {
            broadcaster: Broadcaster::new(
                instance,
                blockchain.service_keypair(),
                blockchain.sender(),
            ),
            snapshot: blockchain.snapshot(),
            endpoint: endpoint.into(),
        }
    }

    /// Returns readonly access to blockchain data.
    pub fn data(&'a self) -> BlockchainData<&dyn Snapshot> {
        BlockchainData::new(&self.snapshot, self.instance())
    }

    /// Returns readonly access to the data of the executing service.
    pub fn service_data(&'a self) -> Prefixed<&dyn Snapshot> {
        self.data().for_executing_service()
    }

    /// Returns the access to the entire blockchain snapshot. Use [`data`](#method.data)
    /// or [`service_data`](#method.service_data) for more structure snapshot presentations.
    pub fn snapshot(&self) -> &dyn Snapshot {
        &self.snapshot
    }

    /// Returns the service key of this node.
    pub fn service_key(&self) -> PublicKey {
        self.broadcaster.keypair().0
    }

    /// Returns information about the executing service.
    pub fn instance(&self) -> InstanceDescriptor<'_> {
        self.broadcaster.instance()
    }

    /// Returns a transaction broadcaster if the current node is a validator. If the node
    /// is not a validator, returns `None`.
    pub fn broadcaster(&self) -> Option<Broadcaster<'a>> {
        CoreSchema::new(&self.snapshot).validator_id(self.broadcaster.keypair().0)?;
        Some(self.broadcaster.clone())
    }

    /// Returns a transaction broadcaster regardless of the node status (validator or auditor).
    pub fn generic_broadcaster(&self) -> Broadcaster<'a> {
        self.broadcaster.clone()
    }

    /// Creates a new builder for `MovedPermanently` response.
    pub fn moved_permanently(&self, new_endpoint: &str) -> MovedPermanentlyError {
        let new_url = Self::relative_to(&self.endpoint, new_endpoint);

        MovedPermanentlyError::new(new_url)
    }

    /// Takes an old endpoint and a new endpoint as direct URIs, and creates
    /// a relative path from the old to the new one.
    fn relative_to(old_endpoint: &str, new_endpoint: &str) -> String {
        let endpoint_without_end_slash = old_endpoint.trim_end_matches('/');
        let mut nesting_level = endpoint_without_end_slash
            .chars()
            .filter(|&c| c == '/')
            .count();

        // Mounting points do not contain the leading slash, e.g. `endpoint("v1/stats")`.
        nesting_level += 1;

        let path_to_service_root = "../".repeat(nesting_level);

        format!("{}{}", path_to_service_root, new_endpoint)
    }
}

/// Exonum API builder for the concrete service API scope.
#[derive(Debug, Clone)]
pub struct ServiceApiScope {
    inner: ApiScope,
    blockchain: Blockchain,
    descriptor: (InstanceId, String),
}

impl ServiceApiScope {
    /// Creates a new service API scope for the specified service instance.
    pub fn new(blockchain: Blockchain, instance: InstanceDescriptor<'_>) -> Self {
        Self {
            inner: ApiScope::new(),
            blockchain,
            descriptor: (instance.id, instance.name.to_owned()),
        }
    }

    /// Adds a readonly endpoint handler to the service API scope.
    ///
    /// In HTTP backends this type of endpoint corresponds to `GET` requests.
    pub fn endpoint<Q, I, F, R>(&mut self, name: &'static str, handler: F) -> &mut Self
    where
        Q: DeserializeOwned + 'static,
        I: Serialize + 'static,
        F: Fn(&ServiceApiState<'_>, Q) -> R + 'static + Clone + Send + Sync,
        R: IntoFuture<Item = I, Error = Error> + 'static,
    {
        let blockchain = self.blockchain.clone();
        let (instance_id, instance_name) = self.descriptor.clone();
        self.inner
            .endpoint(name, move |query: Q| -> FutureResult<I> {
<<<<<<< HEAD
                let descriptor = InstanceDescriptor::new(instance_id, &instance_name);
                let state = ServiceApiState::from_api_context(&blockchain, descriptor, name);
=======
                let (instance_id, instance_name) = descriptor.clone();
                let state = ServiceApiState::from_api_context(
                    &blockchain,
                    (instance_id, instance_name.as_ref()).into(),
                    name,
                );
>>>>>>> e2591b64
                let result = handler(&state, query);
                let future = result
                    .into_future()
                    .map_err(move |err| err.source(format!("{}:{}", instance_id, instance_name)));
                Box::new(future)
            });
        self
    }

    /// Adds an endpoint handler to the service API scope.
    ///
    /// In HTTP backends this type of endpoint corresponds to `POST` requests.
    pub fn endpoint_mut<Q, I, F, R>(&mut self, name: &'static str, handler: F) -> &mut Self
    where
        Q: DeserializeOwned + 'static,
        I: Serialize + 'static,
        F: Fn(&ServiceApiState<'_>, Q) -> R + 'static + Clone + Send + Sync,
        R: IntoFuture<Item = I, Error = Error> + 'static,
    {
        let blockchain = self.blockchain.clone();
        let (instance_id, instance_name) = self.descriptor.clone();
        self.inner
            .endpoint_mut(name, move |query: Q| -> FutureResult<I> {
<<<<<<< HEAD
                let descriptor = InstanceDescriptor::new(instance_id, &instance_name);
                let state = ServiceApiState::from_api_context(&blockchain, descriptor, name);
=======
                let (instance_id, instance_name) = descriptor.clone();
                let state = ServiceApiState::from_api_context(
                    &blockchain,
                    (instance_id, instance_name.as_ref()).into(),
                    name,
                );
>>>>>>> e2591b64
                let result = handler(&state, query);
                let future = result
                    .into_future()
                    .map_err(move |err| err.source(format!("{}:{}", instance_id, instance_name)));
                Box::new(future)
            });
        self
    }

    /// Same as `endpoint`, but the response will contain a warning about endpoint being deprecated.
    /// Optional endpoint expiration date and deprecation-related information (e.g., link to a documentation for
    /// a new API) can be included in the warning.
    pub fn deprecated_endpoint<Q, I, F, R>(
        &mut self,
        name: &'static str,
        deprecated: Deprecated<Q, I, R, F>,
    ) -> &mut Self
    where
        Q: DeserializeOwned + 'static,
        I: Serialize + 'static,
        F: Fn(&ServiceApiState<'_>, Q) -> R + 'static + Clone + Send + Sync,
        R: IntoFuture<Item = I, Error = Error> + 'static,
    {
        let blockchain = self.blockchain.clone();
        let (instance_id, instance_name) = self.descriptor.clone();
        let inner = deprecated.handler.clone();
        let handler = move |query: Q| -> FutureResult<I> {
<<<<<<< HEAD
            let descriptor = InstanceDescriptor::new(instance_id, &instance_name);
            let state = ServiceApiState::from_api_context(&blockchain, descriptor, name);
=======
            let (instance_id, instance_name) = descriptor.clone();
            let state = ServiceApiState::from_api_context(
                &blockchain,
                (instance_id, instance_name.as_ref()).into(),
                name,
            );
>>>>>>> e2591b64
            let result = inner(&state, query);
            let future = result
                .into_future()
                .map_err(move |err| err.source(format!("{}:{}", instance_id, instance_name)));
            Box::new(future)
        };
        // Mark endpoint as deprecated.
        let handler = deprecated.with_different_handler(handler);
        self.inner.endpoint(name, handler);
        self
    }

    /// Same as `endpoint_mut`, but the response will contain a warning about endpoint being deprecated.
    /// Optional endpoint expiration date and deprecation-related information (e.g., link to a documentation for
    /// a new API) can be included in the warning.
    pub fn deprecated_endpoint_mut<Q, I, F, R>(
        &mut self,
        name: &'static str,
        deprecated: Deprecated<Q, I, R, F>,
    ) -> &mut Self
    where
        Q: DeserializeOwned + 'static,
        I: Serialize + 'static,
        F: Fn(&ServiceApiState<'_>, Q) -> R + 'static + Clone + Send + Sync,
        R: IntoFuture<Item = I, Error = Error> + 'static,
    {
        let blockchain = self.blockchain.clone();
        let (instance_id, instance_name) = self.descriptor.clone();
        let inner = deprecated.handler.clone();
        let handler = move |query: Q| -> FutureResult<I> {
<<<<<<< HEAD
            let descriptor = InstanceDescriptor::new(instance_id, &instance_name);
            let state = ServiceApiState::from_api_context(&blockchain, descriptor, name);
=======
            let (instance_id, instance_name) = descriptor.clone();
            let state = ServiceApiState::from_api_context(
                &blockchain,
                (instance_id, instance_name.as_ref()).into(),
                name,
            );
>>>>>>> e2591b64
            let result = inner(&state, query);
            let future = result
                .into_future()
                .map_err(move |err| err.source(format!("{}:{}", instance_id, instance_name)));
            Box::new(future)
        };
        // Mark endpoint as deprecated.
        let handler = deprecated.with_different_handler(handler);
        self.inner.endpoint_mut(name, handler);
        self
    }

    /// Return a mutable reference to the underlying web backend.
    pub fn web_backend(&mut self) -> &mut actix::ApiBuilder {
        self.inner.web_backend()
    }
}

/// Exonum service API builder which is used to add endpoints to the node API.
///
/// # Examples
///
/// The example below shows a common practice of the API implementation.
///
/// ```
/// use serde_derive::{Deserialize, Serialize};
/// use exonum::{blockchain::Schema, crypto::Hash, merkledb::ObjectHash};
/// use exonum_rust_runtime::api::{self, ServiceApiBuilder, ServiceApiState};
///
/// // Declare a type which describes an API specification and implementation.
/// pub struct MyApi;
///
/// // Declare structures for requests and responses.
///
/// // For the web backend `MyQuery` will be deserialized from the `block_height={number}` string.
/// #[derive(Deserialize, Clone, Copy)]
/// pub struct MyQuery {
///     pub block_height: u64,
/// }
///
/// // For the web backend `BlockInfo` will be serialized into a JSON string.
/// #[derive(Serialize, Clone, Copy)]
/// pub struct BlockInfo {
///     pub hash: Hash,
/// }
///
/// // Create API handlers.
/// impl MyApi {
///     /// Immutable handler which returns a hash of the block at the given height.
///     pub fn block_hash(
///         state: &ServiceApiState,
///         query: MyQuery,
///     ) -> api::Result<Option<BlockInfo>> {
///         let schema = state.data().for_core();
///         Ok(schema
///             .block_hashes_by_height()
///             .get(query.block_height)
///             .map(|hash| BlockInfo { hash }))
///     }
///
///     /// Simple handler without any parameters.
///     pub fn ping(_state: &ServiceApiState, _query: ()) -> api::Result<()> {
///         Ok(())
///     }
///
///     /// You may also create asynchronous handlers for long requests.
///     pub fn async_operation(
///         _state: &ServiceApiState,
///         query: MyQuery,
///     ) -> api::FutureResult<Option<Hash>> {
///         Box::new(futures::lazy(move || {
///             Ok(Some(query.block_height.object_hash()))
///         }))
///     }
/// }
///
/// fn wire_api(builder: &mut ServiceApiBuilder) -> &mut ServiceApiBuilder {
///     // Add `MyApi` handlers to the corresponding builder.
///     builder
///         .public_scope()
///         .endpoint("v1/block_hash", MyApi::block_hash)
///         .endpoint("v1/async_operation", MyApi::async_operation);
///     // Add a mutable endpoint to the private API.
///     builder
///         .private_scope()
///         .endpoint("v1/ping", MyApi::ping);
///     builder
/// }
/// # use exonum::{
/// #     blockchain::{ApiSender, Blockchain}, merkledb::TemporaryDB,
/// #     runtime::InstanceDescriptor,
/// # };
/// # use futures::sync::mpsc;
/// # fn main() {
/// #     let blockchain = Blockchain::new(
/// #         TemporaryDB::new(),
/// #         exonum::crypto::gen_keypair(),
/// #         ApiSender::closed(),
/// #     );
/// #     let mut builder = ServiceApiBuilder::new(
/// #         blockchain,
/// #         InstanceDescriptor::new(1100, "example"),
/// #     );
/// #     wire_api(&mut builder);
/// # }
/// ```
#[derive(Debug)]
pub struct ServiceApiBuilder {
    blockchain: Blockchain,
    public_scope: ServiceApiScope,
    private_scope: ServiceApiScope,
    root_path: Option<String>,
}

impl ServiceApiBuilder {
    /// Create a new service API builder for the specified service instance.
    #[doc(hidden)]
    pub fn new(blockchain: Blockchain, instance: InstanceDescriptor<'_>) -> Self {
        Self {
            blockchain: blockchain.clone(),
            public_scope: ServiceApiScope::new(blockchain.clone(), instance),
            private_scope: ServiceApiScope::new(blockchain, instance),
            root_path: None,
        }
    }

    /// Return a mutable reference to the public API scope builder.
    pub fn public_scope(&mut self) -> &mut ServiceApiScope {
        &mut self.public_scope
    }

    /// Return a mutable reference to the private API scope builder.
    pub fn private_scope(&mut self) -> &mut ServiceApiScope {
        &mut self.private_scope
    }

    /// Return a reference to the blockchain.
    pub fn blockchain(&self) -> &Blockchain {
        &self.blockchain
    }

    /// Overrides the service root path as opposed to the default `services/$service_name`.
    ///
    /// # Safety
    ///
    /// The caller is responsible for the path not interfering with root paths of other services
    /// or that of the Rust runtime (`runtimes/rust`).
    #[doc(hidden)]
    pub fn with_root_path(&mut self, root_path: impl Into<String>) -> &mut Self {
        let root_path = root_path.into();
        self.root_path = Some(root_path);
        self
    }

    /// Takes the root path associated redefined by the service. If the service didn't redefine
    /// the root path, returns `None`.
    pub(super) fn take_root_path(&mut self) -> Option<String> {
        self.root_path.take()
    }
}

impl From<ServiceApiBuilder> for ApiBuilder {
    fn from(inner: ServiceApiBuilder) -> Self {
        Self {
            public_scope: inner.public_scope.inner,
            private_scope: inner.private_scope.inner,
        }
    }
}<|MERGE_RESOLUTION|>--- conflicted
+++ resolved
@@ -155,18 +155,11 @@
         let (instance_id, instance_name) = self.descriptor.clone();
         self.inner
             .endpoint(name, move |query: Q| -> FutureResult<I> {
-<<<<<<< HEAD
                 let descriptor = InstanceDescriptor::new(instance_id, &instance_name);
                 let state = ServiceApiState::from_api_context(&blockchain, descriptor, name);
-=======
-                let (instance_id, instance_name) = descriptor.clone();
-                let state = ServiceApiState::from_api_context(
-                    &blockchain,
-                    (instance_id, instance_name.as_ref()).into(),
-                    name,
-                );
->>>>>>> e2591b64
                 let result = handler(&state, query);
+
+                let instance_name = instance_name.clone();
                 let future = result
                     .into_future()
                     .map_err(move |err| err.source(format!("{}:{}", instance_id, instance_name)));
@@ -189,18 +182,11 @@
         let (instance_id, instance_name) = self.descriptor.clone();
         self.inner
             .endpoint_mut(name, move |query: Q| -> FutureResult<I> {
-<<<<<<< HEAD
                 let descriptor = InstanceDescriptor::new(instance_id, &instance_name);
                 let state = ServiceApiState::from_api_context(&blockchain, descriptor, name);
-=======
-                let (instance_id, instance_name) = descriptor.clone();
-                let state = ServiceApiState::from_api_context(
-                    &blockchain,
-                    (instance_id, instance_name.as_ref()).into(),
-                    name,
-                );
->>>>>>> e2591b64
                 let result = handler(&state, query);
+
+                let instance_name = instance_name.clone();
                 let future = result
                     .into_future()
                     .map_err(move |err| err.source(format!("{}:{}", instance_id, instance_name)));
@@ -227,18 +213,11 @@
         let (instance_id, instance_name) = self.descriptor.clone();
         let inner = deprecated.handler.clone();
         let handler = move |query: Q| -> FutureResult<I> {
-<<<<<<< HEAD
             let descriptor = InstanceDescriptor::new(instance_id, &instance_name);
             let state = ServiceApiState::from_api_context(&blockchain, descriptor, name);
-=======
-            let (instance_id, instance_name) = descriptor.clone();
-            let state = ServiceApiState::from_api_context(
-                &blockchain,
-                (instance_id, instance_name.as_ref()).into(),
-                name,
-            );
->>>>>>> e2591b64
             let result = inner(&state, query);
+
+            let instance_name = instance_name.clone();
             let future = result
                 .into_future()
                 .map_err(move |err| err.source(format!("{}:{}", instance_id, instance_name)));
@@ -268,18 +247,11 @@
         let (instance_id, instance_name) = self.descriptor.clone();
         let inner = deprecated.handler.clone();
         let handler = move |query: Q| -> FutureResult<I> {
-<<<<<<< HEAD
             let descriptor = InstanceDescriptor::new(instance_id, &instance_name);
             let state = ServiceApiState::from_api_context(&blockchain, descriptor, name);
-=======
-            let (instance_id, instance_name) = descriptor.clone();
-            let state = ServiceApiState::from_api_context(
-                &blockchain,
-                (instance_id, instance_name.as_ref()).into(),
-                name,
-            );
->>>>>>> e2591b64
             let result = inner(&state, query);
+
+            let instance_name = instance_name.clone();
             let future = result
                 .into_future()
                 .map_err(move |err| err.source(format!("{}:{}", instance_id, instance_name)));
