--- conflicted
+++ resolved
@@ -22,12 +22,7 @@
 exonum-merkledb = { version = "1.0.0-rc.1", path = "../../components/merkledb" }
 exonum-proto = { version = "1.0.0-rc.1", path = "../../components/proto" }
 
-<<<<<<< HEAD
-failure = "0.1.5"
 futures = "0.3.4"
-=======
-futures = "0.1.25"
->>>>>>> 0532a29c
 log = "0.4.8"
 protobuf = "2.10.1"
 serde = "1.0.101"
