--- conflicted
+++ resolved
@@ -22,13 +22,9 @@
     merkledb::{access::AccessExt, BinaryValue, ObjectHash, Patch, Snapshot, SystemSchema},
     messages::{AnyTx, Verified},
     runtime::{
-<<<<<<< HEAD
         migrations::{InitMigrationError, MigrationScript},
         versioning::Version,
-        CallInfo, ExecutionContext, InstanceSpec, InstanceStatus, Mailbox, Runtime,
-=======
         CallInfo, CoreError, ExecutionContext, InstanceSpec, InstanceStatus, Mailbox, Runtime,
->>>>>>> cdb0db80
         WellKnownRuntime,
     },
 };
