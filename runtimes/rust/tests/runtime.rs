--- conflicted
+++ resolved
@@ -23,17 +23,14 @@
     messages::{AnyTx, Verified},
     runtime::{
         migrations::{InitMigrationError, MigrationScript},
+        versioning::Version,
         CallInfo, ExecutionContext, InstanceSpec, InstanceStatus, Mailbox, Runtime,
         WellKnownRuntime,
     },
 };
 use exonum_derive::{exonum_interface, BinaryValue, ServiceDispatcher, ServiceFactory};
 use futures::{sync::mpsc, Future};
-<<<<<<< HEAD
-use semver::Version;
-=======
 use pretty_assertions::assert_eq;
->>>>>>> 338c7006
 use serde_derive::*;
 
 use std::{
