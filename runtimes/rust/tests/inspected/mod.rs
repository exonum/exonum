// Copyright 2020 The Exonum Team
//
// Licensed under the Apache License, Version 2.0 (the "License");
// you may not use this file except in compliance with the License.
// You may obtain a copy of the License at
//
//   http://www.apache.org/licenses/LICENSE-2.0
//
// Unless required by applicable law or agreed to in writing, software
// distributed under the License is distributed on an "AS IS" BASIS,
// WITHOUT WARRANTIES OR CONDITIONS OF ANY KIND, either express or implied.
// See the License for the specific language governing permissions and
// limitations under the License.

//! A collection of helpers for testing Rust runtime.

use exonum::{
    blockchain::{
        config::{GenesisConfigBuilder, InstanceInitParams},
        Blockchain, BlockchainMut, ConsensusConfig, Schema as CoreSchema,
    },
    crypto::Hash,
    helpers::{Height, ValidatorId},
    merkledb::{ObjectHash, Patch, Snapshot},
    messages::{AnyTx, Verified},
    runtime::{
        migrations::{InitMigrationError, MigrationScript},
        oneshot,
        versioning::Version,
        ArtifactId, ExecutionContext, ExecutionError, InstanceId, InstanceSpec, InstanceState,
        InstanceStatus, Mailbox, MethodId, Runtime, RuntimeFeature, SnapshotExt, WellKnownRuntime,
        SUPERVISOR_INSTANCE_ID,
    },
};
use exonum_api::UpdateEndpoints;
use exonum_derive::{exonum_interface, BinaryValue, ServiceDispatcher, ServiceFactory};
use futures::{channel::mpsc, FutureExt, StreamExt};
use serde_derive::*;

use std::{
    collections::HashSet,
    sync::{Arc, Mutex},
};

use exonum_rust_runtime::{DefaultInstance, RustRuntime, Service, ServiceFactory};

pub fn execute_transaction(
    blockchain: &mut BlockchainMut,
    tx: Verified<AnyTx>,
) -> Result<(), ExecutionError> {
    let tx_hash = tx.object_hash();

    let (block_hash, patch) = create_block_with_transactions(blockchain, vec![tx]);
    blockchain.commit(patch, block_hash, vec![]).unwrap();

    let snapshot = blockchain.snapshot();
    let schema = CoreSchema::new(&snapshot);
    let location = schema.transactions_locations().get(&tx_hash).unwrap();
    schema.transaction_result(location).unwrap()
}

pub fn create_block_with_transactions(
    blockchain: &mut BlockchainMut,
    transactions: Vec<Verified<AnyTx>>,
) -> (Hash, Patch) {
    let tx_hashes = add_transactions_into_pool(blockchain, transactions);

    let height = {
        let snapshot = blockchain.snapshot();
        CoreSchema::new(&snapshot).next_height()
    };

    blockchain.create_patch(ValidatorId::zero(), height, &tx_hashes, &())
}

pub fn create_genesis_config_builder() -> GenesisConfigBuilder {
    let (consensus_config, _) = ConsensusConfig::for_tests(1);
    GenesisConfigBuilder::with_consensus_config(consensus_config)
}

fn add_transactions_into_pool(
    blockchain: &mut BlockchainMut,
    txs: Vec<Verified<AnyTx>>,
) -> Vec<Hash> {
    blockchain
        .merge({
            let fork = blockchain.fork();
            let mut schema = CoreSchema::new(&fork);
            for tx in txs.clone() {
                schema.add_transaction_into_pool(tx);
            }
            fork.into_patch()
        })
        .unwrap();

    txs.into_iter().map(|x| x.object_hash()).collect()
}

pub fn get_endpoint_paths(endpoints_rx: &mut mpsc::Receiver<UpdateEndpoints>) -> HashSet<String> {
    let received = endpoints_rx
        .next()
        .now_or_never()
        .expect("No endpoint update")
        .expect("Node sender was dropped");
    received
<<<<<<< HEAD
        .endpoints
        .into_iter()
        .map(|(path, _)| path)
=======
        .unwrap()
        .updated_paths()
        .map(ToOwned::to_owned)
>>>>>>> 0532a29c
        .collect()
}

pub fn assert_no_endpoint_update(endpoints_rx: &mut mpsc::Receiver<UpdateEndpoints>) {
    let maybe_update = endpoints_rx.next().now_or_never().flatten();
    if let Some(update) = maybe_update {
        panic!(
            "Unexpected endpoints update: {:?}",
            update.updated_paths().collect::<Vec<_>>()
        );
    }
}

#[derive(Debug, PartialEq)]
pub enum RuntimeEvent {
    InitializeRuntime,
    ResumeRuntime,
    BeforeTransactions(Height, InstanceId),
    DeployArtifact(ArtifactId, Vec<u8>),
    UnloadArtifact(ArtifactId),
    StartAddingService(InstanceSpec, Vec<u8>),
    MigrateService(ArtifactId, Version),
    StartResumingService(InstanceSpec, Vec<u8>),
    CommitService(Height, InstanceSpec, InstanceStatus),
    AfterTransactions(Height, InstanceId),
    AfterCommit(Height),
    Shutdown,
}

#[derive(Debug, Clone, Default)]
pub struct EventsHandle(Arc<Mutex<Vec<RuntimeEvent>>>);

impl EventsHandle {
    pub fn push(&self, event: RuntimeEvent) {
        self.0.lock().unwrap().push(event);
    }

    pub fn take(&self) -> Vec<RuntimeEvent> {
        self.0.lock().unwrap().drain(..).collect()
    }
}

/// Test runtime wrapper logging all the events (as `RuntimeEvent`) happening within it.
/// For service hooks the logged height is the height of the block **being processed**.
/// Other than logging, it just redirects all the calls to the inner runtime.
/// Used to test that workflow invariants are respected.
#[derive(Debug)]
pub struct Inspected<T> {
    runtime: T,
    pub events: EventsHandle,
}

impl<T: Runtime> Inspected<T> {
    pub fn new(runtime: T) -> Self {
        Self {
            runtime,
            events: Default::default(),
        }
    }
}

impl<T: Runtime> Runtime for Inspected<T> {
    fn initialize(&mut self, blockchain: &Blockchain) {
        self.events.push(RuntimeEvent::InitializeRuntime);
        self.runtime.initialize(blockchain)
    }

    fn is_supported(&self, feature: &RuntimeFeature) -> bool {
        self.runtime.is_supported(feature)
    }

    fn on_resume(&mut self) {
        self.events.push(RuntimeEvent::ResumeRuntime);
        self.runtime.on_resume()
    }

    fn deploy_artifact(
        &mut self,
        test_service_artifact: ArtifactId,
        deploy_spec: Vec<u8>,
    ) -> oneshot::Receiver {
        self.events.push(RuntimeEvent::DeployArtifact(
            test_service_artifact.clone(),
            deploy_spec.clone(),
        ));
        self.runtime
            .deploy_artifact(test_service_artifact, deploy_spec)
    }

    fn is_artifact_deployed(&self, id: &ArtifactId) -> bool {
        self.runtime.is_artifact_deployed(id)
    }

    fn unload_artifact(&mut self, artifact: &ArtifactId) {
        self.events
            .push(RuntimeEvent::UnloadArtifact(artifact.to_owned()));
        self.runtime.unload_artifact(artifact);
    }

    fn initiate_adding_service(
        &self,
        context: ExecutionContext<'_>,
        artifact: &ArtifactId,
        parameters: Vec<u8>,
    ) -> Result<(), ExecutionError> {
        let instance = context.instance();
        self.events.push(RuntimeEvent::StartAddingService(
            InstanceSpec::from_raw_parts(instance.id, instance.name.to_owned(), artifact.clone()),
            parameters.clone(),
        ));

        self.runtime
            .initiate_adding_service(context, artifact, parameters)
    }

    fn initiate_resuming_service(
        &self,
        context: ExecutionContext<'_>,
        artifact: &ArtifactId,
        parameters: Vec<u8>,
    ) -> Result<(), ExecutionError> {
        let instance = context.instance();
        self.events.push(RuntimeEvent::StartResumingService(
            InstanceSpec::from_raw_parts(instance.id, instance.name.to_owned(), artifact.clone()),
            parameters.clone(),
        ));

        self.runtime
            .initiate_resuming_service(context, artifact, parameters)
    }

    fn update_service_status(&mut self, snapshot: &dyn Snapshot, state: &InstanceState) {
        snapshot
            .for_dispatcher()
            .get_instance(state.spec.id)
            .expect("Service instance should exist");

        let core_schema = CoreSchema::new(snapshot);
        let height = core_schema.next_height();

        self.events.push(RuntimeEvent::CommitService(
            height,
            state.spec.to_owned(),
            state.status.to_owned().unwrap(),
        ));
        self.runtime.update_service_status(snapshot, state)
    }

    fn migrate(
        &self,
        new_artifact: &ArtifactId,
        data_version: &Version,
    ) -> Result<Option<MigrationScript>, InitMigrationError> {
        self.events.push(RuntimeEvent::MigrateService(
            new_artifact.to_owned(),
            data_version.clone(),
        ));
        self.runtime.migrate(new_artifact, data_version)
    }

    fn execute(
        &self,
        context: ExecutionContext<'_>,
        method_id: MethodId,
        arguments: &[u8],
    ) -> Result<(), ExecutionError> {
        self.runtime.execute(context, method_id, arguments)
    }

    fn before_transactions(&self, context: ExecutionContext<'_>) -> Result<(), ExecutionError> {
        let height = context.data().for_core().next_height();
        self.events.push(RuntimeEvent::BeforeTransactions(
            height,
            context.instance().id,
        ));
        self.runtime.after_transactions(context)
    }

    fn after_transactions(&self, context: ExecutionContext<'_>) -> Result<(), ExecutionError> {
        let schema = context.data().for_core();
        let height = schema.next_height();
        self.events.push(RuntimeEvent::AfterTransactions(
            height,
            context.instance().id,
        ));
        self.runtime.after_transactions(context)
    }

    fn after_commit(&mut self, snapshot: &dyn Snapshot, mailbox: &mut Mailbox) {
        let height = CoreSchema::new(snapshot).next_height();
        self.events.push(RuntimeEvent::AfterCommit(height));
        self.runtime.after_commit(snapshot, mailbox);
    }

    fn shutdown(&mut self) {
        self.events.push(RuntimeEvent::Shutdown);
        self.runtime.shutdown();
    }
}

impl WellKnownRuntime for Inspected<RustRuntime> {
    const ID: u32 = RustRuntime::ID;
}

#[derive(Debug, Serialize, Deserialize, BinaryValue)]
#[binary_value(codec = "bincode")]
pub struct DeployArtifact {
    pub test_service_artifact: ArtifactId,
    pub spec: Vec<u8>,
}

#[derive(Debug, Serialize, Deserialize, BinaryValue)]
#[binary_value(codec = "bincode")]
pub struct StartService {
    pub spec: InstanceSpec,
    pub constructor: Vec<u8>,
}

#[derive(Debug, Serialize, Deserialize, BinaryValue)]
#[binary_value(codec = "bincode")]
pub struct ResumeService {
    pub instance_id: InstanceId,
    pub params: Vec<u8>,
}

#[derive(Debug, Serialize, Deserialize, BinaryValue)]
#[binary_value(codec = "bincode")]
pub struct MigrateService {
    pub instance_name: String,
    pub artifact: ArtifactId,
}

#[derive(Debug, Serialize, Deserialize, BinaryValue)]
#[binary_value(codec = "bincode")]
pub struct CommitMigration {
    pub instance_name: String,
    pub migration_hash: Hash,
}

#[exonum_interface(auto_ids)]
pub trait ToySupervisor<Ctx> {
    type Output;

    fn deploy_artifact(&self, context: Ctx, request: DeployArtifact) -> Self::Output;
    fn unload_artifact(&self, context: Ctx, artifact: ArtifactId) -> Self::Output;
    fn start_service(&self, context: Ctx, request: StartService) -> Self::Output;
    fn stop_service(&self, context: Ctx, instance_id: InstanceId) -> Self::Output;
    fn freeze_service(&self, context: Ctx, instance_id: InstanceId) -> Self::Output;
    fn resume_service(&self, context: Ctx, request: ResumeService) -> Self::Output;
    fn migrate_service(&self, context: Ctx, request: MigrateService) -> Self::Output;
    fn commit_migration(&self, context: Ctx, request: CommitMigration) -> Self::Output;
    fn flush_migration(&self, context: Ctx, instance_name: String) -> Self::Output;
}

#[derive(Debug, ServiceFactory, ServiceDispatcher)]
#[service_dispatcher(implements("ToySupervisor"))]
#[service_factory(artifact_name = "toy_supervisor", artifact_version = "0.1.0")]
pub struct ToySupervisorService;

impl ToySupervisor<ExecutionContext<'_>> for ToySupervisorService {
    type Output = Result<(), ExecutionError>;

    fn deploy_artifact(
        &self,
        mut context: ExecutionContext<'_>,
        request: DeployArtifact,
    ) -> Self::Output {
        context
            .supervisor_extensions()
            .start_artifact_registration(&request.test_service_artifact, request.spec);
        Ok(())
    }

    fn unload_artifact(
        &self,
        mut context: ExecutionContext<'_>,
        artifact: ArtifactId,
    ) -> Self::Output {
        context.supervisor_extensions().unload_artifact(&artifact)
    }

    fn start_service(
        &self,
        mut context: ExecutionContext<'_>,
        request: StartService,
    ) -> Self::Output {
        context
            .supervisor_extensions()
            .initiate_adding_service(request.spec, request.constructor)
    }

    fn stop_service(
        &self,
        mut context: ExecutionContext<'_>,
        instance_id: InstanceId,
    ) -> Self::Output {
        context
            .supervisor_extensions()
            .initiate_stopping_service(instance_id)
    }

    fn freeze_service(
        &self,
        mut context: ExecutionContext<'_>,
        instance_id: InstanceId,
    ) -> Self::Output {
        context
            .supervisor_extensions()
            .initiate_freezing_service(instance_id)
    }

    fn resume_service(
        &self,
        mut context: ExecutionContext<'_>,
        request: ResumeService,
    ) -> Self::Output {
        context
            .supervisor_extensions()
            .initiate_resuming_service(request.instance_id, request.params)
    }

    fn migrate_service(
        &self,
        mut context: ExecutionContext<'_>,
        request: MigrateService,
    ) -> Self::Output {
        context
            .supervisor_extensions()
            .initiate_migration(request.artifact, &request.instance_name)
            .map(drop)
    }

    fn commit_migration(
        &self,
        mut context: ExecutionContext<'_>,
        request: CommitMigration,
    ) -> Self::Output {
        context
            .supervisor_extensions()
            .commit_migration(&request.instance_name, request.migration_hash)
    }

    fn flush_migration(
        &self,
        mut context: ExecutionContext<'_>,
        instance_name: String,
    ) -> Self::Output {
        context
            .supervisor_extensions()
            .flush_migration(&instance_name)
    }
}

impl Service for ToySupervisorService {}

impl DefaultInstance for ToySupervisorService {
    const INSTANCE_ID: u32 = SUPERVISOR_INSTANCE_ID;
    const INSTANCE_NAME: &'static str = "supervisor";

    fn default_instance(&self) -> InstanceInitParams {
        self.artifact_id()
            .into_default_instance(Self::INSTANCE_ID, Self::INSTANCE_NAME)
    }
}<|MERGE_RESOLUTION|>--- conflicted
+++ resolved
@@ -102,17 +102,7 @@
         .now_or_never()
         .expect("No endpoint update")
         .expect("Node sender was dropped");
-    received
-<<<<<<< HEAD
-        .endpoints
-        .into_iter()
-        .map(|(path, _)| path)
-=======
-        .unwrap()
-        .updated_paths()
-        .map(ToOwned::to_owned)
->>>>>>> 0532a29c
-        .collect()
+    received.updated_paths().map(ToOwned::to_owned).collect()
 }
 
 pub fn assert_no_endpoint_update(endpoints_rx: &mut mpsc::Receiver<UpdateEndpoints>) {
