--- conflicted
+++ resolved
@@ -1085,11 +1085,7 @@
         let tx_cache = PersistentPool::new(snapshot, &self.tx_cache);
 
         for hash in &incomplete_block.transactions {
-<<<<<<< HEAD
-            if contains_transaction(hash, txs_map, &self.tx_cache) {
-=======
             if tx_cache.contains_transaction(*hash) {
->>>>>>> 0532a29c
                 if !self.tx_cache.contains_key(hash) && !txs_pool.contains(hash) {
                     panic!("Received block with already committed transaction");
                 }
