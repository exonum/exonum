// Copyright 2020 The Exonum Team
//
// Licensed under the Apache License, Version 2.0 (the "License");
// you may not use this file except in compliance with the License.
// You may obtain a copy of the License at
//
//   http://www.apache.org/licenses/LICENSE-2.0
//
// Unless required by applicable law or agreed to in writing, software
// distributed under the License is distributed on an "AS IS" BASIS,
// WITHOUT WARRANTIES OR CONDITIONS OF ANY KIND, either express or implied.
// See the License for the specific language governing permissions and
// limitations under the License.

//! Exonum node that handles consensus algorithm, interaction with other nodes and external clients.
//!
//! # Overview
//!
//! This crate contains the following APIs:
//!
//! - [`Node`] encapsulates a full-fledged Exonum node
//! - [`NodeChannel`] and [`ShutdownHandle`] allow to interact with the node
//!   (mind that `NodeChannel` is relatively low-level)
//! - Configuration types, "rooted" in [`NodeConfig`], allow to configure aspects
//!   of the `Node` behavior
//!
//! There are also some types / methods excluded from the docs, but they are hidden for a reason:
//! such APIs are considered an implementation detail and are exempt from semantic versioning.
//! (In other words, these APIs may change or be removed in any release without prior warning.)
//!
//! [`Node`]: struct.Node.html
//! [`NodeChannel`]: struct.NodeChannel.html
//! [`ShutdownHandle`]: struct.ShutdownHandle.html
//! [`NodeConfig`]: struct.NodeConfig.html

// spell-checker:ignore cors

#![warn(
    missing_debug_implementations,
    missing_docs,
    unsafe_code,
    bare_trait_objects
)]
#![warn(clippy::pedantic, clippy::nursery)]
#![allow(
    // Next `cast_*` lints don't give alternatives.
    clippy::cast_possible_wrap, clippy::cast_possible_truncation, clippy::cast_sign_loss,
    // Next lints produce too much noise/false positives.
    clippy::module_name_repetitions, clippy::similar_names, clippy::must_use_candidate,
    clippy::pub_enum_variant_names,
    // '... may panic' lints.
    clippy::indexing_slicing,
    // Too much work to fix.
    clippy::missing_errors_doc, clippy::missing_const_for_fn
)]

pub use crate::{
    connect_list::{ConnectInfo, ConnectListConfig},
    plugin::{NodePlugin, PluginApiContext, SharedNodeState},
};

<<<<<<< HEAD
use actix_rt::System;
=======
use anyhow::{ensure, format_err, Error};
>>>>>>> 0532a29c
use exonum::{
    blockchain::{
        config::GenesisConfig, ApiSender, Blockchain, BlockchainBuilder, BlockchainMut,
        ConsensusConfig, Schema, SendError,
    },
    crypto::{self, Hash, PublicKey},
    helpers::{user_agent, Height, Milliseconds, Round, ValidateInput, ValidatorId},
    keys::Keys,
    merkledb::{Database, ObjectHash},
    messages::{AnyTx, IntoMessage, SignedMessage, Verified},
    runtime::RuntimeInstance,
};
use exonum_api::{
    AllowOrigin, ApiAccess, ApiAggregator, ApiManager, ApiManagerConfig, UpdateEndpoints,
    WebServerConfig,
};
<<<<<<< HEAD
use failure::{ensure, format_err};
use futures::{channel::mpsc, TryFutureExt};
=======
use futures::{sync::mpsc, Future, Sink};
>>>>>>> 0532a29c
use log::{info, trace};
use serde_derive::{Deserialize, Serialize};

use std::{
    collections::{HashMap, HashSet},
    convert::TryFrom,
    fmt,
    net::SocketAddr,
    sync::Arc,
    thread,
    time::{Duration, SystemTime},
};

use crate::{
    connect_list::ConnectList,
    events::{
        noise::HandshakeParams, HandlerPart, InternalEvent, InternalPart, InternalRequest,
        NetworkEvent, NetworkPart, NetworkRequest, SyncSender, TimeoutRequest,
    },
    messages::Connect,
    schema::NodeSchema,
    state::{RequestData, State},
};

mod basic;
mod connect_list;
mod consensus;
mod events;
mod events_impl;
pub mod helpers;
mod messages;
mod plugin;
mod proto;
mod requests;
#[cfg(test)]
mod sandbox;
mod schema;
mod state;

// Logically private types re-exported for benchmarks.
#[doc(hidden)]
pub mod _bench_types {
    pub use crate::{
        events::{Event, EventHandler, HandlerPart, InternalPart, InternalRequest, NetworkEvent},
        messages::Message as PeerMessage,
    };
}

/// External messages sent to the node.
#[derive(Debug)]
#[non_exhaustive]
pub enum ExternalMessage {
    /// Add a new connection.
    PeerAdd(ConnectInfo),
    /// Enable or disable the node.
    Enable(bool),
    /// Shutdown the node.
    Shutdown,
}

/// Node timeout types.
#[derive(Debug, PartialEq, Eq, PartialOrd, Ord)]
pub(crate) enum NodeTimeout {
    /// Status timeout with the current height.
    Status(Height),
    /// Round timeout.
    Round(Height, Round),
    /// `RequestData` timeout.
    Request(RequestData, Option<PublicKey>),
    /// Propose timeout.
    Propose(Height, Round),
    /// Update api shared state.
    UpdateApiState,
    /// Exchange peers timeout.
    PeerExchange,
    /// Flush uncommitted transactions into the database.
    FlushPool,
}

/// A helper trait that provides the node with information about the state of the system such
/// as current time or listen address.
pub(crate) trait SystemStateProvider: fmt::Debug + Send + 'static {
    /// Returns the current address that the node listens on.
    fn listen_address(&self) -> SocketAddr;
    /// Return the current system time.
    fn current_time(&self) -> SystemTime;
}

/// Handler responsible for the consensus algorithm.
///
/// # Stability
///
/// This type and its methods are considered an implementation detail of the Exonum node and are
/// thus exempt from semantic versioning.
pub(crate) struct NodeHandler {
    /// Shared API state.
    pub api_state: SharedNodeState,
    /// Blockchain.
    pub blockchain: BlockchainMut,
    /// Node plugins.
    plugins: Vec<Box<dyn NodePlugin>>,
    /// State of the `NodeHandler`.
    state: State,
    /// System state.
    system_state: Box<dyn SystemStateProvider>,
    /// Channel for messages and timeouts.
    channel: NodeSender,
    /// Known peer addresses.
    peer_discovery: Vec<String>,
    /// Does this node participate in the consensus?
    is_enabled: bool,
    /// Node role.
    node_role: NodeRole,
    /// Configuration file manager.
    config_manager: Option<Box<dyn ConfigManager>>,
    /// Can we speed up Propose with transaction pressure?
    allow_expedited_propose: bool,
}

/// HTTP API configuration options.
#[derive(Clone, Debug, Serialize, Deserialize, PartialEq)]
pub struct NodeApiConfig {
    /// Timeout to update API state.
    pub state_update_timeout: usize,
    /// Listen address for public API endpoints.
    pub public_api_address: Option<SocketAddr>,
    /// Listen address for private API endpoints.
    pub private_api_address: Option<SocketAddr>,
    /// Cross-origin resource sharing ([CORS][cors]) options for responses returned
    /// by public API handlers.
    ///
    /// [cors]: https://developer.mozilla.org/en-US/docs/Web/HTTP/CORS
    pub public_allow_origin: Option<AllowOrigin>,
    /// Cross-origin resource sharing ([CORS][cors]) options for responses returned
    /// by private API handlers.
    ///
    /// [cors]: https://developer.mozilla.org/en-US/docs/Web/HTTP/CORS
    pub private_allow_origin: Option<AllowOrigin>,
    /// HTTP server restart policy. The server is restarted each time the list of endpoints
    /// is updated (e.g., due to a new service initialization).
    #[serde(default)]
    pub server_restart: ServerRestartPolicy,
}

impl Default for NodeApiConfig {
    fn default() -> Self {
        Self {
            state_update_timeout: 10_000,
            public_api_address: None,
            private_api_address: None,
            public_allow_origin: None,
            private_allow_origin: None,
            server_restart: ServerRestartPolicy::default(),
        }
    }
}

/// HTTP server restart policy.
#[derive(Serialize, Deserialize, Debug, Clone, Copy, PartialEq)]
pub struct ServerRestartPolicy {
    /// The number of attempts to restart the HTTP server.
    pub max_retries: u16,
    /// The interval in milliseconds between attempts of restarting the HTTP server.
    pub retry_timeout: u64,
}

impl Default for ServerRestartPolicy {
    fn default() -> Self {
        Self {
            max_retries: 20,
            retry_timeout: 500,
        }
    }
}

/// P2P network configuration of an Exonum node.
#[derive(Debug, Clone, Copy, PartialEq, Serialize, Deserialize)]
pub struct NetworkConfiguration {
    /// Maximum number of incoming connections established with peers at any given time.
    pub max_incoming_connections: usize,
    /// Maximum number of outgoing connections established with peers at any given time.
    pub max_outgoing_connections: usize,
    /// Switches on [`TCP_NODELAY`] option.
    ///
    /// [`TCP_NODELAY`]: https://doc.rust-lang.org/std/net/struct.TcpStream.html#method.set_nodelay
    pub tcp_nodelay: bool,
    /// Allows to set interval between keep-alive TCP probes. If set to `None`, keep-alive probes
    /// will be disabled.
    pub tcp_keep_alive: Option<u64>,
    /// Retry timeout if an outgoing connection to a peer fails.
    pub tcp_connect_retry_timeout: Milliseconds,
    /// Maximum number of retries when connecting to a peer.
    pub tcp_connect_max_retries: u64,
}

impl Default for NetworkConfiguration {
    fn default() -> Self {
        Self {
            max_incoming_connections: 128,
            max_outgoing_connections: 128,
            tcp_keep_alive: None,
            tcp_nodelay: true,
            tcp_connect_retry_timeout: 15_000,
            tcp_connect_max_retries: 10,
        }
    }
}

/// Events pool capacities.
#[derive(Clone, Debug, Serialize, Deserialize, PartialEq)]
pub struct EventsPoolCapacity {
    /// Maximum number of queued outgoing network messages.
    network_requests_capacity: usize,
    /// Maximum number of queued incoming network messages.
    network_events_capacity: usize,
    /// Maximum number of queued internal events.
    internal_events_capacity: usize,
    /// Maximum number of queued requests from api.
    api_requests_capacity: usize,
}

impl Default for EventsPoolCapacity {
    fn default() -> Self {
        Self {
            network_requests_capacity: 512,
            network_events_capacity: 512,
            internal_events_capacity: 128,
            api_requests_capacity: 1024,
        }
    }
}

/// Memory pool configuration parameters.
///
/// # Examples
///
/// For most applications, you should use the value returned by `MemoryPoolConfig::default()`, maybe
/// overwriting some fields afterwards:
///
/// ```
/// # use exonum_node::{FlushPoolStrategy, MemoryPoolConfig};
/// let mut pool_config = MemoryPoolConfig::default();
/// // Increase flush pool interval to 100 milliseconds.
/// pool_config.flush_pool_strategy = FlushPoolStrategy::Timeout {
///     timeout: 100,
/// };
/// // Use the config somewhere...
/// ```
#[derive(Debug, Clone, Default, PartialEq, Serialize, Deserialize)]
#[non_exhaustive]
pub struct MemoryPoolConfig {
    /// Sets the maximum number of messages that can be buffered on the event loop's
    /// notification channel before a send will fail.
    pub events_pool_capacity: EventsPoolCapacity,

    /// Interval in milliseconds between flushing the transaction cache to the persistent pool.
    ///
    /// This value influences how fast transactions appear in the persistent pool after they
    /// have been initially processed by the node. With `Never` setting, transactions will not
    /// be persisted at all before appearing in a block, which may negatively influence
    /// some applications (e.g., the `GET transactions` endpoint of the explorer service).
    /// On the other hand of the spectrum, there is `Immediate`, which flushes each transaction
    /// separately after its initial processing. In the middle, there is `Timeout`, which
    /// allows to specify the coherence interval for the pool.
    #[serde(default)]
    pub flush_pool_strategy: FlushPoolStrategy,
}

/// Strategy to flush transactions into the pool.
#[derive(Debug, Clone, PartialEq, Serialize, Deserialize)]
#[serde(tag = "type", rename_all = "snake_case")]
#[non_exhaustive]
pub enum FlushPoolStrategy {
    /// Never flush the transactions to the persistent pool.
    ///
    /// This setting is best for performance, but may harm the availability of some APIs of the node
    /// (e.g., the `GET transactions` endpoint of the explorer service).
    Never,

    /// Flush transactions on the specified timeout in milliseconds.
    ///
    /// The recommended values are order of 20ms.
    Timeout {
        /// Timeout value in milliseconds.
        timeout: Milliseconds,
    },

    /// Flush each transaction after receiving it.
    ///
    /// Beware that this setting can harm performance of the node under high load.
    Immediate,
}

impl Default for FlushPoolStrategy {
    fn default() -> Self {
        Self::Timeout { timeout: 20 }
    }
}

/// Configuration for the `Node`.
#[derive(Clone, Debug, Serialize, Deserialize, PartialEq)]
pub struct NodeConfig {
    /// Initial consensus configuration that will be written in the genesis block.
    pub consensus: ConsensusConfig,
    /// Network listening address.
    pub listen_address: SocketAddr,
    /// Remote Network address used by this node.
    pub external_address: String,
    /// P2P network configuration.
    pub network: NetworkConfiguration,
    /// HTTP API configuration.
    pub api: NodeApiConfig,
    /// Memory pool configuration.
    pub mempool: MemoryPoolConfig,
    /// List of peers the node will connect to on start.
    pub connect_list: ConnectListConfig,
    /// Number of threads allocated for transaction verification.
    pub thread_pool_size: Option<u8>,
}

impl ValidateInput for NodeConfig {
    type Error = anyhow::Error;

    fn validate(&self) -> Result<(), Self::Error> {
        let capacity = &self.mempool.events_pool_capacity;
        ensure!(
            capacity.internal_events_capacity > 3,
            "internal_events_capacity({}) must be strictly larger than 2",
            capacity.internal_events_capacity
        );
        ensure!(
            capacity.network_requests_capacity > 0,
            "network_requests_capacity({}) must be strictly larger than 0",
            capacity.network_requests_capacity
        );

        let restart_policy = &self.api.server_restart;
        ensure!(
            restart_policy.max_retries > 0,
            "`server_restart.max_retries` must be strictly larger than 0"
        );
        ensure!(
            restart_policy.retry_timeout > 0,
            "`server_restart.retry_timeout` must be strictly larger than 0"
        );

        // Sanity checks for cases of accidental negative overflows.
        let sanity_max = 2_usize.pow(16);
        ensure!(
            capacity.internal_events_capacity < sanity_max,
            "internal_events_capacity({}) must be smaller than {}",
            capacity.internal_events_capacity,
            sanity_max,
        );
        ensure!(
            capacity.network_requests_capacity < sanity_max,
            "network_requests_capacity({}) must be smaller than {}",
            capacity.network_requests_capacity,
            sanity_max,
        );
        self.consensus.validate()
    }
}

/// Configuration for the `NodeHandler`.
///
/// This type is considered an implementation detail of the node handler; it is exempt from
/// semantic versioning.
#[derive(Debug, Clone)]
pub(crate) struct Configuration {
    /// Connection list.
    pub connect_list: ConnectList,
    /// Network configuration.
    pub network: NetworkConfiguration,
    /// Known peer addresses.
    pub peer_discovery: Vec<String>,
    /// Memory pool configuration.
    pub mempool: MemoryPoolConfig,
    /// Validator keys.
    pub keys: Keys,
}

/// Channel for messages, timeouts and api requests. Consumed by the `NodeHandler` constructor.
#[derive(Debug)]
pub(crate) struct NodeSender {
    /// Internal requests sender.
    pub internal_requests: SyncSender<InternalRequest>,
    /// Network requests sender.
    pub network_requests: SyncSender<NetworkRequest>,
    /// Transactions sender.
    pub transactions: SyncSender<Verified<AnyTx>>,
    /// Api requests sender.
    pub api_requests: SyncSender<ExternalMessage>,
}

/// Node role.
#[derive(Debug, Clone, Copy)]
pub(crate) enum NodeRole {
    /// Validator node.
    Validator(ValidatorId),
    /// Auditor node.
    Auditor,
}

impl Default for NodeRole {
    fn default() -> Self {
        Self::Auditor
    }
}

impl NodeRole {
    /// Constructs new `NodeRole` from `validator_id`.
    pub fn new(validator_id: Option<ValidatorId>) -> Self {
        match validator_id {
            Some(validator_id) => Self::Validator(validator_id),
            None => Self::Auditor,
        }
    }

    /// Checks if node is validator.
    pub fn is_validator(self) -> bool {
        match self {
            Self::Validator(_) => true,
            _ => false,
        }
    }
}

impl NodeHandler {
    /// Creates `NodeHandler` using specified `Configuration`.
    pub fn new(
        blockchain: BlockchainMut,
        external_address: &str,
        sender: NodeSender,
        system_state: Box<dyn SystemStateProvider>,
        config: Configuration,
        api_state: SharedNodeState,
        config_manager: Option<Box<dyn ConfigManager>>,
    ) -> Self {
        let last_block = blockchain.as_ref().last_block();
        let snapshot = blockchain.snapshot();
        let consensus_config = Schema::new(&snapshot).consensus_config();
        info!("Creating a node with config: {:#?}", consensus_config);

<<<<<<< HEAD
        let validator_id = consensus_config
            .validator_keys
            .iter()
            .position(|pk| pk.consensus_key == config.keys.consensus_pk())
            .map(|id| ValidatorId(id as u16));
        info!("Validator id = '{:?}'", validator_id);
        let connect = Verified::from_value(
            Connect::new(
                external_address,
                system_state.current_time().into(),
                &user_agent(),
            ),
            config.keys.consensus_pk(),
            config.keys.consensus_sk(),
=======
        let connect = Connect::new(
            external_address,
            system_state.current_time().into(),
            &user_agent(),
>>>>>>> 0532a29c
        );
        let peers = NodeSchema::new(&blockchain.snapshot())
            .peers_cache()
            .iter()
            .collect();
        let peer_discovery = config.peer_discovery.clone();

        let state = State::new(
            config,
            consensus_config,
            connect,
            peers,
            &last_block,
            system_state.current_time(),
        );

        let validator_id = state.validator_id();
        let node_role = NodeRole::new(validator_id);
        let is_enabled = api_state.is_enabled();
        api_state.set_node_role(node_role);

        Self {
            blockchain,
            api_state,
            plugins: vec![],
            system_state,
            state,
            channel: sender,
            peer_discovery,
            is_enabled,
            node_role,
            config_manager,
            allow_expedited_propose: true,
        }
    }

    fn sign_message<T>(&self, message: T) -> Verified<T>
    where
        T: TryFrom<SignedMessage> + IntoMessage,
    {
        Verified::from_value(
            message,
            self.state.keys().consensus_pk(),
            self.state.keys().consensus_sk(),
        )
    }

    /// Return internal `SharedNodeState`
    fn api_state(&self) -> &SharedNodeState {
        &self.api_state
    }

    /// Returns value of the `first_round_timeout` field from the current `ConsensusConfig`.
    fn first_round_timeout(&self) -> Milliseconds {
        self.state().consensus_config().first_round_timeout
    }

    /// Returns value of the `round_timeout_increase` field from the current `ConsensusConfig`.
    fn round_timeout_increase(&self) -> Milliseconds {
        (self.state().consensus_config().first_round_timeout
            * ConsensusConfig::TIMEOUT_LINEAR_INCREASE_PERCENT)
            / 100
    }

    /// Returns value of the `status_timeout` field from the current `ConsensusConfig`.
    fn status_timeout(&self) -> Milliseconds {
        self.state().consensus_config().status_timeout
    }

    /// Returns value of the `peers_timeout` field from the current `ConsensusConfig`.
    fn peers_timeout(&self) -> Milliseconds {
        self.state().consensus_config().peers_timeout
    }

    /// Returns value of the `txs_block_limit` field from the current `ConsensusConfig`.
    fn txs_block_limit(&self) -> u32 {
        self.state().consensus_config().txs_block_limit
    }

    /// Returns value of the minimal propose timeout.
    fn min_propose_timeout(&self) -> Milliseconds {
        self.state().consensus_config().min_propose_timeout
    }

    /// Returns value of the maximal propose timeout.
    fn max_propose_timeout(&self) -> Milliseconds {
        self.state().consensus_config().max_propose_timeout
    }

    /// Returns threshold starting from which the minimal propose timeout value is used.
    fn propose_timeout_threshold(&self) -> u32 {
        self.state().consensus_config().propose_timeout_threshold
    }

    /// Returns `State` of the node.
    pub(crate) fn state(&self) -> &State {
        &self.state
    }

    /// Returns a mutable reference to the `State` of the node.
    #[cfg(test)]
    pub(crate) fn state_mut(&mut self) -> &mut State {
        &mut self.state
    }

    /// Performs node initialization, so it starts consensus process from the first round.
    pub fn initialize(&mut self) {
        let listen_address = self.system_state.listen_address();
        info!("Start listening address={}", listen_address);

        let peers: HashSet<_> = {
            let it = self.state.peers().values().map(Verified::author);
            let it = it.chain(
                self.state()
                    .connect_list()
                    .peers()
                    .into_iter()
                    .map(|i| i.public_key),
            );
            let it = it.filter(|address| address != &self.state.our_connect_message().author());
            it.collect()
        };

        for key in peers {
            self.connect(key);
            info!("Trying to connect with peer {}", key);
        }

        let snapshot = self.blockchain.snapshot();
        let schema = NodeSchema::new(&snapshot);
        // Recover previous saved round if any.
        let round = schema.consensus_round();
        self.state.jump_round(round);
        info!("Jump to round {}", round);

        self.add_timeouts();

        // Recover cached consensus messages if any. We do this after main initialization and before
        // the start of event processing.
        let messages = schema.consensus_messages_cache();
        for msg in messages.iter() {
            self.handle_message(msg);
        }
    }

    /// Runs the node's basic timers.
    fn add_timeouts(&mut self) {
        self.add_round_timeout();
        self.add_status_timeout();
        self.add_peer_exchange_timeout();
        self.add_update_api_state_timeout();
        self.maybe_add_flush_pool_timeout();
    }

    /// Sends the given message to a peer by its public key.
    fn send_to_peer<T: Into<SignedMessage>>(&mut self, public_key: PublicKey, message: T) {
        let message = message.into();
        let request = NetworkRequest::SendMessage(public_key, message);
        self.channel.network_requests.send(request);
    }

    /// Broadcasts given message to all peers.
    fn broadcast<M: Into<SignedMessage>>(&mut self, message: M) {
        let peers: Vec<PublicKey> = self
            .state
            .peers()
            .iter()
            .filter_map(|(pubkey, _)| {
                if self.state.connect_list().is_peer_allowed(pubkey) {
                    Some(*pubkey)
                } else {
                    None
                }
            })
            .collect();
        let message = message.into();
        for address in peers {
            self.send_to_peer(address, message.clone());
        }
    }

    /// Performs connection to the specified network address.
    fn connect(&mut self, key: PublicKey) {
        let connect = self.state.our_connect_message().clone();
        self.send_to_peer(key, connect);
    }

    /// Adds a timeout request.
    fn add_timeout(&mut self, timeout: NodeTimeout, time: SystemTime) {
        let request = TimeoutRequest(time, timeout);
        self.channel.internal_requests.send(request.into());
    }

    /// Adds request timeout if it isn't already requested.
    fn request(&mut self, data: RequestData, peer: PublicKey) {
        let is_new = self.state.request(data.clone(), peer);
        if is_new {
            self.add_request_timeout(data, None);
        }
    }

    /// Adds `NodeTimeout::Round` timeout to the channel.
    fn add_round_timeout(&mut self) {
        let time = self.round_start_time(self.state.round().next());
        trace!(
            "ADD ROUND TIMEOUT: time={:?}, height={}, round={}",
            time,
            self.state.height(),
            self.state.round()
        );
        let timeout = NodeTimeout::Round(self.state.height(), self.state.round());
        self.add_timeout(timeout, time);
    }

    /// Adds `NodeTimeout::Propose` timeout to the channel.
    fn add_propose_timeout(&mut self) {
        let timeout = if self.need_faster_propose() {
            self.min_propose_timeout()
        } else {
            self.max_propose_timeout()
        };

        let time = self.round_start_time(self.state.round()) + Duration::from_millis(timeout);

        trace!(
            "ADD PROPOSE TIMEOUT: time={:?}, height={}, round={}",
            time,
            self.state.height(),
            self.state.round()
        );
        let timeout = NodeTimeout::Propose(self.state.height(), self.state.round());
        self.add_timeout(timeout, time);
    }

    fn maybe_add_propose_timeout(&mut self) {
        if self.allow_expedited_propose && self.need_faster_propose() {
            info!("Add expedited propose timeout");
            self.add_propose_timeout();
            self.allow_expedited_propose = false;
        }
    }

    fn need_faster_propose(&self) -> bool {
        let snapshot = self.blockchain.snapshot();
        let pending_tx_count =
            Schema::new(&snapshot).transactions_pool_len() + self.state.tx_cache_len() as u64;
        pending_tx_count >= u64::from(self.propose_timeout_threshold())
    }

    /// Adds `NodeTimeout::Status` timeout to the channel.
    fn add_status_timeout(&mut self) {
        let time = self.system_state.current_time() + Duration::from_millis(self.status_timeout());
        let height = self.state.height();
        self.add_timeout(NodeTimeout::Status(height), time);
    }

    /// Adds `NodeTimeout::Request` timeout with `RequestData` to the channel.
    fn add_request_timeout(&mut self, data: RequestData, peer: Option<PublicKey>) {
        trace!("ADD REQUEST TIMEOUT");
        let time = self.system_state.current_time() + data.timeout();
        self.add_timeout(NodeTimeout::Request(data, peer), time);
    }

    /// Adds `NodeTimeout::PeerExchange` timeout to the channel.
    fn add_peer_exchange_timeout(&mut self) {
        trace!("ADD PEER EXCHANGE TIMEOUT");
        let time = self.system_state.current_time() + Duration::from_millis(self.peers_timeout());
        self.add_timeout(NodeTimeout::PeerExchange, time);
    }

    /// Adds `NodeTimeout::UpdateApiState` timeout to the channel.
    fn add_update_api_state_timeout(&mut self) {
        let time = self.system_state.current_time()
            + Duration::from_millis(self.api_state().state_update_timeout());
        self.add_timeout(NodeTimeout::UpdateApiState, time);
    }

    fn maybe_add_flush_pool_timeout(&mut self) {
        if let Some(timeout) = self.state().flush_pool_timeout() {
            let time = self.system_state.current_time() + timeout;
            self.add_timeout(NodeTimeout::FlushPool, time);
        }
    }

    /// Returns hash of the last block.
    fn last_block_hash(&self) -> Hash {
        self.blockchain.as_ref().last_block().object_hash()
    }

    /// Returns the number of uncommitted transactions.
    fn uncommitted_txs_count(&self) -> u64 {
        self.blockchain.as_ref().pool_size() + self.state.tx_cache_len() as u64
    }

    /// Returns start time of the requested round.
    fn round_start_time(&self, round: Round) -> SystemTime {
        // Round start time = H + (r - 1) * t0 + (r-1)(r-2)/2 * dt
        // Where:
        // H - height start time
        // t0 - Round(1) timeout length, dt - timeout increase value
        // r - round number, r = 1,2,...
        let previous_round: u64 = round.previous().into();
        let ms = previous_round * self.first_round_timeout()
            + (previous_round * previous_round.saturating_sub(1)) / 2
                * self.round_timeout_increase();
        self.state.height_start_time() + Duration::from_millis(ms)
    }
}

impl fmt::Debug for NodeHandler {
    fn fmt(&self, formatter: &mut fmt::Formatter<'_>) -> fmt::Result {
        formatter
            .debug_struct("NodeHandler")
            .field("channel", &self.channel)
            .field("blockchain", &self.blockchain)
            .field("peer_discovery", &self.peer_discovery)
            .finish()
    }
}

/// Handle allowing to shut down the node.
#[derive(Debug, Clone)]
pub struct ShutdownHandle {
    inner: ApiSender<ExternalMessage>,
}

impl ShutdownHandle {
    /// Shuts down the node.
    ///
    /// # Return value
    ///
    /// The failure means that the node is already being shut down.
    pub async fn shutdown(mut self) -> Result<(), SendError> {
        self.inner.send_message(ExternalMessage::Shutdown).await
    }
}

/// Default system state provider implementation which uses `SystemTime::now`
/// to get the current time.
#[derive(Debug)]
struct DefaultSystemState(SocketAddr);

impl SystemStateProvider for DefaultSystemState {
    fn listen_address(&self) -> SocketAddr {
        self.0
    }

    fn current_time(&self) -> SystemTime {
        SystemTime::now()
    }
}

/// Channel between the node and external event producers / consumers.
#[derive(Debug)]
pub struct NodeChannel {
    /// Channel for network requests.
    pub(crate) network_requests: (mpsc::Sender<NetworkRequest>, mpsc::Receiver<NetworkRequest>),

    /// Channel for timeout requests.
    #[doc(hidden)] // public because of the `transactions` benchmark
    pub internal_requests: (
        mpsc::Sender<InternalRequest>,
        mpsc::Receiver<InternalRequest>,
    ),

    /// Channel for transferring API endpoints from producers (e.g., Rust runtime) to the
    /// `ApiManager`.
    endpoints: (
        mpsc::Sender<UpdateEndpoints>,
        mpsc::Receiver<UpdateEndpoints>,
    ),

    /// Channel for externally generated transactions.
    #[doc(hidden)] // public because of the `transactions` benchmark
    pub transactions: (
        mpsc::Sender<Verified<AnyTx>>,
        mpsc::Receiver<Verified<AnyTx>>,
    ),

    /// Channel for API requests.
    #[doc(hidden)] // public because of the `transactions` benchmark
    pub api_requests: (
        mpsc::Sender<ExternalMessage>,
        mpsc::Receiver<ExternalMessage>,
    ),

    /// Channel for network events.
    #[doc(hidden)] // public because of the `transactions` benchmark
    pub network_events: (mpsc::Sender<NetworkEvent>, mpsc::Receiver<NetworkEvent>),

    /// Channel for internal events.
    #[doc(hidden)] // public because of the `transactions` benchmark
    pub internal_events: (mpsc::Sender<InternalEvent>, mpsc::Receiver<InternalEvent>),
}

/// Interface of the configuration manager usable for updating node configuration on
/// the fly.
pub trait ConfigManager: Send {
    /// Update connect list in the node configuration.
    fn store_connect_list(&mut self, connect_list: ConnectListConfig);
}

/// Node capable of processing requests from external clients and participating in the consensus
/// algorithm.
#[derive(Debug)]
pub struct Node {
    api_manager_config: ApiManagerConfig,
    api_options: NodeApiConfig,
    network_config: NetworkConfiguration,
    handler: NodeHandler,
    channel: NodeChannel,
    max_message_len: u32,
    thread_pool_size: Option<u8>,
}

impl Default for NodeChannel {
    fn default() -> Self {
        Self::new(&EventsPoolCapacity::default())
    }
}

impl NodeChannel {
    /// Creates `NodeChannel` with the given pool capacities.
    pub fn new(buffer_sizes: &EventsPoolCapacity) -> Self {
        Self {
            network_requests: mpsc::channel(buffer_sizes.network_requests_capacity),
            internal_requests: mpsc::channel(buffer_sizes.internal_events_capacity),
            endpoints: mpsc::channel(buffer_sizes.internal_events_capacity),
            transactions: mpsc::channel(buffer_sizes.api_requests_capacity),
            api_requests: mpsc::channel(buffer_sizes.api_requests_capacity),
            network_events: mpsc::channel(buffer_sizes.network_events_capacity),
            internal_events: mpsc::channel(buffer_sizes.internal_events_capacity),
        }
    }

    /// Returns the sender for API requests.
    pub fn api_sender(&self) -> ApiSender {
        ApiSender::new(self.transactions.0.clone())
    }

    /// Returns the sender for HTTP endpoints.
    pub fn endpoints_sender(&self) -> mpsc::Sender<UpdateEndpoints> {
        self.endpoints.0.clone()
    }

    /// Returns the channel for sending timeouts, networks and API requests.
    fn node_sender(&self) -> NodeSender {
        NodeSender {
            internal_requests: SyncSender::new(self.internal_requests.0.clone()),
            network_requests: SyncSender::new(self.network_requests.0.clone()),
            transactions: SyncSender::new(self.transactions.0.clone()),
            api_requests: SyncSender::new(self.api_requests.0.clone()),
        }
    }
}

/// Builder for `Node`.
pub struct NodeBuilder {
    channel: NodeChannel,
    blockchain_builder: BlockchainBuilder,
    node_config: NodeConfig,
    node_keys: Keys,
    config_manager: Option<Box<dyn ConfigManager>>,
    plugins: Vec<Box<dyn NodePlugin>>,
}

impl fmt::Debug for NodeBuilder {
    fn fmt(&self, formatter: &mut fmt::Formatter<'_>) -> fmt::Result {
        formatter
            .debug_struct("NodeBuilder")
            .field("channel", &self.channel)
            .field("blockchain_builder", &self.blockchain_builder)
            .field("node_config", &self.node_config)
            .finish()
    }
}

impl NodeBuilder {
    /// Instantiates a builder.
    pub fn new(
        database: impl Into<Arc<dyn Database>>,
        node_config: NodeConfig,
        node_keys: Keys,
    ) -> Self {
        node_config
            .validate()
            .expect("Node configuration is inconsistent");

        let channel = NodeChannel::new(&node_config.mempool.events_pool_capacity);
        let blockchain = Blockchain::new(database, node_keys.service.clone(), channel.api_sender());
        let blockchain_builder = BlockchainBuilder::new(blockchain);

        Self {
            channel,
            blockchain_builder,
            node_config,
            node_keys,
            config_manager: None,
            plugins: vec![],
        }
    }

    /// Adds a genesis config to use if the blockchain is not initialized yet.
    pub fn with_genesis_config(mut self, genesis_config: GenesisConfig) -> Self {
        self.blockchain_builder = self.blockchain_builder.with_genesis_config(genesis_config);
        self
    }

    /// Adds a runtime to the blockchain.
    pub fn with_runtime<T>(mut self, runtime: T) -> Self
    where
        T: Into<RuntimeInstance>,
    {
        self.blockchain_builder = self.blockchain_builder.with_runtime(runtime);
        self
    }

    /// Adds a runtime which depends on a `NodeChannel` (e.g., to update HTTP API of the node).
    pub fn with_runtime_fn<T, F>(mut self, runtime_fn: F) -> Self
    where
        T: Into<RuntimeInstance>,
        F: FnOnce(&NodeChannel) -> T,
    {
        let runtime = runtime_fn(&self.channel);
        self.blockchain_builder = self.blockchain_builder.with_runtime(runtime);
        self
    }

    /// Adds the configuration manager.
    pub fn with_config_manager<T: ConfigManager + 'static>(mut self, manager: T) -> Self {
        self.config_manager = Some(Box::new(manager));
        self
    }

    /// Adds a plugin.
    pub fn with_plugin<T: NodePlugin + 'static>(mut self, plugin: T) -> Self {
        self.plugins.push(Box::new(plugin));
        self
    }

    /// Converts this builder into a `Node`.
    pub fn build(self) -> Node {
        let blockchain = self.blockchain_builder.build();
        Node::with_blockchain(
            blockchain,
            self.channel,
            self.node_config,
            self.node_keys,
            self.config_manager,
            self.plugins,
        )
    }
}

impl Node {
    /// Creates a node for the given blockchain and node configuration.
    fn with_blockchain(
        blockchain: BlockchainMut,
        channel: NodeChannel,
        node_cfg: NodeConfig,
        node_keys: Keys,
        config_manager: Option<Box<dyn ConfigManager>>,
        plugins: Vec<Box<dyn NodePlugin>>,
    ) -> Self {
        crypto::init();

        let peers = node_cfg.connect_list.addresses();
        let config = Configuration {
            connect_list: ConnectList::from_config(node_cfg.connect_list),
            mempool: node_cfg.mempool,
            network: node_cfg.network,
            peer_discovery: peers,
            keys: node_keys,
        };

        let api_state = SharedNodeState::new(node_cfg.api.state_update_timeout as u64);
        let mut api_aggregator = ApiAggregator::new();
        let plugin_api_context = PluginApiContext::new(
            blockchain.as_ref(),
            &api_state,
            ApiSender::new(channel.api_requests.0.clone()),
        );
        for plugin in &plugins {
            let endpoints = plugin.wire_api(plugin_api_context.clone());
            api_aggregator.extend(endpoints);
        }

        let system_state = Box::new(DefaultSystemState(node_cfg.listen_address));
        let network_config = config.network;
        let api_cfg = node_cfg.api.clone();

        let mut servers = HashMap::new();
        if let Some(listen_address) = api_cfg.public_api_address {
            let mut server_config = WebServerConfig::new(listen_address);
            server_config.allow_origin = api_cfg.public_allow_origin.clone();
            servers.insert(ApiAccess::Public, server_config);
        }
        if let Some(listen_address) = api_cfg.private_api_address {
            let mut server_config = WebServerConfig::new(listen_address);
            server_config.allow_origin = api_cfg.private_allow_origin.clone();
            servers.insert(ApiAccess::Private, server_config);
        }

        let api_runtime_config = ApiManagerConfig {
            servers,
            api_aggregator,
            server_restart_retry_timeout: node_cfg.api.server_restart.retry_timeout,
            server_restart_max_retries: node_cfg.api.server_restart.max_retries,
        };

        let mut handler = NodeHandler::new(
            blockchain,
            &node_cfg.external_address,
            channel.node_sender(),
            system_state,
            config,
            api_state,
            config_manager,
        );
        handler.plugins = plugins;

        Self {
            api_options: api_cfg,
            handler,
            channel,
            network_config,
            max_message_len: node_cfg.consensus.max_message_len,
            thread_pool_size: node_cfg.thread_pool_size,
            api_manager_config: api_runtime_config,
        }
    }

    /// Launches only consensus messages handler.
    /// This may be used if you want to customize api with the `ApiContext`.
    async fn run_handler(
        mut self,
        handshake_params: HandshakeParams,
    ) -> Result<(), failure::Error> {
        self.handler.initialize();
        Reactor::new(self).run(handshake_params).await
    }

    /// Launches a `Node` and optionally creates threads for public and private API handlers,
    /// depending on the provided `NodeConfig`.
<<<<<<< HEAD
    pub async fn run(self) -> Result<(), failure::Error> {
=======
    pub fn run(self) -> anyhow::Result<()> {
>>>>>>> 0532a29c
        trace!("Running node.");

        // Runs NodeHandler.
        let handshake_params = HandshakeParams::new(
            &self.state().keys().consensus,
            self.state().connect_list(),
            self.state().our_connect_message().clone(),
            self.max_message_len,
        );
        self.run_handler(handshake_params).await
    }

    /// Returns `State` of the node.
    fn state(&self) -> &State {
        self.handler.state()
    }

    /// Returns the blockchain handle, which can be used to read blockchain state and send
    /// transactions to the node.
    pub fn blockchain(&self) -> &Blockchain {
        self.handler.blockchain.as_ref()
    }

    /// Returns a shutdown handle for the node. It is possible to instantiate multiple handles
    /// using this method; only the first call to shutdown the node is guaranteed to succeed
    /// (but this single call is enough to stop the node).
    pub fn shutdown_handle(&self) -> ShutdownHandle {
        ShutdownHandle {
            inner: ApiSender::new(self.channel.api_requests.0.clone()),
        }
    }
}

struct Reactor {
    handler_part: HandlerPart<NodeHandler>,
    network_part: NetworkPart,
    internal_part: InternalPart,
}

impl Reactor {
    fn new(node: Node) -> Self {
        let connect_message = node.state().our_connect_message().clone();
        let connect_list = node.state().connect_list();

        let api_manager = ApiManager::new(node.api_manager_config);
        let endpoints = node.channel.endpoints.1;
        let api_task = api_manager
            .run(endpoints)
            .unwrap_or_else(|e| log::error!("Error in actix thread: {}", e));
        // Creating a separate thread here seems easier than making `Node::run()` return
        // a non-`Send` future (which, e.g., precludes running nodes with `tokio::spawn`).
        thread::spawn(|| {
            System::new("exonum-node").block_on(api_task);
        });

        let (network_tx, network_rx) = node.channel.network_events;
        let internal_requests_rx = node.channel.internal_requests.1;
        let network_part = NetworkPart {
            our_connect_message: connect_message,
            listen_address: node.handler.system_state.listen_address(),
            network_requests: node.channel.network_requests.1,
            network_tx,
            network_config: node.network_config,
            max_message_len: node.max_message_len,
            connect_list,
        };

        let (internal_tx, internal_rx) = node.channel.internal_events;
        let handler_part = HandlerPart {
            handler: node.handler,
            internal_rx,
            network_rx,
            transactions_rx: node.channel.transactions.1,
            api_rx: node.channel.api_requests.1,
        };

        let internal_part = InternalPart {
            internal_tx,
            internal_requests_rx,
        };

        Self {
            handler_part,
            network_part,
            internal_part,
        }
    }

    // FIXME: is joining appropriate here (vs select)? How about joining actix?
    async fn run(self, handshake_params: HandshakeParams) -> Result<(), failure::Error> {
        tokio::spawn(self.internal_part.run());
        let network_task = tokio::spawn(self.network_part.run(handshake_params));

        self.handler_part.run().await;
        network_task
            .await
            .map_err(|e| format_err!("Error in the network thread: {}", e))
    }
}

#[doc(hidden)]
pub fn generate_testnet_config(count: u16, start_port: u16) -> Vec<(NodeConfig, Keys)> {
    use exonum::blockchain::ValidatorKeys;

    let keys: Vec<_> = (0..count as usize).map(|_| Keys::random()).collect();
    let validator_keys = keys
        .iter()
        .map(|keys| ValidatorKeys::new(keys.consensus_pk(), keys.service_pk()))
        .collect();
    let consensus = ConsensusConfig::default().with_validator_keys(validator_keys);

    let peers = (0..keys.len())
        .map(|x| format!("127.0.0.1:{}", start_port + x as u16))
        .collect::<Vec<_>>();

    keys.into_iter()
        .enumerate()
        .map(|(idx, keys)| {
            let config = NodeConfig {
                listen_address: peers[idx].parse().unwrap(),
                external_address: peers[idx].clone(),
                network: NetworkConfiguration::default(),
                consensus: consensus.clone(),
                connect_list: ConnectListConfig::from_validator_keys(
                    &consensus.validator_keys,
                    &peers,
                ),
                api: NodeApiConfig::default(),
                mempool: MemoryPoolConfig::default(),
                thread_pool_size: None,
            };
            (config, keys)
        })
        .collect::<Vec<_>>()
}

#[cfg(test)]
mod tests {
    use exonum::merkledb::TemporaryDB;

    use super::*;

    #[test]
    fn test_good_internal_events_config() {
        let db = TemporaryDB::new();
        let (node_cfg, node_keys) = generate_testnet_config(1, 16_500).pop().unwrap();
        NodeBuilder::new(db, node_cfg, node_keys);
    }

    #[test]
    #[should_panic(expected = "internal_events_capacity(0) must be strictly larger than 2")]
    fn test_bad_internal_events_capacity_too_small() {
        let db = TemporaryDB::new();
        let (mut node_cfg, node_keys) = generate_testnet_config(1, 16_500).pop().unwrap();
        node_cfg
            .mempool
            .events_pool_capacity
            .internal_events_capacity = 0;
        NodeBuilder::new(db, node_cfg, node_keys);
    }

    #[test]
    #[should_panic(expected = "network_requests_capacity(0) must be strictly larger than 0")]
    fn test_bad_network_requests_capacity_too_small() {
        let db = TemporaryDB::new();
        let (mut node_cfg, node_keys) = generate_testnet_config(1, 16_500)[0].clone();
        node_cfg
            .mempool
            .events_pool_capacity
            .network_requests_capacity = 0;
        NodeBuilder::new(db, node_cfg, node_keys);
    }

    #[test]
    #[should_panic(expected = "must be smaller than 65536")]
    fn test_bad_internal_events_capacity_too_large() {
        let accidental_large_value = usize::max_value();
        let db = TemporaryDB::new();

        let (mut node_cfg, node_keys) = generate_testnet_config(1, 16_500).pop().unwrap();
        node_cfg
            .mempool
            .events_pool_capacity
            .internal_events_capacity = accidental_large_value;
        NodeBuilder::new(db, node_cfg, node_keys);
    }

    #[test]
    #[should_panic(expected = "must be smaller than 65536")]
    fn test_bad_network_requests_capacity_too_large() {
        let accidental_large_value = usize::max_value();
        let db = TemporaryDB::new();

        let (mut node_cfg, node_keys) = generate_testnet_config(1, 16_500)[0].clone();
        node_cfg
            .mempool
            .events_pool_capacity
            .network_requests_capacity = accidental_large_value;
        NodeBuilder::new(db, node_cfg, node_keys);
    }

    #[test]
    fn flush_pool_strategy_is_serializable() {
        let mut mempool_config = MemoryPoolConfig::default();
        let s = toml::to_string(&mempool_config).unwrap();
        let restored: MemoryPoolConfig = toml::from_str(&s).unwrap();
        assert_eq!(restored, mempool_config);

        mempool_config.flush_pool_strategy = FlushPoolStrategy::Never;
        let s = toml::to_string(&mempool_config).unwrap();
        let restored: MemoryPoolConfig = toml::from_str(&s).unwrap();
        assert_eq!(restored, mempool_config);

        let config_without_strategy = r#"
            [events_pool_capacity]
            network_requests_capacity = 512
            network_events_capacity = 512
            internal_events_capacity = 128
            api_requests_capacity = 1024
        "#;
        let restored: MemoryPoolConfig = toml::from_str(config_without_strategy).unwrap();
        assert_eq!(restored, MemoryPoolConfig::default());
    }
}<|MERGE_RESOLUTION|>--- conflicted
+++ resolved
@@ -59,11 +59,8 @@
     plugin::{NodePlugin, PluginApiContext, SharedNodeState},
 };
 
-<<<<<<< HEAD
 use actix_rt::System;
-=======
-use anyhow::{ensure, format_err, Error};
->>>>>>> 0532a29c
+use anyhow::{ensure, format_err};
 use exonum::{
     blockchain::{
         config::GenesisConfig, ApiSender, Blockchain, BlockchainBuilder, BlockchainMut,
@@ -80,12 +77,7 @@
     AllowOrigin, ApiAccess, ApiAggregator, ApiManager, ApiManagerConfig, UpdateEndpoints,
     WebServerConfig,
 };
-<<<<<<< HEAD
-use failure::{ensure, format_err};
 use futures::{channel::mpsc, TryFutureExt};
-=======
-use futures::{sync::mpsc, Future, Sink};
->>>>>>> 0532a29c
 use log::{info, trace};
 use serde_derive::{Deserialize, Serialize};
 
@@ -530,27 +522,10 @@
         let consensus_config = Schema::new(&snapshot).consensus_config();
         info!("Creating a node with config: {:#?}", consensus_config);
 
-<<<<<<< HEAD
-        let validator_id = consensus_config
-            .validator_keys
-            .iter()
-            .position(|pk| pk.consensus_key == config.keys.consensus_pk())
-            .map(|id| ValidatorId(id as u16));
-        info!("Validator id = '{:?}'", validator_id);
-        let connect = Verified::from_value(
-            Connect::new(
-                external_address,
-                system_state.current_time().into(),
-                &user_agent(),
-            ),
-            config.keys.consensus_pk(),
-            config.keys.consensus_sk(),
-=======
         let connect = Connect::new(
             external_address,
             system_state.current_time().into(),
             &user_agent(),
->>>>>>> 0532a29c
         );
         let peers = NodeSchema::new(&blockchain.snapshot())
             .peers_cache()
@@ -1185,21 +1160,14 @@
 
     /// Launches only consensus messages handler.
     /// This may be used if you want to customize api with the `ApiContext`.
-    async fn run_handler(
-        mut self,
-        handshake_params: HandshakeParams,
-    ) -> Result<(), failure::Error> {
+    async fn run_handler(mut self, handshake_params: HandshakeParams) -> anyhow::Result<()> {
         self.handler.initialize();
         Reactor::new(self).run(handshake_params).await
     }
 
     /// Launches a `Node` and optionally creates threads for public and private API handlers,
     /// depending on the provided `NodeConfig`.
-<<<<<<< HEAD
-    pub async fn run(self) -> Result<(), failure::Error> {
-=======
-    pub fn run(self) -> anyhow::Result<()> {
->>>>>>> 0532a29c
+    pub async fn run(self) -> anyhow::Result<()> {
         trace!("Running node.");
 
         // Runs NodeHandler.
@@ -1289,7 +1257,7 @@
     }
 
     // FIXME: is joining appropriate here (vs select)? How about joining actix?
-    async fn run(self, handshake_params: HandshakeParams) -> Result<(), failure::Error> {
+    async fn run(self, handshake_params: HandshakeParams) -> anyhow::Result<()> {
         tokio::spawn(self.internal_part.run());
         let network_task = tokio::spawn(self.network_part.run(handshake_params));
 
