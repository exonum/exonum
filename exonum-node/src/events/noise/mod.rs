// Copyright 2020 The Exonum Team
//
// Licensed under the Apache License, Version 2.0 (the "License");
// you may not use this file except in compliance with the License.
// You may obtain a copy of the License at
//
//   http://www.apache.org/licenses/LICENSE-2.0
//
// Unless required by applicable law or agreed to in writing, software
// distributed under the License is distributed on an "AS IS" BASIS,
// WITHOUT WARRANTIES OR CONDITIONS OF ANY KIND, either express or implied.
// See the License for the specific language governing permissions and
// limitations under the License.

// spell-checker:ignore uint

#[cfg(feature = "exonum_sodiumoxide")]
pub use self::wrappers::sodium_wrapper::{
    handshake::{HandshakeParams, NoiseHandshake},
    wrapper::{
        NoiseWrapper, TransportWrapper, HANDSHAKE_HEADER_LENGTH, MAX_HANDSHAKE_MESSAGE_LENGTH,
        MIN_HANDSHAKE_MESSAGE_LENGTH,
    },
};

use async_trait::async_trait;
use byteorder::{ByteOrder, LittleEndian};
use exonum::crypto::x25519;
use tokio::io::{AsyncRead, AsyncReadExt, AsyncWrite, AsyncWriteExt};

use crate::events::codec::MessagesCodec;

pub mod error;
pub mod wrappers;

#[cfg(test)]
mod tests;

pub const MAX_MESSAGE_LENGTH: usize = 65_535;
pub const TAG_LENGTH: usize = 16;
pub const HEADER_LENGTH: usize = 4;

<<<<<<< HEAD
#[derive(Debug)]
pub struct HandshakeData {
    pub codec: MessagesCodec,
    pub raw_message: Vec<u8>,
    pub peer_key: x25519::PublicKey,
}
=======
type HandshakeData<S> = (Framed<S, MessagesCodec>, Vec<u8>, x25519::PublicKey);
type HandshakeResult<S> = Box<dyn Future<Item = HandshakeData<S>, Error = anyhow::Error>>;
>>>>>>> 0532a29c

#[async_trait]
pub trait Handshake<S> {
    async fn listen(self, stream: &mut S) -> Result<HandshakeData, failure::Error>;
    async fn send(self, stream: &mut S) -> Result<HandshakeData, failure::Error>;
}

pub struct HandshakeRawMessage(pub Vec<u8>);

impl HandshakeRawMessage {
<<<<<<< HEAD
    pub async fn read<S>(sock: &mut S) -> Result<Self, failure::Error>
    where
        S: AsyncRead + Unpin,
    {
        let mut len_buf = [0_u8; HANDSHAKE_HEADER_LENGTH];
=======
    pub fn read<S: AsyncRead + 'static>(
        sock: S,
    ) -> impl Future<Item = (S, Self), Error = anyhow::Error> {
        let buf = vec![0_u8; HANDSHAKE_HEADER_LENGTH];
>>>>>>> 0532a29c
        // First `HANDSHAKE_HEADER_LENGTH` bytes of handshake message is the payload length
        // in little-endian, remaining bytes is the handshake payload. Therefore, we need to read
        // `HANDSHAKE_HEADER_LENGTH` bytes as a little-endian integer and than we need to read
        // remaining payload.
<<<<<<< HEAD
        sock.read_exact(&mut len_buf).await?;
        let len = LittleEndian::read_uint(&len_buf, HANDSHAKE_HEADER_LENGTH);
        let mut message = vec![0_u8; len as usize];
        sock.read_exact(&mut message).await?;
        Ok(Self(message))
    }

    pub async fn write<S>(&self, sock: &mut S) -> Result<(), failure::Error>
    where
        S: AsyncWrite + Unpin,
    {
=======
        read_exact(sock, buf)
            .and_then(|(stream, msg)| {
                let len = LittleEndian::read_uint(&msg, HANDSHAKE_HEADER_LENGTH);
                read_exact(stream, vec![0_u8; len as usize])
            })
            .map_err(into_failure)
            .and_then(|(stream, msg)| Ok((stream, Self(msg))))
    }

    pub fn write<S: AsyncWrite + 'static>(
        self,
        sock: S,
    ) -> impl Future<Item = (S, Vec<u8>), Error = anyhow::Error> {
>>>>>>> 0532a29c
        let len = self.0.len();
        debug_assert!(len < MAX_HANDSHAKE_MESSAGE_LENGTH);

        // First `HANDSHAKE_HEADER_LENGTH` bytes of handshake message
        // is the payload length in little-endian.
        let mut len_buf = [0_u8; HANDSHAKE_HEADER_LENGTH];
        LittleEndian::write_uint(&mut len_buf, len as u64, HANDSHAKE_HEADER_LENGTH);
        sock.write_all(&len_buf).await?;
        sock.write_all(&self.0).await.map_err(From::from)
    }
}<|MERGE_RESOLUTION|>--- conflicted
+++ resolved
@@ -40,44 +40,31 @@
 pub const TAG_LENGTH: usize = 16;
 pub const HEADER_LENGTH: usize = 4;
 
-<<<<<<< HEAD
 #[derive(Debug)]
 pub struct HandshakeData {
     pub codec: MessagesCodec,
     pub raw_message: Vec<u8>,
     pub peer_key: x25519::PublicKey,
 }
-=======
-type HandshakeData<S> = (Framed<S, MessagesCodec>, Vec<u8>, x25519::PublicKey);
-type HandshakeResult<S> = Box<dyn Future<Item = HandshakeData<S>, Error = anyhow::Error>>;
->>>>>>> 0532a29c
 
 #[async_trait]
 pub trait Handshake<S> {
-    async fn listen(self, stream: &mut S) -> Result<HandshakeData, failure::Error>;
-    async fn send(self, stream: &mut S) -> Result<HandshakeData, failure::Error>;
+    async fn listen(self, stream: &mut S) -> anyhow::Result<HandshakeData>;
+    async fn send(self, stream: &mut S) -> anyhow::Result<HandshakeData>;
 }
 
 pub struct HandshakeRawMessage(pub Vec<u8>);
 
 impl HandshakeRawMessage {
-<<<<<<< HEAD
-    pub async fn read<S>(sock: &mut S) -> Result<Self, failure::Error>
+    pub async fn read<S>(sock: &mut S) -> anyhow::Result<Self>
     where
         S: AsyncRead + Unpin,
     {
         let mut len_buf = [0_u8; HANDSHAKE_HEADER_LENGTH];
-=======
-    pub fn read<S: AsyncRead + 'static>(
-        sock: S,
-    ) -> impl Future<Item = (S, Self), Error = anyhow::Error> {
-        let buf = vec![0_u8; HANDSHAKE_HEADER_LENGTH];
->>>>>>> 0532a29c
         // First `HANDSHAKE_HEADER_LENGTH` bytes of handshake message is the payload length
         // in little-endian, remaining bytes is the handshake payload. Therefore, we need to read
         // `HANDSHAKE_HEADER_LENGTH` bytes as a little-endian integer and than we need to read
         // remaining payload.
-<<<<<<< HEAD
         sock.read_exact(&mut len_buf).await?;
         let len = LittleEndian::read_uint(&len_buf, HANDSHAKE_HEADER_LENGTH);
         let mut message = vec![0_u8; len as usize];
@@ -85,25 +72,10 @@
         Ok(Self(message))
     }
 
-    pub async fn write<S>(&self, sock: &mut S) -> Result<(), failure::Error>
+    pub async fn write<S>(&self, sock: &mut S) -> anyhow::Result<()>
     where
         S: AsyncWrite + Unpin,
     {
-=======
-        read_exact(sock, buf)
-            .and_then(|(stream, msg)| {
-                let len = LittleEndian::read_uint(&msg, HANDSHAKE_HEADER_LENGTH);
-                read_exact(stream, vec![0_u8; len as usize])
-            })
-            .map_err(into_failure)
-            .and_then(|(stream, msg)| Ok((stream, Self(msg))))
-    }
-
-    pub fn write<S: AsyncWrite + 'static>(
-        self,
-        sock: S,
-    ) -> impl Future<Item = (S, Vec<u8>), Error = anyhow::Error> {
->>>>>>> 0532a29c
         let len = self.0.len();
         debug_assert!(len < MAX_HANDSHAKE_MESSAGE_LENGTH);
 
