// Copyright 2020 The Exonum Team
//
// Licensed under the Apache License, Version 2.0 (the "License");
// you may not use this file except in compliance with the License.
// You may obtain a copy of the License at
//
//   http://www.apache.org/licenses/LICENSE-2.0
//
// Unless required by applicable law or agreed to in writing, software
// distributed under the License is distributed on an "AS IS" BASIS,
// WITHOUT WARRANTIES OR CONDITIONS OF ANY KIND, either express or implied.
// See the License for the specific language governing permissions and
// limitations under the License.

use exonum::{
    crypto::{
        x25519::{self, into_x25519_public_key},
        PublicKey,
    },
    messages::{SignedMessage, Verified},
};
use failure::{bail, ensure, format_err};
use futures_01::{
    future::{self, err, Either},
    stream::{SplitSink, SplitStream},
    sync::{self, mpsc},
    Future, IntoFuture, Sink, Stream,
};
use log::{error, trace, warn};
use tokio::net::{TcpListener, TcpStream};
use tokio_codec::Framed;
use tokio_compat::runtime::current_thread::Handle;
use tokio_retry::{
    strategy::{jitter, FixedInterval},
    Retry,
};

use std::{
    collections::HashMap,
    net::SocketAddr,
    sync::{Arc, RwLock},
    time::Duration,
};

use super::{error::log_error, to_box};
use crate::{
    events::{
        codec::MessagesCodec,
        error::into_failure,
        noise::{Handshake, HandshakeParams, NoiseHandshake},
    },
    messages::{Connect, Message, Service},
    state::SharedConnectList,
    NetworkConfiguration,
};

const OUTGOING_CHANNEL_SIZE: usize = 10;

#[derive(Debug, Clone)]
pub enum ConnectedPeerAddr {
    In(SocketAddr),
    Out(String, SocketAddr),
}

impl ConnectedPeerAddr {
    pub fn is_incoming(&self) -> bool {
        match self {
            Self::In(_) => true,
            Self::Out(_, _) => false,
        }
    }
}

#[allow(clippy::large_enum_variant)]
#[derive(Debug)]
pub enum NetworkEvent {
    MessageReceived(Vec<u8>),
    PeerConnected(ConnectedPeerAddr, Verified<Connect>),
    PeerDisconnected(PublicKey),
    UnableConnectToPeer(PublicKey),
}

#[derive(Debug, Clone)]
#[allow(dead_code)]
pub enum NetworkRequest {
    SendMessage(PublicKey, SignedMessage),
    // TODO: This variant is never constructed in main code. Is it necessary? (ECR-4118)
    DisconnectWithPeer(PublicKey),
    // TODO: This variant is never constructed in main code. Is it necessary? (ECR-4118)
    Shutdown,
}

#[derive(Debug)]
pub struct NetworkPart {
    pub our_connect_message: Verified<Connect>,
    pub listen_address: SocketAddr,
    pub network_config: NetworkConfiguration,
    pub max_message_len: u32,
    pub network_requests: (mpsc::Sender<NetworkRequest>, mpsc::Receiver<NetworkRequest>),
    pub network_tx: mpsc::Sender<NetworkEvent>,
    pub(crate) connect_list: SharedConnectList,
}

#[derive(Clone, Debug)]
struct ConnectionPoolEntry {
    sender: mpsc::Sender<SignedMessage>,
    address: ConnectedPeerAddr,
}

#[derive(Clone, Debug)]
struct ConnectionPool {
    peers: Arc<RwLock<HashMap<PublicKey, ConnectionPoolEntry>>>,
}

impl ConnectionPool {
    fn new() -> Self {
<<<<<<< HEAD
        ConnectionPool {
            peers: Arc::new(RwLock::new(HashMap::new())),
=======
        Self {
            peers: Rc::new(RefCell::new(HashMap::new())),
>>>>>>> 2efa5ca0
        }
    }

    fn count_outgoing(&self) -> usize {
        let peers = self.peers.read().unwrap();
        peers
            .iter()
            .filter(|(_, e)| !e.address.is_incoming())
            .count()
    }

    fn add(
        &self,
        key: &PublicKey,
        address: ConnectedPeerAddr,
        sender: mpsc::Sender<SignedMessage>,
    ) {
        let mut peers = self.peers.write().unwrap();
        peers.insert(*key, ConnectionPoolEntry { sender, address });
    }

    fn contains(&self, address: &PublicKey) -> bool {
        let peers = self.peers.read().unwrap();
        peers.get(address).is_some()
    }

    fn remove(&self, address: &PublicKey) -> Option<ConnectedPeerAddr> {
        let mut peers = self.peers.write().unwrap();
        peers.remove(address).map(|o| o.address)
    }

    fn add_incoming_address(
        &self,
        key: &PublicKey,
        address: &ConnectedPeerAddr,
    ) -> mpsc::Receiver<SignedMessage> {
        let (sender_tx, receiver_rx) = mpsc::channel::<SignedMessage>(OUTGOING_CHANNEL_SIZE);
        self.add(key, address.clone(), sender_tx);
        receiver_rx
    }

    fn send_message(
        &self,
        address: &PublicKey,
        message: SignedMessage,
    ) -> impl Future<Item = (), Error = failure::Error> + Send {
        let address = *address;
        let sender_tx = self.peers.read().unwrap();
        let write_pool = self.clone();

        if let Some(entry) = sender_tx.get(&address) {
            let sender = &entry.sender;
            Either::A(
                sender
                    .clone()
                    .send(message)
                    .map(drop)
                    .or_else(move |e| {
                        log_error(e);
                        write_pool.remove(&address);
                        Ok(())
                    })
                    .map(drop),
            )
        } else {
            Either::B(future::ok(()))
        }
    }

    fn disconnect_with_peer(
        &self,
        key: &PublicKey,
        network_tx: &mpsc::Sender<NetworkEvent>,
    ) -> impl Future<Item = (), Error = failure::Error> + Send {
        if self.remove(key).is_some() {
            let send_disconnected = network_tx
                .clone()
                .send(NetworkEvent::PeerDisconnected(*key))
                .map_err(|_| format_err!("can't send disconnect"))
                .map(drop);
            Either::A(send_disconnected)
        } else {
            Either::B(future::ok(()))
        }
    }
}

struct Connection {
    handle: Handle,
    socket: Framed<TcpStream, MessagesCodec>,
    receiver_rx: mpsc::Receiver<SignedMessage>,
    address: ConnectedPeerAddr,
    key: PublicKey,
}

impl Connection {
    fn new(
        handle: Handle,
        socket: Framed<TcpStream, MessagesCodec>,
        receiver_rx: mpsc::Receiver<SignedMessage>,
        address: ConnectedPeerAddr,
        key: PublicKey,
    ) -> Self {
        Self {
            handle,
            socket,
            receiver_rx,
            address,
            key,
        }
    }
}

#[derive(Clone)]
struct NetworkHandler {
    listen_address: SocketAddr,
    pool: ConnectionPool,
    handle: Handle,
    network_config: NetworkConfiguration,
    network_tx: mpsc::Sender<NetworkEvent>,
    handshake_params: HandshakeParams,
    connect_list: SharedConnectList,
}

impl NetworkHandler {
    fn new(
        handle: Handle,
        address: SocketAddr,
        connection_pool: ConnectionPool,
        network_config: NetworkConfiguration,
        network_tx: mpsc::Sender<NetworkEvent>,
        handshake_params: HandshakeParams,
        connect_list: SharedConnectList,
    ) -> Self {
        Self {
            handle,
            listen_address: address,
            pool: connection_pool,
            network_config,
            network_tx,
            handshake_params,
            connect_list,
        }
    }

    fn listener(self) -> impl Future<Item = (), Error = failure::Error> {
        let listen_address = self.listen_address;
        let server = TcpListener::bind(&listen_address).unwrap().incoming();
        let pool = self.pool.clone();

        let handshake_params = self.handshake_params.clone();
        let network_tx = self.network_tx.clone();
        let handle = self.handle.clone();

        // Incoming connections limiter
        let incoming_connections_limit = self.network_config.max_incoming_connections;
        // The reference counter is used to automatically count the number of the open connections.
        let incoming_connections_counter: Arc<()> = Arc::default();

        server
            .map_err(into_failure)
            .for_each(move |incoming_connection| {
                let address = incoming_connection
                    .peer_addr()
                    .expect("Remote peer address resolve failed");
                let conn_addr = ConnectedPeerAddr::In(address);
                let pool = pool.clone();
                let network_tx = network_tx.clone();
                let handle = handle.clone();

                let handshake = NoiseHandshake::responder(&handshake_params, &listen_address);
                let holder = incoming_connections_counter.clone();
                // Check incoming connections count
                let connections_count = Arc::strong_count(&incoming_connections_counter) - 1;
                if connections_count >= incoming_connections_limit {
                    warn!(
                        "Rejected incoming connection with peer={}, \
                         connections limit reached.",
                        address
                    );
                    return Ok(());
                }

                let connect_list = self.connect_list.clone();
                let listener = handshake
                    .listen(incoming_connection)
                    .and_then(move |(socket, raw, key)| (Ok(socket), Self::parse_connect_msg(Some(raw), &key)))
                    .and_then(move |(socket, message)| {
                        if pool.contains(&message.author()) {
                            Box::new(future::ok(()))
                        } else if connect_list.is_peer_allowed(&message.author()) {
                            let receiver_rx =
                                pool.add_incoming_address(&message.author(), &conn_addr);
                            let connection = Connection::new(
                                handle.clone(),
                                socket,
                                receiver_rx,
                                conn_addr,
                                message.author(),
                            );
                            to_box(Self::handle_connection(
                                connection,
                                message,
                                pool,
                                &network_tx,
                            ))
                        } else {
                            warn!( "Rejecting incoming connection with peer={} public_key={}, peer is not in the ConnectList",
                                   address, message.author()
                            );
                            Box::new(future::ok(()))
                        }
                    })
                    .map(|_| {
                        drop(holder);
                    })
                    .map_err(log_error);

                self.handle.spawn(listener).map_err(into_failure)
            })
    }

    fn connect(
        &self,
        key: PublicKey,
        handshake_params: &HandshakeParams,
    ) -> impl Future<Item = (), Error = failure::Error> + Send {
        let handshake_params = handshake_params.clone();
        let handle = self.handle.clone();
        let network_tx = self.network_tx.clone();
        let network_config = self.network_config;
        let timeout = self.network_config.tcp_connect_retry_timeout;
        let max_tries = self.network_config.tcp_connect_max_retries as usize;
        let max_connections = self.network_config.max_outgoing_connections;
        let strategy = FixedInterval::from_millis(timeout)
            .map(jitter)
            .take(max_tries);

        let unresolved_address = self.connect_list.find_address_by_key(&key);

        if let Some(unresolved_address) = unresolved_address {
            let action = {
                let unresolved_address = unresolved_address.clone();
                move || tokio_dns::TcpStream::connect(unresolved_address.as_str())
            };

            let (sender_tx, receiver_rx) = mpsc::channel::<SignedMessage>(OUTGOING_CHANNEL_SIZE);
            let pool = self.pool.clone();
            Either::A(
                Retry::spawn(strategy, action)
                    .map_err(into_failure)
                    .and_then(move |socket| Self::configure_socket(socket, network_config))
                    .and_then(move |outgoing_connection| {
                        Self::build_handshake_initiator(outgoing_connection, key, &handshake_params)
                    })
                    .and_then(move |(socket, raw, key)| {
                        (Ok(socket), Self::parse_connect_msg(Some(raw), &key))
                    })
                    .and_then(move |(socket, message)| {
                        let connection_limit_reached = pool.count_outgoing() >= max_connections;
                        if pool.contains(&message.author()) || connection_limit_reached {
                            Box::new(future::ok(()))
                        } else {
                            let addr = match socket.get_ref().peer_addr() {
                                Ok(addr) => addr,
                                Err(e) => {
                                    return to_box(err::<(), _>(format_err!(
                                        "Couldn't take peer addr from socket = {}",
                                        e
                                    )));
                                }
                            };
                            let conn_addr = ConnectedPeerAddr::Out(unresolved_address, addr);
                            pool.add(&key, conn_addr.clone(), sender_tx);
                            let connection = Connection::new(
                                handle,
                                socket,
                                receiver_rx,
                                conn_addr,
                                message.author(),
                            );
                            to_box(Self::handle_connection(
                                connection,
                                message,
                                pool,
                                &network_tx,
                            ))
                        }
                    })
                    .map(drop),
            )
        } else {
            Either::B(err(format_err!(
                "Trying to connect to peer not from ConnectList key={}",
                key
            )))
        }
    }

    fn process_messages(
        pool: &ConnectionPool,
        handle: &Handle,
        connection: Connection,
        network_tx: &mpsc::Sender<NetworkEvent>,
    ) -> Result<(), failure::Error> {
        let (sink, stream) = connection.socket.split();

        let incoming = Self::process_incoming_messages(
            stream,
            pool.clone(),
            &connection.key,
            network_tx.clone(),
        );

        let outgoing = Self::process_outgoing_messages(sink, connection.receiver_rx);

        handle.spawn(incoming).map_err(into_failure)?;
        handle.spawn(outgoing).map_err(into_failure)
    }

    fn process_outgoing_messages<S>(
        sink: SplitSink<S>,
        receiver_rx: mpsc::Receiver<SignedMessage>,
    ) -> impl Future<Item = (), Error = ()>
    where
        S: Sink<SinkItem = SignedMessage, SinkError = failure::Error>,
    {
        receiver_rx
            .map_err(|_| format_err!("Receiver is gone."))
            .forward(sink)
            .map(drop)
            .map_err(|e| {
                error!("Connection terminated: {}: {}", e, e.find_root_cause());
            })
    }

    fn process_incoming_messages<S>(
        stream: SplitStream<S>,
        pool: ConnectionPool,
        key: &PublicKey,
        network_tx: mpsc::Sender<NetworkEvent>,
    ) -> impl Future<Item = (), Error = ()> + Send
    where
        S: Stream<Item = Vec<u8>, Error = failure::Error> + Send,
    {
        let key = *key;
        network_tx
            .clone()
            .sink_map_err(into_failure)
            .send_all(stream.map(NetworkEvent::MessageReceived))
            .then(move |_| pool.disconnect_with_peer(&key, &network_tx))
            .map_err(|e| {
                error!("Connection terminated: {}: {}", e, e.find_root_cause());
            })
    }

    fn configure_socket(
        socket: TcpStream,
        network_config: NetworkConfiguration,
    ) -> Result<TcpStream, failure::Error> {
        socket.set_nodelay(network_config.tcp_nodelay)?;
        let duration = network_config.tcp_keep_alive.map(Duration::from_millis);
        socket.set_keepalive(duration)?;
        Ok(socket)
    }

    fn handle_connection(
        connection: Connection,
        message: Verified<Connect>,
        pool: ConnectionPool,
        network_tx: &mpsc::Sender<NetworkEvent>,
    ) -> impl Future<Item = (), Error = failure::Error> {
        trace!("Established connection with peer={:?}", connection.address);
        let handle = connection.handle.clone();
        Self::send_peer_connected_event(&connection.address, message, network_tx).and_then(
            move |network_tx| Self::process_messages(&pool, &handle, connection, &network_tx),
        )
    }

    fn parse_connect_msg(
        raw: Option<Vec<u8>>,
        key: &x25519::PublicKey,
    ) -> Result<Verified<Connect>, failure::Error> {
        let raw = raw.ok_or_else(|| format_err!("Incoming socket closed"))?;
        let message = Message::from_raw_buffer(raw)?;
        let connect: Verified<Connect> = match message {
            Message::Service(Service::Connect(connect)) => connect,
            other => bail!(
                "First message from a remote peer is not Connect, got={:?}",
                other
            ),
        };
        let author = into_x25519_public_key(connect.author());

        ensure!(
            author == *key,
            "Connect message public key doesn't match with the received peer key"
        );

        Ok(connect)
    }

    pub fn request_handler(
        self,
        receiver: mpsc::Receiver<NetworkRequest>,
        cancel_handler: sync::oneshot::Sender<()>,
    ) -> impl Future<Item = (), Error = failure::Error> + Send {
        let mut cancel_sender = Some(cancel_handler);
        let handle = self.handle.clone();

        let handler = receiver.for_each(move |request| {
            let fut = match request {
                NetworkRequest::SendMessage(key, message) => {
                    to_box(self.handle_send_message(&key, message))
                }
                NetworkRequest::DisconnectWithPeer(peer) => {
                    to_box(self.pool.disconnect_with_peer(&peer, &self.network_tx))
                }
                NetworkRequest::Shutdown => to_box(
                    cancel_sender
                        .take()
                        .ok_or_else(|| format_err!("shutdown twice"))
                        .into_future(),
                ),
            }
            .map_err(log_error);

            handle.spawn(fut).map_err(log_error)
        });

        handler.map_err(|_| format_err!("Error while processing outgoing Network Requests"))
    }

    fn handle_send_message(
        &self,
        address: &PublicKey,
        message: SignedMessage,
    ) -> impl Future<Item = (), Error = failure::Error> {
        let pool = self.pool.clone();

        if pool.contains(address) {
            to_box(pool.send_message(address, message))
        } else if self.can_create_connections() {
            to_box(self.create_new_connection(*address, message))
        } else {
            to_box(self.send_unable_connect_event(address))
        }
    }

    fn create_new_connection(
        &self,
        key: PublicKey,
        message: SignedMessage,
    ) -> impl Future<Item = (), Error = failure::Error> + Send {
        let pool = self.pool.clone();
        let connect = self.handshake_params.connect.clone();
        self.connect(key, &self.handshake_params)
            .and_then(move |_| {
                if &message == connect.as_raw() {
                    Either::A(future::ok(()))
                } else {
                    Either::B(pool.send_message(&key, message))
                }
            })
    }

    fn send_peer_connected_event(
        address: &ConnectedPeerAddr,
        message: Verified<Connect>,
        network_tx: &mpsc::Sender<NetworkEvent>,
    ) -> impl Future<Item = mpsc::Sender<NetworkEvent>, Error = failure::Error> + Send {
        let peer_connected = NetworkEvent::PeerConnected(address.clone(), message);
        network_tx
            .clone()
            .send(peer_connected)
            .map_err(into_failure)
    }

    fn can_create_connections(&self) -> bool {
        self.pool.count_outgoing() < self.network_config.max_outgoing_connections
    }

    fn send_unable_connect_event(
        &self,
        peer: &PublicKey,
    ) -> impl Future<Item = (), Error = failure::Error> {
        let event = NetworkEvent::UnableConnectToPeer(*peer);
        self.network_tx
            .clone()
            .send(event)
            .map(drop)
            .map_err(|_| format_err!("can't send network event"))
    }

    fn build_handshake_initiator(
        stream: TcpStream,
        key: PublicKey,
        handshake_params: &HandshakeParams,
    ) -> impl Future<
        Item = (Framed<TcpStream, MessagesCodec>, Vec<u8>, x25519::PublicKey),
        Error = failure::Error,
    > {
        let mut handshake_params = handshake_params.clone();
        handshake_params.set_remote_key(key);
        NoiseHandshake::initiator(&handshake_params, &stream.peer_addr().unwrap()).send(stream)
    }
}

impl NetworkPart {
    pub fn run(
        self,
        handle: &Handle,
        handshake_params: &HandshakeParams,
    ) -> impl Future<Item = (), Error = failure::Error> {
        let listen_address = self.listen_address;
        // `cancel_sender` is converted to future when we receive
        // `NetworkRequest::Shutdown` causing its being completed with error.
        // After that completes `cancel_handler` and event loop stopped.
        let (cancel_sender, cancel_handler) = sync::oneshot::channel::<()>();

        let handler = NetworkHandler::new(
            handle.clone(),
            listen_address,
            ConnectionPool::new(),
            self.network_config,
            self.network_tx.clone(),
            handshake_params.clone(),
            self.connect_list.clone(),
        );

        let listener = handler.clone().listener();
        let request_handler = handler.request_handler(self.network_requests.1, cancel_sender);

        let cancel_handler = cancel_handler.or_else(|e| {
            trace!("Requests handler closed: {}", e);
            Ok(())
        });

        listener
            .join(request_handler)
            .map(drop)
            .select(cancel_handler)
            .map_err(|(e, _)| e)
            .map(drop)
    }
}<|MERGE_RESOLUTION|>--- conflicted
+++ resolved
@@ -114,13 +114,8 @@
 
 impl ConnectionPool {
     fn new() -> Self {
-<<<<<<< HEAD
-        ConnectionPool {
+        Self {
             peers: Arc::new(RwLock::new(HashMap::new())),
-=======
-        Self {
-            peers: Rc::new(RefCell::new(HashMap::new())),
->>>>>>> 2efa5ca0
         }
     }
 
