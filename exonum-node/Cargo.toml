[package]
name = "exonum-node"
version = "1.0.0-rc.1"
edition = "2018"
authors = ["The Exonum Team <contact@exonum.com>"]
homepage = "https://exonum.com/"
repository = "https://github.com/exonum/exonum"
documentation = "https://docs.rs/exonum-node"
readme = "README.md"
license = "Apache-2.0"
keywords = ["exonum", "blockchain", "node"]
categories = ["cryptography"]
description = "Node of the Exonum blockchain framework."

[badges]
travis-ci = { repository = "exonum/exonum" }

[dependencies]
<<<<<<< HEAD
actix-rt = "1.0.0"
async-trait = "0.1.24"
=======
anyhow = "1.0.26"
>>>>>>> 0532a29c
bit-vec = "0.6.0"
byteorder = { version = "1.2.7", features = ["i128"] }
bytes = "0.5.0"
chrono = "0.4.6"
<<<<<<< HEAD
failure = "0.1.5"
futures = "0.3.4"
futures-retry = "0.5.0"
=======
futures = "0.1.25"
>>>>>>> 0532a29c
log = "0.4.6"
protobuf = { version = "2.8.1", features = ["with-serde"] }
rand = "0.7"
serde = "1.0.101"
serde_derive = "1.0.101"
snow = { version = "0.6.0", default-features = false }
<<<<<<< HEAD
tokio-util = { version = "0.2.0", features = ["codec"] }
=======
thiserror = "1.0"
tokio = "0.1.14"
tokio-codec = "0.1.1"
tokio-core = "0.1.17"
tokio-io = "0.1.11"
tokio-retry = "0.2.0"
tokio-threadpool = "0.1.10"
tokio-dns-unofficial = "0.4.0"
>>>>>>> 0532a29c

exonum = { version = "1.0.0-rc.1", path = "../exonum" }
exonum-api = { version = "1.0.0-rc.1", path = "../components/api" }
exonum-derive = { version = "1.0.0-rc.1", path = "../components/derive" }
exonum-merkledb = { version = "1.0.0-rc.1", path = "../components/merkledb" }
exonum-proto = { version = "1.0.0-rc.1", path = "../components/proto" }
exonum_sodiumoxide = { version = "0.0.23", optional = true }

[dependencies.tokio]
version = "0.2.13"
features = ["blocking", "dns", "io-util", "macros", "rt-threaded", "tcp", "time"]

[dev-dependencies]
bincode = "1.2.1"
criterion = "0.3.0"
hex = "0.4.0"
pretty_assertions = "0.6.1"
serde_json = "1.0.44"
toml = "0.5.6"

exonum-rust-runtime = { version = "1.0.0-rc.1", path = "../runtimes/rust" }

[build-dependencies]
exonum-build = { version = "1.0.0-rc.1", path = "../components/build" }

[features]
default = ["exonum_sodiumoxide"]

[[bench]]
name = "transactions"
harness = false
path = "benches/transactions.rs"<|MERGE_RESOLUTION|>--- conflicted
+++ resolved
@@ -16,41 +16,23 @@
 travis-ci = { repository = "exonum/exonum" }
 
 [dependencies]
-<<<<<<< HEAD
+anyhow = "1.0.26"
 actix-rt = "1.0.0"
 async-trait = "0.1.24"
-=======
-anyhow = "1.0.26"
->>>>>>> 0532a29c
 bit-vec = "0.6.0"
 byteorder = { version = "1.2.7", features = ["i128"] }
 bytes = "0.5.0"
 chrono = "0.4.6"
-<<<<<<< HEAD
-failure = "0.1.5"
 futures = "0.3.4"
 futures-retry = "0.5.0"
-=======
-futures = "0.1.25"
->>>>>>> 0532a29c
 log = "0.4.6"
 protobuf = { version = "2.8.1", features = ["with-serde"] }
 rand = "0.7"
 serde = "1.0.101"
 serde_derive = "1.0.101"
 snow = { version = "0.6.0", default-features = false }
-<<<<<<< HEAD
+thiserror = "1.0"
 tokio-util = { version = "0.2.0", features = ["codec"] }
-=======
-thiserror = "1.0"
-tokio = "0.1.14"
-tokio-codec = "0.1.1"
-tokio-core = "0.1.17"
-tokio-io = "0.1.11"
-tokio-retry = "0.2.0"
-tokio-threadpool = "0.1.10"
-tokio-dns-unofficial = "0.4.0"
->>>>>>> 0532a29c
 
 exonum = { version = "1.0.0-rc.1", path = "../exonum" }
 exonum-api = { version = "1.0.0-rc.1", path = "../components/api" }
