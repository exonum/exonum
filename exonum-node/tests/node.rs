// Copyright 2020 The Exonum Team
//
// Licensed under the Apache License, Version 2.0 (the "License");
// you may not use this file except in compliance with the License.
// You may obtain a copy of the License at
//
//   http://www.apache.org/licenses/LICENSE-2.0
//
// Unless required by applicable law or agreed to in writing, software
// distributed under the License is distributed on an "AS IS" BASIS,
// WITHOUT WARRANTIES OR CONDITIONS OF ANY KIND, either express or implied.
// See the License for the specific language governing permissions and
// limitations under the License.

//! High-level tests for the Exonum node.

use exonum::{
    blockchain::{config::GenesisConfigBuilder, Blockchain},
    crypto::KeyPair,
    helpers::Height,
    merkledb::{Database, ObjectHash, TemporaryDB},
    runtime::{ExecutionContext, ExecutionError, InstanceId, SnapshotExt},
};
use exonum_derive::*;
use exonum_rust_runtime::{AfterCommitContext, RustRuntime, Service, ServiceFactory};
use futures::{channel::mpsc, prelude::*};
use tokio::{task::JoinHandle, time::timeout};

use std::{
    sync::{Arc, Mutex},
    time::Duration,
};

use exonum_node::{generate_testnet_config, Node, NodeBuilder, NodeConfig, ShutdownHandle};

#[derive(Debug)]
struct RunHandle {
<<<<<<< HEAD
    node_task: JoinHandle<()>,
=======
    blockchain: Blockchain,
    node_thread: thread::JoinHandle<()>,
>>>>>>> 0532a29c
    shutdown_handle: ShutdownHandle,
}

impl RunHandle {
    fn new(node: Node) -> Self {
        let blockchain = node.blockchain().to_owned();
        let shutdown_handle = node.shutdown_handle();
        let node_task = node.run().unwrap_or_else(|err| panic!("{}", err));
        Self {
            blockchain,
            shutdown_handle,
            node_task: tokio::spawn(node_task),
        }
    }

    async fn join(self) {
        self.shutdown_handle.shutdown().await.unwrap();
        self.node_task.await.unwrap();
    }
}

#[exonum_interface(auto_ids)]
trait DummyInterface<Ctx> {
    type Output;
    fn timestamp(&self, context: Ctx, _value: u64) -> Self::Output;
}

#[derive(Debug, Clone, ServiceDispatcher, ServiceFactory)]
#[service_dispatcher(implements("DummyInterface"))]
#[service_factory(
    artifact_name = "after-commit",
    artifact_version = "1.0.0",
    proto_sources = "exonum::proto::schema",
    service_constructor = "CommitWatcherService::new_instance"
)]
struct CommitWatcherService(mpsc::UnboundedSender<()>);

impl CommitWatcherService {
    const ID: InstanceId = 2;

    fn new_instance(&self) -> Box<dyn Service> {
        Box::new(self.clone())
    }
}

impl Service for CommitWatcherService {
    fn after_commit(&self, _context: AfterCommitContext<'_>) {
        self.0.unbounded_send(()).ok();
    }
}

impl DummyInterface<ExecutionContext<'_>> for CommitWatcherService {
    type Output = Result<(), ExecutionError>;

    fn timestamp(&self, _context: ExecutionContext<'_>, _value: u64) -> Self::Output {
        Ok(())
    }
}

#[derive(Debug, ServiceDispatcher)]
struct StartCheckerService;

impl Service for StartCheckerService {}

#[derive(Debug, ServiceFactory)]
#[service_factory(
    artifact_name = "configure",
    artifact_version = "1.0.2",
    proto_sources = "exonum::proto::schema",
    service_constructor = "StartCheckerServiceFactory::new_instance"
)]
struct StartCheckerServiceFactory(pub Arc<Mutex<u64>>);

impl StartCheckerServiceFactory {
    fn new_instance(&self) -> Box<dyn Service> {
        *self.0.lock().unwrap() += 1;
        Box::new(StartCheckerService)
    }
}

fn run_nodes(
    count: u16,
    start_port: u16,
    slow_blocks: bool,
) -> (Vec<RunHandle>, Vec<mpsc::UnboundedReceiver<()>>) {
    let mut node_handles = Vec::new();
    let mut commit_rxs = Vec::new();
    for (mut node_cfg, node_keys) in generate_testnet_config(count, start_port) {
        let (commit_tx, commit_rx) = mpsc::unbounded();
        if slow_blocks {
            node_cfg.consensus.first_round_timeout = 20_000;
            node_cfg.consensus.min_propose_timeout = 10_000;
            node_cfg.consensus.max_propose_timeout = 10_000;
        }

        let service = CommitWatcherService(commit_tx);
        let artifact = service.artifact_id();
        let instance = artifact
            .clone()
            .into_default_instance(CommitWatcherService::ID, "commit-watcher");
        let genesis_cfg = GenesisConfigBuilder::with_consensus_config(node_cfg.consensus.clone())
            .with_artifact(artifact)
            .with_instance(instance)
            .build();

        let db = TemporaryDB::new();
        let node = NodeBuilder::new(db, node_cfg, node_keys)
            .with_genesis_config(genesis_cfg)
            .with_runtime_fn(|channel| {
                RustRuntime::builder()
                    .with_factory(service)
                    .build(channel.endpoints_sender())
            })
            .build();

        node_handles.push(RunHandle::new(node));
        commit_rxs.push(commit_rx);
    }

    (node_handles, commit_rxs)
}

<<<<<<< HEAD
#[tokio::test]
async fn test_node_run() {
    const TIMEOUT: Duration = Duration::from_secs(10);
=======
#[test]
fn nodes_commit_blocks() {
    let (nodes, commit_rxs) = run_nodes(4, 16_300, false);

    let mut core = Core::new().unwrap();
    let duration = Duration::from_secs(60);
    for rx in commit_rxs {
        let future = rx.into_future().timeout(duration).map_err(drop);
        core.run(future).expect("failed commit");
    }
>>>>>>> 0532a29c

    let (nodes, commit_rxs) = run_nodes(4, 16_300);
    let commit_notifications = commit_rxs.into_iter().map(|mut rx| async move {
        if timeout(TIMEOUT, rx.next()).await.is_err() {
            panic!("Timed out");
        }
    });
    future::join_all(commit_notifications).await;
    future::join_all(nodes.into_iter().map(RunHandle::join)).await;
}

<<<<<<< HEAD
#[tokio::test]
async fn test_node_restart_regression() {
=======
#[test]
fn nodes_flush_transactions_to_storage_before_commit() {
    // `slow_blocks: true` argument makes it so that nodes should not create a single block
    // during the test.
    let (nodes, _) = run_nodes(4, 16_400, true);
    let mut core = Core::new().unwrap();
    thread::sleep(Duration::from_secs(5));

    // Send some transactions over `blockchain`s.
    let keys = KeyPair::random();
    let tx_hashes: Vec<_> = (0_u64..10)
        .map(|i| {
            let tx = keys.timestamp(CommitWatcherService::ID, i);
            let tx_hash = tx.object_hash();
            let node_i = i as usize % nodes.len();
            let broadcast = nodes[node_i].blockchain.sender().broadcast_transaction(tx);
            core.run(broadcast).unwrap();
            tx_hash
        })
        .collect();

    // Nodes need order of 100ms to create a column family for the tx pool in the debug mode,
    // so we sleep here to make it happen for all nodes.
    thread::sleep(Duration::from_millis(300));

    // All transactions should be persisted on all nodes now.
    for node in &nodes {
        let snapshot = node.blockchain.snapshot();
        let snapshot = snapshot.for_core();
        assert_eq!(snapshot.height(), Height(0));
        let tx_pool = snapshot.transactions_pool();
        for tx_hash in &tx_hashes {
            assert!(tx_pool.contains(tx_hash));
        }
    }

    for handle in nodes {
        handle.join();
    }
}

#[test]
fn node_restart_regression() {
>>>>>>> 0532a29c
    let start_node = |node_cfg: NodeConfig, node_keys, db, start_times| {
        let service = StartCheckerServiceFactory(start_times);
        let artifact = service.artifact_id();
        let genesis_config =
            GenesisConfigBuilder::with_consensus_config(node_cfg.consensus.clone())
                .with_artifact(artifact.clone())
                .with_instance(artifact.into_default_instance(4, "startup-checker"))
                .build();

        let node = NodeBuilder::new(db, node_cfg, node_keys)
            .with_genesis_config(genesis_config)
            .with_runtime_fn(|channel| {
                RustRuntime::builder()
                    .with_factory(service)
                    .build(channel.endpoints_sender())
            })
            .build();
        RunHandle::new(node).join()
    };

    let db = Arc::new(TemporaryDB::new()) as Arc<dyn Database>;
    let (node_cfg, node_keys) = generate_testnet_config(1, 3600).pop().unwrap();

    let start_times = Arc::new(Mutex::new(0));
    // First launch
    start_node(
        node_cfg.clone(),
        node_keys.clone(),
        Arc::clone(&db),
        Arc::clone(&start_times),
    )
    .await;
    // Second launch
    start_node(node_cfg, node_keys, db, Arc::clone(&start_times)).await;

    // The service is created two times on instantiation (for `start_adding_service`
    // and `commit_service` methods), and then once on each new node startup.
    assert_eq!(*start_times.lock().unwrap(), 3);
}<|MERGE_RESOLUTION|>--- conflicted
+++ resolved
@@ -24,7 +24,10 @@
 use exonum_derive::*;
 use exonum_rust_runtime::{AfterCommitContext, RustRuntime, Service, ServiceFactory};
 use futures::{channel::mpsc, prelude::*};
-use tokio::{task::JoinHandle, time::timeout};
+use tokio::{
+    task::JoinHandle,
+    time::{delay_for, timeout},
+};
 
 use std::{
     sync::{Arc, Mutex},
@@ -35,12 +38,8 @@
 
 #[derive(Debug)]
 struct RunHandle {
-<<<<<<< HEAD
+    blockchain: Blockchain,
     node_task: JoinHandle<()>,
-=======
-    blockchain: Blockchain,
-    node_thread: thread::JoinHandle<()>,
->>>>>>> 0532a29c
     shutdown_handle: ShutdownHandle,
 }
 
@@ -163,24 +162,11 @@
     (node_handles, commit_rxs)
 }
 
-<<<<<<< HEAD
 #[tokio::test]
-async fn test_node_run() {
+async fn nodes_commit_blocks() {
     const TIMEOUT: Duration = Duration::from_secs(10);
-=======
-#[test]
-fn nodes_commit_blocks() {
+
     let (nodes, commit_rxs) = run_nodes(4, 16_300, false);
-
-    let mut core = Core::new().unwrap();
-    let duration = Duration::from_secs(60);
-    for rx in commit_rxs {
-        let future = rx.into_future().timeout(duration).map_err(drop);
-        core.run(future).expect("failed commit");
-    }
->>>>>>> 0532a29c
-
-    let (nodes, commit_rxs) = run_nodes(4, 16_300);
     let commit_notifications = commit_rxs.into_iter().map(|mut rx| async move {
         if timeout(TIMEOUT, rx.next()).await.is_err() {
             panic!("Timed out");
@@ -190,34 +176,29 @@
     future::join_all(nodes.into_iter().map(RunHandle::join)).await;
 }
 
-<<<<<<< HEAD
 #[tokio::test]
-async fn test_node_restart_regression() {
-=======
-#[test]
-fn nodes_flush_transactions_to_storage_before_commit() {
+async fn nodes_flush_transactions_to_storage_before_commit() {
     // `slow_blocks: true` argument makes it so that nodes should not create a single block
     // during the test.
     let (nodes, _) = run_nodes(4, 16_400, true);
-    let mut core = Core::new().unwrap();
-    thread::sleep(Duration::from_secs(5));
+    delay_for(Duration::from_secs(5)).await;
 
     // Send some transactions over `blockchain`s.
     let keys = KeyPair::random();
-    let tx_hashes: Vec<_> = (0_u64..10)
+    let (tx_hashes, broadcasts): (Vec<_>, Vec<_>) = (0_u64..10)
         .map(|i| {
             let tx = keys.timestamp(CommitWatcherService::ID, i);
             let tx_hash = tx.object_hash();
             let node_i = i as usize % nodes.len();
             let broadcast = nodes[node_i].blockchain.sender().broadcast_transaction(tx);
-            core.run(broadcast).unwrap();
-            tx_hash
+            (tx_hash, broadcast)
         })
-        .collect();
+        .unzip();
+    future::try_join_all(broadcasts).await.unwrap();
 
     // Nodes need order of 100ms to create a column family for the tx pool in the debug mode,
     // so we sleep here to make it happen for all nodes.
-    thread::sleep(Duration::from_millis(300));
+    delay_for(Duration::from_millis(300)).await;
 
     // All transactions should be persisted on all nodes now.
     for node in &nodes {
@@ -230,14 +211,11 @@
         }
     }
 
-    for handle in nodes {
-        handle.join();
-    }
-}
-
-#[test]
-fn node_restart_regression() {
->>>>>>> 0532a29c
+    future::join_all(nodes.into_iter().map(RunHandle::join)).await;
+}
+
+#[tokio::test]
+async fn node_restart_regression() {
     let start_node = |node_cfg: NodeConfig, node_keys, db, start_times| {
         let service = StartCheckerServiceFactory(start_times);
         let artifact = service.artifact_id();
