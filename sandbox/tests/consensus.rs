--- conflicted
+++ resolved
@@ -244,19 +244,14 @@
         let timestamp_t2_key = Blockchain::service_table_unique_key(TIMESTAMPING_SERVICE, 1);
 
         let proof_configs = sandbox.get_proof_to_service_table(CONSENSUS, 0);
-<<<<<<< HEAD
         let proof = proof_configs.check().unwrap();
-        assert_eq!(proof.hash(), state_hash);
-=======
-        assert_eq!(state_hash, proof_configs.merkle_root());
->>>>>>> 06f8f88a
+        assert_eq!(proof.merkle_root(), state_hash);
         assert_ne!(configs_rh, Hash::zero());
         assert_eq!(proof.entries(), vec![(&configs_key, &configs_rh)]);
 
         let proof_configs = sandbox.get_proof_to_service_table(TIMESTAMPING_SERVICE, 0);
-<<<<<<< HEAD
         let proof = proof_configs.check().unwrap();
-        assert_eq!(proof.hash(), state_hash);
+        assert_eq!(proof.merkle_root(), state_hash);
         assert_eq!(
             proof.entries(),
             vec![(&timestamp_t1_key, &Hash::new([127; 32]))]
@@ -264,21 +259,11 @@
 
         let proof_configs = sandbox.get_proof_to_service_table(TIMESTAMPING_SERVICE, 1);
         let proof = proof_configs.check().unwrap();
-        assert_eq!(proof.hash(), state_hash);
+        assert_eq!(proof.merkle_root(), state_hash);
         assert_eq!(
             proof.entries(),
             vec![(&timestamp_t2_key, &Hash::new([128; 32]))]
         );
-=======
-        assert_eq!(state_hash, proof_configs.merkle_root());
-        let opt_configs_h = proof_configs.validate(&timestamp_t1_key, state_hash);
-        assert_eq!(&[127; 32], opt_configs_h.unwrap().unwrap().as_ref());
-
-        let proof_configs = sandbox.get_proof_to_service_table(TIMESTAMPING_SERVICE, 1);
-        assert_eq!(state_hash, proof_configs.merkle_root());
-        let opt_configs_h = proof_configs.validate(&timestamp_t2_key, state_hash);
-        assert_eq!(&[128; 32], opt_configs_h.unwrap().unwrap().as_ref());
->>>>>>> 06f8f88a
 
         add_one_height(&sandbox, &sandbox_state)
     }
