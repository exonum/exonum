--- conflicted
+++ resolved
@@ -508,16 +508,11 @@
         *Schema::new(&fork).last_block().state_hash()
     }
 
-<<<<<<< HEAD
     pub fn get_proof_to_service_table(
         &self,
         service_id: u16,
         table_idx: usize,
     ) -> MapProof<Hash, Hash> {
-=======
-
-    pub fn get_proof_to_service_table(&self, service_id: u16, table_idx: usize) -> MapProof<Hash> {
->>>>>>> 8e01e2ec
         let snapshot = self.blockchain_ref().snapshot();
         let schema = Schema::new(&snapshot);
         schema.get_proof_to_service_table(service_id, table_idx)
