--- conflicted
+++ resolved
@@ -610,17 +610,10 @@
 pub fn make_request_propose_from_precommit(
     sandbox: &TimestampingSandbox,
     precommit: &Precommit,
-<<<<<<< HEAD
-) -> RequestPropose {
-    RequestPropose::new(
+) -> ProposeRequest {
+    ProposeRequest::new(
         &sandbox.p(VALIDATOR_0),
         &sandbox.p(precommit.validator()),
-=======
-) -> ProposeRequest {
-    ProposeRequest::new(
-        &sandbox.p(VALIDATOR_0 as usize),
-        &sandbox.p(precommit.validator() as usize),
->>>>>>> 2d80ab32
         precommit.height(),
         precommit.propose_hash(),
         sandbox.s(VALIDATOR_0),
@@ -632,15 +625,9 @@
     precommit: &Precommit,
 ) -> PrevotesRequest {
     let validators = BitVec::from_elem(sandbox.n_validators(), false);
-<<<<<<< HEAD
-    RequestPrevotes::new(
+    PrevotesRequest::new(
         &sandbox.p(VALIDATOR_0),
         &sandbox.p(precommit.validator()),
-=======
-    PrevotesRequest::new(
-        &sandbox.p(VALIDATOR_0 as usize),
-        &sandbox.p(precommit.validator() as usize),
->>>>>>> 2d80ab32
         precommit.height(),
         precommit.round(),
         precommit.propose_hash(),
