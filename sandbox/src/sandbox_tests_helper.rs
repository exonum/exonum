--- conflicted
+++ resolved
@@ -6,13 +6,8 @@
 
 use exonum::messages::{RawTransaction, Message, Propose, Prevote, Precommit, RequestPropose,
                        RequestPrevotes, BitVec};
-<<<<<<< HEAD
-use exonum::blockchain::Block;
+use exonum::blockchain::{Block, SCHEMA_MAJOR_VERSION};
 use exonum::crypto::{Hash, HASH_SIZE};
-=======
-use exonum::blockchain::{Block, SCHEMA_MAJOR_VERSION};
-use exonum::crypto::{Hash, HASH_SIZE, hash};
->>>>>>> ddaae419
 use exonum::events::Milliseconds;
 use exonum::node::ValidatorId;
 use exonum::storage::Database;
@@ -93,17 +88,8 @@
     }
 
     pub fn with_tx_hash(mut self, individual_transaction_hash: &'a Hash) -> Self {
-<<<<<<< HEAD
         self.tx_hash = Some(*individual_transaction_hash);
-=======
-        // root of merkle table, containing this single transaction
-        // exonum::storage::merkle_table
-        // see how hash(&self) changed in exonum::storage::fields::StorageValue for Hash,
-        // it's _hash(self.as_ref())_ as of now instead of _*self_ as it used to be
-        let merkle_root = hash(individual_transaction_hash.as_ref());
-        self.tx_hash = Some(merkle_root);
         self.tx_count = Some(1);
->>>>>>> ddaae419
         self
     }
 
@@ -121,21 +107,12 @@
     }
 
     pub fn build(&self) -> Block {
-<<<<<<< HEAD
-        Block::new(self.height
-                       .unwrap_or_else(|| self.sandbox.current_height()),
-                   self.round
-                       .unwrap_or_else(|| self.sandbox.current_round()),
-                   &self.prev_hash
-                        .unwrap_or_else(|| self.sandbox.last_hash()),
-=======
         Block::new(SCHEMA_MAJOR_VERSION,
                    self.proposer_id
                        .unwrap_or_else(|| self.sandbox.current_leader()),
                    self.height.unwrap_or_else(|| self.sandbox.current_height()),
                    self.tx_count.unwrap_or(0),
                    &self.prev_hash.unwrap_or_else(|| self.sandbox.last_hash()),
->>>>>>> ddaae419
                    &self.tx_hash.unwrap_or_else(Hash::zero),
                    &self.state_hash
                         .unwrap_or_else(|| self.sandbox.last_state_hash()))
