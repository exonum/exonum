--- conflicted
+++ resolved
@@ -24,15 +24,8 @@
 use self::iron::{Handler, IronError};
 use self::router::Router;
 use exonum::api::{Api, ApiError};
-<<<<<<< HEAD
-use exonum::blockchain::{
-    ApiContext, Blockchain, ExecutionResult, Schema as CoreSchema, Service, Transaction,
-    TransactionSet,
-};
-=======
 use exonum::blockchain::{ApiContext, Blockchain, ExecutionResult, Schema as CoreSchema, Service,
                          Transaction, TransactionSet};
->>>>>>> 0b0eb5c8
 use exonum::crypto::{Hash, PublicKey};
 use exonum::encoding;
 use exonum::encoding::serialize::FromHex;
