// Copyright 2018 The Exonum Team
//
// Licensed under the Apache License, Version 2.0 (the "License");
// you may not use this file except in compliance with the License.
// You may obtain a copy of the License at
//
//   http://www.apache.org/licenses/LICENSE-2.0
//
// Unless required by applicable law or agreed to in writing, software
// distributed under the License is distributed on an "AS IS" BASIS,
// WITHOUT WARRANTIES OR CONDITIONS OF ANY KIND, either express or implied.
// See the License for the specific language governing permissions and
// limitations under the License.

//! Tests for sample currency service with inflation. Similar to the `test_currency`
//! integration test, with the difference that the balance of each created wallet increases by 1
//! on each block. Correspondingly, the initial wallet balance is set to 0.

#[macro_use]
extern crate exonum;
#[macro_use]
extern crate exonum_testkit;
#[macro_use]
extern crate pretty_assertions;
extern crate rand;
#[macro_use]
extern crate serde_derive;
extern crate hex;

<<<<<<< HEAD
#[macro_use] extern crate serde_json;

use exonum::{
    crypto::{self, PublicKey, SecretKey}, helpers::Height,
    api::node::public::explorer::TransactionResponse,
    messages::{RawTransaction, Message},
=======
#[macro_use]
extern crate serde_json;

use exonum::{
    api::node::public::explorer::TransactionResponse, crypto::{self, PublicKey, SecretKey},
    helpers::Height, messages::{Message, RawTransaction},
>>>>>>> 8e7363dc
};
use exonum_testkit::{ApiKind, TestKit, TestKitApi, TestKitBuilder};
use rand::Rng;

use inflating_cryptocurrency::{CurrencyService, TxCreateWallet, TxTransfer};

mod inflating_cryptocurrency;

fn init_testkit() -> TestKit {
    TestKitBuilder::validator()
        .with_validators(4)
        .with_service(CurrencyService)
        .create()
}

fn create_wallet(api: &TestKitApi, name: &str) -> (Message<RawTransaction>, SecretKey) {
    let (pubkey, key) = crypto::gen_keypair();
    // Create a pre-signed transaction
    let tx = TxCreateWallet::sign(name, &pubkey, &key);

    let data = hex::encode(tx.clone().serialize());
<<<<<<< HEAD
    let tx_info: TransactionResponse = api
        .public(ApiKind::Explorer)
=======
    let tx_info: TransactionResponse = api.public(ApiKind::Explorer)
>>>>>>> 8e7363dc
        .query(&json!({ "tx_body": data }))
        .post("v1/transactions")
        .unwrap();
    assert_eq!(tx_info.tx_hash, tx.hash());

    (tx, key)
}

fn get_balance(api: &TestKitApi, pubkey: &PublicKey) -> u64 {
    api.public(ApiKind::Service("cryptocurrency"))
        .get(&format!("v1/balance?pub_key={}", pubkey.to_hex()))
        .unwrap()
}

#[test]
fn test_inflation() {
    let mut testkit = init_testkit();
    let mut api = testkit.api();
    let (tx, _) = create_wallet(&mut api, "Alice");

    testkit.create_block();
    assert_eq!(get_balance(&mut api, &tx.author()), 1);
    testkit.create_blocks_until(Height(10));
    assert_eq!(get_balance(&mut api, &tx.author()), 10);
}

#[test]
fn test_transfer_scenarios() {
    let mut testkit = init_testkit();
    let mut api = testkit.api();

    // Create 2 wallets
    let (tx_alice, key_alice) = create_wallet(&mut api, "Alice");
    let (tx_bob, _) = create_wallet(&mut api, "Bob");
    testkit.create_blocks_until(Height(9));

    // Check that the initial Alice's and Bob's balances are persisted by the service
    assert_eq!(get_balance(&mut api, &tx_alice.author()), 9);
    assert_eq!(get_balance(&mut api, &tx_bob.author()), 9);

    // Transfer funds
    let tx_a_to_b = TxTransfer::sign(
        &tx_bob.author(),
        5, // amount
        0, // seed
        &tx_alice.author(),
        &key_alice,
    );
    let next_tx_a_to_b = TxTransfer::sign(
        &tx_bob.author(),
        6, // amount
        1, // seed
        &tx_alice.author(),
        &key_alice,
    );
    // Put transactions from A to B in separate blocks, allowing them both to succeed.
    testkit.checkpoint();
    testkit.create_block_with_transactions(txvec![tx_a_to_b.clone()]); // A: 4 + 1, B: 14 + 1
    testkit.create_block_with_transactions(txvec![]); // A: 4 + 2, B: 14 + 2
    testkit.create_block_with_transactions(txvec![next_tx_a_to_b.clone()]); // A: 0 + 1, B: 20 + 3
    assert_eq!(get_balance(&mut api, &tx_alice.author()), 1); // 0 + 1
    assert_eq!(get_balance(&mut api, &tx_bob.author()), 23); // 20 + 3
    testkit.rollback();

    // If there is no block separating transactions, Alice's balance is insufficient
    // to complete the second transaction.
    testkit.checkpoint();
    testkit.create_block_with_transactions(txvec![tx_a_to_b.clone()]); // A: 4 + 1, B: 14 + 1
    testkit.create_block_with_transactions(txvec![next_tx_a_to_b.clone()]); // fails
    assert_eq!(get_balance(&mut api, &tx_alice.author()), 6); // 4 + 2
    assert_eq!(get_balance(&mut api, &tx_bob.author()), 16); // 14 + 2
    testkit.rollback();

    testkit.checkpoint();
    testkit.create_block_with_transactions(txvec![next_tx_a_to_b.clone()]); // A: 3 + 1, B: 15 + 1
    testkit.create_block_with_transactions(txvec![tx_a_to_b.clone()]); // fails
    assert_eq!(get_balance(&mut api, &tx_alice.author()), 5); // 3 + 2
    assert_eq!(get_balance(&mut api, &tx_bob.author()), 17); // 15 + 2
    testkit.rollback();

    // If the transactions are put in the same block, only the first transaction should succeed
    testkit.checkpoint();
    testkit.create_block_with_transactions(txvec![tx_a_to_b.clone(), next_tx_a_to_b.clone()]);
    assert_eq!(get_balance(&mut api, &tx_alice.author()), 5); // 4 + 1
    assert_eq!(get_balance(&mut api, &tx_bob.author()), 15); // 14 + 1
    testkit.rollback();

    // Same here
    testkit.checkpoint();
    testkit.create_block_with_transactions(txvec![next_tx_a_to_b.clone(), tx_a_to_b.clone()]);
    assert_eq!(get_balance(&mut api, &tx_alice.author()), 4); // 3 + 1
    assert_eq!(get_balance(&mut api, &tx_bob.author()), 16); // 15 + 1
    testkit.rollback();
}

/// Test randomly generated transfers among users without blockchain rollbacks.
#[test]
fn test_fuzz_transfers() {
    const USERS: usize = 10;

    let mut rng = rand::thread_rng();
    let mut testkit = init_testkit();
    let mut api = testkit.api();

    // First, create users
    let keys_and_txs: Vec<_> = (0..USERS)
        .map(|i| {
            let (pubkey, key) = crypto::gen_keypair();
            let tx = TxCreateWallet::sign(&format!("User #{}", i), &pubkey, &key);
            (key, tx)
        })
        .collect();
    let pubkeys: Vec<_> = keys_and_txs
        .iter()
        .map(|&(_, ref tx)| tx.author())
        .collect();

<<<<<<< HEAD
    testkit.create_block_with_transactions(
        keys_and_txs
            .iter()
            .map(|&(_, ref tx)| tx.clone()),
    );
=======
    testkit.create_block_with_transactions(keys_and_txs.iter().map(|&(_, ref tx)| tx.clone()));
>>>>>>> 8e7363dc

    for _ in 0..64 {
        let total_balance: u64 = pubkeys.iter().map(|key| get_balance(&mut api, &key)).sum();
        assert_eq!(total_balance, (USERS as u64) * testkit.height().0);

        let tx_count = rng.gen::<u32>() & 15;
        let height = testkit.height().0;
<<<<<<< HEAD
        let txs = (0..tx_count)
            .map(|_| {
                let sender_idx = rng.gen_range(0, USERS);
                let sender = &pubkeys[sender_idx];
                let sender_key = &keys_and_txs[sender_idx].0;
                let receiver = &pubkeys[rng.gen_range(0, USERS)];
                let amount = rng.gen_range(1, 2 * height);

                TxTransfer::sign(receiver, amount, rng.gen::<u64>(), sender,  sender_key)
            });
=======
        let txs = (0..tx_count).map(|_| {
            let sender_idx = rng.gen_range(0, USERS);
            let sender = &pubkeys[sender_idx];
            let sender_key = &keys_and_txs[sender_idx].0;
            let receiver = &pubkeys[rng.gen_range(0, USERS)];
            let amount = rng.gen_range(1, 2 * height);

            TxTransfer::sign(receiver, amount, rng.gen::<u64>(), sender, sender_key)
        });
>>>>>>> 8e7363dc
        testkit.create_block_with_transactions(txs);
    }
}<|MERGE_RESOLUTION|>--- conflicted
+++ resolved
@@ -27,21 +27,12 @@
 extern crate serde_derive;
 extern crate hex;
 
-<<<<<<< HEAD
-#[macro_use] extern crate serde_json;
-
-use exonum::{
-    crypto::{self, PublicKey, SecretKey}, helpers::Height,
-    api::node::public::explorer::TransactionResponse,
-    messages::{RawTransaction, Message},
-=======
 #[macro_use]
 extern crate serde_json;
 
 use exonum::{
     api::node::public::explorer::TransactionResponse, crypto::{self, PublicKey, SecretKey},
     helpers::Height, messages::{Message, RawTransaction},
->>>>>>> 8e7363dc
 };
 use exonum_testkit::{ApiKind, TestKit, TestKitApi, TestKitBuilder};
 use rand::Rng;
@@ -63,12 +54,7 @@
     let tx = TxCreateWallet::sign(name, &pubkey, &key);
 
     let data = hex::encode(tx.clone().serialize());
-<<<<<<< HEAD
-    let tx_info: TransactionResponse = api
-        .public(ApiKind::Explorer)
-=======
     let tx_info: TransactionResponse = api.public(ApiKind::Explorer)
->>>>>>> 8e7363dc
         .query(&json!({ "tx_body": data }))
         .post("v1/transactions")
         .unwrap();
@@ -186,15 +172,7 @@
         .map(|&(_, ref tx)| tx.author())
         .collect();
 
-<<<<<<< HEAD
-    testkit.create_block_with_transactions(
-        keys_and_txs
-            .iter()
-            .map(|&(_, ref tx)| tx.clone()),
-    );
-=======
     testkit.create_block_with_transactions(keys_and_txs.iter().map(|&(_, ref tx)| tx.clone()));
->>>>>>> 8e7363dc
 
     for _ in 0..64 {
         let total_balance: u64 = pubkeys.iter().map(|key| get_balance(&mut api, &key)).sum();
@@ -202,18 +180,6 @@
 
         let tx_count = rng.gen::<u32>() & 15;
         let height = testkit.height().0;
-<<<<<<< HEAD
-        let txs = (0..tx_count)
-            .map(|_| {
-                let sender_idx = rng.gen_range(0, USERS);
-                let sender = &pubkeys[sender_idx];
-                let sender_key = &keys_and_txs[sender_idx].0;
-                let receiver = &pubkeys[rng.gen_range(0, USERS)];
-                let amount = rng.gen_range(1, 2 * height);
-
-                TxTransfer::sign(receiver, amount, rng.gen::<u64>(), sender,  sender_key)
-            });
-=======
         let txs = (0..tx_count).map(|_| {
             let sender_idx = rng.gen_range(0, USERS);
             let sender = &pubkeys[sender_idx];
@@ -223,7 +189,6 @@
 
             TxTransfer::sign(receiver, amount, rng.gen::<u64>(), sender, sender_key)
         });
->>>>>>> 8e7363dc
         testkit.create_block_with_transactions(txs);
     }
 }