// Copyright 2019 The Exonum Team
//
// Licensed under the Apache License, Version 2.0 (the "License");
// you may not use this file except in compliance with the License.
// You may obtain a copy of the License at
//
//   http://www.apache.org/licenses/LICENSE-2.0
//
// Unless required by applicable law or agreed to in writing, software
// distributed under the License is distributed on an "AS IS" BASIS,
// WITHOUT WARRANTIES OR CONDITIONS OF ANY KIND, either express or implied.
// See the License for the specific language governing permissions and
// limitations under the License.

//! Sample counter service.
use exonum_merkledb::{Entry, IndexAccess, Snapshot};

use exonum::{
    api,
    blockchain::{
        ExecutionError, ExecutionResult, Service, Transaction, TransactionContext, TransactionSet,
    },
<<<<<<< HEAD
    crypto::{CryptoHash, Hash, PublicKey, SecretKey},
    messages::{AnyTx, Message, Signed},
    storage::{Entry, Fork, Snapshot},
=======
    crypto::{Hash, PublicKey, SecretKey},
    messages::{Message, RawTransaction, Signed},
>>>>>>> c750ddea
};

use super::proto;

pub const SERVICE_ID: u16 = 1;

// "correct horse battery staple" brainwallet pubkey in Ed25519 with SHA-256 digest
pub const ADMIN_KEY: &str = "506f27b1b4c2403f2602d663a059b0262afd6a5bcda95a08dd96a4614a89f1b0";

// // // // Schema // // // //

pub struct CounterSchema<T> {
    view: T,
}

impl<T: IndexAccess> CounterSchema<T> {
    pub fn new(view: T) -> Self {
        CounterSchema { view }
    }

    fn entry(&self) -> Entry<T, u64> {
        Entry::new("counter.count", self.view)
    }

    pub fn count(&self) -> Option<u64> {
        self.entry().get()
    }

    fn inc_count(&mut self, inc: u64) -> u64 {
        let count = self
            .count()
            .unwrap_or(0)
            .checked_add(inc)
            .expect("attempt to add with overflow");
        self.entry().set(count);
        count
    }

    fn set_count(&mut self, count: u64) {
        self.entry().set(count);
    }
}

// // // // Transactions // // // //

#[derive(Serialize, Deserialize, Clone, Debug, ProtobufConvert)]
#[exonum(pb = "proto::TxReset")]
pub struct TxReset {}

#[derive(Serialize, Deserialize, Clone, Debug, ProtobufConvert)]
#[exonum(pb = "proto::TxIncrement")]
pub struct TxIncrement {
    by: u64,
}

#[derive(Serialize, Deserialize, Clone, Debug, TransactionSet)]
pub enum CounterTransactions {
    Increment(TxIncrement),
    Reset(TxReset),
}

impl TxIncrement {
    pub fn new(by: u64) -> Self {
        Self { by }
    }

    pub fn sign(author: &PublicKey, by: u64, key: &SecretKey) -> Signed<AnyTx> {
        Message::sign_transaction(Self::new(by), SERVICE_ID, *author, key)
    }
}

impl Transaction for TxIncrement {
    // This method purposely does not check counter overflow in order to test
    // behavior of panicking transactions.
    fn execute(&self, tc: TransactionContext) -> ExecutionResult {
        if self.by == 0 {
            Err(ExecutionError::with_description(
                0,
                "Adding zero does nothing!".to_string(),
            ))?;
        }

        let mut schema = CounterSchema::new(tc.fork());
        schema.inc_count(self.by);
        Ok(())
    }
}

impl TxReset {
    pub fn sign(author: &PublicKey, key: &SecretKey) -> Signed<AnyTx> {
        Message::sign_transaction(Self {}, SERVICE_ID, *author, key)
    }
}

impl Transaction for TxReset {
    fn execute(&self, tc: TransactionContext) -> ExecutionResult {
        let mut schema = CounterSchema::new(tc.fork());
        schema.set_count(0);
        Ok(())
    }
}

// // // // API // // // //

#[derive(Debug, Serialize, Deserialize)]
pub struct TransactionResponse {
    pub tx_hash: Hash,
}

#[derive(Debug, Clone, Copy)]
struct CounterApi;

impl CounterApi {
    fn increment(
        state: &api::ServiceApiState,
        transaction: Signed<AnyTx>,
    ) -> api::Result<TransactionResponse> {
        trace!("received increment tx");

        let tx_hash = transaction.hash();
        state.sender().broadcast_transaction(transaction)?;
        Ok(TransactionResponse { tx_hash })
    }

    fn count(state: &api::ServiceApiState, _query: ()) -> api::Result<u64> {
        let snapshot = state.snapshot();
        let schema = CounterSchema::new(&snapshot);
        Ok(schema.count().unwrap_or_default())
    }

    fn reset(
        state: &api::ServiceApiState,
        transaction: Signed<AnyTx>,
    ) -> api::Result<TransactionResponse> {
        trace!("received reset tx");

        let tx_hash = transaction.hash();
        state.sender().broadcast_transaction(transaction)?;
        Ok(TransactionResponse { tx_hash })
    }

    fn wire(builder: &mut api::ServiceApiBuilder) {
        builder
            .private_scope()
            .endpoint("count", Self::count)
            .endpoint_mut("reset", Self::reset);
        builder
            .public_scope()
            .endpoint("count", Self::count)
            .endpoint_mut("count", Self::increment);
    }
}

// // // // Service // // // //

pub struct CounterService;

impl Service for CounterService {
    fn service_name(&self) -> &str {
        "counter"
    }

    fn state_hash(&self, _: &dyn Snapshot) -> Vec<Hash> {
        Vec::new()
    }

    fn service_id(&self) -> u16 {
        SERVICE_ID
    }

    /// Implement a method to deserialize transactions coming to the node.
    fn tx_from_raw(&self, raw: AnyTx) -> Result<Box<dyn Transaction>, failure::Error> {
        let tx = CounterTransactions::tx_from_raw(raw)?;
        Ok(tx.into())
    }

    fn wire_api(&self, builder: &mut api::ServiceApiBuilder) {
        CounterApi::wire(builder)
    }
}<|MERGE_RESOLUTION|>--- conflicted
+++ resolved
@@ -20,14 +20,8 @@
     blockchain::{
         ExecutionError, ExecutionResult, Service, Transaction, TransactionContext, TransactionSet,
     },
-<<<<<<< HEAD
     crypto::{CryptoHash, Hash, PublicKey, SecretKey},
     messages::{AnyTx, Message, Signed},
-    storage::{Entry, Fork, Snapshot},
-=======
-    crypto::{Hash, PublicKey, SecretKey},
-    messages::{Message, RawTransaction, Signed},
->>>>>>> c750ddea
 };
 
 use super::proto;
