--- conflicted
+++ resolved
@@ -13,11 +13,10 @@
 // limitations under the License.
 
 //! Sample counter service.
-
 use actix_web::{http::Method, HttpResponse};
 use exonum::{
-<<<<<<< HEAD
-    api,
+    api::backends::actix::{HttpRequest, RawHandler, RequestHandler},
+    api::{self, ServiceApiBackend},
     blockchain::{ExecutionError, ExecutionResult},
     crypto::Hash,
     impl_service_dispatcher,
@@ -25,28 +24,14 @@
     runtime::{
         rust::{RustArtifactId, Service, ServiceDescriptor, ServiceFactory, TransactionContext},
         ServiceInstanceId,
-=======
-    api::backends::actix::{HttpRequest, RawHandler, RequestHandler},
-    api::{self, ServiceApiBackend},
-    blockchain::{
-        ExecutionError, ExecutionResult, Service, Transaction, TransactionContext, TransactionSet,
->>>>>>> fbbfeec3
     },
 };
-<<<<<<< HEAD
 use exonum_derive::{service_interface, ProtobufConvert};
 use exonum_merkledb::{Entry, IndexAccess, ObjectHash};
+use futures::{Future, IntoFuture};
 use log::trace;
 use serde_derive::{Deserialize, Serialize};
-=======
-use exonum_derive::*;
-use exonum_merkledb::{Entry, IndexAccess, Snapshot};
-use futures::{Future, IntoFuture};
-use log::trace;
-use serde_derive::*;
-
 use std::{borrow::Cow, sync::Arc};
->>>>>>> fbbfeec3
 
 use super::proto;
 
