// Copyright 2018 The Exonum Team
//
// Licensed under the Apache License, Version 2.0 (the "License");
// you may not use this file except in compliance with the License.
// You may obtain a copy of the License at
//
//   http://www.apache.org/licenses/LICENSE-2.0
//
// Unless required by applicable law or agreed to in writing, software
// distributed under the License is distributed on an "AS IS" BASIS,
// WITHOUT WARRANTIES OR CONDITIONS OF ANY KIND, either express or implied.
// See the License for the specific language governing permissions and
// limitations under the License.

//! Sample counter service.
use exonum::{
<<<<<<< HEAD
    api, blockchain::{ExecutionError, ExecutionResult, Service, Transaction,
                      TransactionContext, TransactionSet},
    crypto::{Hash, PublicKey, SecretKey}, encoding,
    messages::{Protocol, Message, RawTransaction},
=======
    api,
    blockchain::{
        ExecutionError, ExecutionResult, Service, Transaction, TransactionContext, TransactionSet,
    },
    crypto::{Hash, PublicKey, SecretKey}, encoding, messages::{Message, Protocol, RawTransaction},
>>>>>>> 8e7363dc
    storage::{Entry, Fork, Snapshot},
};

pub const SERVICE_ID: u16 = 1;

// "correct horse battery staple" brainwallet pubkey in Ed25519 with SHA-256 digest
pub const ADMIN_KEY: &str = "506f27b1b4c2403f2602d663a059b0262afd6a5bcda95a08dd96a4614a89f1b0";

// // // // Schema // // // //

pub struct CounterSchema<T> {
    view: T,
}

impl<T: AsRef<Snapshot>> CounterSchema<T> {
    pub fn new(view: T) -> Self {
        CounterSchema { view }
    }

    fn entry(&self) -> Entry<&Snapshot, u64> {
        Entry::new("counter.count", self.view.as_ref())
    }

    pub fn count(&self) -> Option<u64> {
        self.entry().get()
    }
}

impl<'a> CounterSchema<&'a mut Fork> {
    fn entry_mut(&mut self) -> Entry<&mut Fork, u64> {
        Entry::new("counter.count", self.view)
    }

    fn inc_count(&mut self, inc: u64) -> u64 {
        let count = self.count().unwrap_or(0) + inc;
        self.entry_mut().set(count);
        count
    }

    fn set_count(&mut self, count: u64) {
        self.entry_mut().set(count);
    }
}

// // // // Transactions // // // //

transactions! {
    pub CounterTransactions {

        struct TxIncrement {
            by: u64,
        }

        struct TxReset {
        }
    }
}

impl TxIncrement {
    pub fn sign(author: &PublicKey, by: u64, key: &SecretKey) -> Message<RawTransaction> {
        Protocol::sign_transaction(TxIncrement::new(by), SERVICE_ID, *author, key)
    }
}

impl Transaction for TxIncrement {
    // This method purposely does not check counter overflow in order to test
    // behavior of panicking transactions.
    fn execute(&self, mut tc: TransactionContext) -> ExecutionResult {
        if self.by() == 0 {
            Err(ExecutionError::with_description(
                0,
                "Adding zero does nothing!".to_string(),
            ))?;
        }

        let mut schema = CounterSchema::new(tc.fork());
        schema.inc_count(self.by());
        Ok(())
    }
}

impl TxReset {
    pub fn sign(author: &PublicKey, key: &SecretKey) -> Message<RawTransaction> {
<<<<<<< HEAD
       Protocol::sign_transaction(TxReset::new(), SERVICE_ID, *author, key)
=======
        Protocol::sign_transaction(TxReset::new(), SERVICE_ID, *author, key)
>>>>>>> 8e7363dc
    }
}

impl Transaction for TxReset {
<<<<<<< HEAD

=======
>>>>>>> 8e7363dc
    fn execute(&self, mut tc: TransactionContext) -> ExecutionResult {
        let mut schema = CounterSchema::new(tc.fork());
        schema.set_count(0);
        Ok(())
    }
}

// // // // API // // // //

#[derive(Debug, Serialize, Deserialize)]
pub struct TransactionResponse {
    pub tx_hash: Hash,
}

#[derive(Debug, Clone, Copy)]
struct CounterApi;

impl CounterApi {
    fn increment(
        state: &api::ServiceApiState,
        transaction: Message<RawTransaction>,
    ) -> api::Result<TransactionResponse> {
        trace!("received increment tx");

        let tx_hash = transaction.hash();
        state.sender().broadcast_transaction(transaction)?;
        Ok(TransactionResponse { tx_hash })
    }

    fn count(state: &api::ServiceApiState, _query: ()) -> api::Result<u64> {
        let snapshot = state.snapshot();
        let schema = CounterSchema::new(&snapshot);
        Ok(schema.count().unwrap_or_default())
    }

    fn reset(
        state: &api::ServiceApiState,
        transaction: Message<RawTransaction>,
    ) -> api::Result<TransactionResponse> {
        trace!("received reset tx");

        let tx_hash = transaction.hash();
        state.sender().broadcast_transaction(transaction)?;
        Ok(TransactionResponse { tx_hash })
    }

    fn wire(builder: &mut api::ServiceApiBuilder) {
        builder
            .private_scope()
            .endpoint("count", Self::count)
            .endpoint_mut("reset", Self::reset);
        builder
            .public_scope()
            .endpoint("count", Self::count)
            .endpoint_mut("count", Self::increment);
    }
}

// // // // Service // // // //

pub struct CounterService;

impl Service for CounterService {
    fn service_name(&self) -> &str {
        "counter"
    }

    fn state_hash(&self, _: &Snapshot) -> Vec<Hash> {
        Vec::new()
    }

    fn service_id(&self) -> u16 {
        SERVICE_ID
    }

    /// Implement a method to deserialize transactions coming to the node.
    fn tx_from_raw(&self, raw: RawTransaction) -> Result<Box<Transaction>, encoding::Error> {
        let tx = CounterTransactions::tx_from_raw(raw)?;
        Ok(tx.into())
    }

    fn wire_api(&self, builder: &mut api::ServiceApiBuilder) {
        CounterApi::wire(builder)
    }
}<|MERGE_RESOLUTION|>--- conflicted
+++ resolved
@@ -14,18 +14,11 @@
 
 //! Sample counter service.
 use exonum::{
-<<<<<<< HEAD
-    api, blockchain::{ExecutionError, ExecutionResult, Service, Transaction,
-                      TransactionContext, TransactionSet},
-    crypto::{Hash, PublicKey, SecretKey}, encoding,
-    messages::{Protocol, Message, RawTransaction},
-=======
     api,
     blockchain::{
         ExecutionError, ExecutionResult, Service, Transaction, TransactionContext, TransactionSet,
     },
     crypto::{Hash, PublicKey, SecretKey}, encoding, messages::{Message, Protocol, RawTransaction},
->>>>>>> 8e7363dc
     storage::{Entry, Fork, Snapshot},
 };
 
@@ -109,19 +102,11 @@
 
 impl TxReset {
     pub fn sign(author: &PublicKey, key: &SecretKey) -> Message<RawTransaction> {
-<<<<<<< HEAD
-       Protocol::sign_transaction(TxReset::new(), SERVICE_ID, *author, key)
-=======
         Protocol::sign_transaction(TxReset::new(), SERVICE_ID, *author, key)
->>>>>>> 8e7363dc
     }
 }
 
 impl Transaction for TxReset {
-<<<<<<< HEAD
-
-=======
->>>>>>> 8e7363dc
     fn execute(&self, mut tc: TransactionContext) -> ExecutionResult {
         let mut schema = CounterSchema::new(tc.fork());
         schema.set_count(0);
