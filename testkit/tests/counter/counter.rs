--- conflicted
+++ resolved
@@ -18,20 +18,11 @@
 extern crate iron;
 extern crate router;
 
-<<<<<<< HEAD
-use self::iron::{prelude::*, Handler};
-use self::router::Router;
-use exonum::api::{Api, ApiError};
-use exonum::blockchain::{
-    ApiContext, Blockchain, ExecutionError, ExecutionResult, Service, Transaction, TransactionSet,
-};
-=======
 use self::iron::{Handler, prelude::*};
 use self::router::Router;
 use exonum::api::{Api, ApiError};
 use exonum::blockchain::{ApiContext, Blockchain, ExecutionError, ExecutionResult, Service,
                          Transaction, TransactionSet};
->>>>>>> 0b0eb5c8
 use exonum::crypto::{Hash, PublicKey};
 use exonum::encoding;
 use exonum::messages::{Message, RawTransaction};
