// Copyright 2019 The Exonum Team
//
// Licensed under the Apache License, Version 2.0 (the "License");
// you may not use this file except in compliance with the License.
// You may obtain a copy of the License at
//
//   http://www.apache.org/licenses/LICENSE-2.0
//
// Unless required by applicable law or agreed to in writing, software
// distributed under the License is distributed on an "AS IS" BASIS,
// WITHOUT WARRANTIES OR CONDITIONS OF ANY KIND, either express or implied.
// See the License for the specific language governing permissions and
// limitations under the License.

#[macro_use]
extern crate assert_matches;
#[macro_use]
extern crate pretty_assertions;

use exonum::{
    api::{node::public::explorer::TransactionQuery, Error as ApiError},
    blockchain::{ExecutionError, ExecutionErrorKind},
    crypto::{self, PublicKey},
    explorer::BlockchainExplorer,
    helpers::Height,
    messages::{AnyTx, Verified},
    runtime::rust::Transaction,
};
use exonum_merkledb::{HashTag, ObjectHash};
use exonum_testkit::{
    txvec, ApiKind, ComparableSnapshot, InstanceCollection, TestKit, TestKitApi, TestKitBuilder,
};
use hex::FromHex;
use serde_json::{json, Value};

use crate::counter::{
    CounterSchema, CounterService, TransactionResponse, TxIncrement, TxReset, ADMIN_KEY,
    SERVICE_ID, SERVICE_NAME,
};

mod counter;
mod proto;

fn init_testkit() -> (TestKit, TestKitApi) {
    let testkit = TestKit::for_service(CounterService, SERVICE_NAME, SERVICE_ID, ());
    let api = testkit.api();
    (testkit, api)
}

fn inc_count(api: &TestKitApi, by: u64) -> Verified<AnyTx> {
    let (pubkey, key) = crypto::gen_keypair();
    // Create a pre-signed transaction
    let tx = TxIncrement::new(by).sign(SERVICE_ID, pubkey, &key);

    let tx_info: TransactionResponse = api
        .public(ApiKind::Service("counter"))
        .query(&tx)
        .post("count")
        .unwrap();
    assert_eq!(tx_info.tx_hash, tx.object_hash());
    tx
}

#[test]
fn test_inc_count_create_block() {
    let (mut testkit, api) = init_testkit();
    let (pubkey, key) = crypto::gen_keypair();

    // Create a pre-signed transaction
    testkit.create_block_with_transaction(TxIncrement::new(5).sign(SERVICE_ID, pubkey, &key));

    // Check that the user indeed is persisted by the service
    let counter: u64 = api
        .public(ApiKind::Service("counter"))
        .get("count")
        .unwrap();
    assert_eq!(counter, 5);

    testkit.create_block_with_transactions(txvec![
        TxIncrement::new(4).sign(SERVICE_ID, pubkey, &key),
        TxIncrement::new(1).sign(SERVICE_ID, pubkey, &key),
    ]);

    let counter: u64 = api
        .public(ApiKind::Service("counter"))
        .get("count")
        .unwrap();
    assert_eq!(counter, 10);
}

#[should_panic(expected = "Transaction is already committed")]
#[test]
fn test_inc_count_create_block_with_committed_transaction() {
    let (mut testkit, _) = init_testkit();
    let (pubkey, key) = crypto::gen_keypair();
    // Create a pre-signed transaction
    testkit.create_block_with_transaction(TxIncrement::new(5).sign(SERVICE_ID, pubkey, &key));
    // Create another block with the same transaction
    testkit.create_block_with_transaction(TxIncrement::new(5).sign(SERVICE_ID, pubkey, &key));
}

#[test]
fn test_inc_count_api() {
    let (mut testkit, api) = init_testkit();
    inc_count(&api, 5);
    testkit.create_block();

    // Check that the user indeed is persisted by the service
    let counter: u64 = api
        .public(ApiKind::Service("counter"))
        .get("count")
        .unwrap();
    assert_eq!(counter, 5);
}

#[test]
fn test_inc_count_with_multiple_transactions() {
    let (mut testkit, api) = init_testkit();

    for _ in 0..100 {
        inc_count(&api, 1);
        inc_count(&api, 2);
        inc_count(&api, 3);
        inc_count(&api, 4);

        testkit.create_block();
    }

    assert_eq!(testkit.height(), Height(100));
    let counter: u64 = api
        .public(ApiKind::Service("counter"))
        .get("count")
        .unwrap();
    assert_eq!(counter, 1_000);
}

#[test]
fn test_inc_count_with_manual_tx_control() {
    let (mut testkit, api) = init_testkit();
    let tx_a = inc_count(&api, 5);
    let tx_b = inc_count(&api, 3);

    // Empty block
    testkit.create_block_with_tx_hashes(&[]);
    let counter: u64 = api
        .public(ApiKind::Service("counter"))
        .get("count")
        .unwrap();
    assert_eq!(counter, 0);

    testkit.create_block_with_tx_hashes(&[tx_b.object_hash()]);
    let counter: u64 = api
        .public(ApiKind::Service("counter"))
        .get("count")
        .unwrap();
    assert_eq!(counter, 3);

    testkit.create_block_with_tx_hashes(&[tx_a.object_hash()]);
    let counter: u64 = api
        .public(ApiKind::Service("counter"))
        .get("count")
        .unwrap();
    assert_eq!(counter, 8);
}

#[test]
fn test_private_api() {
    let (mut testkit, api) = init_testkit();
    inc_count(&api, 5);
    inc_count(&api, 3);

    testkit.create_block();
    let counter: u64 = api
        .private(ApiKind::Service("counter"))
        .get("count")
        .unwrap();
    assert_eq!(counter, 8);

    let (pubkey, key) = crypto::gen_keypair_from_seed(
        &crypto::Seed::from_slice(&crypto::hash(b"correct horse battery staple")[..]).unwrap(),
    );
    assert_eq!(pubkey, PublicKey::from_hex(ADMIN_KEY).unwrap());

    let tx = TxReset.sign(SERVICE_ID, pubkey, &key);
    let tx_info: TransactionResponse = api
        .private(ApiKind::Service("counter"))
        .query(&tx)
        .post("reset")
        .unwrap();
    assert_eq!(tx_info.tx_hash, tx.object_hash());

    testkit.create_block();
    let counter: u64 = api
        .private(ApiKind::Service("counter"))
        .get("count")
        .unwrap();
    assert_eq!(counter, 0);
}

#[test]
fn test_probe() {
    let (mut testkit, api) = init_testkit();

    let tx = {
        let (pubkey, key) = crypto::gen_keypair();
        TxIncrement::new(5).sign(SERVICE_ID, pubkey, &key)
    };

    let snapshot = testkit.probe(tx.clone());
    let schema = CounterSchema::new(&snapshot);
    assert_eq!(schema.count(), Some(5));
    // Verify that the patch has not been applied to the blockchain
    let counter: u64 = api
        .public(ApiKind::Service("counter"))
        .get("count")
        .unwrap();
    assert_eq!(counter, 0);

    let other_tx = {
        let (pubkey, key) = crypto::gen_keypair();
        TxIncrement::new(3).sign(SERVICE_ID, pubkey, &key)
    };

    let snapshot = testkit.probe_all(txvec![tx.clone(), other_tx.clone()]);
    let schema = CounterSchema::new(&snapshot);
    assert_eq!(schema.count(), Some(8));

    // Posting a transaction is not enough to change the blockchain!
    let _: TransactionResponse = api
        .public(ApiKind::Service("counter"))
        .query(&tx)
        .post("count")
        .unwrap();
    let snapshot = testkit.probe(other_tx.clone());
    let schema = CounterSchema::new(&snapshot);
    assert_eq!(schema.count(), Some(3));
    testkit.create_block();
    let snapshot = testkit.probe(other_tx.clone());
    let schema = CounterSchema::new(&snapshot);
    assert_eq!(schema.count(), Some(8));
}

#[test]
fn test_duplicate_tx() {
    let (mut testkit, api) = init_testkit();

    let tx = inc_count(&api, 5);
    testkit.create_block();
    let _: TransactionResponse = api
        .public(ApiKind::Service("counter"))
        .query(&tx)
        .post("count")
        .unwrap();
    let _: TransactionResponse = api
        .public(ApiKind::Service("counter"))
        .query(&tx)
        .post("count")
        .unwrap();
    testkit.create_block();
    let counter: u64 = api
        .public(ApiKind::Service("counter"))
        .get("count")
        .unwrap();
    assert_eq!(counter, 5);
}

#[test]
fn test_probe_advanced() {
    let (mut testkit, api) = init_testkit();

    let tx = {
        let (pubkey, key) = crypto::gen_keypair();
        TxIncrement::new(6).sign(SERVICE_ID, pubkey, &key)
    };
    let other_tx = {
        let (pubkey, key) = crypto::gen_keypair();
        TxIncrement::new(10).sign(SERVICE_ID, pubkey, &key)
    };
    let admin_tx = {
        let (pubkey, key) = crypto::gen_keypair_from_seed(
            &crypto::Seed::from_slice(&crypto::hash(b"correct horse battery staple")[..]).unwrap(),
        );
        assert_eq!(pubkey, PublicKey::from_hex(ADMIN_KEY).unwrap());
        TxReset.sign(SERVICE_ID, pubkey, &key)
    };

    let snapshot = testkit.probe(tx.clone());
    let schema = CounterSchema::new(&snapshot);
    assert_eq!(schema.count(), Some(6));
    // Check that data is not persisted
    let snapshot = testkit.snapshot();
    let schema = CounterSchema::new(&snapshot);
    assert_eq!(schema.count(), None);

    // Check dependency of the resulting snapshot on tx ordering
    let snapshot = testkit.probe_all(txvec![tx.clone(), admin_tx.clone()]);
    let schema = CounterSchema::new(&snapshot);
    assert_eq!(schema.count(), Some(0));
    let snapshot = testkit.probe_all(txvec![admin_tx.clone(), tx.clone()]);
    let schema = CounterSchema::new(&snapshot);
    assert_eq!(schema.count(), Some(6));
    // Check that data is (still) not persisted
    let snapshot = testkit.snapshot();
    let schema = CounterSchema::new(&snapshot);
    assert_eq!(schema.count(), None);

    api.send(other_tx);
    testkit.create_block();
    let snapshot = testkit.snapshot();
    let schema = CounterSchema::new(&snapshot);
    assert_eq!(schema.count(), Some(10));

    let snapshot = testkit.probe(tx.clone());
    let schema = CounterSchema::new(&snapshot);
    assert_eq!(schema.count(), Some(16));
    // Check that data is not persisted
    let snapshot = testkit.snapshot();
    let schema = CounterSchema::new(&snapshot);
    assert_eq!(schema.count(), Some(10));

    // Check dependency of the resulting snapshot on tx ordering
    let snapshot = testkit.probe_all(txvec![tx.clone(), admin_tx.clone()]);
    let schema = CounterSchema::new(&snapshot);
    assert_eq!(schema.count(), Some(0));
    let snapshot = testkit.probe_all(txvec![admin_tx.clone(), tx.clone()]);
    let schema = CounterSchema::new(&snapshot);
    assert_eq!(schema.count(), Some(6));
    // Check that data is (still) not persisted
    let snapshot = testkit.snapshot();
    let schema = CounterSchema::new(&snapshot);
    assert_eq!(schema.count(), Some(10));
}

#[test]
fn test_probe_duplicate_tx() {
    //! Checks that committed transactions do not change the blockchain state when probed.

    let (mut testkit, api) = init_testkit();
    let tx = inc_count(&api, 5);

    let snapshot = testkit.probe(tx.clone());
    let schema = CounterSchema::new(&snapshot);
    assert_eq!(schema.count(), Some(5));

    testkit.create_block();

    let snapshot = testkit.probe(tx.clone());
    let schema = CounterSchema::new(&snapshot);
    assert_eq!(schema.count(), Some(5));

    // Check the mixed case, when some probed transactions are committed and some are not
    let other_tx = inc_count(&api, 7);
    let snapshot = testkit.probe_all(txvec![tx, other_tx]);
    let schema = CounterSchema::new(&snapshot);
    assert_eq!(schema.count(), Some(12));
}

#[test]
fn test_snapshot_comparison() {
    let (mut testkit, api) = init_testkit();

    let tx = {
        let (pubkey, key) = crypto::gen_keypair();
        TxIncrement::new(5).sign(SERVICE_ID, pubkey, &key)
    };
    testkit
        .probe(tx.clone())
        .compare(testkit.snapshot())
        .map(CounterSchema::new)
        .map(CounterSchema::count)
        .assert_before("Counter does not exist", Option::is_none)
        .assert_after("Counter has been set", |&c| c == Some(5));

    api.send(tx);
    testkit.create_block();

    let other_tx = {
        let (pubkey, key) = crypto::gen_keypair();
        TxIncrement::new(3).sign(SERVICE_ID, pubkey, &key)
    };
    testkit
        .probe(other_tx.clone())
        .compare(testkit.snapshot())
        .map(CounterSchema::new)
        .map(CounterSchema::count)
        .map(|&c| c.unwrap())
        .assert("Counter has increased", |&old, &new| new == old + 3);
}

#[test]
#[should_panic(expected = "Counter has increased")]
fn test_snapshot_comparison_panic() {
    let (mut testkit, api) = init_testkit();
    let increment_by = 5;
    let tx = {
        let (pubkey, key) = crypto::gen_keypair();
        TxIncrement::new(increment_by).sign(SERVICE_ID, pubkey, &key)
    };

    api.send(tx.clone());
    testkit.create_block();

    // The assertion fails because the transaction is already committed by now
    testkit
        .probe(tx.clone())
        .compare(testkit.snapshot())
        .map(CounterSchema::new)
        .map(CounterSchema::count)
        .map(|&c| c.unwrap())
        .assert("Counter has increased", |&old, &new| {
            new == old + increment_by
        });
}

fn create_sample_block(testkit: &mut TestKit) {
    let height = testkit.height().next().0;
    if height == 2 || height == 5 {
        let tx = {
            let (pubkey, key) = crypto::gen_keypair();
            TxIncrement::new(height as u64).sign(SERVICE_ID, pubkey, &key)
        };
        testkit.api().send(tx.clone());
    }
    testkit.create_block();
}

#[test]
fn test_explorer_blocks_basic() {
    use exonum::api::node::public::explorer::BlocksRange;
    use exonum::helpers::Height;

    let (mut testkit, api) = init_testkit();

    let BlocksRange { blocks, range } = api
        .public(ApiKind::Explorer)
        .get("v1/blocks?count=10")
        .unwrap();
    assert_eq!(blocks.len(), 1);
    assert_eq!(blocks[0].block.height(), Height(0));
    assert_eq!(*blocks[0].block.prev_hash(), crypto::Hash::zero());
    assert_eq!(range.start, Height(0));
    assert_eq!(range.end, Height(1));

    // Check JSON presentation of the block
    let response: serde_json::Value = api
        .public(ApiKind::Explorer)
        .get("v1/blocks?count=10")
        .unwrap();
    assert_eq!(
        response,
        json!({
            "range": { "start": 0, "end": 1 },
            "blocks": [{
                "proposer_id": 0,
                "height": 0,
                "tx_count": 0,
                "prev_hash": crypto::Hash::zero(),
                "tx_hash": HashTag::empty_list_hash(),
                "state_hash": blocks[0].block.state_hash(),
            }],
        })
    );

    // Check empty block creation
    testkit.create_block();

    let BlocksRange { blocks, range } = api
        .public(ApiKind::Explorer)
        .get("v1/blocks?count=10")
        .unwrap();
    assert_eq!(blocks.len(), 2);
    assert_eq!(blocks[0].block.height(), Height(1));
    assert_eq!(*blocks[0].block.prev_hash(), blocks[1].block.object_hash());
    assert_eq!(blocks[0].block.tx_count(), 0);
    assert_eq!(blocks[1].block.height(), Height(0));
    assert_eq!(*blocks[1].block.prev_hash(), crypto::Hash::default());
    assert_eq!(range.start, Height(0));
    assert_eq!(range.end, Height(2));

    // Check positioning of `precommits` and `block_time` within response.
    let response: serde_json::Value = api
        .public(ApiKind::Explorer)
        .get("v1/blocks?count=10&earliest=1&add_precommits=true")
        .unwrap();

    let snapshot = testkit.snapshot();
    let precommit = BlockchainExplorer::new(snapshot.as_ref())
        .block(Height(1))
        .unwrap()
        .precommits()[0]
        .clone();
    assert_eq!(
        response,
        json!({
            "range": { "start": 1, "end": 2 },
            "blocks": [{
                "proposer_id": 0,
                "height": 1,
                "tx_count": 0,
                "prev_hash": blocks[1].block.object_hash(),
                "tx_hash": HashTag::empty_list_hash(),
                "state_hash": blocks[0].block.state_hash(),
                "precommits": [precommit],
            }],
        })
    );

    let response: serde_json::Value = api
        .public(ApiKind::Explorer)
        .get("v1/blocks?count=10&earliest=1&add_blocks_time=true")
        .unwrap();
    assert_eq!(
        response,
        json!({
            "range": { "start": 1, "end": 2 },
            "blocks": [{
                "proposer_id": 0,
                "height": 1,
                "tx_count": 0,
                "prev_hash": blocks[1].block.object_hash(),
                "tx_hash": HashTag::empty_list_hash(),
                "state_hash": blocks[0].block.state_hash(),
                "time": precommit.payload().time(),
            }],
        })
    );
}

#[test]
fn test_explorer_blocks_skip_empty_small() {
    use exonum::api::node::public::explorer::BlocksRange;
    use exonum::helpers::Height;

    let (mut testkit, api) = init_testkit();
    create_sample_block(&mut testkit);

    let BlocksRange { blocks, range } = api
        .public(ApiKind::Explorer)
        .get("v1/blocks?count=10&skip_empty_blocks=true")
        .unwrap();
    assert!(blocks.is_empty());
    assert_eq!(range.start, Height(0));
    assert_eq!(range.end, Height(2));

    create_sample_block(&mut testkit);

    let BlocksRange { blocks, range } = api
        .public(ApiKind::Explorer)
        .get("v1/blocks?count=10")
        .unwrap();
    assert_eq!(blocks.len(), 3);
    assert_eq!(blocks[0].block.height(), Height(2));
    assert_eq!(*blocks[0].block.prev_hash(), blocks[1].block.object_hash());
    assert_eq!(blocks[0].block.tx_count(), 1);
    assert_eq!(range.start, Height(0));
    assert_eq!(range.end, Height(3));

    let BlocksRange { blocks, range } = api
        .public(ApiKind::Explorer)
        .get("v1/blocks?count=10&skip_empty_blocks=true")
        .unwrap();
    assert_eq!(blocks.len(), 1);
    assert_eq!(blocks[0].block.height(), Height(2));
    assert_eq!(range.start, Height(0));
    assert_eq!(range.end, Height(3));

    create_sample_block(&mut testkit);
    create_sample_block(&mut testkit);

    let BlocksRange { blocks, range } = api
        .public(ApiKind::Explorer)
        .get("v1/blocks?count=10&skip_empty_blocks=true")
        .unwrap();
    assert_eq!(blocks.len(), 1);
    assert_eq!(blocks[0].block.height(), Height(2));
    assert_eq!(range.start, Height(0));
    assert_eq!(range.end, Height(5));
}

#[test]
fn test_explorer_blocks_skip_empty() {
    use exonum::api::node::public::explorer::BlocksRange;
    use exonum::helpers::Height;

    let (mut testkit, api) = init_testkit();
    for _ in 0..5 {
        create_sample_block(&mut testkit);
    }

    let BlocksRange { blocks, range } = api
        .public(ApiKind::Explorer)
        .get("v1/blocks?count=1&skip_empty_blocks=true")
        .unwrap();
    assert_eq!(blocks.len(), 1);
    assert_eq!(blocks[0].block.height(), Height(5));
    assert_eq!(range.start, Height(5));
    assert_eq!(range.end, Height(6));

    let BlocksRange { blocks, range } = api
        .public(ApiKind::Explorer)
        .get("v1/blocks?count=3&skip_empty_blocks=true")
        .unwrap();
    assert_eq!(blocks.len(), 2);
    assert_eq!(blocks[0].block.height(), Height(5));
    assert_eq!(blocks[1].block.height(), Height(2));
    assert_eq!(range.start, Height(0));
    assert_eq!(range.end, Height(6));
}

#[test]
fn test_explorer_blocks_bounds() {
    use exonum::api::node::public::explorer::BlocksRange;
    use exonum::helpers::Height;

    let (mut testkit, api) = init_testkit();
    for _ in 0..5 {
        create_sample_block(&mut testkit);
    }

    // Check `latest` param
    let BlocksRange { blocks, range } = api
        .public(ApiKind::Explorer)
        .get("v1/blocks?count=10&skip_empty_blocks=true&latest=4")
        .unwrap();
    assert_eq!(blocks.len(), 1);
    assert_eq!(blocks[0].block.height(), Height(2));
    assert_eq!(range.start, Height(0));
    assert_eq!(range.end, Height(5));

    // Check `earliest` param
    let BlocksRange { blocks, range } = api
        .public(ApiKind::Explorer)
        .get("v1/blocks?count=10&earliest=3")
        .unwrap();
    assert_eq!(blocks.len(), 3);
    assert_eq!(blocks[0].block.height(), Height(5));
    assert_eq!(range.start, Height(3));
    assert_eq!(range.end, Height(6));

    // Check `earliest` & `latest`
    let BlocksRange { blocks, range } = api
        .public(ApiKind::Explorer)
        .get("v1/blocks?count=10&latest=4&earliest=3")
        .unwrap();
    assert_eq!(blocks.len(), 2);
    assert_eq!(blocks[0].block.height(), Height(4));
    assert_eq!(range.start, Height(3));
    assert_eq!(range.end, Height(5));

    // Check that `count` takes precedence over `earliest`.
    let BlocksRange { blocks, range } = api
        .public(ApiKind::Explorer)
        .get("v1/blocks?count=2&latest=4&earliest=1")
        .unwrap();
    assert_eq!(blocks.len(), 2);
    assert_eq!(blocks[0].block.height(), Height(4));
    assert_eq!(range.start, Height(3));
    assert_eq!(range.end, Height(5));

    // Check `latest` param isn't exceed the height.
    let BlocksRange { blocks, range } = api
        .public(ApiKind::Explorer)
        .get("v1/blocks?count=2&latest=5")
        .unwrap();
    assert_eq!(blocks.len(), 2);
    assert_eq!(blocks[0].block.height(), Height(5));
    assert_eq!(range.start, Height(4));
    assert_eq!(range.end, Height(6));

    // Check `latest` param is exceed the height.
    let result: Result<BlocksRange, ApiError> = api
        .public(ApiKind::Explorer)
        .get("v1/blocks?count=2&latest=6");
    assert!(result.is_err());
}

#[test]
fn test_explorer_blocks_loaded_info() {
    use exonum::api::node::public::explorer::BlocksRange;
    use exonum::helpers::Height;

    let (mut testkit, api) = init_testkit();
    testkit.create_blocks_until(Height(6));

    let BlocksRange { blocks, .. } = api
        .public(ApiKind::Explorer)
        .get("v1/blocks?count=4")
        .unwrap();
    assert!(blocks
        .iter()
        .all(|info| info.time.is_none() && info.precommits.is_none()));

    let BlocksRange { blocks, .. } = api
        .public(ApiKind::Explorer)
        .get("v1/blocks?count=4&add_blocks_time=true")
        .unwrap();
    assert!(blocks
        .iter()
        .all(|info| info.time.is_some() && info.precommits.is_none()));

    let BlocksRange { blocks, .. } = api
        .public(ApiKind::Explorer)
        .get("v1/blocks?count=4&add_precommits=true")
        .unwrap();
    assert!(blocks
        .iter()
        .all(|info| info.time.is_none() && info.precommits.is_some()));
}

#[test]
fn test_explorer_single_block() {
    use exonum::helpers::Height;
    use std::collections::HashSet;

    let mut testkit = TestKitBuilder::validator()
        .with_validators(4)
        .with_service(InstanceCollection::new(CounterService).with_instance(
            SERVICE_ID,
            SERVICE_NAME,
            (),
        ))
        .create();

    assert_eq!(testkit.majority_count(), 3);

    {
        let snapshot = testkit.snapshot();
        let explorer = BlockchainExplorer::new(snapshot.as_ref());
        let block = explorer.block(Height(0)).unwrap();
        assert_eq!(block.height(), Height(0));
        assert_eq!(*block.header().prev_hash(), crypto::Hash::default());
        assert_eq!(&*block.transaction_hashes(), &[]);
    }

    let tx = {
        let (pubkey, key) = crypto::gen_keypair();
        TxIncrement::new(5).sign(SERVICE_ID, pubkey, &key)
    };
    testkit.api().send(tx.clone());
    testkit.create_block(); // height == 1

    {
        let snapshot = testkit.snapshot();
        let explorer = BlockchainExplorer::new(snapshot.as_ref());
        let block = explorer.block(Height(1)).unwrap();
        assert_eq!(block.height(), Height(1));
        assert_eq!(block.len(), 1);
        assert_eq!(
            *block.header().tx_hash(),
            HashTag::hash_list(&[tx.object_hash()])
        );
        assert_eq!(&*block.transaction_hashes(), &[tx.object_hash()]);

        let mut validators = HashSet::new();
        for precommit in block.precommits().iter() {
            assert_eq!(precommit.payload().height, Height(1));
            assert_eq!(precommit.payload().block_hash, block.header().object_hash());
            let pk = testkit
                .network()
                .consensus_public_key_of(precommit.payload().validator)
                .expect("Cannot find validator id");
            validators.insert(precommit.payload().validator);
            assert_eq!(pk, precommit.author())
        }

        assert!(validators.len() >= testkit.majority_count());
    }
}

#[test]
fn test_explorer_transaction_info() {
    use exonum::explorer::{BlockchainExplorer, TransactionInfo};
    use exonum::helpers::Height;

    let (mut testkit, api) = init_testkit();

    let tx = {
        let (pubkey, key) = crypto::gen_keypair();
        TxIncrement::new(5).sign(SERVICE_ID, pubkey, &key)
    };

    let info = api
        .public(ApiKind::Explorer)
        .get::<Value>(&format!(
            "v1/transactions?hash={}",
            &tx.object_hash().to_hex()
        ))
        .unwrap_err();
    let error_body = json!({ "type": "unknown" });
    assert_matches!(
        info,
        ApiError::NotFound(ref body) if serde_json::from_str::<Value>(body).unwrap() == error_body
    );

    api.send(tx.clone());
    testkit.poll_events();

    let info: Value = api
        .public(ApiKind::Explorer)
        .get(&format!(
            "v1/transactions?hash={}",
            &tx.object_hash().to_hex()
        ))
        .unwrap();
    assert_eq!(
        info,
        json!({
            "type": "in-pool",
            "content": tx,
        })
    );

    testkit.create_block();
    let info: TransactionInfo = api
        .public(ApiKind::Explorer)
        .get(&format!(
            "v1/transactions?hash={}",
            &tx.object_hash().to_hex()
        ))
        .unwrap();
    assert!(info.is_committed());
    let committed = info.as_committed().unwrap();
    assert_eq!(committed.location().block_height(), Height(1));
    assert!(committed.status().is_ok());

    let snapshot = testkit.snapshot();
    let explorer = BlockchainExplorer::new(snapshot.as_ref());
    let block = explorer.block(Height(1)).unwrap();
    assert!(committed
        .location_proof()
<<<<<<< HEAD
        .validate(*block.header().tx_hash(), 1)
=======
        .check_against_hash(*block.header().tx_hash())
>>>>>>> f6144a1d
        .is_ok());
}

#[test]
fn test_explorer_transaction_statuses() {
    use exonum::explorer::TransactionInfo;

    let (mut testkit, api) = init_testkit();

    let tx = {
        let (pubkey, key) = crypto::gen_keypair();
        TxIncrement::new(5).sign(SERVICE_ID, pubkey, &key)
    };
    let error_tx = {
        let (pubkey, key) = crypto::gen_keypair();
        TxIncrement::new(0).sign(SERVICE_ID, pubkey, &key)
    };
    let panicking_tx = {
        let (pubkey, key) = crypto::gen_keypair();
        TxIncrement::new(u64::max_value() - 3).sign(SERVICE_ID, pubkey, &key)
    };

    let block = testkit.create_block_with_transactions(txvec![
        tx.clone(),
        error_tx.clone(),
        panicking_tx.clone(),
    ]);

    fn check_statuses(statuses: &[Result<(), ExecutionError>]) {
        assert!(statuses[0].is_ok());
        assert_matches!(
            statuses[1],
            Err(ref err) if err.kind == ExecutionErrorKind::service(0)
                && err.description == "Adding zero does nothing!"
        );
        assert_matches!(
            statuses[2],
            Err(ref err) if err.kind == ExecutionErrorKind::panic()
                && err.description == "attempt to add with overflow"
        );
    }

    // Check statuses retrieved from a block.
    let statuses: Vec<_> = block
        .transactions
        .iter()
        .map(|tx| tx.status().map_err(Clone::clone))
        .collect();
    check_statuses(&statuses);

    // Now, the same statuses retrieved via explorer web API.
    let statuses: Vec<_> = [
        tx.object_hash(),
        error_tx.object_hash(),
        panicking_tx.object_hash(),
    ]
    .iter()
    .map(|hash| {
        let info: TransactionInfo = api
            .public(ApiKind::Explorer)
            .query(&TransactionQuery::new(*hash))
            .get("v1/transactions")
            .unwrap();
        info.as_committed().unwrap().status().map_err(Clone::clone)
    })
    .collect();
    check_statuses(&statuses);
}<|MERGE_RESOLUTION|>--- conflicted
+++ resolved
@@ -828,11 +828,7 @@
     let block = explorer.block(Height(1)).unwrap();
     assert!(committed
         .location_proof()
-<<<<<<< HEAD
-        .validate(*block.header().tx_hash(), 1)
-=======
         .check_against_hash(*block.header().tx_hash())
->>>>>>> f6144a1d
         .is_ok());
 }
 
