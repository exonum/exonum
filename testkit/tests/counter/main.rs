--- conflicted
+++ resolved
@@ -357,7 +357,7 @@
 
 #[test]
 fn test_explorer_blocks() {
-    use exonum::api::public::BlocksRange;
+    use exonum::explorer::BlocksRange;
     use exonum::helpers::Height;
 
     let (mut testkit, api) = init_testkit();
@@ -477,11 +477,7 @@
 #[test]
 fn test_explorer_single_block() {
     use std::collections::HashSet;
-<<<<<<< HEAD
     use exonum::explorer::{BlockchainExplorer, BlockInfo};
-=======
-    use exonum::api::public::BlockInfo;
->>>>>>> 961f7012
     use exonum::helpers::Height;
 
     let mut testkit = TestKitBuilder::validator()
@@ -527,11 +523,7 @@
 
 #[test]
 fn test_explorer_transaction() {
-<<<<<<< HEAD
     use exonum::explorer::{BlockchainExplorer, BlockInfo};
-=======
-    use exonum::api::public::BlockInfo;
->>>>>>> 961f7012
     use exonum::helpers::Height;
     use exonum::storage::ListProof;
 
