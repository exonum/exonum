--- conflicted
+++ resolved
@@ -60,16 +60,11 @@
 fn test_consensus_status_false() {
     let testkit = TestKitBuilder::validator().create();
     let api = testkit.api();
-<<<<<<< HEAD
 
     let info: ConsensusStatusInfo = api.public(ApiKind::System)
         .get("v1/consensus_status")
         .unwrap();
-    let expected = ConsensusStatusInfo { status: true };
-=======
-    let info: ConsensusStatusInfo = api.get(ApiKind::System, "v1/consensus_status");
     let expected = ConsensusStatusInfo { status: false };
->>>>>>> 11f8e9e3
     assert_eq!(info, expected);
 }
 
