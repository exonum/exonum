--- conflicted
+++ resolved
@@ -19,18 +19,19 @@
 
 use exonum::{
     api::node::{
-<<<<<<< HEAD
         private::NodeInfo, public::system::{ConnectivityStatus, ConsensusStatus, HealthCheckInfo},
-=======
-        private::NodeInfo, public::system::{ConsensusStatusInfo, HealthCheckInfo},
->>>>>>> 228c6282
     },
     helpers::user_agent, messages::PROTOCOL_MAJOR_VERSION,
 };
 use exonum_testkit::{ApiKind, TestKitBuilder};
 
 #[test]
-fn test_healthcheck_status_false() {
+fn healthcheck() {
+    // This test checks whether the endpoint return expected result and correctness of
+    // serialisation.
+    // Expected:
+    // consensus - enabled
+    // connectivity - not connected, due to testkit unable to emulate nodes properly.
     let testkit = TestKitBuilder::validator().with_validators(2).create();
     let api = testkit.api();
 
@@ -43,7 +44,7 @@
 }
 
 #[test]
-fn test_user_agent_info() {
+fn user_agent_info() {
     let testkit = TestKitBuilder::validator().with_validators(2).create();
     let api = testkit.api();
 
@@ -53,7 +54,7 @@
 }
 
 #[test]
-fn test_network() {
+fn network() {
     let testkit = TestKitBuilder::validator().with_validators(2).create();
     let api = testkit.api();
 
@@ -64,7 +65,7 @@
 }
 
 #[test]
-fn test_shutdown() {
+fn shutdown() {
     let testkit = TestKitBuilder::validator().with_validators(2).create();
     let api = testkit.api();
 
