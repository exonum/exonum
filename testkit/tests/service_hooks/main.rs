--- conflicted
+++ resolved
@@ -21,19 +21,9 @@
 extern crate serde_derive;
 
 // HACK: Silent "dead_code" warning.
-<<<<<<< HEAD
-pub use hooks::{AfterCommitService, HandleCommitTransactions, SERVICE_ID, TxAfterCommit};
-
-use exonum::{
-    helpers::Height,
-    blockchain::TransactionSet,
-    messages::Protocol,
-};
-=======
 pub use hooks::{AfterCommitService, HandleCommitTransactions, TxAfterCommit, SERVICE_ID};
 
 use exonum::{blockchain::TransactionSet, helpers::Height, messages::Protocol};
->>>>>>> 8e7363dc
 use exonum_testkit::TestKitBuilder;
 
 mod hooks;
@@ -52,16 +42,6 @@
             let HandleCommitTransactions::TxAfterCommit(message) =
                 HandleCommitTransactions::tx_from_raw(message).unwrap();
 
-<<<<<<< HEAD
-            assert_eq!(message,
-                TxAfterCommit::new(Height(i - 1))
-            );
-        }
-
-        let tx = Protocol::sign_transaction(TxAfterCommit::new(Height(i)), SERVICE_ID,
-                                            testkit.blockchain().service_keypair.0,
-                                    &testkit.blockchain().service_keypair.1);
-=======
             assert_eq!(message, TxAfterCommit::new(Height(i - 1)));
         }
 
@@ -71,7 +51,6 @@
             testkit.blockchain().service_keypair.0,
             &testkit.blockchain().service_keypair.1,
         );
->>>>>>> 8e7363dc
         assert!(testkit.is_tx_in_pool(&tx.hash()));
     }
 
