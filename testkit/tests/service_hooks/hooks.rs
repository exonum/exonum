--- conflicted
+++ resolved
@@ -15,17 +15,10 @@
 //! A special service which generates transactions on `after_commit` events.
 
 use exonum::{
-<<<<<<< HEAD
-    blockchain::{ExecutionResult, Service, ServiceContext, Transaction,
-                 TransactionContext, TransactionSet},
-    crypto::Hash, encoding, helpers::Height, messages::RawTransaction,
-    storage::Snapshot,
-=======
     blockchain::{
         ExecutionResult, Service, ServiceContext, Transaction, TransactionContext, TransactionSet,
     },
     crypto::Hash, encoding, helpers::Height, messages::RawTransaction, storage::Snapshot,
->>>>>>> 8e7363dc
 };
 
 pub const SERVICE_ID: u16 = 512;
