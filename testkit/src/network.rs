// Copyright 2019 The Exonum Team
//
// Licensed under the Apache License, Version 2.0 (the "License");
// you may not use this file except in compliance with the License.
// You may obtain a copy of the License at
//
//   http://www.apache.org/licenses/LICENSE-2.0
//
// Unless required by applicable law or agreed to in writing, software
// distributed under the License is distributed on an "AS IS" BASIS,
// WITHOUT WARRANTIES OR CONDITIONS OF ANY KIND, either express or implied.
// See the License for the specific language governing permissions and
// limitations under the License.

use serde::{Deserialize, Serialize};

use exonum::{
<<<<<<< HEAD
    blockchain::{ConsensusConfig, GenesisConfig, StoredConfiguration, ValidatorKeys},
    crypto::{self, kx, PublicKey, SecretKey},
=======
    blockchain::{ConsensusConfig, ValidatorKeys},
    crypto::{self, PublicKey, SecretKey},
>>>>>>> 08e83b20
    helpers::{Height, Round, ValidatorId},
    keys::Keys,
    messages::{Precommit, Propose, Verified},
    proto::Any,
};
use exonum_merkledb::ObjectHash;

/// Emulated test network.
#[derive(Clone, Debug, Serialize, Deserialize)]
pub struct TestNetwork {
    us: TestNode,
    validators: Vec<TestNode>,
}

impl TestNetwork {
    /// Creates a new emulated network.
    pub fn new(validator_count: u16) -> Self {
        Self::with_our_role(Some(ValidatorId(0)), validator_count)
    }

    /// Creates a new emulated network with a specific role of the node
    /// the network will be viewed from.
    pub fn with_our_role(us: Option<ValidatorId>, validator_count: u16) -> Self {
        assert!(
            validator_count > 0,
            "At least one validator should be present in the network."
        );

        let validators = (0..validator_count)
            .map(ValidatorId)
            .map(TestNode::new_validator)
            .collect::<Vec<_>>();

        let us = if let Some(ValidatorId(id)) = us {
            validators[id as usize].clone()
        } else {
            TestNode::new_auditor()
        };
        TestNetwork { validators, us }
    }

    /// Returns the node in the emulated network, from whose perspective the testkit operates.
    pub fn us(&self) -> &TestNode {
        &self.us
    }

    /// Returns a slice of all validators in the network.
    pub fn validators(&self) -> &[TestNode] {
        &self.validators
    }

    /// Returns config encoding the network structure usable for creating the genesis block of
    /// a blockchain.
    pub fn genesis_config(&self) -> ConsensusConfig {
        ConsensusConfig {
            validator_keys: self.validators.iter().map(TestNode::public_keys).collect(),
            ..ConsensusConfig::default()
        }
    }

    /// Updates the test network by the new set of nodes.
    pub fn update<I: IntoIterator<Item = TestNode>>(&mut self, mut us: TestNode, validators: I) {
        let validators = validators
            .into_iter()
            .enumerate()
            .map(|(id, mut validator)| {
                let validator_id = ValidatorId(id as u16);
                validator.change_role(Some(validator_id));
                if us.public_keys().consensus_key == validator.public_keys().consensus_key {
                    us.change_role(Some(validator_id));
                }
                validator
            })
            .collect::<Vec<_>>();
        self.validators = validators;
        self.us.clone_from(&us);
    }

    /// Updates the test network with a new configuration.
    pub fn update_configuration(&mut self, config: TestNetworkConfiguration) {
        self.update(config.us, config.validators);
    }

    /// Returns service public key of the validator with given id.
    pub fn service_public_key_of(&self, id: ValidatorId) -> Option<PublicKey> {
        self.validators()
            .get(id.0 as usize)
            .map(|x| x.keys.service_pk())
    }

    /// Returns consensus public key of the validator with given id.
    pub fn consensus_public_key_of(&self, id: ValidatorId) -> Option<PublicKey> {
        self.validators()
            .get(id.0 as usize)
            .map(|x| x.keys.consensus_pk())
    }
}

/// An emulated node in the test network.
#[derive(Debug, Clone, PartialEq, Serialize, Deserialize)]
pub struct TestNode {
    keys: Keys,
    validator_id: Option<ValidatorId>,
}

impl TestNode {
    /// Creates a new auditor.
    pub fn new_auditor() -> Self {
        let (consensus_pk, consensus_sk) = crypto::gen_keypair();
        let (service_pk, service_sk) = crypto::gen_keypair();
        let (identity_pk, identity_sk) = crypto::kx::gen_keypair();

        TestNode {
            keys: Keys::from_keys(
                consensus_pk,
                consensus_sk,
                service_pk,
                service_sk,
                identity_pk,
                identity_sk,
            ),
            validator_id: None,
        }
    }

    /// Creates a new validator with the given id.
    pub fn new_validator(validator_id: ValidatorId) -> Self {
        let (consensus_pk, consensus_sk) = crypto::gen_keypair();
        let (service_pk, service_sk) = crypto::gen_keypair();
        let (identity_pk, identity_sk) = crypto::kx::gen_keypair();

        TestNode {
            keys: Keys::from_keys(
                consensus_pk,
                consensus_sk,
                service_pk,
                service_sk,
                identity_pk,
                identity_sk,
            ),
            validator_id: Some(validator_id),
        }
    }

    /// Constructs a new node from the given keypairs.
    pub fn from_parts(
        consensus_keypair: (PublicKey, SecretKey),
        service_keypair: (PublicKey, SecretKey),
        validator_id: Option<ValidatorId>,
    ) -> TestNode {
        let (identity_pk, identity_sk) = kx::gen_keypair();
        TestNode {
            keys: Keys::from_keys(
                consensus_keypair.0,
                consensus_keypair.1,
                service_keypair.0,
                service_keypair.1,
                identity_pk,
                identity_sk,
            ),
            validator_id,
        }
    }

    /// Creates a `Propose` message signed by this validator.
    pub fn create_propose(
        &self,
        height: Height,
        last_hash: crypto::Hash,
        tx_hashes: impl IntoIterator<Item = crypto::Hash>,
    ) -> Verified<Propose> {
        Verified::from_value(
            Propose::new(
                self.validator_id
                    .expect("An attempt to create propose from a non-validator node."),
                height,
                Round::first(),
                last_hash,
                tx_hashes,
            ),
            self.keys.consensus_pk(),
            &self.keys.consensus_sk(),
        )
    }

    /// Creates a `Precommit` message signed by this validator.
    pub fn create_precommit(
        &self,
        propose: &Propose,
        block_hash: crypto::Hash,
    ) -> Verified<Precommit> {
        use std::time::SystemTime;

        Verified::from_value(
            Precommit::new(
                self.validator_id
                    .expect("An attempt to create propose from a non-validator node."),
                propose.height(),
                propose.round(),
                propose.object_hash(),
                block_hash,
                SystemTime::now().into(),
            ),
            self.keys.consensus_pk(),
            &self.keys.consensus_sk(),
        )
    }

    /// Returns public keys of the node.
    pub fn public_keys(&self) -> ValidatorKeys {
        ValidatorKeys {
            consensus_key: self.keys.consensus_pk(),
            service_key: self.keys.service_pk(),
            identity_key: self.keys.identity_pk(),
        }
    }

    /// Returns the current validator id of node if it is validator of the test network.
    pub fn validator_id(&self) -> Option<ValidatorId> {
        self.validator_id
    }

    /// Changes node role.
    pub fn change_role(&mut self, role: Option<ValidatorId>) {
        self.validator_id = role;
    }

    /// Returns the service keypair of the node.
    pub fn service_keypair(&self) -> (PublicKey, &SecretKey) {
        (self.keys.service_pk(), &self.keys.service_sk())
    }

    pub fn service_keypair_cloned(&self) -> (PublicKey, SecretKey) {
        (self.keys.service_pk(), self.keys.service_sk().clone())
    }

    /// Returns the consensus keypair of the node.
    pub fn consensus_keypair(&self) -> (PublicKey, &SecretKey) {
        (self.keys.consensus_pk(), &self.keys.consensus_sk())
    }
}

impl From<TestNode> for ValidatorKeys {
    fn from(node: TestNode) -> Self {
        node.public_keys()
    }
}

/// A configuration of the test network.
#[derive(Clone, Debug, Serialize, Deserialize)]
pub struct TestNetworkConfiguration {
    us: TestNode,
    validators: Vec<TestNode>,
    consensus_config: ConsensusConfig,
    actual_from: Height,
}

impl TestNetworkConfiguration {
    pub(crate) fn new(network: &TestNetwork, consensus_config: ConsensusConfig) -> Self {
        TestNetworkConfiguration {
            us: network.us().clone(),
            validators: network.validators().into(),
            consensus_config,
            actual_from: Height::zero(),
        }
    }

    /// Returns the node from whose perspective the testkit operates.
    pub fn us(&self) -> &TestNode {
        &self.us
    }

    /// Modifies the node from whose perspective the testkit operates.
    pub fn set_us(&mut self, us: TestNode) {
        self.us = us;
        self.update_our_role();
    }

    /// Returns the test network validators.
    pub fn validators(&self) -> &[TestNode] {
        self.validators.as_ref()
    }

    /// Returns the current consensus configuration.
    pub fn consensus_config(&self) -> &ConsensusConfig {
        &self.consensus_config
    }

    /// Return the height, starting from which this configuration becomes actual.
    pub fn actual_from(&self) -> Height {
        self.actual_from
    }

    /// Modifies the height, starting from which this configuration becomes actual.
    pub fn set_actual_from(&mut self, actual_from: Height) {
        self.actual_from = actual_from;
    }

    /// Modifies the current consensus configuration.
    pub fn set_consensus_config(&mut self, consensus_config: ConsensusConfig) {
        self.consensus_config = consensus_config;
    }

    /// Modifies the validators list.
    pub fn set_validators<I>(&mut self, validators: I)
    where
        I: IntoIterator<Item = TestNode>,
    {
        self.validators = validators
            .into_iter()
            .enumerate()
            .map(|(idx, mut node)| {
                node.change_role(Some(ValidatorId(idx as u16)));
                node
            })
            .collect();
        self.consensus_config.validator_keys = self
            .validators
            .iter()
            .cloned()
            .map(ValidatorKeys::from)
            .collect();
        self.update_our_role();
    }

    /// Returns the configuration for service with the given identifier.
    pub fn service_config<D>(&self, _id: &str) -> D
    where
        for<'de> D: Deserialize<'de>,
    {
        unimplemented!();
    }

    /// Modifies the configuration of the service with the given identifier.
    pub fn set_service_config<D>(&mut self, _id: &str, _config: D)
    where
        D: Into<Any>,
    {
        unimplemented!();
    }

    fn update_our_role(&mut self) {
        let validator_id = self
            .validators
            .iter()
            .position(|x| x.public_keys().service_key == self.us.keys.service_pk())
            .map(|x| ValidatorId(x as u16));
        self.us.validator_id = validator_id;
    }
}<|MERGE_RESOLUTION|>--- conflicted
+++ resolved
@@ -15,13 +15,8 @@
 use serde::{Deserialize, Serialize};
 
 use exonum::{
-<<<<<<< HEAD
-    blockchain::{ConsensusConfig, GenesisConfig, StoredConfiguration, ValidatorKeys},
+    blockchain::{ConsensusConfig, ValidatorKeys},
     crypto::{self, kx, PublicKey, SecretKey},
-=======
-    blockchain::{ConsensusConfig, ValidatorKeys},
-    crypto::{self, PublicKey, SecretKey},
->>>>>>> 08e83b20
     helpers::{Height, Round, ValidatorId},
     keys::Keys,
     messages::{Precommit, Propose, Verified},
