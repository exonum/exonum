// Copyright 2019 The Exonum Team
//
// Licensed under the Apache License, Version 2.0 (the "License");
// you may not use this file except in compliance with the License.
// You may obtain a copy of the License at
//
//   http://www.apache.org/licenses/LICENSE-2.0
//
// Unless required by applicable law or agreed to in writing, software
// distributed under the License is distributed on an "AS IS" BASIS,
// WITHOUT WARRANTIES OR CONDITIONS OF ANY KIND, either express or implied.
// See the License for the specific language governing permissions and
// limitations under the License.

use serde::{Deserialize, Serialize};

use exonum::{
    blockchain::{ConsensusConfig, ValidatorKeys},
    crypto::{self, PublicKey, SecretKey},
    helpers::{Height, Round, ValidatorId},
    keys::Keys,
    messages::{Precommit, Propose, Verified},
};
use exonum_merkledb::ObjectHash;

/// Emulated test network.
#[derive(Clone, Debug, Serialize, Deserialize)]
pub struct TestNetwork {
    us: TestNode,
    nodes: Vec<TestNode>,
}

impl TestNetwork {
    /// Creates a new emulated network.
    pub fn new(validator_count: u16) -> Self {
        Self::with_our_role(Some(ValidatorId(0)), validator_count)
    }

    /// Creates a new emulated network with a specific role of the node
    /// the network will be viewed from.
    pub fn with_our_role(us: Option<ValidatorId>, validator_count: u16) -> Self {
        assert!(
            validator_count > 0,
            "At least one validator should be present in the network."
        );

        let mut nodes = (0..validator_count)
            .map(ValidatorId)
            .map(TestNode::new_validator)
            .collect::<Vec<_>>();

        let us = if let Some(ValidatorId(id)) = us {
            nodes[id as usize].clone()
        } else {
            let us = TestNode::new_auditor();
            nodes.push(us.clone());
            us
        };

        TestNetwork { nodes, us }
    }

    /// Adds a new auditor node to this network.
    pub fn add_node(&mut self) -> &TestNode {
        self.nodes.push(TestNode::new_auditor());
        self.nodes.last().unwrap()
    }

    /// Returns the node in the emulated network, from whose perspective the testkit operates.
    pub fn us(&self) -> &TestNode {
        &self.us
    }

    /// Returns a slice of all validators in the network.
    pub fn validators(&self) -> Vec<TestNode> {
        let mut validators = self
            .nodes
            .iter()
            .filter(|x| x.validator_id.is_some())
            .cloned()
            .collect::<Vec<_>>();
        validators.sort_by(|a, b| a.validator_id.cmp(&b.validator_id));
        validators
    }

    /// Returns config encoding the network structure usable for creating the genesis block of
    /// a blockchain.
    pub fn genesis_config(&self) -> ConsensusConfig {
        ConsensusConfig {
            validator_keys: self
                .validators()
                .iter()
                .map(TestNode::public_keys)
                .collect(),
            ..ConsensusConfig::default()
        }
    }

    /// Updates the test network by the new set of nodes.
    pub fn update<I: IntoIterator<Item = TestNode>>(&mut self, mut us: TestNode, validators: I) {
        let validators = validators
            .into_iter()
            .enumerate()
            .map(|(id, mut validator)| {
                let validator_id = ValidatorId(id as u16);
                validator.change_role(Some(validator_id));
                if us.public_keys().consensus_key == validator.public_keys().consensus_key {
                    us.change_role(Some(validator_id));
                }
                validator
            })
            .collect::<Vec<_>>();
        self.nodes = validators;
        self.us.clone_from(&us);
    }

    /// Updates the test network with a new consensus configuration.
    // TODO Optimize O(n^2) [ECR-3222]
    pub fn update_consensus_config(&mut self, config: ConsensusConfig) {
        // Assign new node roles.
        for node in &mut self.nodes {
            node.validator_id =
                config.find_validator(|keys| keys.consensus_key == node.consensus_public_key);
        }
        // Verify that all validator keys have been assigned.
        let validators_count = self
            .nodes
            .iter()
            .filter(|x| x.validator_id.is_some())
            .count();
        assert_eq!(validators_count, config.validator_keys.len());
        // Modify us.
        self.us.validator_id =
            config.find_validator(|keys| keys.consensus_key == self.us.consensus_public_key);
    }

    /// Returns service public key of the validator with given id.
    pub fn service_public_key_of(&self, id: ValidatorId) -> Option<PublicKey> {
        self.validators()
            .get(id.0 as usize)
<<<<<<< HEAD
            .map(|x| x.service_public_key)
=======
            .map(|x| x.keys.service_pk())
>>>>>>> ea588cba
    }

    /// Returns consensus public key of the validator with given id.
    pub fn consensus_public_key_of(&self, id: ValidatorId) -> Option<PublicKey> {
        self.validators()
            .get(id.0 as usize)
<<<<<<< HEAD
            .map(|x| x.consensus_public_key)
=======
            .map(|x| x.keys.consensus_pk())
>>>>>>> ea588cba
    }
}

/// An emulated node in the test network.
#[derive(Debug, Clone, Serialize, Deserialize, PartialEq, Eq)]
pub struct TestNode {
    keys: Keys,
    validator_id: Option<ValidatorId>,
}

impl TestNode {
    /// Creates a new auditor.
    pub fn new_auditor() -> Self {
        let (consensus_pk, consensus_sk) = crypto::gen_keypair();
        let (service_pk, service_sk) = crypto::gen_keypair();

        TestNode {
            keys: Keys::from_keys(consensus_pk, consensus_sk, service_pk, service_sk),
            validator_id: None,
        }
    }

    /// Creates a new validator with the given id.
    pub fn new_validator(validator_id: ValidatorId) -> Self {
        let (consensus_pk, consensus_sk) = crypto::gen_keypair();
        let (service_pk, service_sk) = crypto::gen_keypair();

        TestNode {
            keys: Keys::from_keys(consensus_pk, consensus_sk, service_pk, service_sk),
            validator_id: Some(validator_id),
        }
    }

    /// Constructs a new node from the given keypairs.
    pub fn from_parts(
        consensus_keypair: (PublicKey, SecretKey),
        service_keypair: (PublicKey, SecretKey),
        validator_id: Option<ValidatorId>,
    ) -> TestNode {
        TestNode {
            keys: Keys::from_keys(
                consensus_keypair.0,
                consensus_keypair.1,
                service_keypair.0,
                service_keypair.1,
            ),
            validator_id,
        }
    }

    /// Creates a `Propose` message signed by this validator.
    pub fn create_propose(
        &self,
        height: Height,
        last_hash: crypto::Hash,
        tx_hashes: impl IntoIterator<Item = crypto::Hash>,
    ) -> Verified<Propose> {
        Verified::from_value(
            Propose::new(
                self.validator_id
                    .expect("An attempt to create propose from a non-validator node."),
                height,
                Round::first(),
                last_hash,
                tx_hashes,
            ),
            self.keys.consensus_pk(),
            &self.keys.consensus_sk(),
        )
    }

    /// Creates a `Precommit` message signed by this validator.
    pub fn create_precommit(
        &self,
        propose: &Propose,
        block_hash: crypto::Hash,
    ) -> Verified<Precommit> {
        use std::time::SystemTime;

        Verified::from_value(
            Precommit::new(
                self.validator_id
                    .expect("An attempt to create propose from a non-validator node."),
                propose.height(),
                propose.round(),
                propose.object_hash(),
                block_hash,
                SystemTime::now().into(),
            ),
            self.keys.consensus_pk(),
            &self.keys.consensus_sk(),
        )
    }

    /// Returns public keys of the node.
    pub fn public_keys(&self) -> ValidatorKeys {
        ValidatorKeys {
            consensus_key: self.keys.consensus_pk(),
            service_key: self.keys.service_pk(),
        }
    }

    /// Returns the current validator id of node if it is validator of the test network.
    pub fn validator_id(&self) -> Option<ValidatorId> {
        self.validator_id
    }

    /// Changes node role.
    pub fn change_role(&mut self, role: Option<ValidatorId>) {
        self.validator_id = role;
    }

    /// Returns the service keypair of the node.
    pub fn service_keypair(&self) -> (PublicKey, SecretKey) {
        (self.keys.service_pk(), self.keys.service_sk().clone())
    }

    /// Returns the consensus keypair of the node.
    pub fn consensus_keypair(&self) -> (PublicKey, &SecretKey) {
        (self.keys.consensus_pk(), &self.keys.consensus_sk())
    }
}

impl From<TestNode> for ValidatorKeys {
    fn from(node: TestNode) -> Self {
        node.public_keys()
    }
<<<<<<< HEAD
=======
}

/// A configuration of the test network.
#[derive(Clone, Debug, Serialize, Deserialize)]
pub struct TestNetworkConfiguration {
    us: TestNode,
    validators: Vec<TestNode>,
    consensus_config: ConsensusConfig,
    actual_from: Height,
}

impl TestNetworkConfiguration {
    pub(crate) fn new(network: &TestNetwork, consensus_config: ConsensusConfig) -> Self {
        TestNetworkConfiguration {
            us: network.us().clone(),
            validators: network.validators().into(),
            consensus_config,
            actual_from: Height::zero(),
        }
    }

    /// Returns the node from whose perspective the testkit operates.
    pub fn us(&self) -> &TestNode {
        &self.us
    }

    /// Modifies the node from whose perspective the testkit operates.
    pub fn set_us(&mut self, us: TestNode) {
        self.us = us;
        self.update_our_role();
    }

    /// Returns the test network validators.
    pub fn validators(&self) -> &[TestNode] {
        self.validators.as_ref()
    }

    /// Returns the current consensus configuration.
    pub fn consensus_config(&self) -> &ConsensusConfig {
        &self.consensus_config
    }

    /// Return the height, starting from which this configuration becomes actual.
    pub fn actual_from(&self) -> Height {
        self.actual_from
    }

    /// Modifies the height, starting from which this configuration becomes actual.
    pub fn set_actual_from(&mut self, actual_from: Height) {
        self.actual_from = actual_from;
    }

    /// Modifies the current consensus configuration.
    pub fn set_consensus_config(&mut self, consensus_config: ConsensusConfig) {
        self.consensus_config = consensus_config;
    }

    /// Modifies the validators list.
    pub fn set_validators<I>(&mut self, validators: I)
    where
        I: IntoIterator<Item = TestNode>,
    {
        self.validators = validators
            .into_iter()
            .enumerate()
            .map(|(idx, mut node)| {
                node.change_role(Some(ValidatorId(idx as u16)));
                node
            })
            .collect();
        self.consensus_config.validator_keys = self
            .validators
            .iter()
            .cloned()
            .map(ValidatorKeys::from)
            .collect();
        self.update_our_role();
    }

    /// Returns the configuration for service with the given identifier.
    pub fn service_config<D>(&self, _id: &str) -> D
    where
        for<'de> D: Deserialize<'de>,
    {
        unimplemented!();
    }

    /// Modifies the configuration of the service with the given identifier.
    pub fn set_service_config<D>(&mut self, _id: &str, _config: D)
    where
        D: Into<Any>,
    {
        unimplemented!();
    }

    fn update_our_role(&mut self) {
        let validator_id = self
            .validators
            .iter()
            .position(|x| x.public_keys().service_key == self.us.keys.service_pk())
            .map(|x| ValidatorId(x as u16));
        self.us.validator_id = validator_id;
    }
>>>>>>> ea588cba
}<|MERGE_RESOLUTION|>--- conflicted
+++ resolved
@@ -120,7 +120,7 @@
         // Assign new node roles.
         for node in &mut self.nodes {
             node.validator_id =
-                config.find_validator(|keys| keys.consensus_key == node.consensus_public_key);
+                config.find_validator(|keys| keys.consensus_key == node.consensus_keypair().0);
         }
         // Verify that all validator keys have been assigned.
         let validators_count = self
@@ -131,29 +131,21 @@
         assert_eq!(validators_count, config.validator_keys.len());
         // Modify us.
         self.us.validator_id =
-            config.find_validator(|keys| keys.consensus_key == self.us.consensus_public_key);
+            config.find_validator(|keys| keys.consensus_key == self.us.consensus_keypair().0);
     }
 
     /// Returns service public key of the validator with given id.
     pub fn service_public_key_of(&self, id: ValidatorId) -> Option<PublicKey> {
         self.validators()
             .get(id.0 as usize)
-<<<<<<< HEAD
-            .map(|x| x.service_public_key)
-=======
             .map(|x| x.keys.service_pk())
->>>>>>> ea588cba
     }
 
     /// Returns consensus public key of the validator with given id.
     pub fn consensus_public_key_of(&self, id: ValidatorId) -> Option<PublicKey> {
         self.validators()
             .get(id.0 as usize)
-<<<<<<< HEAD
-            .map(|x| x.consensus_public_key)
-=======
             .map(|x| x.keys.consensus_pk())
->>>>>>> ea588cba
     }
 }
 
@@ -272,8 +264,8 @@
     }
 
     /// Returns the consensus keypair of the node.
-    pub fn consensus_keypair(&self) -> (PublicKey, &SecretKey) {
-        (self.keys.consensus_pk(), &self.keys.consensus_sk())
+    pub fn consensus_keypair(&self) -> (PublicKey, SecretKey) {
+        (self.keys.consensus_pk(), self.keys.consensus_sk().clone())
     }
 }
 
@@ -281,110 +273,4 @@
     fn from(node: TestNode) -> Self {
         node.public_keys()
     }
-<<<<<<< HEAD
-=======
-}
-
-/// A configuration of the test network.
-#[derive(Clone, Debug, Serialize, Deserialize)]
-pub struct TestNetworkConfiguration {
-    us: TestNode,
-    validators: Vec<TestNode>,
-    consensus_config: ConsensusConfig,
-    actual_from: Height,
-}
-
-impl TestNetworkConfiguration {
-    pub(crate) fn new(network: &TestNetwork, consensus_config: ConsensusConfig) -> Self {
-        TestNetworkConfiguration {
-            us: network.us().clone(),
-            validators: network.validators().into(),
-            consensus_config,
-            actual_from: Height::zero(),
-        }
-    }
-
-    /// Returns the node from whose perspective the testkit operates.
-    pub fn us(&self) -> &TestNode {
-        &self.us
-    }
-
-    /// Modifies the node from whose perspective the testkit operates.
-    pub fn set_us(&mut self, us: TestNode) {
-        self.us = us;
-        self.update_our_role();
-    }
-
-    /// Returns the test network validators.
-    pub fn validators(&self) -> &[TestNode] {
-        self.validators.as_ref()
-    }
-
-    /// Returns the current consensus configuration.
-    pub fn consensus_config(&self) -> &ConsensusConfig {
-        &self.consensus_config
-    }
-
-    /// Return the height, starting from which this configuration becomes actual.
-    pub fn actual_from(&self) -> Height {
-        self.actual_from
-    }
-
-    /// Modifies the height, starting from which this configuration becomes actual.
-    pub fn set_actual_from(&mut self, actual_from: Height) {
-        self.actual_from = actual_from;
-    }
-
-    /// Modifies the current consensus configuration.
-    pub fn set_consensus_config(&mut self, consensus_config: ConsensusConfig) {
-        self.consensus_config = consensus_config;
-    }
-
-    /// Modifies the validators list.
-    pub fn set_validators<I>(&mut self, validators: I)
-    where
-        I: IntoIterator<Item = TestNode>,
-    {
-        self.validators = validators
-            .into_iter()
-            .enumerate()
-            .map(|(idx, mut node)| {
-                node.change_role(Some(ValidatorId(idx as u16)));
-                node
-            })
-            .collect();
-        self.consensus_config.validator_keys = self
-            .validators
-            .iter()
-            .cloned()
-            .map(ValidatorKeys::from)
-            .collect();
-        self.update_our_role();
-    }
-
-    /// Returns the configuration for service with the given identifier.
-    pub fn service_config<D>(&self, _id: &str) -> D
-    where
-        for<'de> D: Deserialize<'de>,
-    {
-        unimplemented!();
-    }
-
-    /// Modifies the configuration of the service with the given identifier.
-    pub fn set_service_config<D>(&mut self, _id: &str, _config: D)
-    where
-        D: Into<Any>,
-    {
-        unimplemented!();
-    }
-
-    fn update_our_role(&mut self) {
-        let validator_id = self
-            .validators
-            .iter()
-            .position(|x| x.public_keys().service_key == self.us.keys.service_pk())
-            .map(|x| ValidatorId(x as u16));
-        self.us.validator_id = validator_id;
-    }
->>>>>>> ea588cba
 }