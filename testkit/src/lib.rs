// Copyright 2018 The Exonum Team
//
// Licensed under the Apache License, Version 2.0 (the "License");
// you may not use this file except in compliance with the License.
// You may obtain a copy of the License at
//
//   http://www.apache.org/licenses/LICENSE-2.0
//
// Unless required by applicable law or agreed to in writing, software
// distributed under the License is distributed on an "AS IS" BASIS,
// WITHOUT WARRANTIES OR CONDITIONS OF ANY KIND, either express or implied.
// See the License for the specific language governing permissions and
// limitations under the License.

//! Testkit for Exonum blockchain framework, allowing to test service APIs synchronously
//! and in the same process as the testkit.
//!
//! # Example
//! ```
//! #[macro_use]
//! extern crate exonum;
//! #[macro_use]
//! extern crate exonum_testkit;
//! extern crate serde_json;
//!
//! use exonum::api::public::BlocksRange;
//! use exonum::blockchain::{Block, Schema, Service, Transaction, TransactionSet, ExecutionResult};
//! use exonum::crypto::{gen_keypair, Hash, PublicKey, CryptoHash};
//! use exonum::encoding;
//! use exonum::helpers::Height;
//! use exonum::messages::{Message, RawTransaction};
//! use exonum::storage::{Snapshot, Fork};
//! use exonum_testkit::{ApiKind, TestKitBuilder};
//!
//! // Simple service implementation.
//!
//! const SERVICE_ID: u16 = 1;
//!
//! transactions! {
//!     TimestampingTransactions {
//!         const SERVICE_ID = SERVICE_ID;
//!
//!         struct TxTimestamp {
//!             from: &PublicKey,
//!             msg: &str,
//!         }
//!     }
//! }
//!
//! struct TimestampingService;
//!
//! impl Transaction for TxTimestamp {
//!     fn verify(&self) -> bool {
//!         self.verify_signature(self.from())
//!     }
//!
//!     fn execute(&self, _fork: &mut Fork) -> ExecutionResult {
//!         Ok(())
//!     }
//! }
//!
//! impl Service for TimestampingService {
//!     fn service_name(&self) -> &str {
//!         "timestamping"
//!     }
//!
//!     fn state_hash(&self, _: &Snapshot) -> Vec<Hash> {
//!         Vec::new()
//!     }
//!
//!     fn service_id(&self) -> u16 {
//!         SERVICE_ID
//!     }
//!
//!     fn tx_from_raw(&self, raw: RawTransaction) -> Result<Box<Transaction>, encoding::Error> {
//!         let tx = TimestampingTransactions::tx_from_raw(raw)?;
//!         Ok(tx.into())
//!     }
//! }
//!
//! fn main() {
//!     // Create testkit for network with four validators.
//!     let mut testkit = TestKitBuilder::validator()
//!         .with_validators(4)
//!         .with_service(TimestampingService)
//!         .create();
//!
//!     // Create few transactions.
//!     let keypair = gen_keypair();
//!     let tx1 = TxTimestamp::new(&keypair.0, "Down To Earth", &keypair.1);
//!     let tx2 = TxTimestamp::new(&keypair.0, "Cry Over Spilt Milk", &keypair.1);
//!     let tx3 = TxTimestamp::new(&keypair.0, "Dropping Like Flies", &keypair.1);
//!     // Commit them into blockchain.
//!     testkit.create_block_with_transactions(txvec![
//!         tx1.clone(), tx2.clone(), tx3.clone()
//!     ]);
//!
//!     // Add a single transaction.
//!     let tx4 = TxTimestamp::new(&keypair.0, "Barking up the wrong tree", &keypair.1);
//!     testkit.create_block_with_transaction(tx4.clone());
//!
//!     // Check results with schema.
//!     let snapshot = testkit.snapshot();
//!     let schema = Schema::new(&snapshot);
//!     assert!(schema.transactions().contains(&tx1.hash()));
//!     assert!(schema.transactions().contains(&tx2.hash()));
//!     assert!(schema.transactions().contains(&tx3.hash()));
//!     assert!(schema.transactions().contains(&tx4.hash()));
//!
//!     // Check results with api.
//!     let api = testkit.api();
//!     let response: BlocksRange = api.get(ApiKind::Explorer, "v1/blocks?count=10");
//!     let (blocks, range) = (response.blocks, response.range);
//!     assert_eq!(blocks.len(), 3);
//!     assert_eq!(range.start, Height(0));
//!     assert_eq!(range.end, Height(3));
//!
//!     api.get::<serde_json::Value>(
//!         ApiKind::Explorer,
//!         &format!("v1/transactions/{}", tx1.hash().to_string()),
//!     );
//! }
//! ```

#![deny(missing_debug_implementations, missing_docs)]

extern crate bodyparser;
#[cfg_attr(test, macro_use)]
extern crate exonum;
extern crate futures;
extern crate iron;
extern crate iron_test;
<<<<<<< HEAD
extern crate mount;
=======
#[macro_use]
extern crate log;
>>>>>>> af1b8fae
extern crate router;
extern crate serde;
#[macro_use]
extern crate serde_derive;
#[cfg_attr(test, macro_use)]
extern crate serde_json;
<<<<<<< HEAD
extern crate tokio_core;
#[macro_use]
extern crate log;

use futures::{executor, Future, Stream};
use futures::sync::mpsc;
use iron::{Chain, Handler, Iron, IronError};
use iron::headers::{ContentType, Headers};
use iron::status::StatusClass;
use iron_test::{request, response};
use mount::Mount;
use serde::{Deserialize, Serialize};
use tokio_core::reactor::Core;

use std::collections::BTreeMap;
use std::fmt;
use std::net::SocketAddr;
use std::sync::{Arc, RwLock, RwLockReadGuard};
use std::thread;

use exonum::blockchain::{Blockchain, ConsensusConfig, GenesisConfig, Schema as CoreSchema,
                         Service, SharedNodeState, StoredConfiguration, Transaction, ValidatorKeys};
use exonum::crypto::{self, CryptoHash};
use exonum::helpers::{Height, Round, ValidatorId};
use exonum::messages::{Precommit, Propose};
use exonum::node::{ApiSender, ExternalMessage, State as NodeState, TransactionSend, TxPool,
                   NodeApiConfig, create_public_api_handler, create_private_api_handler};
use exonum::storage::{MemoryDB, Snapshot};

pub mod compare;

mod checkpoint_db;
mod handler;
#[macro_use]
mod macros;
mod take_while_ready;

=======

#[cfg(test)]
#[macro_use]
extern crate assert_matches;

pub use api::{ApiKind, TestKitApi};
>>>>>>> af1b8fae
pub use compare::ComparableSnapshot;
pub use network::{TestNetwork, TestNetworkConfiguration, TestNode};

<<<<<<< HEAD
use checkpoint_db::{CheckpointDb, CheckpointDbHandler};
use take_while_ready::TakeWhileReady;
use handler::create_testkit_handler;

/// Emulated test network.
#[derive(Debug)]
pub struct TestNetwork {
    us: TestNode,
    validators: Vec<TestNode>,
}

impl TestNetwork {
    /// Creates a new emulated network.
    pub fn new(validator_count: u16) -> Self {
        let validators = (0..validator_count)
            .map(ValidatorId)
            .map(TestNode::new_validator)
            .collect::<Vec<_>>();

        let us = validators[0].clone();
        TestNetwork { validators, us }
    }

    /// Returns the node in the emulated network, from whose perspective the testkit operates.
    pub fn us(&self) -> &TestNode {
        &self.us
    }

    /// Returns a slice of all validators in the network.
    pub fn validators(&self) -> &[TestNode] {
        &self.validators
    }

    /// Returns config encoding the network structure usable for creating the genesis block of
    /// a blockchain.
    pub fn genesis_config(&self) -> GenesisConfig {
        GenesisConfig::new(self.validators.iter().map(TestNode::public_keys))
    }

    /// Updates the test network by the new set of nodes.
    pub fn update<I: IntoIterator<Item = TestNode>>(&mut self, mut us: TestNode, validators: I) {
        let validators = validators
            .into_iter()
            .enumerate()
            .map(|(id, mut validator)| {
                let validator_id = ValidatorId(id as u16);
                validator.change_role(Some(validator_id));
                if us.public_keys().consensus_key == validator.public_keys().consensus_key {
                    us.change_role(Some(validator_id));
                }
                validator
            })
            .collect::<Vec<_>>();
        self.validators = validators;
        self.us.clone_from(&us);
    }

    /// Returns service public key of the validator with given id.
    pub fn service_public_key_of(&self, id: ValidatorId) -> Option<&crypto::PublicKey> {
        self.validators().get(id.0 as usize).map(|x| {
            &x.service_public_key
        })
    }

    /// Returns consensus public key of the validator with given id.
    pub fn consensus_public_key_of(&self, id: ValidatorId) -> Option<&crypto::PublicKey> {
        self.validators().get(id.0 as usize).map(|x| {
            &x.consensus_public_key
        })
    }
}

/// An emulated node in the test network.
#[derive(Debug, Clone, PartialEq, Serialize, Deserialize)]
pub struct TestNode {
    consensus_secret_key: crypto::SecretKey,
    consensus_public_key: crypto::PublicKey,
    service_secret_key: crypto::SecretKey,
    service_public_key: crypto::PublicKey,
    validator_id: Option<ValidatorId>,
}

impl TestNode {
    /// Creates a new auditor.
    pub fn new_auditor() -> Self {
        let (consensus_public_key, consensus_secret_key) = crypto::gen_keypair();
        let (service_public_key, service_secret_key) = crypto::gen_keypair();

        TestNode {
            consensus_secret_key,
            consensus_public_key,
            service_secret_key,
            service_public_key,
            validator_id: None,
        }
    }

    /// Creates a new validator with the given id.
    pub fn new_validator(validator_id: ValidatorId) -> Self {
        let (consensus_public_key, consensus_secret_key) = crypto::gen_keypair();
        let (service_public_key, service_secret_key) = crypto::gen_keypair();

        TestNode {
            consensus_secret_key,
            consensus_public_key,
            service_secret_key,
            service_public_key,
            validator_id: Some(validator_id),
        }
    }

    /// Constructs a new node from the given keypairs.
    pub fn from_parts(
        consensus_keypair: (crypto::PublicKey, crypto::SecretKey),
        service_keypair: (crypto::PublicKey, crypto::SecretKey),
        validator_id: Option<ValidatorId>,
    ) -> TestNode {
        TestNode {
            consensus_public_key: consensus_keypair.0,
            consensus_secret_key: consensus_keypair.1,
            service_public_key: service_keypair.0,
            service_secret_key: service_keypair.1,
            validator_id,
        }
    }

    /// Creates a `Propose` message signed by this validator.
    pub fn create_propose(
        &self,
        height: Height,
        last_hash: &crypto::Hash,
        tx_hashes: &[crypto::Hash],
    ) -> Propose {
        Propose::new(
            self.validator_id.expect(
                "An attempt to create propose from a non-validator node.",
            ),
            height,
            Round::first(),
            last_hash,
            tx_hashes,
            &self.consensus_secret_key,
        )
    }

    /// Creates a `Precommit` message signed by this validator.
    pub fn create_precommit(&self, propose: &Propose, block_hash: &crypto::Hash) -> Precommit {
        use std::time::SystemTime;

        Precommit::new(
            self.validator_id.expect(
                "An attempt to create propose from a non-validator node.",
            ),
            propose.height(),
            propose.round(),
            &propose.hash(),
            block_hash,
            SystemTime::now(),
            &self.consensus_secret_key,
        )
    }
=======
pub mod compare;
>>>>>>> af1b8fae

use futures::Stream;
use futures::sync::mpsc;

use std::fmt;

use exonum::blockchain::{Blockchain, Schema as CoreSchema, Service, StoredConfiguration,
                         Transaction};
use exonum::crypto::{self, Hash};
use exonum::explorer::{BlockWithTransactions, BlockchainExplorer};
use exonum::helpers::{Height, ValidatorId};
use exonum::node::{ApiSender, ExternalMessage, NodeApiConfig, State as NodeState};
use exonum::storage::{MemoryDB, Patch, Snapshot};
use exonum::messages::RawMessage;

use checkpoint_db::{CheckpointDb, CheckpointDbHandler};
use poll_events::poll_events;

#[macro_use]
mod macros;
mod api;
mod checkpoint_db;
mod network;
mod poll_events;

/// Builder for `TestKit`.
///
/// # Example
///
/// ```
/// # extern crate exonum;
/// # extern crate exonum_testkit;
/// # use exonum::blockchain::{Service, Transaction};
/// # use exonum::messages::RawTransaction;
/// # use exonum::encoding;
/// # use exonum_testkit::TestKitBuilder;
/// # pub struct MyService;
/// # impl Service for MyService {
/// #    fn service_name(&self) -> &str {
/// #        "documentation"
/// #    }
/// #    fn state_hash(&self, _: &exonum::storage::Snapshot) -> Vec<exonum::crypto::Hash> {
/// #        Vec::new()
/// #    }
/// #    fn service_id(&self) -> u16 {
/// #        0
/// #    }
/// #    fn tx_from_raw(&self, _raw: RawTransaction) -> Result<Box<Transaction>, encoding::Error> {
/// #        unimplemented!();
/// #    }
/// # }
/// # fn main() {
/// let mut testkit = TestKitBuilder::validator()
///     .with_service(MyService)
///     .with_validators(4)
///     .create();
/// testkit.create_block();
/// // Other test code
/// # }
/// ```
pub struct TestKitBuilder {
    our_validator_id: Option<ValidatorId>,
    validator_count: Option<u16>,
    services: Vec<Box<Service>>,
    logger: bool,
}

impl fmt::Debug for TestKitBuilder {
    fn fmt(&self, f: &mut fmt::Formatter) -> Result<(), fmt::Error> {
        f.debug_struct("TestKitBuilder")
            .field(
                "us",
                &self.our_validator_id
                    .map_or("Auditor".to_string(), |id| format!("Validator #{}", id.0)),
            )
            .field("validator_count", &self.validator_count)
            .field(
                "services",
                &self.services
                    .iter()
                    .map(|x| x.service_name())
                    .collect::<Vec<_>>(),
            )
            .field("logger", &self.logger)
            .finish()
    }
}

impl TestKitBuilder {
    /// Creates testkit for the validator node.
    pub fn validator() -> Self {
        TestKitBuilder {
            validator_count: None,
            our_validator_id: Some(ValidatorId(0)),
            services: Vec::new(),
            logger: false,
        }
    }

    /// Creates testkit for the auditor node.
    pub fn auditor() -> Self {
        TestKitBuilder {
            validator_count: None,
            our_validator_id: None,
            services: Vec::new(),
            logger: false,
        }
    }

    /// Sets the number of validator nodes in the test network.
    pub fn with_validators(mut self, validator_count: u16) -> Self {
        assert!(
            self.validator_count.is_none(),
            "Number of validators is already specified"
        );
        self.validator_count = Some(validator_count);
        self
    }

    /// Adds a service to the testkit.
    pub fn with_service<S>(mut self, service: S) -> Self
    where
        S: Into<Box<Service>>,
    {
        self.services.push(service.into());
        self
    }

    /// Enables a logger inside the testkit.
    pub fn with_logger(mut self) -> Self {
        self.logger = true;
        self
    }

    /// Creates the testkit.
    pub fn create(self) -> TestKit {
        if self.logger {
            exonum::helpers::init_logger().unwrap();
        }
        crypto::init();
        TestKit::assemble(
            self.services,
            TestNetwork::with_our_role(self.our_validator_id, self.validator_count.unwrap_or(1)),
        )
    }
}

/// Testkit for testing blockchain services. It offers simple network configuration emulation
/// (with no real network setup).
///
/// # Testkit APIs
///
/// By calling the [`run`] method, you can transform testkit into a web server useful for
/// client-side testing. The testkit-specific APIs are exposed on the private address
/// with the `/api/testkit` prefix (hereinafter denoted as `{baseURL}`).
/// In all APIs, the request body (if applicable) and response are JSON-encoded.
///
/// ## Testkit status
///
/// GET `{baseURL}/v1/status`
///
/// Outputs the status of the testkit, which includes:
///
/// - Current blockchain height
/// - Current [test network configuration][cfg]
/// - Next network configuration if it is scheduled with [`commit_configuration_change`].
///
/// ## Create block
///
/// POST `{baseURL}/v1/blocks`
///
/// Creates a new block in the testkit blockchain. If the
/// JSON body of the request is an empty object, the call is functionally equivalent
/// to [`create_block`]. Otherwise, if the body has the `tx_hashes` field specifying an array
/// of transaction hashes, the call is equivalent to [`create_block_with_tx_hashes`] supplied
/// with these hashes.
///
/// Returns the latest block from the blockchain on success.
///
/// ## Roll back
///
/// DELETE `{baseURL}/v1/blocks/:height`
///
/// Acts as a rough [`rollback`] equivalent. The blocks are rolled back up and including the block
/// at the specified `height` (a positive integer), so that after the request the blockchain height
/// is equal to `height - 1`. If the specified height is greater than the blockchain height,
/// the request performs no action.
///
/// Returns the latest block from the blockchain on success.
///
/// [`run`]: #method.run
/// [cfg]: struct.TestNetworkConfiguration.html
/// [`create_block`]: #method.create_block
/// [`create_block_with_tx_hashes`]: #method.create_block_with_tx_hashes
/// [`commit_configuration_change`]: #method.commit_configuration_change
/// [`rollback`]: #method.rollback
pub struct TestKit {
    blockchain: Blockchain,
    db_handler: CheckpointDbHandler<MemoryDB>,
    events_stream: Box<Stream<Item = (), Error = ()> + Send + Sync>,
    network: TestNetwork,
    api_sender: ApiSender,
    cfg_proposal: Option<ConfigurationProposalState>,
    api_config: NodeApiConfig,
}

impl fmt::Debug for TestKit {
    fn fmt(&self, f: &mut fmt::Formatter) -> Result<(), fmt::Error> {
        f.debug_struct("TestKit")
            .field("blockchain", &self.blockchain)
            .field("network", &self.network)
            .field("cfg_change_proposal", &self.cfg_proposal)
            .finish()
    }
}

impl TestKit {
    /// Creates a new `TestKit` with a single validator with the given service.
    pub fn for_service<S>(service: S) -> Self
    where
        S: Into<Box<Service>>,
    {
        TestKitBuilder::validator().with_service(service).create()
    }

    fn assemble(services: Vec<Box<Service>>, network: TestNetwork) -> Self {
        let api_channel = mpsc::channel(1_000);
        let api_sender = ApiSender::new(api_channel.0.clone());

        let db = CheckpointDb::new(MemoryDB::new());
        let db_handler = db.handler();

        let mut blockchain = Blockchain::new(
            db,
            services,
            *network.us().service_keypair().0,
            network.us().service_keypair().1.clone(),
            api_sender.clone(),
        );

        let genesis = network.genesis_config();
<<<<<<< HEAD
        blockchain.create_genesis_block(genesis.clone()).unwrap();

        let mempool = Arc::new(RwLock::new(BTreeMap::new()));
        let events_stream: Box<Stream<Item = (), Error = ()> + Send + Sync> = {
            let blockchain = blockchain.clone();
            let mempool = Arc::clone(&mempool);
            Box::new(api_channel.1.and_then(move |event| {
                let snapshot = blockchain.snapshot();
                let schema = CoreSchema::new(&snapshot);
                match event {
                    ExternalMessage::Transaction(tx) => {
                        let hash = tx.hash();
                        if !schema.transactions().contains(&hash) {
                            mempool
                                .write()
                                .expect("Cannot write transactions to mempool")
                                .insert(tx.hash(), tx);
=======
        blockchain.initialize(genesis.clone()).unwrap();

        let events_stream: Box<Stream<Item = (), Error = ()> + Send + Sync> = {
            let mut blockchain = blockchain.clone();
            Box::new(api_channel.1.and_then(move |event| {
                let mut fork = blockchain.fork();
                {
                    let mut schema = CoreSchema::new(&mut fork);
                    match event {
                        ExternalMessage::Transaction(tx) => {
                            let hash = tx.hash();
                            if !schema.transactions().contains(&hash) {
                                schema.add_transaction_into_pool(tx.raw().clone());
                            }
>>>>>>> af1b8fae
                        }
                        ExternalMessage::PeerAdd(_)
                        | ExternalMessage::Enable(_)
                        | ExternalMessage::Shutdown => { /* Ignored */ }
                    }
                }
<<<<<<< HEAD
=======
                blockchain.merge(fork.into_patch()).unwrap();
>>>>>>> af1b8fae
                Ok(())
            }))
        };

        TestKit {
            blockchain,
            db_handler,
            api_sender,
            events_stream,
            network,
            cfg_proposal: None,
            api_config: Default::default(),
        }
    }

    /// Creates an instance of `TestKitApi` to test the API provided by services.
    pub fn api(&self) -> TestKitApi {
        TestKitApi::new(self)
    }

    /// Polls the *existing* events from the event loop until exhaustion. Does not wait
    /// until new events arrive.
    pub fn poll_events(&mut self) {
<<<<<<< HEAD
        let events = TakeWhileReady::new(self.events_stream.by_ref()).for_each(|_| Ok(()));
        let mut spawn = executor::spawn(events);
        spawn.wait_future().expect("Error polling testkit events");
=======
        poll_events(&mut self.events_stream);
>>>>>>> af1b8fae
    }

    /// Returns a snapshot of the current blockchain state.
    pub fn snapshot(&self) -> Box<Snapshot> {
        self.blockchain.snapshot()
    }

    /// Returns a reference to the blockchain used by the testkit.
    pub fn blockchain(&self) -> &Blockchain {
        &self.blockchain
    }

    /// Returns a blockchain instance for low level manipulations with storage.
    pub fn blockchain_mut(&mut self) -> &mut Blockchain {
        &mut self.blockchain
    }

    /// Sets a checkpoint for a future [`rollback`](#method.rollback).
    pub fn checkpoint(&mut self) {
        self.db_handler.checkpoint()
    }

    /// Rolls the blockchain back to the latest [`checkpoint`](#method.checkpoint).
    ///
    /// # Examples
    ///
    /// Rollbacks are useful in testing alternative scenarios (e.g., transactions executed
    /// in different order and/or in different blocks) that require an expensive setup:
    ///
    /// ```
    /// # #[macro_use] extern crate exonum;
    /// # #[macro_use] extern crate exonum_testkit;
    /// # use exonum::blockchain::{Service, Transaction, TransactionSet, ExecutionResult};
    /// # use exonum::messages::RawTransaction;
    /// # use exonum::encoding;
    /// # use exonum_testkit::{TestKit, TestKitBuilder};
    /// #
    /// # type FromRawResult = Result<Box<Transaction>, encoding::Error>;
    /// # pub struct MyService;
    /// # impl Service for MyService {
    /// #    fn service_name(&self) -> &str {
    /// #        "documentation"
    /// #    }
    /// #    fn state_hash(&self, _: &exonum::storage::Snapshot) -> Vec<exonum::crypto::Hash> {
    /// #        Vec::new()
    /// #    }
    /// #    fn service_id(&self) -> u16 {
    /// #        1
    /// #    }
    /// #    fn tx_from_raw(&self, raw: RawTransaction) -> FromRawResult {
    /// #        let tx = MyServiceTransactions::tx_from_raw(raw)?;
    /// #        Ok(tx.into())
    /// #    }
    /// # }
    /// #
    /// # transactions! {
    /// #     MyServiceTransactions {
    /// #         const SERVICE_ID = 1;
    /// #
    /// #         struct MyTransaction {
    /// #             from: &exonum::crypto::PublicKey,
    /// #             msg: &str,
    /// #         }
    /// #     }
    /// # }
    /// # impl Transaction for MyTransaction {
    /// #     fn verify(&self) -> bool { true }
    /// #     fn execute(&self, _: &mut exonum::storage::Fork) -> ExecutionResult { Ok(()) }
    /// # }
    /// #
    /// # fn expensive_setup(_: &mut TestKit) {}
    /// # fn assert_something_about(_: &TestKit) {}
    /// #
    /// # fn main() {
    /// let mut testkit = TestKitBuilder::validator()
    ///     .with_service(MyService)
    ///     .create();
    /// expensive_setup(&mut testkit);
    /// let (pubkey, key) = exonum::crypto::gen_keypair();
    /// let tx_a = MyTransaction::new(&pubkey, "foo", &key);
    /// let tx_b = MyTransaction::new(&pubkey, "bar", &key);
    ///
    /// testkit.checkpoint();
    /// testkit.create_block_with_transactions(txvec![tx_a.clone(), tx_b.clone()]);
    /// assert_something_about(&testkit);
    /// testkit.rollback();
    ///
    /// testkit.checkpoint();
    /// testkit.create_block_with_transactions(txvec![tx_a.clone()]);
    /// testkit.create_block_with_transactions(txvec![tx_b.clone()]);
    /// assert_something_about(&testkit);
    /// testkit.rollback();
    /// # }
    /// ```
    pub fn rollback(&mut self) {
        self.db_handler.rollback()
    }

    /// Executes a list of transactions given the current state of the blockchain, but does not
    /// commit execution results to the blockchain. The execution result is the same
    /// as if transactions were included into a new block; for example,
    /// transactions included into one of previous blocks do not lead to any state changes.
    pub fn probe_all<I>(&mut self, transactions: I) -> Box<Snapshot>
    where
        I: IntoIterator<Item = Box<Transaction>>,
    {
        self.poll_events();
        // Filter out already committed transactions; otherwise,
        // `create_block_with_transactions()` will panic.
        let schema = CoreSchema::new(self.snapshot());
        let uncommitted_txs = transactions.into_iter().filter(|tx| {
            !schema.transactions().contains(&tx.hash())
                || schema.transactions_pool().contains(&tx.hash())
        });

        self.checkpoint();
        self.create_block_with_transactions(uncommitted_txs);
        let snapshot = self.snapshot();
        self.rollback();
        snapshot
    }

    /// Executes a transaction given the current state of the blockchain but does not
    /// commit execution results to the blockchain. The execution result is the same
    /// as if a transaction was included into a new block; for example,
    /// a transaction included into one of previous blocks does not lead to any state changes.
    pub fn probe<T: Transaction>(&mut self, transaction: T) -> Box<Snapshot> {
        self.probe_all(vec![Box::new(transaction) as Box<Transaction>])
    }

    fn do_create_block(&mut self, tx_hashes: &[crypto::Hash]) -> BlockWithTransactions {
        let new_block_height = self.height().next();
        let last_hash = self.last_block_hash();

        let config_patch = self.update_configuration(new_block_height);
        let (block_hash, patch) = {
            let validator_id = self.leader().validator_id().unwrap();
            self.blockchain
                .create_patch(validator_id, new_block_height, tx_hashes)
        };

        let patch = if let Some(config_patch) = config_patch {
            let mut fork = self.blockchain.fork();
            fork.merge(config_patch);
            fork.merge(patch);
            fork.into_patch()
        } else {
            patch
        };

        let propose = self.leader()
            .create_propose(new_block_height, &last_hash, tx_hashes);
        let precommits: Vec<_> = self.network()
            .validators()
            .iter()
            .map(|v| v.create_precommit(&propose, &block_hash))
            .collect();

        self.blockchain
            .commit(&patch, block_hash, precommits.iter())
            .unwrap();

        self.poll_events();

        BlockchainExplorer::new(&self.blockchain)
            .block_with_txs(self.height())
            .unwrap()
    }

    /// Update test network configuration if such an update has been scheduled
    /// with `commit_configuration_change`.
    fn update_configuration(&mut self, new_block_height: Height) -> Option<Patch> {
        use ConfigurationProposalState::*;

        let actual_from = new_block_height.next();
        if let Some(cfg_proposal) = self.cfg_proposal.take() {
            match cfg_proposal {
                Uncommitted(cfg_proposal) => {
                    // Commit configuration proposal
                    let stored = cfg_proposal.stored_configuration().clone();

                    let mut fork = self.blockchain.fork();
                    CoreSchema::new(&mut fork).commit_configuration(stored);
                    self.cfg_proposal = Some(Committed(cfg_proposal));

                    return Some(fork.into_patch());
                }
                Committed(cfg_proposal) => {
                    if cfg_proposal.actual_from() == actual_from {
                        // Modify the self configuration
                        self.network_mut().update_configuration(cfg_proposal);
                    } else {
                        self.cfg_proposal = Some(Committed(cfg_proposal));
                    }
                }
            }
        }

        None
    }

    /// Returns a reference to the scheduled configuration proposal, or `None` if
    /// there is no such proposal.
    pub fn next_configuration(&self) -> Option<&TestNetworkConfiguration> {
        use ConfigurationProposalState::*;

        self.cfg_proposal.as_ref().map(|p| match *p {
            Committed(ref proposal) |
            Uncommitted(ref proposal) => proposal,
        })
    }

    /// Creates a block with the given transactions.
    /// Transactions that are in the pool will be ignored.
    ///
    /// # Return value
    ///
    /// Returns information about the created block.
    ///
    /// # Panics
    ///
    /// - Panics if any of transactions has been already committed to the blockchain.
    pub fn create_block_with_transactions<I>(&mut self, txs: I) -> BlockWithTransactions
    where
        I: IntoIterator<Item = Box<Transaction>>,
    {
        let tx_hashes: Vec<_> = {
            let blockchain = self.blockchain_mut();
            let mut fork = blockchain.fork();
            let hashes = {
                let mut schema = CoreSchema::new(&mut fork);

                txs.into_iter()
                    .filter(|tx| tx.verify())
                    .map(|tx| {
                        let tx_id = tx.hash();
                        let tx_not_found = !schema.transactions().contains(&tx_id);
                        let tx_in_pool = schema.transactions_pool().contains(&tx_id);
                        assert!(
                            tx_not_found || tx_in_pool,
                            "Transaction is already committed: {:?}",
                            tx
                        );
                        schema.add_transaction_into_pool(tx.raw().clone());

                        tx_id
                    })
                    .collect()
            };
            blockchain.merge(fork.into_patch()).unwrap();
            hashes
        };

        self.create_block_with_tx_hashes(&tx_hashes)
    }

    /// Creates a block with the given transaction.
    /// Transactions that are in the pool will be ignored.
    ///
    /// # Return value
    ///
    /// Returns information about the created block.
    ///
    /// # Panics
    ///
    /// - Panics if given transaction has been already committed to the blockchain.
    pub fn create_block_with_transaction<T: Transaction>(
        &mut self,
        tx: T,
    ) -> BlockWithTransactions {
        self.create_block_with_transactions(txvec![tx])
    }

    /// Creates block with the specified transactions. The transactions must be previously
    /// sent to the node via API or directly put into the `channel()`.
    ///
    /// # Return value
    ///
    /// Returns information about the created block.
    ///
    /// # Panics
    ///
    /// - Panics in the case any of transaction hashes are not in the pool.
    pub fn create_block_with_tx_hashes(
        &mut self,
        tx_hashes: &[crypto::Hash],
    ) -> BlockWithTransactions {
        self.poll_events();

        {
            let snapshot = self.blockchain.snapshot();
            let schema = CoreSchema::new(&snapshot);
            for hash in tx_hashes {
                assert!(schema.transactions_pool().contains(hash));
            }
        }

        self.do_create_block(tx_hashes)
    }

    /// Creates block with all transactions in the pool.
    ///
    /// # Return value
    ///
    /// Returns information about the created block.
    pub fn create_block(&mut self) -> BlockWithTransactions {
        self.poll_events();

        let snapshot = self.blockchain.snapshot();
        let schema = CoreSchema::new(&snapshot);
        let txs = schema.transactions_pool();
        let tx_hashes: Vec<_> = txs.iter().collect();
        //TODO: every block should contain two merges (ECR-975)
        {
            let blockchain = self.blockchain_mut();
            let fork = blockchain.fork();
            blockchain.merge(fork.into_patch()).unwrap();
        }
        self.do_create_block(&tx_hashes)
    }

    /// Adds transaction into persistent pool.
    pub fn add_tx(&mut self, transaction: RawMessage) {
        let mut fork = self.blockchain.fork();
        let mut schema = CoreSchema::new(&mut fork);
        schema.add_transaction_into_pool(transaction)
    }

    /// Checks if transaction can be found in pool
    pub fn is_tx_in_pool(&self, tx_hash: &Hash) -> bool {
        let snapshot = self.blockchain.snapshot();
        let schema = CoreSchema::new(&snapshot);
        schema.transactions_pool().contains(tx_hash)
    }

    /// Creates a chain of blocks until a given height.
    ///
    /// # Example
    ///
    /// ```
    /// # extern crate exonum_testkit;
    /// # extern crate exonum;
    /// # use exonum::helpers::Height;
    /// # use exonum_testkit::TestKitBuilder;
    /// # fn main() {
    /// let mut testkit = TestKitBuilder::validator().create();
    /// testkit.create_blocks_until(Height(5));
    /// assert_eq!(Height(5), testkit.height());
    /// # }
    pub fn create_blocks_until(&mut self, height: Height) {
        while self.height() < height {
            self.create_block();
        }
    }

    /// Returns the hash of latest committed block.
    pub fn last_block_hash(&self) -> crypto::Hash {
        self.blockchain.last_hash()
    }

    /// Returns the height of latest committed block.
    pub fn height(&self) -> Height {
        self.blockchain.last_block().height()
    }

    /// Returns the blockchain explorer instance.
    pub fn explorer(&self) -> BlockchainExplorer {
        BlockchainExplorer::new(&self.blockchain)
    }

    /// Returns the actual blockchain configuration.
    pub fn actual_configuration(&self) -> StoredConfiguration {
        CoreSchema::new(&self.snapshot()).actual_configuration()
    }

    /// Returns reference to validator with the given identifier.
    ///
    /// # Panics
    ///
    /// - Panics if validator with the given id is absent in test network.
    pub fn validator(&self, id: ValidatorId) -> &TestNode {
        &self.network.validators()[id.0 as usize]
    }

    /// Returns sufficient number of validators for the Byzantine Fault Tolerance consensus.
    pub fn majority_count(&self) -> usize {
        NodeState::byzantine_majority_count(self.network().validators().len())
    }

    /// Returns the leader on the current height. At the moment first validator.
    pub fn leader(&self) -> &TestNode {
        &self.network().validators()[0]
    }

    /// Returns the reference to test network.
    pub fn network(&self) -> &TestNetwork {
        &self.network
    }

    /// Returns the mutable reference to test network for manual modifications.
    pub fn network_mut(&mut self) -> &mut TestNetwork {
        &mut self.network
    }

    /// Returns a copy of the actual configuration of the testkit.
    /// The returned configuration could be modified for use with
    /// `commit_configuration_change` method.
    pub fn configuration_change_proposal(&self) -> TestNetworkConfiguration {
        let stored_configuration = CoreSchema::new(&self.snapshot()).actual_configuration();
        TestNetworkConfiguration::new(self.network(), stored_configuration)
    }

    /// Adds a new configuration proposal. Remember, to add this proposal to the blockchain,
    /// you should create at least one block.
    ///
    /// # Panics
    ///
    /// - Panics if `actual_from` is less than current height or equals.
    /// - Panics if configuration change has been already proposed but not executed.
    ///
    /// # Example
    ///
    /// ```
    /// extern crate exonum;
    /// extern crate exonum_testkit;
    /// extern crate serde;
    /// extern crate serde_json;
    ///
    /// use exonum::blockchain::Schema;
    /// use exonum::crypto::CryptoHash;
    /// use exonum::helpers::{Height, ValidatorId};
    /// use exonum_testkit::TestKitBuilder;
    ///
    /// fn main() {
    ///    let mut testkit = TestKitBuilder::auditor().with_validators(3).create();
    ///
    ///    let cfg_change_height = Height(5);
    ///    let proposal = {
    ///         let mut cfg = testkit.configuration_change_proposal();
    ///         // Add us to validators.
    ///         let mut validators = cfg.validators().to_vec();
    ///         validators.push(testkit.network().us().clone());
    ///         cfg.set_validators(validators);
    ///         // Change configuration of our service.
    ///         cfg.set_service_config("my_service", "My config");
    ///         // Set the height with which the configuration takes effect.
    ///         cfg.set_actual_from(cfg_change_height);
    ///         cfg
    ///     };
    ///     // Save proposed configuration.
    ///     let stored = proposal.stored_configuration().clone();
    ///     // Commit configuration change proposal to the testkit.
    ///     testkit.commit_configuration_change(proposal);
    ///     // Create blocks up to the height preceding the `actual_from` height.
    ///     testkit.create_blocks_until(cfg_change_height.previous());
    ///     // Check that the proposal has become actual.
    ///     assert_eq!(testkit.network().us().validator_id(), Some(ValidatorId(3)));
    ///     assert_eq!(testkit.validator(ValidatorId(3)), testkit.network().us());
    ///     assert_eq!(testkit.actual_configuration(), stored);
    ///     assert_eq!(
    ///         Schema::new(&testkit.snapshot())
    ///             .previous_configuration()
    ///             .unwrap()
    ///             .hash(),
    ///         stored.previous_cfg_hash
    ///     );
    /// }
    /// ```
    pub fn commit_configuration_change(&mut self, proposal: TestNetworkConfiguration) {
        use self::ConfigurationProposalState::*;

        assert!(
            self.height() < proposal.actual_from(),
            "The `actual_from` height should be greater than the current."
        );
        assert!(
            self.cfg_proposal.is_none(),
            "There is an active configuration change proposal."
        );
        self.cfg_proposal = Some(Uncommitted(proposal));
    }

    /// Starts a testkit web server, which listens to public and private APIs exposed by
    /// the testkit, on the respective addresses. The private address also exposes the testkit
    /// APIs with the `/api/testkit` URL prefix.
    ///
    /// Unlike real Exonum nodes, the testkit web server does not create peer-to-peer connections
    /// with other nodes, and does not create blocks automatically. The only way to commit
    /// transactions is thus to use the [testkit API](#testkit-apis).
    pub fn run(mut self, public_api_address: SocketAddr, private_api_address: SocketAddr) {
        let api = self.api();
        let events_stream = self.remove_events_stream();
        let (public_handler, private_handler) = (api.public_handler, api.private_handler);
        let testkit_ref = Arc::new(RwLock::new(self));

        let mut private_mount = Mount::new();
        private_mount.mount("api/testkit", create_testkit_handler(&testkit_ref));
        private_mount.mount("", private_handler);

        let public_api_thread = thread::spawn(move || {
            Iron::new(public_handler).http(public_api_address).unwrap();
        });
        let private_api_thread = thread::spawn(move || {
            Iron::new(Chain::new(private_mount))
                .http(private_api_address)
                .unwrap();
        });

        // Run the event stream in a separate thread in order to put transactions to mempool
        // when they are received. Otherwise, a client would need to call a `poll_events` analogue
        // each time after a transaction is posted.
        let mut core = Core::new().unwrap();
        core.run(events_stream).unwrap();

        public_api_thread.join().unwrap();
        private_api_thread.join().unwrap();
    }

    /// Extracts the event stream from this testkit, replacing it with `futures::stream::empty()`.
    /// This makes the testkit after the replacement pretty much unusable unless
    /// the old event stream (which is still capable of processing current and future events)
    /// is employed to run to completion.
    ///
    /// # Returned value
    ///
    /// Future that runs the event stream of this testkit to completion.
    fn remove_events_stream(&mut self) -> Box<Future<Item = (), Error = ()>> {
        let stream = std::mem::replace(&mut self.events_stream, Box::new(futures::stream::empty()));
        Box::new(stream.for_each(|_| Ok(())))
    }

    /// Returns the node in the emulated network, from whose perspective the testkit operates.
    pub fn us(&self) -> &TestNode {
        self.network().us()
    }
}

<<<<<<< HEAD
/// A configuration of the test network.
#[derive(Clone, Debug, Serialize, Deserialize)]
pub struct TestNetworkConfiguration {
    us: TestNode,
    validators: Vec<TestNode>,
    stored_configuration: StoredConfiguration,
}

=======
>>>>>>> af1b8fae
// A new configuration proposal state.
#[derive(Debug)]
enum ConfigurationProposalState {
    Uncommitted(TestNetworkConfiguration),
    Committed(TestNetworkConfiguration),
}

#[test]
fn test_create_block_heights() {
    let mut testkit = TestKitBuilder::validator().create();
    assert_eq!(Height(0), testkit.height());
    testkit.create_block();
    assert_eq!(Height(1), testkit.height());
    testkit.create_blocks_until(Height(6));
    assert_eq!(Height(6), testkit.height());
}

#[test]
fn test_number_of_validators_in_builder() {
    let testkit = TestKitBuilder::auditor().create();
    assert_eq!(testkit.network().validators().len(), 1);
    assert_ne!(testkit.validator(ValidatorId(0)), testkit.us());

    let testkit = TestKitBuilder::validator().create();
    assert_eq!(testkit.network().validators().len(), 1);
    assert_eq!(testkit.validator(ValidatorId(0)), testkit.us());

    let testkit = TestKitBuilder::auditor().with_validators(3).create();
    assert_eq!(testkit.network().validators().len(), 3);
    let us = testkit.us();
    assert!(!testkit.network().validators().iter().any(|v| v == us));

    let testkit = TestKitBuilder::validator().with_validators(5).create();
    assert_eq!(testkit.network().validators().len(), 5);
    assert_eq!(testkit.validator(ValidatorId(0)), testkit.us());
}

#[test]
#[should_panic(expected = "validator should be present")]
fn test_zero_validators_in_builder() {
    let testkit = TestKitBuilder::auditor().with_validators(0).create();
    drop(testkit);
}

#[test]
#[should_panic(expected = "Number of validators is already specified")]
fn test_multiple_spec_of_validators_in_builder() {
    let testkit = TestKitBuilder::auditor()
        .with_validators(5)
        .with_validators(2)
        .create();
    drop(testkit);
}<|MERGE_RESOLUTION|>--- conflicted
+++ resolved
@@ -130,237 +130,37 @@
 extern crate futures;
 extern crate iron;
 extern crate iron_test;
-<<<<<<< HEAD
-extern crate mount;
-=======
 #[macro_use]
 extern crate log;
->>>>>>> af1b8fae
+extern crate mount;
 extern crate router;
 extern crate serde;
 #[macro_use]
 extern crate serde_derive;
 #[cfg_attr(test, macro_use)]
 extern crate serde_json;
-<<<<<<< HEAD
 extern crate tokio_core;
-#[macro_use]
-extern crate log;
-
-use futures::{executor, Future, Stream};
-use futures::sync::mpsc;
-use iron::{Chain, Handler, Iron, IronError};
-use iron::headers::{ContentType, Headers};
-use iron::status::StatusClass;
-use iron_test::{request, response};
-use mount::Mount;
-use serde::{Deserialize, Serialize};
-use tokio_core::reactor::Core;
-
-use std::collections::BTreeMap;
-use std::fmt;
-use std::net::SocketAddr;
-use std::sync::{Arc, RwLock, RwLockReadGuard};
-use std::thread;
-
-use exonum::blockchain::{Blockchain, ConsensusConfig, GenesisConfig, Schema as CoreSchema,
-                         Service, SharedNodeState, StoredConfiguration, Transaction, ValidatorKeys};
-use exonum::crypto::{self, CryptoHash};
-use exonum::helpers::{Height, Round, ValidatorId};
-use exonum::messages::{Precommit, Propose};
-use exonum::node::{ApiSender, ExternalMessage, State as NodeState, TransactionSend, TxPool,
-                   NodeApiConfig, create_public_api_handler, create_private_api_handler};
-use exonum::storage::{MemoryDB, Snapshot};
-
-pub mod compare;
-
-mod checkpoint_db;
-mod handler;
-#[macro_use]
-mod macros;
-mod take_while_ready;
-
-=======
 
 #[cfg(test)]
 #[macro_use]
 extern crate assert_matches;
 
 pub use api::{ApiKind, TestKitApi};
->>>>>>> af1b8fae
 pub use compare::ComparableSnapshot;
 pub use network::{TestNetwork, TestNetworkConfiguration, TestNode};
 
-<<<<<<< HEAD
-use checkpoint_db::{CheckpointDb, CheckpointDbHandler};
-use take_while_ready::TakeWhileReady;
-use handler::create_testkit_handler;
-
-/// Emulated test network.
-#[derive(Debug)]
-pub struct TestNetwork {
-    us: TestNode,
-    validators: Vec<TestNode>,
-}
-
-impl TestNetwork {
-    /// Creates a new emulated network.
-    pub fn new(validator_count: u16) -> Self {
-        let validators = (0..validator_count)
-            .map(ValidatorId)
-            .map(TestNode::new_validator)
-            .collect::<Vec<_>>();
-
-        let us = validators[0].clone();
-        TestNetwork { validators, us }
-    }
-
-    /// Returns the node in the emulated network, from whose perspective the testkit operates.
-    pub fn us(&self) -> &TestNode {
-        &self.us
-    }
-
-    /// Returns a slice of all validators in the network.
-    pub fn validators(&self) -> &[TestNode] {
-        &self.validators
-    }
-
-    /// Returns config encoding the network structure usable for creating the genesis block of
-    /// a blockchain.
-    pub fn genesis_config(&self) -> GenesisConfig {
-        GenesisConfig::new(self.validators.iter().map(TestNode::public_keys))
-    }
-
-    /// Updates the test network by the new set of nodes.
-    pub fn update<I: IntoIterator<Item = TestNode>>(&mut self, mut us: TestNode, validators: I) {
-        let validators = validators
-            .into_iter()
-            .enumerate()
-            .map(|(id, mut validator)| {
-                let validator_id = ValidatorId(id as u16);
-                validator.change_role(Some(validator_id));
-                if us.public_keys().consensus_key == validator.public_keys().consensus_key {
-                    us.change_role(Some(validator_id));
-                }
-                validator
-            })
-            .collect::<Vec<_>>();
-        self.validators = validators;
-        self.us.clone_from(&us);
-    }
-
-    /// Returns service public key of the validator with given id.
-    pub fn service_public_key_of(&self, id: ValidatorId) -> Option<&crypto::PublicKey> {
-        self.validators().get(id.0 as usize).map(|x| {
-            &x.service_public_key
-        })
-    }
-
-    /// Returns consensus public key of the validator with given id.
-    pub fn consensus_public_key_of(&self, id: ValidatorId) -> Option<&crypto::PublicKey> {
-        self.validators().get(id.0 as usize).map(|x| {
-            &x.consensus_public_key
-        })
-    }
-}
-
-/// An emulated node in the test network.
-#[derive(Debug, Clone, PartialEq, Serialize, Deserialize)]
-pub struct TestNode {
-    consensus_secret_key: crypto::SecretKey,
-    consensus_public_key: crypto::PublicKey,
-    service_secret_key: crypto::SecretKey,
-    service_public_key: crypto::PublicKey,
-    validator_id: Option<ValidatorId>,
-}
-
-impl TestNode {
-    /// Creates a new auditor.
-    pub fn new_auditor() -> Self {
-        let (consensus_public_key, consensus_secret_key) = crypto::gen_keypair();
-        let (service_public_key, service_secret_key) = crypto::gen_keypair();
-
-        TestNode {
-            consensus_secret_key,
-            consensus_public_key,
-            service_secret_key,
-            service_public_key,
-            validator_id: None,
-        }
-    }
-
-    /// Creates a new validator with the given id.
-    pub fn new_validator(validator_id: ValidatorId) -> Self {
-        let (consensus_public_key, consensus_secret_key) = crypto::gen_keypair();
-        let (service_public_key, service_secret_key) = crypto::gen_keypair();
-
-        TestNode {
-            consensus_secret_key,
-            consensus_public_key,
-            service_secret_key,
-            service_public_key,
-            validator_id: Some(validator_id),
-        }
-    }
-
-    /// Constructs a new node from the given keypairs.
-    pub fn from_parts(
-        consensus_keypair: (crypto::PublicKey, crypto::SecretKey),
-        service_keypair: (crypto::PublicKey, crypto::SecretKey),
-        validator_id: Option<ValidatorId>,
-    ) -> TestNode {
-        TestNode {
-            consensus_public_key: consensus_keypair.0,
-            consensus_secret_key: consensus_keypair.1,
-            service_public_key: service_keypair.0,
-            service_secret_key: service_keypair.1,
-            validator_id,
-        }
-    }
-
-    /// Creates a `Propose` message signed by this validator.
-    pub fn create_propose(
-        &self,
-        height: Height,
-        last_hash: &crypto::Hash,
-        tx_hashes: &[crypto::Hash],
-    ) -> Propose {
-        Propose::new(
-            self.validator_id.expect(
-                "An attempt to create propose from a non-validator node.",
-            ),
-            height,
-            Round::first(),
-            last_hash,
-            tx_hashes,
-            &self.consensus_secret_key,
-        )
-    }
-
-    /// Creates a `Precommit` message signed by this validator.
-    pub fn create_precommit(&self, propose: &Propose, block_hash: &crypto::Hash) -> Precommit {
-        use std::time::SystemTime;
-
-        Precommit::new(
-            self.validator_id.expect(
-                "An attempt to create propose from a non-validator node.",
-            ),
-            propose.height(),
-            propose.round(),
-            &propose.hash(),
-            block_hash,
-            SystemTime::now(),
-            &self.consensus_secret_key,
-        )
-    }
-=======
 pub mod compare;
->>>>>>> af1b8fae
-
-use futures::Stream;
+
+use futures::{Future, Stream};
 use futures::sync::mpsc;
+use iron::{Chain, Iron};
+use mount::Mount;
+use tokio_core::reactor::Core;
 
 use std::fmt;
+use std::net::SocketAddr;
+use std::sync::{Arc, RwLock};
+use std::thread;
 
 use exonum::blockchain::{Blockchain, Schema as CoreSchema, Service, StoredConfiguration,
                          Transaction};
@@ -372,12 +172,14 @@
 use exonum::messages::RawMessage;
 
 use checkpoint_db::{CheckpointDb, CheckpointDbHandler};
+use handler::create_testkit_handler;
 use poll_events::poll_events;
 
 #[macro_use]
 mod macros;
 mod api;
 mod checkpoint_db;
+mod handler;
 mod network;
 mod poll_events;
 
@@ -597,25 +399,6 @@
         );
 
         let genesis = network.genesis_config();
-<<<<<<< HEAD
-        blockchain.create_genesis_block(genesis.clone()).unwrap();
-
-        let mempool = Arc::new(RwLock::new(BTreeMap::new()));
-        let events_stream: Box<Stream<Item = (), Error = ()> + Send + Sync> = {
-            let blockchain = blockchain.clone();
-            let mempool = Arc::clone(&mempool);
-            Box::new(api_channel.1.and_then(move |event| {
-                let snapshot = blockchain.snapshot();
-                let schema = CoreSchema::new(&snapshot);
-                match event {
-                    ExternalMessage::Transaction(tx) => {
-                        let hash = tx.hash();
-                        if !schema.transactions().contains(&hash) {
-                            mempool
-                                .write()
-                                .expect("Cannot write transactions to mempool")
-                                .insert(tx.hash(), tx);
-=======
         blockchain.initialize(genesis.clone()).unwrap();
 
         let events_stream: Box<Stream<Item = (), Error = ()> + Send + Sync> = {
@@ -630,17 +413,13 @@
                             if !schema.transactions().contains(&hash) {
                                 schema.add_transaction_into_pool(tx.raw().clone());
                             }
->>>>>>> af1b8fae
                         }
                         ExternalMessage::PeerAdd(_)
                         | ExternalMessage::Enable(_)
                         | ExternalMessage::Shutdown => { /* Ignored */ }
                     }
                 }
-<<<<<<< HEAD
-=======
                 blockchain.merge(fork.into_patch()).unwrap();
->>>>>>> af1b8fae
                 Ok(())
             }))
         };
@@ -664,13 +443,7 @@
     /// Polls the *existing* events from the event loop until exhaustion. Does not wait
     /// until new events arrive.
     pub fn poll_events(&mut self) {
-<<<<<<< HEAD
-        let events = TakeWhileReady::new(self.events_stream.by_ref()).for_each(|_| Ok(()));
-        let mut spawn = executor::spawn(events);
-        spawn.wait_future().expect("Error polling testkit events");
-=======
         poll_events(&mut self.events_stream);
->>>>>>> af1b8fae
     }
 
     /// Returns a snapshot of the current blockchain state.
@@ -878,8 +651,7 @@
         use ConfigurationProposalState::*;
 
         self.cfg_proposal.as_ref().map(|p| match *p {
-            Committed(ref proposal) |
-            Uncommitted(ref proposal) => proposal,
+            Committed(ref proposal) | Uncommitted(ref proposal) => proposal,
         })
     }
 
@@ -1163,7 +935,7 @@
     pub fn run(mut self, public_api_address: SocketAddr, private_api_address: SocketAddr) {
         let api = self.api();
         let events_stream = self.remove_events_stream();
-        let (public_handler, private_handler) = (api.public_handler, api.private_handler);
+        let (public_handler, private_handler) = api.into_handlers();
         let testkit_ref = Arc::new(RwLock::new(self));
 
         let mut private_mount = Mount::new();
@@ -1208,17 +980,6 @@
     }
 }
 
-<<<<<<< HEAD
-/// A configuration of the test network.
-#[derive(Clone, Debug, Serialize, Deserialize)]
-pub struct TestNetworkConfiguration {
-    us: TestNode,
-    validators: Vec<TestNode>,
-    stored_configuration: StoredConfiguration,
-}
-
-=======
->>>>>>> af1b8fae
 // A new configuration proposal state.
 #[derive(Debug)]
 enum ConfigurationProposalState {
