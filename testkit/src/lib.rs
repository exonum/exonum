--- conflicted
+++ resolved
@@ -164,24 +164,17 @@
 };
 pub mod compare;
 pub mod proto;
-<<<<<<< HEAD
 pub mod runtime;
-=======
 pub mod simple_supervisor;
->>>>>>> fd3b037c
 
 use exonum::{
     api::{
         backends::actix::{ApiRuntimeConfig, SystemRuntimeConfig},
         ApiAccess,
     },
-<<<<<<< HEAD
     blockchain::{
         Blockchain, BlockchainBuilder, ConsensusConfig, InstanceConfig, Schema as CoreSchema,
     },
-=======
-    blockchain::{Blockchain, BlockchainBuilder, ConsensusConfig, Schema as CoreSchema},
->>>>>>> fd3b037c
     crypto::{self, Hash},
     explorer::{BlockWithTransactions, BlockchainExplorer},
     helpers::{Height, ValidatorId},
@@ -223,11 +216,7 @@
     processing_lock: Arc<Mutex<()>>,
     network: TestNetwork,
     api_sender: ApiSender,
-<<<<<<< HEAD
-    cfg_proposal: Option<ConfigurationProposalState>,
     runtime_factories: Vec<Box<dyn RuntimeFactory>>,
-=======
->>>>>>> fd3b037c
 }
 
 impl fmt::Debug for TestKit {
@@ -270,11 +259,10 @@
         let db = database.into();
 
         let db_handler = db.handler();
-<<<<<<< HEAD
 
         let mut builder = BlockchainBuilder::new(db, genesis, network.us().service_keypair())
             // We always create Rust runtime
-            .with_default_runtime(service_factories);
+            .with_rust_runtime(service_factories);
 
         for runtime_factory in runtime_factories.iter() {
             builder = builder.with_additional_runtime(runtime_factory.create_runtime());
@@ -282,10 +270,6 @@
 
         let blockchain = builder
             .with_builtin_instances(instances)
-=======
-        let blockchain = BlockchainBuilder::new(db, genesis, network.us().service_keypair())
-            .with_rust_runtime(service_factories)
->>>>>>> fd3b037c
             .finalize(api_sender.clone(), mpsc::channel(0).0)
             .expect("Unable to create blockchain instance");
 
@@ -322,11 +306,7 @@
             events_stream,
             processing_lock,
             network,
-<<<<<<< HEAD
-            cfg_proposal: None,
             runtime_factories,
-=======
->>>>>>> fd3b037c
         }
     }
 
@@ -769,16 +749,11 @@
         } = self;
 
         let db = db_handler.into_inner();
-<<<<<<< HEAD
         StoppedTestKit {
             network,
-            cfg_proposal,
             db,
             runtime_factories,
         }
-=======
-        StoppedTestKit { network, db }
->>>>>>> fd3b037c
     }
 }
 
@@ -850,11 +825,7 @@
 pub struct StoppedTestKit {
     db: CheckpointDb<TemporaryDB>,
     network: TestNetwork,
-<<<<<<< HEAD
-    cfg_proposal: Option<ConfigurationProposalState>,
     runtime_factories: Vec<Box<dyn RuntimeFactory>>,
-=======
->>>>>>> fd3b037c
 }
 
 impl StoppedTestKit {
@@ -888,15 +859,9 @@
             self.network,
             // TODO make consensus config optional [ECR-3222]
             ConsensusConfig::default(),
-<<<<<<< HEAD
             self.runtime_factories,
             vec![],
-        );
-        testkit.cfg_proposal = self.cfg_proposal;
-        testkit
-=======
         )
->>>>>>> fd3b037c
     }
 }
 
