--- conflicted
+++ resolved
@@ -35,13 +35,8 @@
 //! use exonum::crypto::{gen_keypair, Hash, PublicKey, SecretKey, CryptoHash};
 //! use exonum::explorer::TransactionInfo;
 //! use exonum::helpers::Height;
-<<<<<<< HEAD
 //! use exonum::messages::{Signed, AnyTx, Message};
-//! use exonum::storage::{Snapshot, Fork};
-=======
-//! use exonum::messages::{Signed, RawTransaction, Message};
 //! use exonum_merkledb::{Snapshot, Fork};
->>>>>>> c750ddea
 //! use exonum_testkit::{ApiKind, TestKitBuilder};
 //!
 //! // Simple service implementation.
@@ -186,13 +181,8 @@
         backends::actix::{ApiRuntimeConfig, SystemRuntimeConfig},
         ApiAccess,
     },
-<<<<<<< HEAD
-    blockchain::{Blockchain, Schema as CoreSchema, Service, StoredConfiguration},
+    blockchain::{Blockchain, GenesisConfig, Schema as CoreSchema, Service, StoredConfiguration},
     crypto::{self, CryptoHash, Hash},
-=======
-    blockchain::{Blockchain, GenesisConfig, Schema as CoreSchema, Service, StoredConfiguration},
-    crypto::{self, Hash},
->>>>>>> c750ddea
     explorer::{BlockWithTransactions, BlockchainExplorer},
     helpers::{Height, ValidatorId},
     messages::{AnyTx, Signed},
@@ -822,13 +812,7 @@
     }
 
     /// Adds transaction into persistent pool.
-<<<<<<< HEAD
     pub fn add_tx(&mut self, transaction: Signed<AnyTx>) {
-        let mut fork = self.blockchain.fork();
-        let mut schema = CoreSchema::new(&mut fork);
-        schema.add_transaction_into_pool(transaction)
-=======
-    pub fn add_tx(&mut self, transaction: Signed<RawTransaction>) {
         let fork = self.blockchain.fork();
         {
             let mut schema = CoreSchema::new(&fork);
@@ -837,7 +821,6 @@
         self.blockchain
             .merge(fork.into_patch())
             .expect("cannot update database");
->>>>>>> c750ddea
     }
 
     /// Checks if transaction can be found in pool
