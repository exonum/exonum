--- conflicted
+++ resolved
@@ -14,13 +14,8 @@
 
 use exonum::{
     api::{self, ApiAggregator, ServiceApiBuilder, ServiceApiScope, ServiceApiState},
-<<<<<<< HEAD
-    blockchain::SharedNodeState, crypto::Hash, explorer::{BlockWithTransactions, BlockchainExplorer},
-    helpers::Height,
-=======
     blockchain::SharedNodeState, crypto::Hash,
     explorer::{BlockWithTransactions, BlockchainExplorer}, helpers::Height,
->>>>>>> 8e7363dc
 };
 
 use std::sync::{Arc, RwLock, RwLockReadGuard, RwLockWriteGuard};
@@ -60,14 +55,7 @@
         })
     }
 
-<<<<<<< HEAD
-    fn create_block(
-        &self,
-        tx_hashes: Option<Vec<Hash>>,
-    ) -> api::Result<BlockWithTransactions> {
-=======
     fn create_block(&self, tx_hashes: Option<Vec<Hash>>) -> api::Result<BlockWithTransactions> {
->>>>>>> 8e7363dc
         let mut testkit = self.write();
         let block_info = if let Some(tx_hashes) = tx_hashes {
             let maybe_missing_tx = tx_hashes.iter().find(|h| !testkit.is_tx_in_pool(h));
@@ -163,17 +151,9 @@
 #[cfg(test)]
 mod tests {
     use exonum::api;
-<<<<<<< HEAD
-    use exonum::blockchain::{
-        ExecutionResult, Service, Transaction, TransactionContext,
-    };
-    use exonum::crypto::{gen_keypair, Hash};
-    use exonum::encoding::{Error as EncodingError};
-=======
     use exonum::blockchain::{ExecutionResult, Service, Transaction, TransactionContext};
     use exonum::crypto::{gen_keypair, Hash};
     use exonum::encoding::Error as EncodingError;
->>>>>>> 8e7363dc
     use exonum::explorer::BlockWithTransactions;
     use exonum::helpers::Height;
     use exonum::messages::{Message, Protocol, RawTransaction};
@@ -196,16 +176,7 @@
     impl TxTimestamp {
         fn for_str(s: &str) -> Message<RawTransaction> {
             let (pubkey, key) = gen_keypair();
-<<<<<<< HEAD
-            Protocol::sign_transaction(
-                TxTimestamp::new(s),
-                TIMESTAMP_SERVICE_ID,
-                pubkey,
-                &key,
-            )
-=======
             Protocol::sign_transaction(TxTimestamp::new(s), TIMESTAMP_SERVICE_ID, pubkey, &key)
->>>>>>> 8e7363dc
         }
     }
 
@@ -326,14 +297,7 @@
 
         assert_eq!(block_info.header.height(), Height(1));
         assert_eq!(block_info.transactions.len(), 1);
-<<<<<<< HEAD
-        assert_eq!(
-            block_info.transactions[0].content().message(),
-            &tx_foo
-        );
-=======
         assert_eq!(block_info.transactions[0].content().message(), &tx_foo);
->>>>>>> 8e7363dc
 
         let body = CreateBlockQuery {
             tx_hashes: Some(vec![tx_bar.hash()]),
@@ -345,14 +309,7 @@
 
         assert_eq!(block_info.header.height(), Height(2));
         assert_eq!(block_info.transactions.len(), 1);
-<<<<<<< HEAD
-        assert_eq!(
-            block_info.transactions[0].content().message(),
-            &tx_bar
-        );
-=======
         assert_eq!(block_info.transactions[0].content().message(), &tx_bar);
->>>>>>> 8e7363dc
     }
 
     #[test]
