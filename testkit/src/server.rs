// Copyright 2019 The Exonum Team
//
// Licensed under the Apache License, Version 2.0 (the "License");
// you may not use this file except in compliance with the License.
// You may obtain a copy of the License at
//
//   http://www.apache.org/licenses/LICENSE-2.0
//
// Unless required by applicable law or agreed to in writing, software
// distributed under the License is distributed on an "AS IS" BASIS,
// WITHOUT WARRANTIES OR CONDITIONS OF ANY KIND, either express or implied.
// See the License for the specific language governing permissions and
// limitations under the License.

use exonum::{
    api::{self, ApiAggregator, ServiceApiBuilder, ServiceApiScope, ServiceApiState},
    blockchain::SharedNodeState,
    crypto::Hash,
    explorer::{BlockWithTransactions, BlockchainExplorer},
    helpers::Height,
};

use std::sync::{Arc, RwLock, RwLockReadGuard, RwLockWriteGuard};

use super::{TestKit, TestNetworkConfiguration};

#[derive(Clone, Debug, Serialize, Deserialize)]
struct CreateBlockQuery {
    tx_hashes: Option<Vec<Hash>>,
}

/// Testkit status, returned by the corresponding API endpoint.
#[derive(Debug, Serialize, Deserialize)]
pub struct TestKitStatus {
    /// Current blockchain height.
    pub height: Height,
    /// Currently active network configuration.
    pub configuration: TestNetworkConfiguration,
    /// Scheduled network configuration (if any).
    pub next_configuration: Option<TestNetworkConfiguration>,
}

#[derive(Debug, Clone)]
struct TestkitServerApi(Arc<RwLock<TestKit>>);

impl TestkitServerApi {
    fn read(&self) -> RwLockReadGuard<TestKit> {
        self.0.read().unwrap()
    }

    fn write(&self) -> RwLockWriteGuard<TestKit> {
        self.0.write().unwrap()
    }

    fn status(&self) -> api::Result<TestKitStatus> {
        let testkit = self.read();
        Ok(TestKitStatus {
            height: testkit.height(),
            configuration: testkit.configuration_change_proposal(),
            next_configuration: testkit.next_configuration().cloned(),
        })
    }

    fn create_block(&self, tx_hashes: Option<Vec<Hash>>) -> api::Result<BlockWithTransactions> {
        let mut testkit = self.write();
        let block_info = if let Some(tx_hashes) = tx_hashes {
            let maybe_missing_tx = tx_hashes.iter().find(|h| !testkit.is_tx_in_pool(h));
            if let Some(missing_tx) = maybe_missing_tx {
                Err(api::Error::BadRequest(format!(
                    "Transaction not in mempool: {}",
                    missing_tx.to_string()
                )))?;
            }

            // NB: checkpoints must correspond 1-to-1 to blocks.
            testkit.checkpoint();
            testkit.create_block_with_tx_hashes(&tx_hashes)
        } else {
            testkit.checkpoint();
            testkit.create_block()
        };
        Ok(block_info)
    }

    fn rollback(&self, height: Height) -> api::Result<Option<BlockWithTransactions>> {
        if height == Height(0) {
            Err(api::Error::BadRequest(
                "Cannot rollback past genesis block".into(),
            ))?;
        }

        let mut testkit = self.write();
        if testkit.height() >= height {
            let rollback_blocks = (testkit.height().0 - height.0 + 1) as usize;
            for _ in 0..rollback_blocks {
                testkit.rollback();
            }
        }

        let explorer = BlockchainExplorer::new(&testkit.blockchain);
        Ok(explorer.block_with_txs(testkit.height()))
    }

    fn handle_status(self, name: &'static str, api_scope: &mut ServiceApiScope) -> Self {
        let self_ = self.clone();
        api_scope.endpoint(name, move |_state: &ServiceApiState, _query: ()| {
            self.status()
        });
        self_
    }

    fn handle_create_block(self, name: &'static str, api_scope: &mut ServiceApiScope) -> Self {
        let self_ = self.clone();
        api_scope.endpoint_mut(
            name,
            move |_state: &ServiceApiState, query: Option<CreateBlockQuery>| {
                self.create_block(query.and_then(|query| query.tx_hashes))
            },
        );
        self_
    }

    fn handle_rollback(self, name: &'static str, api_scope: &mut ServiceApiScope) -> Self {
        let self_ = self.clone();
        api_scope.endpoint_mut(name, move |_state: &ServiceApiState, height: Height| {
            self.rollback(height)
        });
        self_
    }

    fn wire(self, builder: &mut ServiceApiBuilder) {
        let api_scope = builder.private_scope();
        self.handle_status("v1/status", api_scope)
            .handle_rollback("v1/blocks/rollback", api_scope)
            .handle_create_block("v1/blocks/create", api_scope);
    }
}

///  Creates an API handlers for processing testkit-specific HTTP requests.
pub fn create_testkit_handlers(inner: &Arc<RwLock<TestKit>>) -> ServiceApiBuilder {
    let mut builder = ServiceApiBuilder::new();
    let server_api = TestkitServerApi(inner.clone());
    server_api.wire(&mut builder);
    builder
}

/// Creates an ApiAggregator with the testkit server specific handlers.
pub fn create_testkit_api_aggregator(testkit: &Arc<RwLock<TestKit>>) -> ApiAggregator {
    let mut aggregator = ApiAggregator::new(
        testkit.read().unwrap().blockchain().clone(),
        SharedNodeState::new(10_000),
    );
    aggregator.insert("testkit", create_testkit_handlers(testkit));
    aggregator
}

#[cfg(test)]
mod tests {
    use exonum::api;
    use exonum::blockchain::{ExecutionResult, Service, Transaction, TransactionContext};
    use exonum::crypto::{gen_keypair, CryptoHash, Hash};
    use exonum::explorer::BlockWithTransactions;
    use exonum::helpers::Height;
<<<<<<< HEAD
    use exonum::messages::{AnyTx, Message, Signed};
    use exonum::storage::Snapshot;
=======
    use exonum::messages::{Message, RawTransaction, Signed};
    use exonum_merkledb::Snapshot;
>>>>>>> c750ddea

    use super::{super::proto, *};
    use crate::{TestKitApi, TestKitBuilder};

    type DeBlock = BlockWithTransactions;
    const TIMESTAMP_SERVICE_ID: u16 = 0;

    #[derive(Serialize, Deserialize, Clone, Debug, ProtobufConvert)]
    #[exonum(pb = "proto::examples::TxTimestamp")]
    struct TxTimestamp {
        message: String,
    }

    #[derive(Serialize, Deserialize, Clone, Debug, TransactionSet)]
    enum Any {
        TxTimestamp(TxTimestamp),
    }

    impl TxTimestamp {
        fn for_str(s: &str) -> Signed<AnyTx> {
            let (pubkey, key) = gen_keypair();
            Message::sign_transaction(
                Self {
                    message: s.to_owned(),
                },
                TIMESTAMP_SERVICE_ID,
                pubkey,
                &key,
            )
        }
    }

    impl Transaction for TxTimestamp {
        fn execute(&self, _: TransactionContext) -> ExecutionResult {
            Ok(())
        }
    }

    /// Initializes testkit, passes it into a handler, and creates the specified number
    /// of empty blocks in the testkit blockchain.
    fn init_handler(height: Height) -> (Arc<RwLock<TestKit>>, TestKitApi) {
        struct SampleService;

        impl Service for SampleService {
            fn service_id(&self) -> u16 {
                TIMESTAMP_SERVICE_ID
            }

            fn service_name(&self) -> &'static str {
                "sample"
            }

            fn state_hash(&self, _: &dyn Snapshot) -> Vec<Hash> {
                Vec::new()
            }

            fn tx_from_raw(&self, raw: AnyTx) -> Result<Box<dyn Transaction>, failure::Error> {
                use exonum::blockchain::TransactionSet;

                Any::tx_from_raw(raw).map(Any::into)
            }
        }

        let testkit = TestKitBuilder::validator()
            .with_service(SampleService)
            .create();

        let api_sender = testkit.api_sender.clone();
        let testkit = Arc::new(RwLock::new(testkit));
        let aggregator = create_testkit_api_aggregator(&testkit);
        let (testkit, api) = (
            Arc::clone(&testkit),
            TestKitApi::from_raw_parts(aggregator, api_sender),
        );

        testkit.write().unwrap().create_blocks_until(height);
        (testkit, api)
    }

    #[test]
    fn test_create_block_with_empty_body() {
        let (testkit, api) = init_handler(Height(0));

        let tx = TxTimestamp::for_str("foo");
        {
            let mut testkit = testkit.write().unwrap();
            api.send(tx.clone());
            testkit.poll_events();
        }

        // Test a bodiless request
        let block_info: DeBlock = api
            .private("api/testkit")
            .query(&CreateBlockQuery { tx_hashes: None })
            .post("v1/blocks/create")
            .unwrap();

        assert_eq!(block_info.header.height(), Height(1));
        assert_eq!(block_info.transactions.len(), 1);
        assert_eq!(block_info.transactions[0].content().message(), &tx);

        // Requests with a body that invoke `create_block`
        let bodies = vec![None, Some(CreateBlockQuery { tx_hashes: None })];

        for body in &bodies {
            {
                let mut testkit = testkit.write().unwrap();
                testkit.rollback();
                assert_eq!(testkit.height(), Height(0));
                api.send(tx.clone());
                testkit.poll_events();
            }

            let block_info: DeBlock = api
                .private("api/testkit")
                .query(body)
                .post("v1/blocks/create")
                .unwrap();

            assert_eq!(block_info.header.height(), Height(1));
            assert_eq!(block_info.transactions.len(), 1);
            assert_eq!(block_info.transactions[0].content().message(), &tx);
        }
    }

    #[test]
    fn test_create_block_with_specified_transactions() {
        let (testkit, api) = init_handler(Height(0));

        let tx_foo = TxTimestamp::for_str("foo");
        let tx_bar = TxTimestamp::for_str("bar");
        {
            let mut testkit = testkit.write().unwrap();
            api.send(tx_foo.clone());
            api.send(tx_bar.clone());
            testkit.poll_events();
        }

        let body = CreateBlockQuery {
            tx_hashes: Some(vec![tx_foo.hash()]),
        };
        let block_info: DeBlock = api
            .private("api/testkit")
            .query(&body)
            .post("v1/blocks/create")
            .unwrap();

        assert_eq!(block_info.header.height(), Height(1));
        assert_eq!(block_info.transactions.len(), 1);
        assert_eq!(block_info.transactions[0].content().message(), &tx_foo);

        let body = CreateBlockQuery {
            tx_hashes: Some(vec![tx_bar.hash()]),
        };
        let block_info: DeBlock = api
            .private("api/testkit")
            .query(&body)
            .post("v1/blocks/create")
            .unwrap();

        assert_eq!(block_info.header.height(), Height(2));
        assert_eq!(block_info.transactions.len(), 1);
        assert_eq!(block_info.transactions[0].content().message(), &tx_bar);
    }

    #[test]
    fn test_create_block_with_bogus_transaction() {
        let (_, api) = init_handler(Height(0));

        let body = CreateBlockQuery {
            tx_hashes: Some(vec![Hash::zero()]),
        };
        let err = api
            .private("api/testkit")
            .query(&body)
            .post::<DeBlock>("v1/blocks/create")
            .unwrap_err();

        assert_matches!(
            err,
            api::Error::BadRequest(ref body) if body.starts_with("Transaction not in mempool")
        );
    }

    #[test]
    fn test_rollback_normal() {
        let (testkit, api) = init_handler(Height(0));

        for _ in 0..4 {
            api.private("api/testkit")
                .query(&CreateBlockQuery { tx_hashes: None })
                .post::<DeBlock>("v1/blocks/create")
                .unwrap();
        }
        assert_eq!(testkit.read().unwrap().height(), Height(4));

        // Test that requests with "overflowing" heights do nothing
        let block_info: DeBlock = api
            .private("api/testkit")
            .query(&Height(10))
            .post("v1/blocks/rollback")
            .unwrap();
        assert_eq!(block_info.header.height(), Height(4));

        // Test idempotence of the rollback endpoint
        for _ in 0..2 {
            let block_info: DeBlock = api
                .private("api/testkit")
                .query(&Height(4))
                .post("v1/blocks/rollback")
                .unwrap();

            assert_eq!(block_info.header.height(), Height(3));
            {
                let testkit = testkit.read().unwrap();
                assert_eq!(testkit.height(), Height(3));
            }
        }

        // Test roll-back to the genesis block
        api.private("api/testkit")
            .query(&Height(1))
            .post::<DeBlock>("v1/blocks/rollback")
            .unwrap();
        {
            let testkit = testkit.read().unwrap();
            assert_eq!(testkit.height(), Height(0));
        }
    }

    #[test]
    fn test_rollback_past_genesis() {
        let (_, api) = init_handler(Height(4));

        let err = api
            .private("api/testkit")
            .query(&Height(0))
            .post::<DeBlock>("v1/blocks/rollback")
            .unwrap_err();

        assert_matches!(
            err,
            api::Error::BadRequest(ref body) if body == "Cannot rollback past genesis block"
        );
    }
}<|MERGE_RESOLUTION|>--- conflicted
+++ resolved
@@ -161,13 +161,8 @@
     use exonum::crypto::{gen_keypair, CryptoHash, Hash};
     use exonum::explorer::BlockWithTransactions;
     use exonum::helpers::Height;
-<<<<<<< HEAD
     use exonum::messages::{AnyTx, Message, Signed};
-    use exonum::storage::Snapshot;
-=======
-    use exonum::messages::{Message, RawTransaction, Signed};
     use exonum_merkledb::Snapshot;
->>>>>>> c750ddea
 
     use super::{super::proto, *};
     use crate::{TestKitApi, TestKitBuilder};
