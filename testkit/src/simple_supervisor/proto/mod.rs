// Copyright 2019 The Exonum Team
//
// Licensed under the Apache License, Version 2.0 (the "License");
// you may not use this file except in compliance with the License.
// You may obtain a copy of the License at
//
//   http://www.apache.org/licenses/LICENSE-2.0
//
// Unless required by applicable law or agreed to in writing, software
// distributed under the License is distributed on an "AS IS" BASIS,
// WITHOUT WARRANTIES OR CONDITIONS OF ANY KIND, either express or implied.
// See the License for the specific language governing permissions and
// limitations under the License.

pub mod schema;

use exonum::{
    blockchain::ConsensusConfig,
    crypto,
    helpers::Height,
    merkledb::BinaryValue,
    messages::{AnyTx, Verified},
    runtime::{rust::Transaction, ConfigChange, InstanceId, ServiceConfig},
};
<<<<<<< HEAD
use exonum_proto_derive::ProtobufConvert;
=======
use exonum_proto::ProtobufConvert;
>>>>>>> 5939be1a

use super::SimpleSupervisor;

#[derive(Debug, Clone, PartialEq, ProtobufConvert, BinaryValue, ObjectHash)]
#[protobuf_convert(source = "schema::service::ConfigPropose")]
pub struct ConfigPropose {
    pub changes: Vec<ConfigChange>,
    pub actual_from: Height,
}

impl ConfigPropose {
    pub fn actual_from(height: Height) -> Self {
        Self {
            actual_from: height,
            changes: Vec::default(),
        }
    }

    pub fn consensus_config(mut self, config: ConsensusConfig) -> Self {
        self.changes.push(ConfigChange::Consensus(config));
        self
    }

    pub fn service_config(mut self, instance_id: InstanceId, config: impl BinaryValue) -> Self {
        self.changes.push(ConfigChange::Service(ServiceConfig {
            instance_id,
            params: config.into_bytes(),
        }));
        self
    }

    pub fn into_tx(self) -> Verified<AnyTx> {
        let keypair = crypto::gen_keypair();
        self.sign(SimpleSupervisor::BUILTIN_ID, keypair.0, &keypair.1)
    }
}<|MERGE_RESOLUTION|>--- conflicted
+++ resolved
@@ -22,11 +22,7 @@
     messages::{AnyTx, Verified},
     runtime::{rust::Transaction, ConfigChange, InstanceId, ServiceConfig},
 };
-<<<<<<< HEAD
-use exonum_proto_derive::ProtobufConvert;
-=======
 use exonum_proto::ProtobufConvert;
->>>>>>> 5939be1a
 
 use super::SimpleSupervisor;
 
