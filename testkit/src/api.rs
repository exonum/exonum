// Copyright 2018 The Exonum Team
//
// Licensed under the Apache License, Version 2.0 (the "License");
// you may not use this file except in compliance with the License.
// You may obtain a copy of the License at
//
//   http://www.apache.org/licenses/LICENSE-2.0
//
// Unless required by applicable law or agreed to in writing, software
// distributed under the License is distributed on an "AS IS" BASIS,
// WITHOUT WARRANTIES OR CONDITIONS OF ANY KIND, either express or implied.
// See the License for the specific language governing permissions and
// limitations under the License.

use bodyparser;
use exonum::api::ApiError;
use exonum::blockchain::{SharedNodeState, Transaction};
<<<<<<< HEAD
use exonum::node::{
    create_private_api_handler, create_public_api_handler, ApiSender, TransactionSend,
};
=======
use exonum::node::{create_private_api_handler, create_public_api_handler, ApiSender,
                   TransactionSend};
>>>>>>> 0b0eb5c8
use iron::headers::{ContentType, Headers};
use iron::status::{self, StatusClass};
use iron::{Chain, Handler, IronError, IronResult, Plugin, Request, Response};
use iron_test::{request, response};
use log::Level;
use mount::{Mount, OriginalUrl};
use serde::{Deserialize, Serialize};
use serde_json;
use serde_json::Value as JsonValue;

use std::fmt;

use super::TestKit;

/// Kind of public or private REST API of an Exonum node.
///
/// `ApiKind` allows to use `get*` and `post*` methods of [`TestKitApi`] more safely.
///
/// [`TestKitApi`]: struct.TestKitApi.html
#[derive(Debug)]
pub enum ApiKind {
    /// `api/system` endpoints of the built-in Exonum REST API.
    System,
    /// `api/explorer` endpoints of the built-in Exonum REST API.
    Explorer,
    /// Endpoints corresponding to a service with the specified string identifier.
    Service(&'static str),
}

impl ApiKind {
    fn into_prefix(self) -> String {
        match self {
            ApiKind::System => "api/system".to_string(),
            ApiKind::Explorer => "api/explorer".to_string(),
            ApiKind::Service(name) => format!("api/services/{}", name),
        }
    }
}

/// API encapsulation for the testkit. Allows to execute and synchronously retrieve results
/// for REST-ful endpoints of services.
pub struct TestKitApi {
    public_handler: Chain,
    private_handler: Chain,
    api_sender: ApiSender,
}

impl fmt::Debug for TestKitApi {
    fn fmt(&self, f: &mut fmt::Formatter) -> Result<(), fmt::Error> {
        f.debug_struct("TestKitApi").finish()
    }
}

impl TestKitApi {
    /// Creates a new instance of API.
    pub(crate) fn new(testkit: &TestKit) -> Self {
        let blockchain = &testkit.blockchain;
        let api_state = SharedNodeState::new(10_000);

        TestKitApi {
            public_handler: {
                let mut handler = create_public_api_handler(
                    blockchain.clone(),
                    api_state.clone(),
                    &testkit.api_config,
                );
                handler.link_after(|req: &mut Request, resp| {
                    log_request(&ApiAccess::Public, req, resp)
                });
                handler
            },

            private_handler: {
                let mut handler = create_private_api_handler(
                    blockchain.clone(),
                    api_state,
                    testkit.api_sender.clone(),
                    &testkit.api_config,
                );
                handler.link_after(|req: &mut Request, resp| {
                    log_request(&ApiAccess::Private, req, resp)
                });
                handler
            },

            api_sender: testkit.api_sender.clone(),
        }
    }

    /// Returns the mounting point for public APIs. Useful for intricate testing not covered
    /// by `get*` and `post*` functions.
    pub fn public_handler(&self) -> &Chain {
        &self.public_handler
    }

    /// Returns the mounting point for private APIs. Useful for intricate testing not covered
    /// by `get*` and `post*` functions.
    pub fn private_handler(&self) -> &Chain {
        &self.private_handler
    }

    pub(crate) fn into_handlers<H: Handler>(self, testkit_handler: H) -> (Chain, Chain) {
        let (public_handler, private_handler) = (self.public_handler, self.private_handler);

        let mut testkit_handler = Chain::new(testkit_handler);
        testkit_handler
            .link_after(|req: &mut Request, resp| log_request(&ApiAccess::Private, req, resp));

        let mut private_mount = Mount::new();
        private_mount.mount("api/testkit", testkit_handler);
        private_mount.mount("", private_handler);

        (public_handler, Chain::new(private_mount))
    }

    /// Sends a transaction to the node via `ApiSender`.
    pub fn send<T>(&self, transaction: T)
    where
        T: Into<Box<Transaction>>,
    {
        self.api_sender
            .send(transaction.into())
            .expect("Cannot send transaction");
    }

    fn get_internal<H, D>(handler: &H, endpoint: &str, expect_error: bool) -> D
    where
        H: Handler,
        for<'de> D: Deserialize<'de>,
    {
        let status_class = if expect_error {
            StatusClass::ClientError
        } else {
            StatusClass::Success
        };

        let url = format!("http://localhost:3000/{}", endpoint);
        let resp = request::get(&url, Headers::new(), handler);
        let resp = if expect_error {
            // Support either "normal" or erroneous responses.
            // For example, `Api.not_found_response()` returns the response as `Ok(..)`.
            match resp {
                Ok(resp) => resp,
                Err(IronError { response, .. }) => response,
            }
        } else {
            resp.expect("Got unexpected `Err(..)` response")
        };

        if let Some(ref status) = resp.status {
            if status.class() != status_class {
                panic!("Unexpected response status: {:?}", status);
            }
        } else {
            panic!("Response status not set");
        }

        let resp = response::extract_body_to_string(resp);
        serde_json::from_str(&resp).unwrap()
    }

    /// Gets information from a public endpoint of the node.
    ///
    /// # Panics
    ///
    /// - Panics if an error occurs during request processing (e.g., the requested endpoint is
    ///  unknown), or if the response has a non-20x response status.
    pub fn get<D>(&self, kind: ApiKind, endpoint: &str) -> D
    where
        for<'de> D: Deserialize<'de>,
    {
        TestKitApi::get_internal(
            &self.public_handler,
            &format!("{}/{}", kind.into_prefix(), endpoint),
            false,
        )
    }

    /// Gets information from a private endpoint of the node.
    ///
    /// # Panics
    ///
    /// - Panics if an error occurs during request processing (e.g., the requested endpoint is
    ///  unknown), or if the response has a non-20x response status.
    pub fn get_private<D>(&self, kind: ApiKind, endpoint: &str) -> D
    where
        for<'de> D: Deserialize<'de>,
    {
        TestKitApi::get_internal(
            &self.private_handler,
            &format!("{}/{}", kind.into_prefix(), endpoint),
            false,
        )
    }

    /// Gets an error from a public endpoint of the node.
    ///
    /// # Panics
    ///
    /// - Panics if the response has a non-error response status.
    pub fn get_err(&self, kind: ApiKind, endpoint: &str) -> ApiError {
        let url = format!("http://localhost:3000/{}/{}", kind.into_prefix(), endpoint);
        let response = match request::get(&url, Headers::new(), &self.public_handler) {
            Ok(response) | Err(IronError { response, .. }) => response,
        };
        TestKitApi::response_to_api_error(response)
    }

    fn post_internal<H, T, D>(handler: &H, endpoint: &str, data: &T) -> D
    where
        H: Handler,
        T: Serialize,
        for<'de> D: Deserialize<'de>,
    {
        let url = format!("http://localhost:3000/{}", endpoint);
        let body = serde_json::to_string(&data).expect("Cannot serialize data to JSON");
        let resp = request::post(
            &url,
            {
                let mut headers = Headers::new();
                headers.set(ContentType::json());
                headers
            },
            &body,
            handler,
        ).expect("Cannot send data");

        let resp = response::extract_body_to_string(resp);
        serde_json::from_str(&resp).expect("Cannot parse result")
    }

    /// Posts a transaction to the service using the public API. The returned value is the result
    /// of synchronous transaction processing, which includes running the API shim
    /// and `Transaction.verify()`. `Transaction.execute()` is not run until the transaction
    /// gets to a block via one of `create_block*()` methods.
    ///
    /// # Panics
    ///
    /// - Panics if an error occurs during request processing (e.g., the requested endpoint is
    ///  unknown).
    pub fn post<T, D>(&self, kind: ApiKind, endpoint: &str, transaction: &T) -> D
    where
        T: Serialize,
        for<'de> D: Deserialize<'de>,
    {
        TestKitApi::post_internal(
            &self.public_handler,
            &format!("{}/{}", kind.into_prefix(), endpoint),
            transaction,
        )
    }

    /// Posts a transaction to the service using the private API. The returned value is the result
    /// of synchronous transaction processing, which includes running the API shim
    /// and `Transaction.verify()`. `Transaction.execute()` is not run until the transaction
    /// gets to a block via one of `create_block*()` methods.
    ///
    /// # Panics
    ///
    /// - Panics if an error occurs during request processing (e.g., the requested endpoint is
    ///  unknown).
    pub fn post_private<T, D>(&self, kind: ApiKind, endpoint: &str, transaction: &T) -> D
    where
        T: Serialize,
        for<'de> D: Deserialize<'de>,
    {
        TestKitApi::post_internal(
            &self.private_handler,
            &format!("{}/{}", kind.into_prefix(), endpoint),
            transaction,
        )
    }

    /// Converts iron Response to ApiError.
    ///
    /// # Panics
    ///
    /// - Panics if the response has a non-error response status.
    fn response_to_api_error(response: Response) -> ApiError {
        fn extract_description(body: &str) -> Option<String> {
            match serde_json::from_str::<JsonValue>(body).ok()? {
                JsonValue::Object(ref object) if object.contains_key("description") => {
                    Some(object["description"].as_str()?.to_owned())
                }
                JsonValue::String(string) => Some(string),
                _ => None,
            }
        }

        fn error(response: Response) -> String {
            let body = response::extract_body_to_string(response);
            extract_description(&body).unwrap_or(body)
        }

        let status = response.status.expect("Status header is not set");

        match status {
            status::Forbidden => ApiError::Unauthorized,
            status::BadRequest => ApiError::BadRequest(error(response)),
            status::NotFound => ApiError::NotFound(error(response)),
            s if s.is_server_error() => ApiError::InternalError(error(response).into()),
            s => panic!("Received non-error response status: {}", s.to_u16()),
        }
    }
}

#[derive(Debug)]
enum ApiAccess {
    Public,
    Private,
}

impl fmt::Display for ApiAccess {
    fn fmt(&self, formatter: &mut fmt::Formatter) -> fmt::Result {
        match *self {
            ApiAccess::Public => formatter.write_str("public"),
            ApiAccess::Private => formatter.write_str("private"),
        }
    }
}

// Logging middleware for `TestKitApi`.
fn log_request(
    access: &ApiAccess,
    request: &mut Request,
    mut response: Response,
) -> IronResult<Response> {
    use iron::headers::ContentLength;
    use iron::method::Method;
    use iron::response::WriteBody;

    fn has_body(method: &Method) -> bool {
        match *method {
            Method::Get | Method::Head | Method::Delete | Method::Trace => false,
            _ => true,
        }
    }

    if !log_enabled!(Level::Trace) {
        // Avoid expensive string allocations.
        return Ok(response);
    }

    let mut url = request
        .extensions
        .get::<OriginalUrl>()
        .unwrap_or(&request.url)
        .path()
        .join("/");
    if let Some(query) = request.url.query() {
        url += "?";
        url += query;
    }

    let req_body: Option<String> = if has_body(&request.method) {
        request
            .get::<bodyparser::Raw>()
            .expect("cannot read request body")
    } else {
        None
    };

    let response_body: Option<String> = {
        let len: u64 = response
            .headers
            .get::<ContentLength>()
            .map(|len| len.0)
            .unwrap_or_default();

        response.body.take().map(|mut body| {
            let mut buffer = Vec::with_capacity(len as usize);
            body.write_body(&mut buffer)
                .expect("cannot write response body to buffer");
            String::from_utf8(buffer).expect("cannot decode response body")
        })
    };

    trace!(
        "{method} ({access}) /{url}{req_body_tag}{req_body}\n\
         Response: {resp_status}\n{resp_body}\n",
        method = request.method,
        access = access,
        url = url,
        req_body_tag = if req_body.is_some() { "\nBody: " } else { "" },
        req_body = req_body.unwrap_or_default(),
        resp_status = response
            .status
            .as_ref()
            .map(ToString::to_string)
            .unwrap_or_else(|| "(no status)".to_string()),
        resp_body = response_body
            .as_ref()
            .map(String::as_ref)
            .unwrap_or("(no body)")
    );

    // Return the body to the response
    response.body = response_body.map(|body| Box::new(body) as Box<WriteBody>);
    Ok(response)
}

#[cfg(test)]
mod tests {
    use super::*;

    #[test]
    fn test_get_err_non_json() {
        let response = Response::with((status::NotFound, "Not found"));
        assert_matches!(
            TestKitApi::response_to_api_error(response),
            ApiError::NotFound(ref body) if body == "Not found"
        );
    }

    #[test]
    fn test_get_err_json_string() {
        let response = Response::with((status::NotFound, "\"Wallet not found\""));
        assert_matches!(
            TestKitApi::response_to_api_error(response),
            ApiError::NotFound(ref body) if body == "Wallet not found"
        );
    }

    #[test]
    fn test_get_err_json_object_with_description() {
        let response_body = r#"{ "debug": "Some debug info", "description": "Some description" }"#;
        let response = Response::with((status::BadRequest, response_body));
        assert_matches!(
            TestKitApi::response_to_api_error(response),
            ApiError::BadRequest(ref body) if body == "Some description"
        );
    }

    #[test]
    fn test_get_err_json_object_without_description() {
        let response_body = r#"{ "type": "unknown" }"#;
        let response = Response::with((status::BadRequest, response_body));
        assert_matches!(
            TestKitApi::response_to_api_error(response),
            ApiError::BadRequest(ref body) if body == response_body
        );
    }

    #[test]
    fn test_get_err_other_json() {
        let response_body = r#"[1, 2, 3]"#;
        let response = Response::with((status::BadRequest, response_body));
        assert_matches!(
            TestKitApi::response_to_api_error(response),
            ApiError::BadRequest(ref body) if body == response_body
        );
    }

    #[test]
    #[should_panic(expected = "Received non-error response status")]
    fn test_get_err_non_error_status() {
        let response = Response::with(status::Ok);
        TestKitApi::response_to_api_error(response);
    }
}<|MERGE_RESOLUTION|>--- conflicted
+++ resolved
@@ -15,14 +15,8 @@
 use bodyparser;
 use exonum::api::ApiError;
 use exonum::blockchain::{SharedNodeState, Transaction};
-<<<<<<< HEAD
-use exonum::node::{
-    create_private_api_handler, create_public_api_handler, ApiSender, TransactionSend,
-};
-=======
 use exonum::node::{create_private_api_handler, create_public_api_handler, ApiSender,
                    TransactionSend};
->>>>>>> 0b0eb5c8
 use iron::headers::{ContentType, Headers};
 use iron::status::{self, StatusClass};
 use iron::{Chain, Handler, IronError, IronResult, Plugin, Request, Response};
