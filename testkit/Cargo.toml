[package]
name = "exonum-testkit"
version = "0.9.0"
authors = ["The Exonum Team <exonum@bitfury.com>"]
homepage = "https://exonum.com/"
repository = "https://github.com/exonum/exonum"
documentation = "https://docs.rs/exonum-testkit"
readme = "README.md"
license = "Apache-2.0"
keywords = ["test", "blockchain", "framework", "exonum"]
categories = ["development-tools::testing"]
description = """
Testkit for Exonum blockchain framework, allowing to test service APIs
synchronously.
"""

[badges]
travis-ci = { repository = "exonum/exonum" }
circle-ci = { repository = "exonum/exonum" }

[dependencies]
<<<<<<< HEAD
actix-web = "=0.6.13"
exonum = { version = "0.8.0", path = "../exonum" }
failure = "0.1.2"
futures = "=0.1.21"
log = "=0.4.1"
reqwest = "=0.8.6"
=======
actix-web = "=0.7.3"
exonum = { version = "0.9.0", path = "../exonum" }
failure = "0.1.2"
futures = "=0.1.23"
reqwest = "=0.8.8"
log = "=0.4.4"
>>>>>>> 4cf37115
serde = "1.0.10"
serde_derive = "1.0.10"
serde_json = "1.0.2"
serde_urlencoded = "=0.5.3"
tokio-core = "=0.1.17"

[dev-dependencies]
rand = "=0.5.5"
pretty_assertions = "=0.5.1"
assert_matches = "1.2.0"
thread_local = "=0.3.6"
lazy_static = "1.0.0"<|MERGE_RESOLUTION|>--- conflicted
+++ resolved
@@ -19,21 +19,12 @@
 circle-ci = { repository = "exonum/exonum" }
 
 [dependencies]
-<<<<<<< HEAD
-actix-web = "=0.6.13"
-exonum = { version = "0.8.0", path = "../exonum" }
-failure = "0.1.2"
-futures = "=0.1.21"
-log = "=0.4.1"
-reqwest = "=0.8.6"
-=======
 actix-web = "=0.7.3"
 exonum = { version = "0.9.0", path = "../exonum" }
 failure = "0.1.2"
 futures = "=0.1.23"
 reqwest = "=0.8.8"
 log = "=0.4.4"
->>>>>>> 4cf37115
 serde = "1.0.10"
 serde_derive = "1.0.10"
 serde_json = "1.0.2"
