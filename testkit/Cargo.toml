[package]
name = "exonum-testkit"
version = "0.5.0"
authors = ["The Exonum Team <exonum@bitfury.com>"]
homepage = "https://exonum.com/"
repository = "https://github.com/exonum/exonum-testkit"
documentation = "https://docs.rs/exonum-testkit"
readme = "README.md"
license = "Apache-2.0"
keywords = ["test", "blockchain", "framework", "exonum"]
categories = ["development-tools::testing"]
description = """
Testkit for Exonum blockchain framework, allowing to test service APIs
synchronously.
"""

[badges]
travis-ci = { repository = "exonum/exonum" }

[dependencies]
<<<<<<< HEAD
exonum = { version = "0.5", path = "../exonum" }
bodyparser = "0.8.0"
=======
exonum = { version = "0.5.1", path = "../exonum" }
>>>>>>> 59cb2e1f
futures = "0.1.14"
log = "0.4.1"
mount = "0.4.0"
serde = "1.0.0"
serde_derive = "1.0.0"
serde_json = "1.0.0"
iron = "0.6.0"
iron-test = "0.6.0"
tokio-core = "0.1.9"
router = "0.6.0"

[dev-dependencies]
bodyparser = "0.8.0"
serde_derive = "1.0.0"
rand = "0.4.2"
pretty_assertions = "0.5.0"<|MERGE_RESOLUTION|>--- conflicted
+++ resolved
@@ -18,12 +18,8 @@
 travis-ci = { repository = "exonum/exonum" }
 
 [dependencies]
-<<<<<<< HEAD
-exonum = { version = "0.5", path = "../exonum" }
+exonum = { version = "0.5.1", path = "../exonum" }
 bodyparser = "0.8.0"
-=======
-exonum = { version = "0.5.1", path = "../exonum" }
->>>>>>> 59cb2e1f
 futures = "0.1.14"
 log = "0.4.1"
 mount = "0.4.0"
