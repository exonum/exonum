[package]
name = "exonum-testkit"
version = "0.6.0"
authors = ["The Exonum Team <exonum@bitfury.com>"]
homepage = "https://exonum.com/"
repository = "https://github.com/exonum/exonum-testkit"
documentation = "https://docs.rs/exonum-testkit"
readme = "README.md"
license = "Apache-2.0"
keywords = ["test", "blockchain", "framework", "exonum"]
categories = ["development-tools::testing"]
description = """
Testkit for Exonum blockchain framework, allowing to test service APIs
synchronously.
"""

[badges]
travis-ci = { repository = "exonum/exonum" }

[dependencies]
<<<<<<< HEAD
exonum = { version = "0.5.1", path = "../exonum" }
bodyparser = "0.8.0"
=======
exonum = { version = "0.6.0", path = "../exonum" }
>>>>>>> af1b8fae
futures = "0.1.14"
log = "0.4.1"
mount = "0.4.0"
serde = "1.0.0"
serde_derive = "1.0.0"
serde_json = "1.0.0"
iron = "0.6.0"
iron-test = "0.6.0"
tokio-core = "0.1.9"
router = "0.6.0"

[dev-dependencies]
exonum-cryptocurrency = { version = "0.5.0", path = "../examples/cryptocurrency" }
bodyparser = "0.8.0"
serde_derive = "1.0.0"
rand = "0.4.2"
pretty_assertions = "0.5.0"
assert_matches = "1.2.0"<|MERGE_RESOLUTION|>--- conflicted
+++ resolved
@@ -18,12 +18,8 @@
 travis-ci = { repository = "exonum/exonum" }
 
 [dependencies]
-<<<<<<< HEAD
-exonum = { version = "0.5.1", path = "../exonum" }
+exonum = { version = "0.6.0", path = "../exonum" }
 bodyparser = "0.8.0"
-=======
-exonum = { version = "0.6.0", path = "../exonum" }
->>>>>>> af1b8fae
 futures = "0.1.14"
 log = "0.4.1"
 mount = "0.4.0"
@@ -36,7 +32,7 @@
 router = "0.6.0"
 
 [dev-dependencies]
-exonum-cryptocurrency = { version = "0.5.0", path = "../examples/cryptocurrency" }
+exonum-cryptocurrency = { version = "0.0.0", path = "../examples/cryptocurrency" }
 bodyparser = "0.8.0"
 serde_derive = "1.0.0"
 rand = "0.4.2"
