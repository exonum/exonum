--- conflicted
+++ resolved
@@ -23,17 +23,10 @@
   "license": "Apache-2.0",
   "homepage": "https://github.com/exonum/exonum-testkit/tree/master/examples/server#readme",
   "dependencies": {
-<<<<<<< HEAD
-    "chai": "^4.1.2",
-    "exonum-client": "^0.16.6",
-    "mocha": "^4.0.1",
-    "node-fetch": "^1.7.3",
-=======
     "chai": "^4.2.0",
     "exonum-client": "^0.16.9",
     "mocha": "^6.1.4",
     "node-fetch": "^2.6.0",
->>>>>>> 2fcc95c1
     "protobufjs": "6.8.8"
   },
   "devDependencies": {
