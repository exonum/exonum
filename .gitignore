# vim files
*.swp
# macos files
*.DS_Store

# cargo
target
*/target
*.rs.bk
Cargo.lock

<<<<<<< HEAD
=======
# fuzz testing
exonum/fuzz/target
exonum/fuzz/corpus
exonum/fuzz/artifacts

>>>>>>> 59cb2e1f
# node (for cspell)
/node_modules
/npm-debug.log
/package-lock.json

# IDE files
.idea
.vscode
*.iml<|MERGE_RESOLUTION|>--- conflicted
+++ resolved
@@ -9,14 +9,11 @@
 *.rs.bk
 Cargo.lock
 
-<<<<<<< HEAD
-=======
 # fuzz testing
 exonum/fuzz/target
 exonum/fuzz/corpus
 exonum/fuzz/artifacts
 
->>>>>>> 59cb2e1f
 # node (for cspell)
 /node_modules
 /npm-debug.log
