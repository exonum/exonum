--- conflicted
+++ resolved
@@ -32,28 +32,6 @@
     </div>
 
     <div class="toolbar">
-<<<<<<< HEAD
-      <a class="toolbar-return-button pull-left">
-        <img src="images/left_arrow.svg" alt="">
-      </a>
-      <div class="toolbar-help-button navbar-toggle hidden pull-right" id="menu" role="button" data-toggle="collapse" data-target="#navbar-collapse" aria-expanded="false">
-        <span class="icon-bar"></span>
-        <span class="icon-bar"></span>
-        <span class="icon-bar"></span>
-      </div>
-      <div class="toolbar-title"></div>
-      <div class="toolbar-dropdown collapse navbar-collapse" id="navbar-collapse">
-        <ul class="nav navbar-nav">
-          <li>
-            <div class="toolbar-username hidden" id="user" role="button">
-              <i class="glyphicon glyphicon-briefcase"></i>&nbsp;
-              <i class="glyphicon glyphicon-user"></i>
-              &nbsp;<span id="username"></span>
-            </div>
-          </li>
-        </ul>
-      </div>
-=======
         <a class="toolbar-return-button pull-left">
           <img src="images/left_arrow.svg" alt="">
         </a>
@@ -84,7 +62,6 @@
             </li>
           </ul>
         </div>
->>>>>>> 4b218eb9
     </div>
 
     <div class="welcome-wrapper page" data-page="welcome">
