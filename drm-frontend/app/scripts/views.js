--- conflicted
+++ resolved
@@ -24,16 +24,10 @@
   template: templates.login,
 
   events: {
-<<<<<<< HEAD
-    "click .login": 'login',
-    "click #login-registration": 'registration',
-    "click #login-blockchain": 'blockchain',
-    "click #login-flow": 'flow'
-=======
     'click .login': 'login',
     'click #login-registration': 'registration',
-    'click #login-blockchain': 'blockchain'
->>>>>>> 16ef0c17
+    'click #login-blockchain': 'blockchain',
+    'click #login-flow': 'flow'
   },
 
   login: function(e) {
@@ -533,19 +527,12 @@
   el: 'body',
 
   events: {
-<<<<<<< HEAD
-    "click .toolbar-return-button": "back",
-    "click #user": "showDashboard",
-    "click #blockchain-exporer": "showBlockchain",
-    "click #flow": "showFlow",
-    "click": "collapseMenu",
-    "touchstart": "collapseMenu"
-=======
     'click .toolbar-return-button': 'back',
     'click #user': 'showDashboard',
+    'click #blockchain-exporer': 'showBlockchain',
+    'click #flow': 'showFlow',
     'click': 'collapseMenu',
     'touchstart': 'collapseMenu'
->>>>>>> 16ef0c17
   },
 
   loadingStart: function() {
