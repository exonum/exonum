// We teach Backbone to make crossdomain requests and store cookie
Backbone.ajax = function(options) {
  options.crossDomain = true;
  options.xhrFields = {
    withCredentials: true
  };
  return Backbone.$.ajax.call(Backbone.$, options);
};

Backbone.Model.prototype.failoverSave = function(attrs, options) {
  this.save(attrs, {
    success: options.success,
    error: function(model, response) {
      if (response.status == 404 && options.retries > 0) {
        console.log('Got 404 status, retry #', options.retries);
        setTimeout(function() {
          model.failoverSave(attrs, {
            success: options.success,
            error: options.error,
            retries: options.retries - 1,
            timeout: options.timeout
          });
        }, options.timeout);
      } else {
        options.error(model, response);
      }
    }
  });
};

Backbone.Model.prototype.failoverFetch = function(options) {
  this.fetch({
    success: options.success,
    error: function(model, response) {
      if (response.status == 404 && options.retries > 0) {
        console.log('Got 404 status, retry #', options.retries);
        setTimeout(function() {
          model.failoverFetch({
            success: options.success,
            error: options.error,
            retries: options.retries - 1,
            timeout: options.timeout
          });
        }, options.timeout);
      } else {
        options.error(model, response);
      }
    }
  });
};

var Blocks = Backbone.Collection.extend({
  url: settings.api_endpoint + 'blockchain/blocks'
});

var Block = Backbone.Model.extend({
  idAttribute: 'height',
  urlRoot: settings.api_endpoint + 'blockchain/blocks'
});

var Transaction = Backbone.Model.extend({
  idAttribute: 'hash',
  urlRoot: settings.api_endpoint + 'blockchain/transactions'
});

var Auth = Backbone.Model.extend({
  url: settings.api_endpoint + 'drm/auth'
});

var Owner = Backbone.Model.extend({
  idAttribute: 'id',
  urlRoot: settings.api_endpoint + 'drm/owners'
});

var Distributor = Backbone.Model.extend({
  idAttribute: 'id',
  urlRoot: settings.api_endpoint + 'drm/distributors'
});

var Content = Backbone.Model.extend({
  idAttribute: 'fingerprint',
  urlRoot: settings.api_endpoint + 'drm/contents'
});

var Contract = Backbone.Model.extend({
  idAttribute: 'fingerprint',
  urlRoot: settings.api_endpoint + 'drm/contracts'
});

var Report = Backbone.Model.extend({
<<<<<<< HEAD
  idAttribute: "uuid",
  urlRoot: settings.api_endpoint + "drm/reports"
});

var Flow = Backbone.Collection.extend({
  url: settings.api_endpoint + "drm/flow"
=======
  idAttribute: 'uuid',
  urlRoot: settings.api_endpoint + 'drm/reports'
>>>>>>> 16ef0c17
});<|MERGE_RESOLUTION|>--- conflicted
+++ resolved
@@ -88,15 +88,10 @@
 });
 
 var Report = Backbone.Model.extend({
-<<<<<<< HEAD
-  idAttribute: "uuid",
-  urlRoot: settings.api_endpoint + "drm/reports"
+  idAttribute: 'uuid',
+  urlRoot: settings.api_endpoint + 'drm/reports'
 });
 
 var Flow = Backbone.Collection.extend({
   url: settings.api_endpoint + "drm/flow"
-=======
-  idAttribute: 'uuid',
-  urlRoot: settings.api_endpoint + 'drm/reports'
->>>>>>> 16ef0c17
 });