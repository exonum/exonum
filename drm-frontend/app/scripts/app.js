--- conflicted
+++ resolved
@@ -11,18 +11,11 @@
       'block/:height'         : 'block',
 
       // DRM
-<<<<<<< HEAD
-      "dashboard"             : "dashboard",
-      "content/:fingerprint"  : "content",
-      "add-report/:fingerprint" : "addReport",
-      "add-content"           : "addContent",
-      "flow"                  : "flow"
-=======
       'dashboard'             : 'dashboard',
       'content/:fingerprint'  : 'content',
       'add-report/:fingerprint' : 'addReport',
-      'add-content'           : 'addContent'
->>>>>>> 16ef0c17
+      'add-content'           : 'addContent',
+      'flow'                  : 'flow'
     },
 
     // Main pages
