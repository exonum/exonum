--- conflicted
+++ resolved
@@ -12,20 +12,12 @@
 description = "Helper crate for secure and convenient configuration of the Exonum nodes."
 
 [dependencies]
-<<<<<<< HEAD
-exonum = { version = "0.12", path = "../exonum" }
-exonum-supervisor = { version = "0.12", path = "../services/supervisor" }
-structopt = "0.3"
-log = "0.4"
-serde = "1.0"
-serde_derive = "1.0"
-=======
 exonum = { version = "0.13.0-rc.2", path = "../exonum" }
 exonum-supervisor = { version = "0.13.0-rc.2", path = "../services/supervisor" }
-structopt = "0.3.1"
-serde = "1.0.101"
-serde_derive = "1.0.101"
->>>>>>> 0375392a
+structopt = "0.3"
+serde = "1.0"
+log = "0.4"
+serde_derive = "1.0"
 failure = "0.1"
 zeroize = "0.9"
 rpassword = "4.0"
