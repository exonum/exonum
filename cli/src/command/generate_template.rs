// Copyright 2020 The Exonum Team
//
// Licensed under the Apache License, Version 2.0 (the "License");
// you may not use this file except in compliance with the License.
// You may obtain a copy of the License at
//
//   http://www.apache.org/licenses/LICENSE-2.0
//
// Unless required by applicable law or agreed to in writing, software
// distributed under the License is distributed on an "AS IS" BASIS,
// WITHOUT WARRANTIES OR CONDITIONS OF ANY KIND, either express or implied.
// See the License for the specific language governing permissions and
// limitations under the License.

//! Standard Exonum CLI command used to generate common configuration file.

<<<<<<< HEAD
=======
use anyhow::Error;
>>>>>>> 0532a29c
use exonum::blockchain::ConsensusConfig;
use exonum_supervisor::mode::Mode as SupervisorMode;
use serde_derive::{Deserialize, Serialize};
use structopt::StructOpt;

use std::path::PathBuf;

use crate::{
    command::{ExonumCommand, StandardResult},
    config::{GeneralConfig, NodePublicConfig},
    io::save_config_file,
};

/// Generate common part of the nodes configuration.
#[derive(StructOpt, Debug, Serialize, Deserialize)]
#[non_exhaustive]
pub struct GenerateTemplate {
    /// Path to a node configuration template file.
    pub common_config: PathBuf,

    /// Number of validators in the network.
    #[structopt(long)]
    pub validators_count: u32,

    /// Supervisor service mode. Possible options are "simple" and "decentralized".
    #[structopt(long, default_value = "simple")]
    pub supervisor_mode: SupervisorMode,
}

impl ExonumCommand for GenerateTemplate {
    fn execute(self) -> Result<StandardResult, Error> {
        let config = NodePublicConfig {
            consensus: ConsensusConfig::default(),
            general: GeneralConfig {
                validators_count: self.validators_count,
                supervisor_mode: self.supervisor_mode,
            },
            validator_keys: None,
            address: None,
        };
        save_config_file(&config, &self.common_config)?;
        Ok(StandardResult::GenerateTemplate {
            template_config_path: self.common_config,
        })
    }
}<|MERGE_RESOLUTION|>--- conflicted
+++ resolved
@@ -14,10 +14,7 @@
 
 //! Standard Exonum CLI command used to generate common configuration file.
 
-<<<<<<< HEAD
-=======
 use anyhow::Error;
->>>>>>> 0532a29c
 use exonum::blockchain::ConsensusConfig;
 use exonum_supervisor::mode::Mode as SupervisorMode;
 use serde_derive::{Deserialize, Serialize};
