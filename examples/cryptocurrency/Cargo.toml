[package]
name = "exonum-cryptocurrency"
publish = false
version = "0.0.0"
edition = "2018"
authors = ["The Exonum Team <exonum@bitfury.com>"]
homepage = "https://exonum.com/"
repository = "https://github.com/exonum/exonum"
documentation = "https://exonum.com/doc/version/latest/get-started/create-service"
readme = "README.md"
license = "Apache-2.0"
keywords = ["exonum", "blockchain", "example"]
categories = ["rust-patterns"]
description = "Minimal Exonum blockchain example implementing a simple cryptocurrency."

[badges]
travis-ci = { repository = "exonum/exonum" }

[dependencies]
exonum = { version = "0.12.0", path = "../../exonum" }
exonum-derive = { version = "0.12.0", path = "../../components/derive" }
<<<<<<< HEAD
exonum-keys = { version = "0.12.0", path = "../../components/keys" }
exonum-merkledb = { version = "0.12.0", path = "../../components/merkledb" }
exonum-proto = { version = "0.12.0", path = "../../components/proto" }
exonum-crypto = { version = "0.12.0", path = "../../components/crypto" }
=======
exonum-merkledb = { version = "0.12.0", path = "../../components/merkledb" }
>>>>>>> 7b77e213
failure = "0.1.5"
serde = "1.0.0"
serde_derive = "1.0.0"
serde_json = "1.0.0"
protobuf = "2.8.0"

[dev-dependencies]
<<<<<<< HEAD
exonum-testkit = { version = "0.12.0", path = "../../test-suite/testkit" }
=======
exonum-testkit = { version = "0.12.0", path = "../../testkit" }
>>>>>>> 7b77e213
rand = "0.7"
pretty_assertions = "0.6.1"
assert_matches = "1.2.0"

[build-dependencies]
exonum-build = { version = "0.12.0", path = "../../components/build" }<|MERGE_RESOLUTION|>--- conflicted
+++ resolved
@@ -19,26 +19,18 @@
 [dependencies]
 exonum = { version = "0.12.0", path = "../../exonum" }
 exonum-derive = { version = "0.12.0", path = "../../components/derive" }
-<<<<<<< HEAD
 exonum-keys = { version = "0.12.0", path = "../../components/keys" }
 exonum-merkledb = { version = "0.12.0", path = "../../components/merkledb" }
 exonum-proto = { version = "0.12.0", path = "../../components/proto" }
 exonum-crypto = { version = "0.12.0", path = "../../components/crypto" }
-=======
-exonum-merkledb = { version = "0.12.0", path = "../../components/merkledb" }
->>>>>>> 7b77e213
 failure = "0.1.5"
-serde = "1.0.0"
-serde_derive = "1.0.0"
-serde_json = "1.0.0"
+serde = "1.0"
+serde_derive = "1.0"
+serde_json = "1.0"
 protobuf = "2.8.0"
 
 [dev-dependencies]
-<<<<<<< HEAD
 exonum-testkit = { version = "0.12.0", path = "../../test-suite/testkit" }
-=======
-exonum-testkit = { version = "0.12.0", path = "../../testkit" }
->>>>>>> 7b77e213
 rand = "0.7"
 pretty_assertions = "0.6.1"
 assert_matches = "1.2.0"
