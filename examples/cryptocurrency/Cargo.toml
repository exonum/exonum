[package]
name = "exonum-cryptocurrency"
publish = false
version = "0.0.0"
edition = "2018"
authors = ["The Exonum Team <contact@exonum.com>"]
homepage = "https://exonum.com/"
repository = "https://github.com/exonum/exonum"
documentation = "https://exonum.com/doc/version/latest/get-started/create-service"
readme = "README.md"
license = "Apache-2.0"
keywords = ["exonum", "blockchain", "example"]
categories = ["rust-patterns"]
description = "Minimal Exonum blockchain example implementing a simple cryptocurrency."

[badges]
travis-ci = { repository = "exonum/exonum" }

[dependencies]
exonum = { version = "0.13.0-rc.2", path = "../../exonum" }
exonum-crypto = { version = "0.13.0-rc.2", path = "../../components/crypto" }
exonum-derive = { version = "0.13.0-rc.2", path = "../../components/derive" }
exonum-merkledb = { version = "0.13.0-rc.2", path = "../../components/merkledb" }
exonum-proto = { version = "0.13.0-rc.2", path = "../../components/proto" }
<<<<<<< HEAD

=======
exonum-rust-runtime = { version = "0.13.0-rc.2", path = "../../runtimes/rust" }
>>>>>>> b970896e
failure = "0.1.5"
protobuf = "2.8.0"
serde = "1.0"
serde_derive = "1.0"
serde_json = "1.0"

[dev-dependencies]
exonum-explorer-service = { version = "0.13.0-rc.2", path = "../../services/explorer" }
exonum-testkit = { version = "0.13.0-rc.2", path = "../../test-suite/testkit" }

assert_matches = "1.2.0"
pretty_assertions = "0.6.1"
rand = "0.7"

[build-dependencies]
exonum-build = { version = "0.13.0-rc.2", path = "../../components/build" }<|MERGE_RESOLUTION|>--- conflicted
+++ resolved
@@ -22,11 +22,8 @@
 exonum-derive = { version = "0.13.0-rc.2", path = "../../components/derive" }
 exonum-merkledb = { version = "0.13.0-rc.2", path = "../../components/merkledb" }
 exonum-proto = { version = "0.13.0-rc.2", path = "../../components/proto" }
-<<<<<<< HEAD
+exonum-rust-runtime = { version = "0.13.0-rc.2", path = "../../runtimes/rust" }
 
-=======
-exonum-rust-runtime = { version = "0.13.0-rc.2", path = "../../runtimes/rust" }
->>>>>>> b970896e
 failure = "0.1.5"
 protobuf = "2.8.0"
 serde = "1.0"
