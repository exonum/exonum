[package]
name = "exonum-cryptocurrency"
publish = false
version = "0.0.0"
edition = "2018"
authors = ["The Exonum Team <exonum@bitfury.com>"]
homepage = "https://exonum.com/"
repository = "https://github.com/exonum/exonum"
documentation = "https://exonum.com/doc/version/latest/get-started/create-service"
readme = "README.md"
license = "Apache-2.0"
keywords = ["exonum", "blockchain", "example"]
categories = ["rust-patterns"]
description = "Minimal Exonum blockchain example implementing a simple cryptocurrency."

[badges]
travis-ci = { repository = "exonum/exonum" }
circle-ci = { repository = "exonum/exonum" }

[dependencies]
exonum = { version = "0.11.0", path = "../../exonum" }
exonum-derive = { version = "0.11.0", path = "../../components/derive" }
exonum-merkledb = { version = "0.10.0", path = "../../components/merkledb" }
failure = "0.1.5"
serde = "1.0.0"
serde_derive = "1.0.0"
serde_json = "1.0.0"
<<<<<<< HEAD
protobuf = "2.4.0"

[dev-dependencies]
exonum-testkit = { version = "0.11.0", path = "../../testkit" }
=======
protobuf = "2.2.0"
reqwest = "0.9.15"

[dev-dependencies]
#exonum-testkit = { version = "0.10.1", path = "../../testkit" }
>>>>>>> 2b56a961
rand = "0.6.4"
pretty_assertions = "0.6.1"
assert_matches = "1.2.0"

[build-dependencies]
exonum-build = { version = "0.11.0", path = "../../components/build" }<|MERGE_RESOLUTION|>--- conflicted
+++ resolved
@@ -25,18 +25,11 @@
 serde = "1.0.0"
 serde_derive = "1.0.0"
 serde_json = "1.0.0"
-<<<<<<< HEAD
 protobuf = "2.4.0"
-
-[dev-dependencies]
-exonum-testkit = { version = "0.11.0", path = "../../testkit" }
-=======
-protobuf = "2.2.0"
 reqwest = "0.9.15"
 
 [dev-dependencies]
 #exonum-testkit = { version = "0.10.1", path = "../../testkit" }
->>>>>>> 2b56a961
 rand = "0.6.4"
 pretty_assertions = "0.6.1"
 assert_matches = "1.2.0"
