--- conflicted
+++ resolved
@@ -17,11 +17,7 @@
 circle-ci = { repository = "exonum/exonum" }
 
 [dependencies]
-<<<<<<< HEAD
-exonum = { version = "0.8.0", path = "../../exonum" }
-=======
 exonum = { version = "0.9.0", path = "../../exonum" }
->>>>>>> 4cf37115
 failure = "0.1.2"
 serde = "1.0.0"
 serde_derive = "1.0.0"
