--- conflicted
+++ resolved
@@ -23,8 +23,12 @@
 //! [docs]: https://exonum.com/doc/version/latest/get-started/create-service
 //! [readme]: https://github.com/exonum/cryptocurrency#readme
 
-#![deny(unsafe_code, bare_trait_objects)]
-#![warn(missing_docs, missing_debug_implementations)]
+#![deny(
+    missing_debug_implementations,
+    missing_docs,
+    unsafe_code,
+    bare_trait_objects
+)]
 
 #[macro_use]
 extern crate exonum_derive;
@@ -113,11 +117,8 @@
 
 /// Transactions.
 pub mod transactions {
-<<<<<<< HEAD
     use exonum::crypto::PublicKey;
 
-=======
->>>>>>> ce1caf9c
     use super::proto;
 
     /// Service configuration parameters.
