--- conflicted
+++ resolved
@@ -165,19 +165,10 @@
 
 /// Contracts.
 pub mod contracts {
-<<<<<<< HEAD
-    use exonum::runtime::rust::{api::ServiceApiBuilder, CallContext, Service};
-=======
-    use exonum_merkledb::Snapshot;
-
-    use exonum::{
-        crypto::Hash,
-        runtime::{
-            rust::{api::ServiceApiBuilder, CallContext, Service},
-            BlockchainData, ExecutionError,
-        },
+    use exonum::runtime::{
+        rust::{api::ServiceApiBuilder, CallContext, Service},
+        ExecutionError,
     };
->>>>>>> 21073f4a
 
     use crate::{
         api::CryptocurrencyApi,
