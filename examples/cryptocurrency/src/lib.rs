// Copyright 2019 The Exonum Team
//
// Licensed under the Apache License, Version 2.0 (the "License");
// you may not use this file except in compliance with the License.
// You may obtain a copy of the License at
//
//   http://www.apache.org/licenses/LICENSE-2.0
//
// Unless required by applicable law or agreed to in writing, software
// distributed under the License is distributed on an "AS IS" BASIS,
// WITHOUT WARRANTIES OR CONDITIONS OF ANY KIND, either express or implied.
// See the License for the specific language governing permissions and
// limitations under the License.

//! Demo [Exonum][exonum] service implementing a simple cryptocurrency.
//! See [the documentation][docs] for a detailed step-by-step guide how to approach this demo,
//! and [the repository README][readme] on how to use, test, and contribute to it.
//!
//! **Note.** The service in this crate is intended for demo purposes only. It is not intended
//! for use in production.
//!
//! [exonum]: https://github.com/exonum/exonum
//! [docs]: https://exonum.com/doc/version/latest/get-started/create-service
//! [readme]: https://github.com/exonum/cryptocurrency#readme

#![deny(
    missing_debug_implementations,
    missing_docs,
    unsafe_code,
    bare_trait_objects
)]

#[macro_use]
extern crate exonum_derive;
#[macro_use]
extern crate serde_derive;

pub mod proto;

/// Persistent data.
pub mod schema {
    use exonum::crypto::{Hash, PublicKey};
    use exonum_merkledb::{
        access::{Access, Prefixed, Restore},
        MapIndex,
    };
    use exonum_proto::ProtobufConvert;

    use super::proto;

    // Declare the data to be stored in the blockchain, namely wallets with balances.
    // See [serialization docs][1] for details.
    //
    // [1]: https://exonum.com/doc/version/latest/architecture/serialization
    /// Wallet struct used to persist data within the service.
    #[derive(Serialize, Deserialize, Clone, Debug, ProtobufConvert, BinaryValue, ObjectHash)]
    #[protobuf_convert(source = "proto::Wallet")]
    pub struct Wallet {
        /// Public key of the wallet owner.
        pub pub_key: PublicKey,
        /// Name of the wallet owner.
        pub name: String,
        /// Current balance.
        pub balance: u64,
    }

    /// Additional methods for managing balance of the wallet in an immutable fashion.
    impl Wallet {
        /// Create new Wallet.
        pub fn new(&pub_key: &PublicKey, name: &str, balance: u64) -> Self {
            Self {
                pub_key,
                name: name.to_owned(),
                balance,
            }
        }

        /// Returns a copy of this wallet with the balance increased by the specified amount.
        pub fn increase(self, amount: u64) -> Self {
            let balance = self.balance + amount;
            Self::new(&self.pub_key, &self.name, balance)
        }

        /// Returns a copy of this wallet with the balance decreased by the specified amount.
        pub fn decrease(self, amount: u64) -> Self {
            debug_assert!(self.balance >= amount);
            let balance = self.balance - amount;
            Self::new(&self.pub_key, &self.name, balance)
        }
    }

    /// Schema of the key-value storage used by the demo cryptocurrency service.
    #[derive(Debug)]
    pub struct CurrencySchema<T: Access> {
        /// Correspondence of public keys of users to account information.
        pub wallets: MapIndex<T::Base, PublicKey, Wallet>,
    }

    /// Declare the layout of data managed by the service. An instance of [`MapIndex`] is used
    /// to keep wallets in the storage. Index values are serialized [`Wallet`] structs.
    ///
    /// [`MapIndex`]: https://exonum.com/doc/version/latest/architecture/storage#mapindex
    /// [`Wallet`]: struct.Wallet.html
    impl<'a, T: Access> CurrencySchema<Prefixed<'a, T>> {
        /// Creates a new schema instance.
        pub fn new(access: Prefixed<'a, T>) -> Self {
            Self {
                wallets: Restore::restore(&access, "wallets".into()).unwrap(),
            }
        }

        /// Returns the state hash of cryptocurrency service.
        pub fn state_hash(&self) -> Vec<Hash> {
            // Since wallets are stored in MapIndex, there is no state hash.
            vec![]
        }
    }
}

/// Transactions.
pub mod transactions {
    use exonum::crypto::PublicKey;

    use super::proto;
    use exonum_proto::ProtobufConvert;

    /// Service configuration parameters.
    #[derive(Serialize, Deserialize, Clone, Debug, ProtobufConvert, BinaryValue, ObjectHash)]
    #[protobuf_convert(source = "proto::Config")]
    pub struct Config;

    /// Transaction type for creating a new wallet.
    ///
    /// See [the `Transaction` trait implementation](#impl-Transaction) for details how
    /// `TxCreateWallet` transactions are processed.
    #[derive(Serialize, Deserialize, Clone, Debug, ProtobufConvert, BinaryValue, ObjectHash)]
    #[protobuf_convert(source = "proto::TxCreateWallet")]
    pub struct CreateWallet {
        /// UTF-8 string with the owner's name.
        pub name: String,
    }

    /// Transaction type for transferring tokens between two wallets.
    ///
    /// See [the `Transaction` trait implementation](#impl-Transaction) for details how
    /// `TxTransfer` transactions are processed.
    #[protobuf_convert(source = "proto::TxTransfer")]
    #[derive(Serialize, Deserialize, Clone, Debug, ProtobufConvert, BinaryValue, ObjectHash)]
    pub struct TxTransfer {
        /// Public key of the receiver.
        pub to: PublicKey,
        /// Number of tokens to transfer from sender's account to receiver's account.
        pub amount: u64,
        /// Auxiliary number to guarantee [non-idempotence][idempotence] of transactions.
        ///
        /// [idempotence]: https://en.wikipedia.org/wiki/Idempotence
        pub seed: u64,
    }
}

/// Contract errors.
pub mod errors {
    /// Error codes emitted by `TxCreateWallet` and/or `TxTransfer` transactions during execution.
    #[derive(Debug, IntoExecutionError)]
    pub enum Error {
        /// Wallet already exists.
        ///
        /// Can be emitted by `TxCreateWallet`.
        WalletAlreadyExists = 0,
        /// Sender doesn't exist.
        ///
        /// Can be emitted by `TxTransfer`.
        SenderNotFound = 1,
        /// Receiver doesn't exist.
        ///
        /// Can be emitted by `TxTransfer`.
        ReceiverNotFound = 2,
        /// Insufficient currency amount.
        ///
        /// Can be emitted by `TxTransfer`.
        InsufficientCurrencyAmount = 3,
        /// Sender same as receiver.
        ///
        /// Can be emitted by `TxTransfer`.
        SenderSameAsReceiver = 4,
    }
}

/// Contracts.
pub mod contracts {
    use exonum_merkledb::Snapshot;

    use exonum::{
        crypto::Hash,
        runtime::{
            api::ServiceApiBuilder,
            rust::{CallContext, Service},
            BlockchainData,
        },
    };

    use crate::{
        api::CryptocurrencyApi,
        errors::Error,
        schema::{CurrencySchema, Wallet},
        transactions::{CreateWallet, TxTransfer},
    };

    /// Initial balance of a newly created wallet.
    const INIT_BALANCE: u64 = 100;

    /// Cryptocurrency service transactions.
    #[exonum_service]
    pub trait CryptocurrencyInterface {
        /// Creates wallet with the given `name`.
<<<<<<< HEAD
        fn create_wallet(&self, ctx: CallContext, arg: CreateWallet) -> Result<(), Error>;
=======
        fn create_wallet(&self, ctx: CallContext<'_>, arg: TxCreateWallet) -> Result<(), Error>;
>>>>>>> a75206f9
        /// Transfers `amount` of the currency from one wallet to another.
        fn transfer(&self, ctx: CallContext<'_>, arg: TxTransfer) -> Result<(), Error>;
    }

    /// Cryptocurrency service implementation.
    #[derive(Debug, ServiceFactory)]
    #[exonum(proto_sources = "crate::proto", implements("CryptocurrencyInterface"))]
    pub struct CryptocurrencyService;

    impl CryptocurrencyInterface for CryptocurrencyService {
<<<<<<< HEAD
        fn create_wallet(&self, context: CallContext<'_>, arg: CreateWallet) -> Result<(), Error> {
=======
        fn create_wallet(
            &self,
            context: CallContext<'_>,
            arg: TxCreateWallet,
        ) -> Result<(), Error> {
>>>>>>> a75206f9
            let author = context
                .caller()
                .author()
                .expect("Wrong 'TxCreateWallet' initiator");

            let mut schema = CurrencySchema::new(context.service_data());
            if schema.wallets.get(&author).is_none() {
                let wallet = Wallet::new(&author, &arg.name, INIT_BALANCE);
                println!("Create the wallet: {:?}", wallet);
                schema.wallets.put(&author, wallet);
                Ok(())
            } else {
                Err(Error::WalletAlreadyExists)
            }
        }

        fn transfer(&self, context: CallContext<'_>, arg: TxTransfer) -> Result<(), Error> {
            let author = context
                .caller()
                .author()
                .expect("Wrong 'TxTransfer' initiator");
            if author == arg.to {
                return Err(Error::SenderSameAsReceiver);
            }

            let mut schema = CurrencySchema::new(context.service_data());
            let sender = schema.wallets.get(&author).ok_or(Error::SenderNotFound)?;
            let receiver = schema.wallets.get(&arg.to).ok_or(Error::ReceiverNotFound)?;

            let amount = arg.amount;
            if sender.balance >= amount {
                let sender = sender.decrease(amount);
                let receiver = receiver.increase(amount);
                println!("Transfer between wallets: {:?} => {:?}", sender, receiver);
                schema.wallets.put(&author, sender);
                schema.wallets.put(&arg.to, receiver);
                Ok(())
            } else {
                Err(Error::InsufficientCurrencyAmount)
            }
        }
    }

    impl Service for CryptocurrencyService {
        fn state_hash(&self, data: BlockchainData<&dyn Snapshot>) -> Vec<Hash> {
            CurrencySchema::new(data.for_executing_service()).state_hash()
        }

<<<<<<< HEAD
        fn wire_api(&self, builder: &mut ServiceApiBuilder) {
            CryptocurrencyApi.wire(builder);
=======
        fn state_hash(
            &self,
            descriptor: InstanceDescriptor<'_>,
            snapshot: &dyn Snapshot,
        ) -> Vec<Hash> {
            CurrencySchema::new(descriptor.name, snapshot).state_hash()
>>>>>>> a75206f9
        }
    }
}

/// Cryptocurrency API implementation.
pub mod api {
    use exonum::{
        crypto::PublicKey,
        runtime::api::{self, ServiceApiBuilder, ServiceApiState},
    };

    use crate::schema::{CurrencySchema, Wallet};

    /// Public service API description.
    #[derive(Debug, Clone, Copy)]
    pub struct CryptocurrencyApi;

    /// The structure describes the query parameters for the `get_wallet` endpoint.
    #[derive(Debug, Serialize, Deserialize, Clone, Copy)]
    pub struct WalletQuery {
        /// Public key of the queried wallet.
        pub pub_key: PublicKey,
    }

    impl CryptocurrencyApi {
        /// Endpoint for getting a single wallet.
        pub fn get_wallet(
            self,
            state: &ServiceApiState<'_>,
            pub_key: PublicKey,
        ) -> api::Result<Wallet> {
            let schema = CurrencySchema::new(state.service_data());
            schema
                .wallets
                .get(&pub_key)
                .ok_or_else(|| api::Error::NotFound("\"Wallet not found\"".to_owned()))
        }

        /// Endpoint for dumping all wallets from the storage.
<<<<<<< HEAD
        pub fn get_wallets(self, state: &ServiceApiState) -> api::Result<Vec<Wallet>> {
            let schema = CurrencySchema::new(state.service_data());
            Ok(schema.wallets.values().collect())
=======
        pub fn get_wallets(self, state: &ServiceApiState<'_>) -> api::Result<Vec<Wallet>> {
            let snapshot = state.snapshot();
            let schema = CurrencySchema::new(state.instance.name, snapshot);
            let idx = schema.wallets();
            let wallets = idx.values().collect();
            Ok(wallets)
>>>>>>> a75206f9
        }

        /// 'ServiceApiBuilder' facilitates conversion between read requests and REST
        /// endpoints.
        pub fn wire(self, builder: &mut ServiceApiBuilder) {
            // Binds handlers to specific routes.
            builder
                .public_scope()
                .endpoint("v1/wallet", {
                    move |state: &ServiceApiState<'_>, query: WalletQuery| {
                        self.get_wallet(state, query.pub_key)
                    }
                })
                .endpoint("v1/wallets", {
                    move |state: &ServiceApiState<'_>, _query: ()| self.get_wallets(state)
                });
        }
    }
}<|MERGE_RESOLUTION|>--- conflicted
+++ resolved
@@ -213,11 +213,7 @@
     #[exonum_service]
     pub trait CryptocurrencyInterface {
         /// Creates wallet with the given `name`.
-<<<<<<< HEAD
-        fn create_wallet(&self, ctx: CallContext, arg: CreateWallet) -> Result<(), Error>;
-=======
-        fn create_wallet(&self, ctx: CallContext<'_>, arg: TxCreateWallet) -> Result<(), Error>;
->>>>>>> a75206f9
+        fn create_wallet(&self, ctx: CallContext<'_>, arg: CreateWallet) -> Result<(), Error>;
         /// Transfers `amount` of the currency from one wallet to another.
         fn transfer(&self, ctx: CallContext<'_>, arg: TxTransfer) -> Result<(), Error>;
     }
@@ -228,15 +224,7 @@
     pub struct CryptocurrencyService;
 
     impl CryptocurrencyInterface for CryptocurrencyService {
-<<<<<<< HEAD
         fn create_wallet(&self, context: CallContext<'_>, arg: CreateWallet) -> Result<(), Error> {
-=======
-        fn create_wallet(
-            &self,
-            context: CallContext<'_>,
-            arg: TxCreateWallet,
-        ) -> Result<(), Error> {
->>>>>>> a75206f9
             let author = context
                 .caller()
                 .author()
@@ -285,17 +273,8 @@
             CurrencySchema::new(data.for_executing_service()).state_hash()
         }
 
-<<<<<<< HEAD
         fn wire_api(&self, builder: &mut ServiceApiBuilder) {
             CryptocurrencyApi.wire(builder);
-=======
-        fn state_hash(
-            &self,
-            descriptor: InstanceDescriptor<'_>,
-            snapshot: &dyn Snapshot,
-        ) -> Vec<Hash> {
-            CurrencySchema::new(descriptor.name, snapshot).state_hash()
->>>>>>> a75206f9
         }
     }
 }
@@ -335,18 +314,9 @@
         }
 
         /// Endpoint for dumping all wallets from the storage.
-<<<<<<< HEAD
-        pub fn get_wallets(self, state: &ServiceApiState) -> api::Result<Vec<Wallet>> {
+        pub fn get_wallets(self, state: &ServiceApiState<'_>) -> api::Result<Vec<Wallet>> {
             let schema = CurrencySchema::new(state.service_data());
             Ok(schema.wallets.values().collect())
-=======
-        pub fn get_wallets(self, state: &ServiceApiState<'_>) -> api::Result<Vec<Wallet>> {
-            let snapshot = state.snapshot();
-            let schema = CurrencySchema::new(state.instance.name, snapshot);
-            let idx = schema.wallets();
-            let wallets = idx.values().collect();
-            Ok(wallets)
->>>>>>> a75206f9
         }
 
         /// 'ServiceApiBuilder' facilitates conversion between read requests and REST
