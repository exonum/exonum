--- conflicted
+++ resolved
@@ -17,18 +17,11 @@
     blockchain::{config::GenesisConfigBuilder, ConsensusConfig, ValidatorKeys},
     keys::Keys,
     node::{Node, NodeApiConfig, NodeConfig},
-<<<<<<< HEAD
-=======
-    runtime::{
-        rust::{DefaultInstance, RustRuntime, ServiceFactory},
-        RuntimeInstance,
-    },
->>>>>>> c05b2ce5
 };
 use exonum_explorer_service::ExplorerFactory;
+use exonum_rust_runtime::{DefaultInstance, RustRuntime, ServiceFactory};
 
 use exonum_cryptocurrency::contracts::CryptocurrencyService;
-use exonum_rust_runtime::{RustRuntime, ServiceFactory};
 
 fn node_config() -> NodeConfig {
     let (consensus_public_key, consensus_secret_key) = exonum::crypto::gen_keypair();
@@ -73,16 +66,6 @@
 
 fn main() {
     exonum::helpers::init_logger().unwrap();
-<<<<<<< HEAD
-
-    let service = CryptocurrencyService;
-    let artifact_id = service.artifact_id();
-=======
-    let external_runtimes: Vec<RuntimeInstance> = vec![];
-    let rust_runtime = RustRuntime::builder()
-        .with_factory(CryptocurrencyService)
-        .with_factory(ExplorerFactory);
->>>>>>> c05b2ce5
     let node_config = node_config();
     let artifact_id = CryptocurrencyService.artifact_id();
     let genesis_config = GenesisConfigBuilder::with_consensus_config(node_config.consensus.clone())
@@ -92,17 +75,18 @@
         .with_instance(artifact_id.into_default_instance(1, "cryptocurrency"))
         .build();
 
-    let with_runtimes = |notifier| vec![RustRuntime::new(notifier).with_factory(service).into()];
+    let with_runtimes = |notifier| {
+        vec![RustRuntime::builder()
+            .with_factory(CryptocurrencyService)
+            .with_factory(ExplorerFactory)
+            .build(notifier)
+            .into()]
+    };
 
     println!("Creating database in temporary dir...");
     let node = Node::new(
         TemporaryDB::new(),
-<<<<<<< HEAD
         with_runtimes,
-=======
-        rust_runtime,
-        external_runtimes,
->>>>>>> c05b2ce5
         node_config,
         genesis_config,
         None,
