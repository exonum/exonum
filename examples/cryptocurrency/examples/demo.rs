--- conflicted
+++ resolved
@@ -16,12 +16,8 @@
 
 use exonum_cryptocurrency::contracts::CryptocurrencyService;
 
-<<<<<<< HEAD
 #[tokio::main]
-async fn main() -> Result<(), Error> {
-=======
-fn main() -> anyhow::Result<()> {
->>>>>>> 0532a29c
+async fn main() -> anyhow::Result<()> {
     exonum::helpers::init_logger()?;
 
     NodeBuilder::development_node()?
