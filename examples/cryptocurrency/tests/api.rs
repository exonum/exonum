// Copyright 2019 The Exonum Team
//
// Licensed under the Apache License, Version 2.0 (the "License");
// you may not use this file except in compliance with the License.
// You may obtain a copy of the License at
//
//   http://www.apache.org/licenses/LICENSE-2.0
//
// Unless required by applicable law or agreed to in writing, software
// distributed under the License is distributed on an "AS IS" BASIS,
// WITHOUT WARRANTIES OR CONDITIONS OF ANY KIND, either express or implied.
// See the License for the specific language governing permissions and
// limitations under the License.

//! These are tests concerning the API of the cryptocurrency service. See `tx_logic.rs`
//! for tests focused on the business logic of transactions.
//!
//! Note how API tests predominantly use `TestKitApi` to send transactions and make assertions
//! about the storage state.

use assert_matches::assert_matches;
use exonum::{
    api,
    crypto::{self, Hash, PublicKey, SecretKey},
    messages::{AnyTx, Verified},
    runtime::rust::ServiceFactory,
};
use exonum_explorer_service::ExplorerFactory;
use exonum_merkledb::ObjectHash;
<<<<<<< HEAD
use exonum_testkit::{
    explorer::api::TransactionQuery, ApiKind, TestKit, TestKitApi, TestKitBuilder,
};
=======
use exonum_testkit::{ApiKind, TestKit, TestKitApi};
use serde_json::json;
>>>>>>> 258671fc

// Import data types used in tests from the crate where the service is defined.
use exonum_cryptocurrency::{
    api::WalletQuery,
    contracts::{CryptocurrencyInterface, CryptocurrencyService},
    schema::Wallet,
    transactions::{CreateWallet, TxTransfer},
};

/// Alice's wallets name.
const ALICE_NAME: &str = "Alice";
/// Bob's wallet name.
const BOB_NAME: &str = "Bob";
/// Service instance id.
const INSTANCE_ID: u32 = 1010;
/// Service instance name.
const INSTANCE_NAME: &str = "nnm-token";

/// Check that the wallet creation transaction works when invoked via API.
#[test]
fn test_create_wallet() {
    let (mut testkit, api) = create_testkit();
    // Create and send a transaction via API
    let (tx, _) = api.create_wallet(ALICE_NAME);
    testkit.create_block();
    api.assert_tx_status(tx.object_hash(), &json!({ "type": "success" }));

    // Check that the user indeed is persisted by the service.
    let wallet = api.get_wallet(tx.author());
    assert_eq!(wallet.pub_key, tx.author());
    assert_eq!(wallet.name, ALICE_NAME);
    assert_eq!(wallet.balance, 100);
}

/// Check that the transfer transaction works as intended.
#[test]
fn test_transfer() {
    // Create 2 wallets.
    let (mut testkit, api) = create_testkit();
    let (tx_alice, alice) = api.create_wallet(ALICE_NAME);
    let (tx_bob, _) = api.create_wallet(BOB_NAME);
    testkit.create_block();
    api.assert_tx_status(tx_alice.object_hash(), &json!({ "type": "success" }));
    api.assert_tx_status(tx_bob.object_hash(), &json!({ "type": "success" }));

    // Check that the initial Alice's and Bob's balances persisted by the service.
    let wallet = api.get_wallet(tx_alice.author());
    assert_eq!(wallet.balance, 100);
    let wallet = api.get_wallet(tx_bob.author());
    assert_eq!(wallet.balance, 100);

    // Transfer funds by invoking the corresponding API method.
    let tx = alice.transfer(
        INSTANCE_ID,
        TxTransfer {
            to: tx_bob.author(),
            amount: 10,
            seed: 0,
        },
    );

    api.transfer(&tx);
    testkit.create_block();
    api.assert_tx_status(tx.object_hash(), &json!({ "type": "success" }));

    // After the transfer transaction is included into a block, we may check new wallet
    // balances.
    let wallet = api.get_wallet(tx_alice.author());
    assert_eq!(wallet.balance, 90);
    let wallet = api.get_wallet(tx_bob.author());
    assert_eq!(wallet.balance, 110);
}

/// Check that a transfer from a non-existing wallet fails as expected.
#[test]
fn test_transfer_from_nonexisting_wallet() {
    let (mut testkit, api) = create_testkit();

    let (tx_alice, alice) = api.create_wallet(ALICE_NAME);
    let (tx_bob, _) = api.create_wallet(BOB_NAME);
    // Do not commit Alice's transaction, so Alice's wallet does not exist
    // when a transfer occurs.
    testkit.create_block_with_tx_hashes(&[tx_bob.object_hash()]);

    api.assert_no_wallet(tx_alice.author());
    let wallet = api.get_wallet(tx_bob.author());
    assert_eq!(wallet.balance, 100);

    let tx = alice.transfer(
        INSTANCE_ID,
        TxTransfer {
            to: tx_bob.author(),
            amount: 10,
            seed: 0,
        },
    );

    api.transfer(&tx);
    testkit.create_block_with_tx_hashes(&[tx.object_hash()]);
    api.assert_tx_status(
        tx.object_hash(),
        &json!({
            "type": "service_error",
            "code": 1,
            "description": "Sender doesn\'t exist.\n\nCan be emitted by `TxTransfer`.",
            "runtime_id": 0,
            "call_site": {
                "call_type": "method",
                "instance_id": INSTANCE_ID,
                "method_id": 1,
            },
        }),
    );

    // Check that Bob's balance doesn't change.
    let wallet = api.get_wallet(tx_bob.author());
    assert_eq!(wallet.balance, 100);
}

/// Check that a transfer to a non-existing wallet fails as expected.
#[test]
fn test_transfer_to_nonexisting_wallet() {
    let (mut testkit, api) = create_testkit();

    let (tx_alice, alice) = api.create_wallet(ALICE_NAME);
    let (tx_bob, _) = api.create_wallet(BOB_NAME);
    // Do not commit Bob's transaction, so Bob's wallet does not exist
    // when a transfer occurs.
    testkit.create_block_with_tx_hashes(&[tx_alice.object_hash()]);

    let wallet = api.get_wallet(tx_alice.author());
    assert_eq!(wallet.balance, 100);
    api.assert_no_wallet(tx_bob.author());

    let tx = alice.transfer(
        INSTANCE_ID,
        TxTransfer {
            to: tx_bob.author(),
            amount: 10,
            seed: 0,
        },
    );

    api.transfer(&tx);
    testkit.create_block_with_tx_hashes(&[tx.object_hash()]);
    api.assert_tx_status(
        tx.object_hash(),
        &json!({
            "type": "service_error",
            "code": 2,
            "description": "Receiver doesn\'t exist.\n\nCan be emitted by `TxTransfer`.",
            "runtime_id": 0,
            "call_site": {
                "call_type": "method",
                "instance_id": INSTANCE_ID,
                "method_id": 1,
            },
        }),
    );

    // Check that Alice's balance doesn't change.
    let wallet = api.get_wallet(tx_alice.author());
    assert_eq!(wallet.balance, 100);
}

/// Check that an overcharge does not lead to changes in sender's and receiver's balances.
#[test]
fn test_transfer_overcharge() {
    let (mut testkit, api) = create_testkit();

    let (tx_alice, alice) = api.create_wallet(ALICE_NAME);
    let (tx_bob, _) = api.create_wallet(BOB_NAME);
    testkit.create_block();

    // Transfer funds. The transfer amount (110) is more than Alice has (100).
    let tx = alice.transfer(
        INSTANCE_ID,
        TxTransfer {
            to: tx_bob.author(),
            amount: 110,
            seed: 0,
        },
    );

    api.transfer(&tx);
    testkit.create_block();
    api.assert_tx_status(
        tx.object_hash(),
        &json!({
            "type": "service_error",
            "code": 3,
            "description": "Insufficient currency amount.\n\nCan be emitted by `TxTransfer`.",
            "runtime_id": 0,
            "call_site": {
                "call_type": "method",
                "instance_id": INSTANCE_ID,
                "method_id": 1,
            },
        }),
    );

    let wallet = api.get_wallet(tx_alice.author());
    assert_eq!(wallet.balance, 100);
    let wallet = api.get_wallet(tx_bob.author());
    assert_eq!(wallet.balance, 100);
}

#[test]
fn test_unknown_wallet_request() {
    let (_testkit, api) = create_testkit();

    // Transaction is sent by API, but isn't committed.
    let (tx, _) = api.create_wallet(ALICE_NAME);

    let info = api
        .inner
        .public(ApiKind::Service(INSTANCE_NAME))
        .query(&WalletQuery {
            pub_key: tx.author(),
        })
        .get::<Wallet>("v1/wallet")
        .unwrap_err();

    assert_matches!(
        info,
        api::Error::NotFound(ref body) if body == "Wallet not found"
    );
}

/// Wrapper for the cryptocurrency service API allowing to easily use it
/// (compared to `TestKitApi` calls).
struct CryptocurrencyApi {
    pub inner: TestKitApi,
}

impl CryptocurrencyApi {
    /// Generates a wallet creation transaction with a random key pair, sends it over HTTP,
    /// and checks the synchronous result (i.e., the hash of the transaction returned
    /// within the response).
    /// Note that the transaction is not immediately added to the blockchain, but rather is put
    /// to the pool of unconfirmed transactions.
    fn create_wallet(&self, name: &str) -> (Verified<AnyTx>, (PublicKey, SecretKey)) {
        let keypair = crypto::gen_keypair();
        // Create a pre-signed transaction
        let tx = keypair.create_wallet(INSTANCE_ID, CreateWallet::new(name));
        let tx_info: serde_json::Value = self
            .inner
            .public(ApiKind::Explorer)
            .query(&json!({ "tx_body": tx }))
            .post("v1/transactions")
            .unwrap();
        assert_eq!(tx_info, json!({ "tx_hash": tx.object_hash() }));
        (tx, keypair)
    }

    /// Sends a transfer transaction over HTTP and checks the synchronous result.
    fn transfer(&self, tx: &Verified<AnyTx>) {
        let tx_info: serde_json::Value = self
            .inner
            .public(ApiKind::Explorer)
            .query(&json!({ "tx_body": tx }))
            .post("v1/transactions")
            .unwrap();
        assert_eq!(tx_info, json!({ "tx_hash": tx.object_hash()}));
    }

    /// Gets the state of a particular wallet using an HTTP request.
    fn get_wallet(&self, pub_key: PublicKey) -> Wallet {
        self.inner
            .public(ApiKind::Service(INSTANCE_NAME))
            .query(&WalletQuery { pub_key })
            .get("v1/wallet")
            .unwrap()
    }

    /// Asserts that a wallet with the specified public key is not known to the blockchain.
    fn assert_no_wallet(&self, pub_key: PublicKey) {
        let err = self
            .inner
            .public(ApiKind::Service(INSTANCE_NAME))
            .query(&WalletQuery { pub_key })
            .get::<Wallet>("v1/wallet")
            .unwrap_err();

        assert_matches!(
            err,
            api::Error::NotFound(ref body) if body == "Wallet not found"
        );
    }

    /// Asserts that the transaction with the given hash has a specified status.
    fn assert_tx_status(&self, tx_hash: Hash, expected_status: &serde_json::Value) {
        let info: serde_json::Value = self
            .inner
            .public(ApiKind::Explorer)
            .query(&TransactionQuery::new(tx_hash))
            .get("v1/transactions")
            .unwrap();

        if let serde_json::Value::Object(mut info) = info {
            let tx_status = info.remove("status").unwrap();
            assert_eq!(tx_status, *expected_status);
        } else {
            panic!("Invalid transaction info format, object expected");
        }
    }
}

/// Creates a testkit together with the API wrapper defined above.
fn create_testkit() -> (TestKit, CryptocurrencyApi) {
    let artifact = CryptocurrencyService.artifact_id();
    let mut testkit = TestKitBuilder::validator()
        .with_default_rust_service(ExplorerFactory)
        .with_rust_service(CryptocurrencyService)
        .with_artifact(artifact.clone())
        .with_instance(artifact.into_default_instance(INSTANCE_ID, INSTANCE_NAME))
        .create();
    let api = CryptocurrencyApi {
        inner: testkit.api(),
    };
    (testkit, api)
}<|MERGE_RESOLUTION|>--- conflicted
+++ resolved
@@ -27,14 +27,10 @@
 };
 use exonum_explorer_service::ExplorerFactory;
 use exonum_merkledb::ObjectHash;
-<<<<<<< HEAD
 use exonum_testkit::{
     explorer::api::TransactionQuery, ApiKind, TestKit, TestKitApi, TestKitBuilder,
 };
-=======
-use exonum_testkit::{ApiKind, TestKit, TestKitApi};
 use serde_json::json;
->>>>>>> 258671fc
 
 // Import data types used in tests from the crate where the service is defined.
 use exonum_cryptocurrency::{
