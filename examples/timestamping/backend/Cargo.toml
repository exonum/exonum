--- conflicted
+++ resolved
@@ -16,14 +16,9 @@
 exonum-crypto = { version = "0.12.0", path = "../../../components/crypto" }
 exonum-derive = { version = "0.12.0", path = "../../../components/derive" }
 exonum-merkledb = { version = "0.12.0", path = "../../../components/merkledb" }
-<<<<<<< HEAD
-exonum-configuration = { version = "0.12.0", path = "../../../services/configuration" }
-exonum-time = { version = "0.12.0", path = "../../../services/time" }
-=======
 exonum-cli = { version = "0.12.0", path = "../../../cli" }
 exonum-time = { version = "0.12.0", path = "../../../services/time" }
 exonum-proto = { version = "0.12.0", path = "../../../components/proto" }
->>>>>>> a6e0bf66
 serde = "1.0.10"
 serde_derive = "1.0.10"
 serde_json = "1.0.2"
@@ -33,11 +28,7 @@
 protobuf = "2.8.0"
 
 [dev-dependencies]
-<<<<<<< HEAD
-exonum-testkit = { version = "0.12.0", path = "../../../testkit" }
-=======
 exonum-testkit = { version = "0.12.0", path = "../../../test-suite/testkit" }
->>>>>>> a6e0bf66
 pretty_assertions = "0.6.1"
 
 [build-dependencies]
