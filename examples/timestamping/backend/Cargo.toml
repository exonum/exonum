--- conflicted
+++ resolved
@@ -19,13 +19,8 @@
 serde_derive = "1.0.10"
 serde_json = "1.0.2"
 failure = "0.1.2"
-<<<<<<< HEAD
-log = "=0.4.1"
-chrono = { version = "=0.4.2", features = ["serde"] }
-=======
 log = "=0.4.4"
 chrono = { version = "=0.4.6", features = ["serde"] }
->>>>>>> 4cf37115
 
 [dev-dependencies]
 exonum-testkit = { version = "0.9.0", path = "../../../testkit" }
