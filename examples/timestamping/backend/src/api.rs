--- conflicted
+++ resolved
@@ -16,11 +16,7 @@
 use exonum_merkledb::{proof_map_index::Raw, MapProof};
 
 use exonum::{
-<<<<<<< HEAD
     blockchain::{BlockProof, IndexProof},
-=======
-    blockchain::{BlockProof, IndexCoordinates, SchemaOrigin},
->>>>>>> 571d3568
     crypto::Hash,
     runtime::rust::api::{self, ServiceApiBuilder, ServiceApiState},
 };
@@ -73,21 +69,10 @@
         state: &ServiceApiState<'_>,
         hash: Hash,
     ) -> api::Result<TimestampProof> {
-<<<<<<< HEAD
         let IndexProof {
             block_proof,
             index_proof,
         } = state.data().proof_for_service_index("timestamps").unwrap();
-=======
-        let blockchain_schema = state.data().for_core();
-        let last_block_height = blockchain_schema.height();
-        let block_info = blockchain_schema
-            .block_and_precommits(last_block_height)
-            .unwrap();
-        let state_proof = blockchain_schema
-            .state_hash_aggregator()
-            .get_proof(SchemaOrigin::Service(state.instance().id).coordinate_for(0));
->>>>>>> 571d3568
 
         let schema = Schema::new(state.service_data());
         let timestamp_proof = schema.timestamps.get_proof(hash);
