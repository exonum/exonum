// Copyright 2020 The Exonum Team
//
// Licensed under the Apache License, Version 2.0 (the "License");
// you may not use this file except in compliance with the License.
// You may obtain a copy of the License at
//
//   http://www.apache.org/licenses/LICENSE-2.0
//
// Unless required by applicable law or agreed to in writing, software
// distributed under the License is distributed on an "AS IS" BASIS,
// WITHOUT WARRANTIES OR CONDITIONS OF ANY KIND, either express or implied.
// See the License for the specific language governing permissions and
// limitations under the License.

use exonum_cli::{NodeBuilder, Spec};
use exonum_time::TimeServiceFactory;

<<<<<<< HEAD
#[tokio::main]
async fn main() -> Result<(), failure::Error> {
=======
use exonum_timestamping::TimestampingService;

fn main() -> anyhow::Result<()> {
>>>>>>> 0532a29c
    exonum::helpers::init_logger()?;

    NodeBuilder::new()
        .with(Spec::new(TimeServiceFactory::default()))
        .with(Spec::new(TimestampingService))
        .run()
        .await
}<|MERGE_RESOLUTION|>--- conflicted
+++ resolved
@@ -15,14 +15,10 @@
 use exonum_cli::{NodeBuilder, Spec};
 use exonum_time::TimeServiceFactory;
 
-<<<<<<< HEAD
-#[tokio::main]
-async fn main() -> Result<(), failure::Error> {
-=======
 use exonum_timestamping::TimestampingService;
 
-fn main() -> anyhow::Result<()> {
->>>>>>> 0532a29c
+#[tokio::main]
+async fn main() -> anyhow::Result<()> {
     exonum::helpers::init_logger()?;
 
     NodeBuilder::new()
