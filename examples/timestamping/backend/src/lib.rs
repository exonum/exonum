// Copyright 2020 The Exonum Team
//
// Licensed under the Apache License, Version 2.0 (the "License");
// you may not use this file except in compliance with the License.
// You may obtain a copy of the License at
//
//   http://www.apache.org/licenses/LICENSE-2.0
//
// Unless required by applicable law or agreed to in writing, software
// distributed under the License is distributed on an "AS IS" BASIS,
// WITHOUT WARRANTIES OR CONDITIONS OF ANY KIND, either express or implied.
// See the License for the specific language governing permissions and
// limitations under the License.

//! Timestamping demo. This example shows how to use Exonum framework to create a fast
//! and secure service to prove the existence of a specific file at some moment
//! of time using blockchain as a secure database.

#![deny(
    missing_debug_implementations,
    // missing_docs,
    unsafe_code,
    bare_trait_objects
)]

#[macro_use]
extern crate serde_derive; // Required for Protobuf.

mod api;
#[doc(hidden)]
pub mod proto;
mod schema;
mod transactions;

pub use crate::{
    api::{TimestampProof, TimestampQuery},
    schema::{Timestamp, TimestampEntry},
    transactions::{Config, Error, TimestampingInterface},
};

<<<<<<< HEAD
use exonum::runtime::{
    rust::{api::ServiceApiBuilder, CallContext, Service},
    CommonError, ExecutionError,
};
=======
use exonum::merkledb::BinaryValue;
>>>>>>> b970896e
use exonum_derive::{ServiceDispatcher, ServiceFactory};
use exonum_rust_runtime::{
    api::ServiceApiBuilder, CallContext, DispatcherError, ExecutionError, Service,
};

use crate::{api::PublicApi as TimestampingApi, schema::Schema};

#[derive(Debug, ServiceDispatcher, ServiceFactory)]
#[service_dispatcher(implements("TimestampingInterface"))]
#[service_factory(proto_sources = "proto")]
pub struct TimestampingService;

impl Service for TimestampingService {
    fn initialize(&self, context: CallContext<'_>, params: Vec<u8>) -> Result<(), ExecutionError> {
        let config = Config::from_bytes(params.into()).map_err(CommonError::malformed_arguments)?;

        if context
            .data()
            .for_dispatcher()
            .get_instance(&*config.time_service_name)
            .is_none()
        {
            return Err(Error::TimeServiceNotFound.into());
        }

        Schema::new(context.service_data()).config.set(config);
        Ok(())
    }

    fn wire_api(&self, builder: &mut ServiceApiBuilder) {
        TimestampingApi.wire(builder);
    }
}<|MERGE_RESOLUTION|>--- conflicted
+++ resolved
@@ -38,17 +38,10 @@
     transactions::{Config, Error, TimestampingInterface},
 };
 
-<<<<<<< HEAD
-use exonum::runtime::{
-    rust::{api::ServiceApiBuilder, CallContext, Service},
-    CommonError, ExecutionError,
-};
-=======
 use exonum::merkledb::BinaryValue;
->>>>>>> b970896e
 use exonum_derive::{ServiceDispatcher, ServiceFactory};
 use exonum_rust_runtime::{
-    api::ServiceApiBuilder, CallContext, DispatcherError, ExecutionError, Service,
+    api::ServiceApiBuilder, CallContext, CommonError, ExecutionError, Service,
 };
 
 use crate::{api::PublicApi as TimestampingApi, schema::Schema};
