{
  "name": "timestamping-demo",
  "version": "1.0.0",
  "description": "Timestamping demo",
  "author": "Exonum Team <exonum@bitfury.com>",
  "license": "Apache-2.0",
  "scripts": {
    "proto": "pbjs --keep-case -t static-module ../../../exonum/src/proto/schema/exonum/protocol.proto ../backend/src/proto/timestamping.proto -o ./proto/stubs.js",
    "lint": "eslint --ext .js,.vue src test",
    "compile": "webpack",
    "test": "jest",
    "build": "npm run proto && npm run lint && npm run compile && npm run test",
    "start": "node server.js"
  },
  "jest": {
    "verbose": true,
    "testEnvironment": "node",
    "moduleDirectories": [
      "node_modules"
    ]
  },
  "dependencies": {
    "axios": "^0.19.0",
    "big-integer": "^1.6.36",
    "bootstrap": "^4.3.1",
    "crypto-js": "^3.1.9-1",
<<<<<<< HEAD
    "exonum-client": "^0.16.9",
=======
    "exonum-client": "^0.17.0",
>>>>>>> ce1caf9c
    "express": "^4.17.1",
    "http-proxy-middleware": "^0.19.1",
    "jquery": "^3.4.1",
    "moment": "^2.24.0",
    "noty": "^3.2.0-beta",
    "popper.js": "^1.15.0",
    "protobufjs": "^6.8.8",
    "vue": "^2.6.10",
    "vue-router": "^3.0.6",
    "yargs-parser": "^13.1.1"
  },
  "devDependencies": {
<<<<<<< HEAD
    "@babel/preset-env": "^7.4.5",
=======
    "@babel/preset-env": "^7.5.5",
>>>>>>> ce1caf9c
    "axios-mock-adapter": "^1.16.0",
    "babel-core": "^7.0.0-bridge.0",
    "babel-jest": "^24.8.0",
    "babel-loader": "^7.1.4",
    "babel-polyfill": "^6.26.0",
    "babel-preset-env": "^1.7.0",
    "browserify": "^16.2.3",
    "css-loader": "^2.1.1",
    "eslint": "^4.19.1",
    "eslint-plugin-vue": "^4.5.0",
    "jest": "^24.8.0",
<<<<<<< HEAD
    "regenerator-runtime": "^0.13.2",
    "vue-loader": "^15.7.0",
    "vue-template-compiler": "^2.6.10",
    "webpack": "^4.35.0",
=======
    "regenerator-runtime": "^0.13.3",
    "vue-loader": "^15.7.1",
    "vue-template-compiler": "^2.6.10",
    "webpack": "^4.38.0",
>>>>>>> ce1caf9c
    "webpack-cli": "^3.3.4"
  }
}<|MERGE_RESOLUTION|>--- conflicted
+++ resolved
@@ -24,11 +24,7 @@
     "big-integer": "^1.6.36",
     "bootstrap": "^4.3.1",
     "crypto-js": "^3.1.9-1",
-<<<<<<< HEAD
-    "exonum-client": "^0.16.9",
-=======
     "exonum-client": "^0.17.0",
->>>>>>> ce1caf9c
     "express": "^4.17.1",
     "http-proxy-middleware": "^0.19.1",
     "jquery": "^3.4.1",
@@ -41,11 +37,7 @@
     "yargs-parser": "^13.1.1"
   },
   "devDependencies": {
-<<<<<<< HEAD
-    "@babel/preset-env": "^7.4.5",
-=======
     "@babel/preset-env": "^7.5.5",
->>>>>>> ce1caf9c
     "axios-mock-adapter": "^1.16.0",
     "babel-core": "^7.0.0-bridge.0",
     "babel-jest": "^24.8.0",
@@ -57,17 +49,10 @@
     "eslint": "^4.19.1",
     "eslint-plugin-vue": "^4.5.0",
     "jest": "^24.8.0",
-<<<<<<< HEAD
-    "regenerator-runtime": "^0.13.2",
-    "vue-loader": "^15.7.0",
-    "vue-template-compiler": "^2.6.10",
-    "webpack": "^4.35.0",
-=======
     "regenerator-runtime": "^0.13.3",
     "vue-loader": "^15.7.1",
     "vue-template-compiler": "^2.6.10",
     "webpack": "^4.38.0",
->>>>>>> ce1caf9c
     "webpack-cli": "^3.3.4"
   }
 }