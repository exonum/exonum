--- conflicted
+++ resolved
@@ -15,11 +15,7 @@
 //! Cryptocurrency transactions.
 
 use exonum::{crypto::PublicKey, runtime::rust::TransactionContext};
-<<<<<<< HEAD
-use exonum_proto_derive::ProtobufConvert;
-=======
 use exonum_proto::ProtobufConvert;
->>>>>>> 5939be1a
 
 use super::{proto, schema::Schema, CryptocurrencyService};
 
@@ -63,8 +59,8 @@
 }
 
 /// Issue `amount` of the currency to the `wallet`.
+#[derive(Serialize, Deserialize, Clone, Debug, ProtobufConvert, BinaryValue, ObjectHash)]
 #[protobuf_convert(source = "proto::Issue")]
-#[derive(Serialize, Deserialize, Clone, Debug, ProtobufConvert, BinaryValue, ObjectHash)]
 pub struct Issue {
     /// Issued amount of currency.
     pub amount: u64,
