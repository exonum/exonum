// Copyright 2020 The Exonum Team
//
// Licensed under the Apache License, Version 2.0 (the "License");
// you may not use this file except in compliance with the License.
// You may obtain a copy of the License at
//
//   http://www.apache.org/licenses/LICENSE-2.0
//
// Unless required by applicable law or agreed to in writing, software
// distributed under the License is distributed on an "AS IS" BASIS,
// WITHOUT WARRANTIES OR CONDITIONS OF ANY KIND, either express or implied.
// See the License for the specific language governing permissions and
// limitations under the License.

//! Cryptocurrency transactions.

use exonum::{
    crypto::PublicKey,
<<<<<<< HEAD
    runtime::{rust::CallContext, CommonError, ExecutionError},
=======
    runtime::{DispatcherError, ExecutionError},
>>>>>>> b970896e
};
use exonum_derive::{exonum_interface, BinaryValue, ExecutionFail, ObjectHash};
use exonum_proto::ProtobufConvert;
use exonum_rust_runtime::CallContext;

use super::{proto, schema::SchemaImpl, CryptocurrencyService};

/// Error codes emitted by wallet transactions during execution.
#[derive(Debug, ExecutionFail)]
pub enum Error {
    /// Wallet already exists.
    ///
    /// Can be emitted by `CreateWallet`.
    WalletAlreadyExists = 0,
    /// Sender doesn't exist.
    ///
    /// Can be emitted by `Transfer`.
    SenderNotFound = 1,
    /// Receiver doesn't exist.
    ///
    /// Can be emitted by `Transfer` or `Issue`.
    ReceiverNotFound = 2,
    /// Insufficient currency amount.
    ///
    /// Can be emitted by `Transfer`.
    InsufficientCurrencyAmount = 3,
    /// Sender are same as receiver.
    ///
    /// Can be emitted by 'Transfer`.
    SenderSameAsReceiver = 4,
}

/// Transfer `amount` of the currency from one wallet to another.
#[derive(Clone, Debug)]
#[derive(ProtobufConvert, BinaryValue, ObjectHash)]
#[protobuf_convert(source = "proto::Transfer", serde_pb_convert)]
pub struct Transfer {
    /// `PublicKey` of receiver's wallet.
    pub to: PublicKey,
    /// Amount of currency to transfer.
    pub amount: u64,
    /// Auxiliary number to guarantee [non-idempotence][idempotence] of transactions.
    ///
    /// [idempotence]: https://en.wikipedia.org/wiki/Idempotence
    pub seed: u64,
}

/// Issue `amount` of the currency to the `wallet`.
#[derive(Clone, Debug)]
#[derive(Serialize, Deserialize)]
#[derive(ProtobufConvert, BinaryValue, ObjectHash)]
#[protobuf_convert(source = "proto::Issue")]
pub struct Issue {
    /// Issued amount of currency.
    pub amount: u64,
    /// Auxiliary number to guarantee [non-idempotence][idempotence] of transactions.
    ///
    /// [idempotence]: https://en.wikipedia.org/wiki/Idempotence
    pub seed: u64,
}

/// Create wallet with the given `name`.
#[protobuf_convert(source = "proto::CreateWallet")]
#[derive(Clone, Debug)]
#[derive(Serialize, Deserialize)]
#[derive(ProtobufConvert, BinaryValue, ObjectHash)]
pub struct CreateWallet {
    /// Name of the new wallet.
    pub name: String,
}

impl CreateWallet {
    /// Creates wallet info based on the given `name`.
    pub fn new(name: impl Into<String>) -> Self {
        Self { name: name.into() }
    }
}

/// Cryptocurrency service transactions.
#[exonum_interface]
pub trait CryptocurrencyInterface<Ctx> {
    /// Output returned by the interface methods.
    type Output;

    /// Transfers `amount` of the currency from one wallet to another.
    fn transfer(&self, ctx: Ctx, arg: Transfer) -> Self::Output;
    /// Issues `amount` of the currency to the `wallet`.
    fn issue(&self, ctx: Ctx, arg: Issue) -> Self::Output;
    /// Creates wallet with the given `name`.
    fn create_wallet(&self, ctx: Ctx, arg: CreateWallet) -> Self::Output;
}

impl CryptocurrencyInterface<CallContext<'_>> for CryptocurrencyService {
    type Output = Result<(), ExecutionError>;

    fn transfer(&self, context: CallContext<'_>, arg: Transfer) -> Self::Output {
        let (tx_hash, from) = context
            .caller()
            .as_transaction()
            .ok_or(CommonError::UnauthorizedCaller)?;

        let mut schema = SchemaImpl::new(context.service_data());

        let to = arg.to;
        let amount = arg.amount;
        if from == to {
            return Err(Error::SenderSameAsReceiver.into());
        }

        let sender = schema
            .public
            .wallets
            .get(&from)
            .ok_or(Error::SenderNotFound)?;
        let receiver = schema
            .public
            .wallets
            .get(&to)
            .ok_or(Error::ReceiverNotFound)?;
        if sender.balance < amount {
            Err(Error::InsufficientCurrencyAmount.into())
        } else {
            schema.decrease_wallet_balance(sender, amount, tx_hash);
            schema.increase_wallet_balance(receiver, amount, tx_hash);
            Ok(())
        }
    }

    fn issue(&self, context: CallContext<'_>, arg: Issue) -> Self::Output {
        let (tx_hash, from) = context
            .caller()
            .as_transaction()
            .ok_or(CommonError::UnauthorizedCaller)?;

        let mut schema = SchemaImpl::new(context.service_data());
        if let Some(wallet) = schema.public.wallets.get(&from) {
            let amount = arg.amount;
            schema.increase_wallet_balance(wallet, amount, tx_hash);
            Ok(())
        } else {
            Err(Error::ReceiverNotFound.into())
        }
    }

    fn create_wallet(&self, context: CallContext<'_>, arg: CreateWallet) -> Self::Output {
        let (tx_hash, from) = context
            .caller()
            .as_transaction()
            .ok_or(CommonError::UnauthorizedCaller)?;

        let mut schema = SchemaImpl::new(context.service_data());
        if schema.public.wallets.get(&from).is_none() {
            let name = &arg.name;
            schema.create_wallet(&from, name, tx_hash);
            Ok(())
        } else {
            Err(Error::WalletAlreadyExists.into())
        }
    }
}<|MERGE_RESOLUTION|>--- conflicted
+++ resolved
@@ -16,11 +16,7 @@
 
 use exonum::{
     crypto::PublicKey,
-<<<<<<< HEAD
-    runtime::{rust::CallContext, CommonError, ExecutionError},
-=======
-    runtime::{DispatcherError, ExecutionError},
->>>>>>> b970896e
+    runtime::{CommonError, ExecutionError},
 };
 use exonum_derive::{exonum_interface, BinaryValue, ExecutionFail, ObjectHash};
 use exonum_proto::ProtobufConvert;
