// Copyright 2018 The Exonum Team
//
// Licensed under the Apache License, Version 2.0 (the "License");
// you may not use this file except in compliance with the License.
// You may obtain a copy of the License at
//
//   http://www.apache.org/licenses/LICENSE-2.0
//
// Unless required by applicable law or agreed to in writing, software
// distributed under the License is distributed on an "AS IS" BASIS,
// WITHOUT WARRANTIES OR CONDITIONS OF ANY KIND, either express or implied.
// See the License for the specific language governing permissions and
// limitations under the License.

<<<<<<< HEAD
=======
// Workaround for `failure` see https://github.com/rust-lang-nursery/failure/issues/223 and
// ECR-1771 for the details.
#![allow(bare_trait_objects)]

>>>>>>> 228c6282
use exonum::{
    blockchain::{ExecutionError, ExecutionResult, Transaction}, crypto::{CryptoHash, PublicKey},
    messages::Message, storage::Fork,
};

use schema::CurrencySchema;
use CRYPTOCURRENCY_SERVICE_ID;

/// Error codes emitted by wallet transactions during execution.
#[derive(Debug, Fail)]
#[repr(u8)]
pub enum Error {
    /// Wallet already exists.
    ///
    /// Can be emitted by `CreateWallet`.
    #[fail(display = "Wallet already exists")]
    WalletAlreadyExists = 0,

    /// Sender doesn't exist.
    ///
    /// Can be emitted by `Transfer`.
    #[fail(display = "Sender doesn't exist")]
    SenderNotFound = 1,

    /// Receiver doesn't exist.
    ///
    /// Can be emitted by `Transfer` or `Issue`.
    #[fail(display = "Receiver doesn't exist")]
    ReceiverNotFound = 2,

    /// Insufficient currency amount.
    ///
    /// Can be emitted by `Transfer`.
    #[fail(display = "Insufficient currency amount")]
    InsufficientCurrencyAmount = 3,
}

impl From<Error> for ExecutionError {
    fn from(value: Error) -> ExecutionError {
        let description = format!("{}", value);
        ExecutionError::with_description(value as u8, description)
    }
}

transactions! {
    pub WalletTransactions {
        const SERVICE_ID = CRYPTOCURRENCY_SERVICE_ID;

        /// Transfer `amount` of the currency from one wallet to another.
        struct Transfer {
            from:    &PublicKey,
            to:      &PublicKey,
            amount:  u64,
            seed:    u64,
        }

        /// Issue `amount` of the currency to the `wallet`.
        struct Issue {
            pub_key:  &PublicKey,
            amount:  u64,
            seed:    u64,
        }

        /// Create wallet with the given `name`.
        struct CreateWallet {
            pub_key: &PublicKey,
            name:    &str,
        }
    }
}

impl Transaction for Transfer {
    fn verify(&self) -> bool {
        (self.from() != self.to()) && self.verify_signature(self.from())
    }

    fn execute(&self, fork: &mut Fork) -> ExecutionResult {
        let mut schema = CurrencySchema::new(fork);

        let from = self.from();
        let to = self.to();
        let hash = self.hash();
        let amount = self.amount();

        let sender = schema.wallet(from).ok_or(Error::SenderNotFound)?;

        let receiver = schema.wallet(to).ok_or(Error::ReceiverNotFound)?;

        if sender.balance() < amount {
            Err(Error::InsufficientCurrencyAmount)?
        }

        schema.decrease_wallet_balance(sender, amount, &hash);
        schema.increase_wallet_balance(receiver, amount, &hash);

        Ok(())
    }
}

impl Transaction for Issue {
    fn verify(&self) -> bool {
        self.verify_signature(self.pub_key())
    }

    fn execute(&self, fork: &mut Fork) -> ExecutionResult {
        let mut schema = CurrencySchema::new(fork);
        let pub_key = self.pub_key();
        let hash = self.hash();

        if let Some(wallet) = schema.wallet(pub_key) {
            let amount = self.amount();
            schema.increase_wallet_balance(wallet, amount, &hash);
            Ok(())
        } else {
            Err(Error::ReceiverNotFound)?
        }
    }
}

impl Transaction for CreateWallet {
    fn verify(&self) -> bool {
        self.verify_signature(self.pub_key())
    }

    fn execute(&self, fork: &mut Fork) -> ExecutionResult {
        let mut schema = CurrencySchema::new(fork);
        let pub_key = self.pub_key();
        let hash = self.hash();

        if schema.wallet(pub_key).is_none() {
            let name = self.name();
            schema.create_wallet(pub_key, name, &hash);
            Ok(())
        } else {
            Err(Error::WalletAlreadyExists)?
        }
    }
}<|MERGE_RESOLUTION|>--- conflicted
+++ resolved
@@ -12,13 +12,10 @@
 // See the License for the specific language governing permissions and
 // limitations under the License.
 
-<<<<<<< HEAD
-=======
 // Workaround for `failure` see https://github.com/rust-lang-nursery/failure/issues/223 and
 // ECR-1771 for the details.
 #![allow(bare_trait_objects)]
 
->>>>>>> 228c6282
 use exonum::{
     blockchain::{ExecutionError, ExecutionResult, Transaction}, crypto::{CryptoHash, PublicKey},
     messages::Message, storage::Fork,
