// Copyright 2018 The Exonum Team
//
// Licensed under the Apache License, Version 2.0 (the "License");
// you may not use this file except in compliance with the License.
// You may obtain a copy of the License at
//
//   http://www.apache.org/licenses/LICENSE-2.0
//
// Unless required by applicable law or agreed to in writing, software
// distributed under the License is distributed on an "AS IS" BASIS,
// WITHOUT WARRANTIES OR CONDITIONS OF ANY KIND, either express or implied.
// See the License for the specific language governing permissions and
// limitations under the License.

//! Cryptocurrency API.

use exonum::{
    api::{self, ServiceApiBuilder, ServiceApiState},
<<<<<<< HEAD
    blockchain::{self, BlockProof, Transaction, TransactionSet}, crypto::{Hash, PublicKey},
    helpers::Height, storage::{ListProof, MapProof},
    messages::RawTransaction,
=======
    blockchain::{self, BlockProof, TransactionSet}, crypto::{Hash, PublicKey}, helpers::Height,
    messages::RawTransaction, storage::{ListProof, MapProof},
>>>>>>> 8e7363dc
};

use transactions::WalletTransactions;
use wallet::Wallet;
use {Schema, CRYPTOCURRENCY_SERVICE_ID};

/// Describes the query parameters for the `get_wallet` endpoint.
#[derive(Debug, Clone, Copy, Serialize, Deserialize, PartialEq)]
pub struct WalletQuery {
    /// Public key of the queried wallet.
    pub pub_key: PublicKey,
}

/// Response to an incoming transaction returned by the REST API.
#[derive(Debug, Serialize, Deserialize)]
pub struct TransactionResponse {
    /// Hash of the transaction.
    pub tx_hash: Hash,
}

/// Proof of existence for specific wallet.
#[derive(Debug, Serialize, Deserialize)]
pub struct WalletProof {
    /// Proof of the whole database table.
    pub to_table: MapProof<Hash, Hash>,
    /// Proof of the specific wallet in this table.
    pub to_wallet: MapProof<PublicKey, Wallet>,
}

/// Wallet history.
#[derive(Debug, Serialize, Deserialize)]
pub struct WalletHistory {
    /// Proof of the list of transaction hashes.
    pub proof: ListProof<Hash>,
    /// List of above transactions.
    pub transactions: Vec<WalletTransactions>,
}

/// Wallet information.
#[derive(Debug, Serialize, Deserialize)]
pub struct WalletInfo {
    /// Proof of the last block.
    pub block_proof: BlockProof,
    /// Proof of the appropriate wallet.
    pub wallet_proof: WalletProof,
    /// History of the appropriate wallet.
    pub wallet_history: Option<WalletHistory>,
}

/// Public service API description.
#[derive(Debug, Clone, Copy)]
pub struct PublicApi;

impl PublicApi {
    /// Endpoint for getting a single wallet.
    pub fn wallet_info(state: &ServiceApiState, query: WalletQuery) -> api::Result<WalletInfo> {
        let snapshot = state.snapshot();
        let general_schema = blockchain::Schema::new(&snapshot);
        let currency_schema = Schema::new(&snapshot);

        let max_height = general_schema.block_hashes_by_height().len() - 1;

        let block_proof = general_schema
            .block_and_precommits(Height(max_height))
            .unwrap();

        let to_table: MapProof<Hash, Hash> =
            general_schema.get_proof_to_service_table(CRYPTOCURRENCY_SERVICE_ID, 0);

        let to_wallet: MapProof<PublicKey, Wallet> =
            currency_schema.wallets().get_proof(query.pub_key);

        let wallet_proof = WalletProof {
            to_table,
            to_wallet,
        };

        let wallet = currency_schema.wallet(&query.pub_key);

        let wallet_history = wallet.map(|_| {
            let history = currency_schema.wallet_history(&query.pub_key);
            let proof = history.get_range_proof(0, history.len());

            let transactions: Vec<WalletTransactions> = history
                .iter()
                .map(|record| general_schema.transactions().get(&record).unwrap())
                .map(|raw| {
                    let raw: &RawTransaction = raw.as_ref();
                    WalletTransactions::tx_from_raw(raw.clone()).unwrap()
                })
                .collect::<Vec<_>>();

            WalletHistory {
                proof,
                transactions,
            }
        });

        Ok(WalletInfo {
            block_proof,
            wallet_proof,
            wallet_history,
        })
    }

    /// Wires the above endpoint to public scope of the given `ServiceApiBuilder`.
    pub fn wire(builder: &mut ServiceApiBuilder) {
        builder
            .public_scope()
            .endpoint("v1/wallets/info", Self::wallet_info);
    }
}<|MERGE_RESOLUTION|>--- conflicted
+++ resolved
@@ -16,14 +16,8 @@
 
 use exonum::{
     api::{self, ServiceApiBuilder, ServiceApiState},
-<<<<<<< HEAD
-    blockchain::{self, BlockProof, Transaction, TransactionSet}, crypto::{Hash, PublicKey},
-    helpers::Height, storage::{ListProof, MapProof},
-    messages::RawTransaction,
-=======
     blockchain::{self, BlockProof, TransactionSet}, crypto::{Hash, PublicKey}, helpers::Height,
     messages::RawTransaction, storage::{ListProof, MapProof},
->>>>>>> 8e7363dc
 };
 
 use transactions::WalletTransactions;
