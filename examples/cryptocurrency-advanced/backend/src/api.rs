--- conflicted
+++ resolved
@@ -17,11 +17,7 @@
 use exonum_merkledb::{ListProof, MapProof};
 
 use exonum::{
-<<<<<<< HEAD
-    blockchain::{BlockProof, IndexProof, TransactionMessage},
-=======
-    blockchain::{BlockProof, IndexCoordinates, IndexOwner},
->>>>>>> 6d7cc3a9
+    blockchain::{BlockProof, IndexProof},
     crypto::{Hash, PublicKey},
     messages::{AnyTx, Verified},
     runtime::api::{self, ServiceApiBuilder, ServiceApiState},
