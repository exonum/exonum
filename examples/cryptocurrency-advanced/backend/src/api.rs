// Copyright 2019 The Exonum Team
//
// Licensed under the Apache License, Version 2.0 (the "License");
// you may not use this file except in compliance with the License.
// You may obtain a copy of the License at
//
//   http://www.apache.org/licenses/LICENSE-2.0
//
// Unless required by applicable law or agreed to in writing, software
// distributed under the License is distributed on an "AS IS" BASIS,
// WITHOUT WARRANTIES OR CONDITIONS OF ANY KIND, either express or implied.
// See the License for the specific language governing permissions and
// limitations under the License.

//! Cryptocurrency API.

use exonum_merkledb::{proof_map_index::Raw, ListProof, MapProof};

use exonum::{
<<<<<<< HEAD
    blockchain::{BlockProof, IndexProof},
=======
    blockchain::{BlockProof, IndexCoordinates, SchemaOrigin},
>>>>>>> 571d3568
    crypto::{Hash, PublicKey},
    messages::{AnyTx, Verified},
    runtime::rust::api::{self, ServiceApiBuilder, ServiceApiState},
};

use crate::{wallet::Wallet, Schema};

/// Describes the query parameters for the `get_wallet` endpoint.
#[derive(Debug, Clone, Copy, Serialize, Deserialize, PartialEq)]
pub struct WalletQuery {
    /// Public key of the queried wallet.
    pub pub_key: PublicKey,
}

/// Proof of existence for specific wallet.
#[derive(Debug, Serialize, Deserialize)]
pub struct WalletProof {
    /// Proof of the whole wallets table.
    pub to_table: MapProof<String, Hash>,
    /// Proof of the specific wallet in this table.
    pub to_wallet: MapProof<PublicKey, Wallet, Raw>,
}

/// Wallet history.
#[derive(Debug, Serialize, Deserialize)]
pub struct WalletHistory {
    /// Proof of the list of transaction hashes.
    pub proof: ListProof<Hash>,
    /// List of above transactions.
    pub transactions: Vec<Verified<AnyTx>>,
}

/// Wallet information.
#[derive(Debug, Serialize, Deserialize)]
pub struct WalletInfo {
    /// Proof of the last block.
    pub block_proof: BlockProof,
    /// Proof of the appropriate wallet.
    pub wallet_proof: WalletProof,
    /// History of the appropriate wallet.
    pub wallet_history: Option<WalletHistory>,
}

/// Public service API description.
#[derive(Debug, Clone, Copy)]
pub struct PublicApi;

impl PublicApi {
    /// Endpoint for getting a single wallet.
    pub fn wallet_info(
        self,
        state: &ServiceApiState<'_>,
        pub_key: PublicKey,
    ) -> api::Result<WalletInfo> {
        let IndexProof {
            block_proof,
            index_proof,
        } = state.data().proof_for_service_index("wallets").unwrap();

        let currency_schema = Schema::new(state.service_data());
<<<<<<< HEAD
=======
        let current_height = blockchain_schema.height();

        let block_proof = blockchain_schema
            .block_and_precommits(current_height)
            .unwrap();
        let to_table = blockchain_schema
            .state_hash_aggregator()
            .get_proof(SchemaOrigin::Service(state.instance().id).coordinate_for(0));
>>>>>>> 571d3568
        let to_wallet = currency_schema.wallets.get_proof(pub_key);
        let wallet_proof = WalletProof {
            to_table: index_proof,
            to_wallet,
        };
        let wallet = currency_schema.wallets.get(&pub_key);

        let wallet_history = wallet.map(|_| {
            // `history` is always present for existing wallets.
            let history = currency_schema.wallet_history.get(&pub_key);
            let proof = history.get_range_proof(..);

            let transactions = state.data().for_core().transactions();
            let transactions = history
                .iter()
                .map(|tx_hash| transactions.get(&tx_hash).unwrap())
                .collect();

            WalletHistory {
                proof,
                transactions,
            }
        });

        Ok(WalletInfo {
            block_proof,
            wallet_proof,
            wallet_history,
        })
    }

    /// Wires the above endpoint to public scope of the given `ServiceApiBuilder`.
    pub fn wire(self, builder: &mut ServiceApiBuilder) {
        builder.public_scope().endpoint(
            "v1/wallets/info",
            move |state: &ServiceApiState<'_>, query: WalletQuery| {
                self.wallet_info(state, query.pub_key)
            },
        );
    }
}<|MERGE_RESOLUTION|>--- conflicted
+++ resolved
@@ -17,11 +17,7 @@
 use exonum_merkledb::{proof_map_index::Raw, ListProof, MapProof};
 
 use exonum::{
-<<<<<<< HEAD
     blockchain::{BlockProof, IndexProof},
-=======
-    blockchain::{BlockProof, IndexCoordinates, SchemaOrigin},
->>>>>>> 571d3568
     crypto::{Hash, PublicKey},
     messages::{AnyTx, Verified},
     runtime::rust::api::{self, ServiceApiBuilder, ServiceApiState},
@@ -82,17 +78,6 @@
         } = state.data().proof_for_service_index("wallets").unwrap();
 
         let currency_schema = Schema::new(state.service_data());
-<<<<<<< HEAD
-=======
-        let current_height = blockchain_schema.height();
-
-        let block_proof = blockchain_schema
-            .block_and_precommits(current_height)
-            .unwrap();
-        let to_table = blockchain_schema
-            .state_hash_aggregator()
-            .get_proof(SchemaOrigin::Service(state.instance().id).coordinate_for(0));
->>>>>>> 571d3568
         let to_wallet = currency_schema.wallets.get_proof(pub_key);
         let wallet_proof = WalletProof {
             to_table: index_proof,
