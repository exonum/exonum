--- conflicted
+++ resolved
@@ -20,12 +20,6 @@
              helpers::Height,
              node::TransactionSend,
              storage::{ListProof, MapProof}};
-<<<<<<< HEAD
-=======
-use iron::prelude::*;
-use router::Router;
-use serde_json;
->>>>>>> ee95b286
 
 use transactions::WalletTransactions;
 use wallet::Wallet;
@@ -75,25 +69,8 @@
 pub struct CryptocurrencyApi;
 
 impl CryptocurrencyApi {
-    pub fn wallet(state: &ServiceApiState, query: WalletQuery) -> api::Result<Wallet> {
-        let snapshot = state.snapshot();
-        let schema = CurrencySchema::new(snapshot);
-        schema
-            .wallet(&query.pub_key)
-            .ok_or_else(|| api::Error::NotFound("Wallet not found".to_owned()))
-    }
-
-<<<<<<< HEAD
     pub fn wallet_info(state: &ServiceApiState, query: WalletQuery) -> api::Result<WalletInfo> {
         let snapshot = state.snapshot();
-=======
-impl<T> CryptocurrencyApi<T>
-where
-    T: TransactionSend + Clone + 'static,
-{
-    fn wallet_info(&self, pub_key: &PublicKey) -> Result<WalletInfo, ApiError> {
-        let snapshot = self.blockchain.snapshot();
->>>>>>> ee95b286
         let general_schema = blockchain::Schema::new(&snapshot);
         let currency_schema = CurrencySchema::new(&snapshot);
 
@@ -139,7 +116,6 @@
         })
     }
 
-<<<<<<< HEAD
     pub fn post_transaction(
         state: &ServiceApiState,
         query: WalletTransactions,
@@ -153,44 +129,7 @@
     pub fn wire(builder: &mut ServiceApiBuilder) {
         builder
             .public_scope()
-            .endpoint("v1/wallets", Self::wallet)
             .endpoint("v1/wallets/info", Self::wallet_info)
             .endpoint_mut("v1/wallets/transaction", Self::post_transaction);
-=======
-    fn wire_post_transaction(self, router: &mut Router) {
-        let transaction = move |req: &mut Request| -> IronResult<Response> {
-            match req.get::<bodyparser::Struct<WalletTransactions>>() {
-                Ok(Some(transaction)) => {
-                    let transaction: Box<Transaction> = transaction.into();
-                    let tx_hash = transaction.hash();
-                    self.channel.send(transaction).map_err(ApiError::from)?;
-                    let json = TransactionResponse { tx_hash };
-                    self.ok_response(&serde_json::to_value(&json).unwrap())
-                }
-                Ok(None) => Err(ApiError::BadRequest("Empty request body".into()))?,
-                Err(e) => Err(ApiError::BadRequest(e.to_string()))?,
-            }
-        };
-        router.post("/v1/wallets/transaction", transaction, "post_transaction");
-    }
-
-    fn wire_wallet_info(self, router: &mut Router) {
-        let wallet_info = move |req: &mut Request| -> IronResult<Response> {
-            let pub_key: PublicKey = self.url_fragment(req, "pubkey")?;
-            let info = self.wallet_info(&pub_key)?;
-            self.ok_response(&serde_json::to_value(&info).unwrap())
-        };
-        router.get("/v1/wallets/info/:pubkey", wallet_info, "wallet_info");
-    }
-}
-
-impl<T> Api for CryptocurrencyApi<T>
-where
-    T: 'static + TransactionSend + Clone,
-{
-    fn wire(&self, router: &mut Router) {
-        self.clone().wire_post_transaction(router);
-        self.clone().wire_wallet_info(router);
->>>>>>> ee95b286
     }
 }