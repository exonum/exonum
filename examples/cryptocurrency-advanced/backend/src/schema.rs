// Copyright 2019 The Exonum Team
//
// Licensed under the Apache License, Version 2.0 (the "License");
// you may not use this file except in compliance with the License.
// You may obtain a copy of the License at
//
//   http://www.apache.org/licenses/LICENSE-2.0
//
// Unless required by applicable law or agreed to in writing, software
// distributed under the License is distributed on an "AS IS" BASIS,
// WITHOUT WARRANTIES OR CONDITIONS OF ANY KIND, either express or implied.
// See the License for the specific language governing permissions and
// limitations under the License.

//! Cryptocurrency database schema.

use exonum_merkledb::{
    access::{Access, RawAccessMut},
    Group, ObjectHash, ProofListIndex, RawProofMapIndex,
};

use exonum::crypto::{Hash, PublicKey};

use crate::{wallet::Wallet, INITIAL_BALANCE};

/// Database schema for the cryptocurrency.
#[derive(Debug, FromAccess)]
pub struct Schema<T: Access> {
    /// Map of wallet keys to information about the corresponding account.
    pub wallets: RawProofMapIndex<T::Base, PublicKey, Wallet>,
    /// History for specific wallets.
    pub wallet_history: Group<T, PublicKey, ProofListIndex<T::Base, Hash>>,
}

impl<T: Access> Schema<T> {
<<<<<<< HEAD
    /// Creates a new schema from the database view.
    pub fn new(access: T) -> Self {
        Self {
            wallets: FromAccess::from_access(access.clone(), "wallets".into()).unwrap(),
            wallet_history: FromAccess::from_access(access, "wallet_history".into()).unwrap(),
        }
=======
    /// Returns the state hash of cryptocurrency service.
    pub fn state_hash(&self) -> Vec<Hash> {
        vec![self.wallets.object_hash()]
>>>>>>> 571d3568
    }
}

impl<T> Schema<T>
where
    T: Access,
    T::Base: RawAccessMut,
{
    /// Increase balance of the wallet and append new record to its history.
    ///
    /// Panics if there is no wallet with given public key.
    pub(crate) fn increase_wallet_balance(
        &mut self,
        wallet: Wallet,
        amount: u64,
        transaction: Hash,
    ) {
        let mut history = self.wallet_history.get(&wallet.pub_key);
        history.push(transaction);
        let history_hash = history.object_hash();
        let balance = wallet.balance;
        let wallet = wallet.set_balance(balance + amount, &history_hash);
        let wallet_key = wallet.pub_key;
        self.wallets.put(&wallet_key, wallet);
    }

    /// Decrease balance of the wallet and append new record to its history.
    ///
    /// Panics if there is no wallet with given public key.
    pub(crate) fn decrease_wallet_balance(
        &mut self,
        wallet: Wallet,
        amount: u64,
        transaction: Hash,
    ) {
        let mut history = self.wallet_history.get(&wallet.pub_key);
        history.push(transaction);
        let history_hash = history.object_hash();
        let balance = wallet.balance;
        let wallet = wallet.set_balance(balance - amount, &history_hash);
        let wallet_key = wallet.pub_key;
        self.wallets.put(&wallet_key, wallet);
    }

    /// Create new wallet and append first record to its history.
    pub(crate) fn create_wallet(&mut self, key: &PublicKey, name: &str, transaction: Hash) {
        let mut history = self.wallet_history.get(key);
        history.push(transaction);
        let history_hash = history.object_hash();
        let wallet = Wallet::new(key, name, INITIAL_BALANCE, history.len(), &history_hash);
        self.wallets.put(key, wallet);
    }
}<|MERGE_RESOLUTION|>--- conflicted
+++ resolved
@@ -30,22 +30,6 @@
     pub wallets: RawProofMapIndex<T::Base, PublicKey, Wallet>,
     /// History for specific wallets.
     pub wallet_history: Group<T, PublicKey, ProofListIndex<T::Base, Hash>>,
-}
-
-impl<T: Access> Schema<T> {
-<<<<<<< HEAD
-    /// Creates a new schema from the database view.
-    pub fn new(access: T) -> Self {
-        Self {
-            wallets: FromAccess::from_access(access.clone(), "wallets".into()).unwrap(),
-            wallet_history: FromAccess::from_access(access, "wallet_history".into()).unwrap(),
-        }
-=======
-    /// Returns the state hash of cryptocurrency service.
-    pub fn state_hash(&self) -> Vec<Hash> {
-        vec![self.wallets.object_hash()]
->>>>>>> 571d3568
-    }
 }
 
 impl<T> Schema<T>
