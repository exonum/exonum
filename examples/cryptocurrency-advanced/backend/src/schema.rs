// Copyright 2019 The Exonum Team
//
// Licensed under the Apache License, Version 2.0 (the "License");
// you may not use this file except in compliance with the License.
// You may obtain a copy of the License at
//
//   http://www.apache.org/licenses/LICENSE-2.0
//
// Unless required by applicable law or agreed to in writing, software
// distributed under the License is distributed on an "AS IS" BASIS,
// WITHOUT WARRANTIES OR CONDITIONS OF ANY KIND, either express or implied.
// See the License for the specific language governing permissions and
// limitations under the License.

//! Cryptocurrency database schema.

<<<<<<< HEAD
use exonum_merkledb::{IndexAccess, ObjectHash, ProofListIndex, RawProofMapIndex};
=======
use exonum_merkledb::{
    access::{Access, FromAccess, RawAccessMut},
    Group, ObjectHash, ProofListIndex, ProofMapIndex,
};
>>>>>>> f9e7e422

use exonum::crypto::{Hash, PublicKey};

use crate::{wallet::Wallet, INITIAL_BALANCE};

/// Database schema for the cryptocurrency.
#[derive(Debug)]
pub struct Schema<T: Access> {
    /// Map of wallet keys to information about the corresponding account.
    pub wallets: ProofMapIndex<T::Base, PublicKey, Wallet>,
    /// History for specific wallets.
    pub wallet_history: Group<T, PublicKey, ProofListIndex<T::Base, Hash>>,
}

impl<T: Access> Schema<T> {
    /// Creates a new schema from the database view.
    pub fn new(access: T) -> Self {
        Self {
            wallets: FromAccess::from_access(access.clone(), "wallets".into()).unwrap(),
            wallet_history: FromAccess::from_access(access, "wallet_history".into()).unwrap(),
        }
    }

<<<<<<< HEAD
    /// Returns `ProofMapIndex` with wallets.
    pub fn wallets(&self) -> RawProofMapIndex<T, PublicKey, Wallet> {
        RawProofMapIndex::new(
            [self.service_name, ".wallets"].concat(),
            self.access.clone(),
        )
    }

    /// Returns history of the wallet with the given public key.
    pub fn wallet_history(&self, public_key: &PublicKey) -> ProofListIndex<T, Hash> {
        ProofListIndex::new_in_family(
            [self.service_name, ".wallet_history"].concat(),
            public_key,
            self.access.clone(),
        )
    }

    /// Returns wallet for the given public key.
    pub fn wallet(&self, pub_key: &PublicKey) -> Option<Wallet> {
        self.wallets().get(pub_key)
    }

=======
>>>>>>> f9e7e422
    /// Returns the state hash of cryptocurrency service.
    pub fn state_hash(&self) -> Vec<Hash> {
        vec![self.wallets.object_hash()]
    }
}

impl<T> Schema<T>
where
    T: Access,
    T::Base: RawAccessMut,
{
    /// Increase balance of the wallet and append new record to its history.
    ///
    /// Panics if there is no wallet with given public key.
    pub(crate) fn increase_wallet_balance(
        &mut self,
        wallet: Wallet,
        amount: u64,
        transaction: Hash,
    ) {
        let mut history = self.wallet_history.get(&wallet.pub_key);
        history.push(transaction);
        let history_hash = history.object_hash();
        let balance = wallet.balance;
        let wallet = wallet.set_balance(balance + amount, &history_hash);
        let wallet_key = wallet.pub_key;
        self.wallets.put(&wallet_key, wallet);
    }

    /// Decrease balance of the wallet and append new record to its history.
    ///
    /// Panics if there is no wallet with given public key.
    pub(crate) fn decrease_wallet_balance(
        &mut self,
        wallet: Wallet,
        amount: u64,
        transaction: Hash,
    ) {
        let mut history = self.wallet_history.get(&wallet.pub_key);
        history.push(transaction);
        let history_hash = history.object_hash();
        let balance = wallet.balance;
        let wallet = wallet.set_balance(balance - amount, &history_hash);
        let wallet_key = wallet.pub_key;
        self.wallets.put(&wallet_key, wallet);
    }

    /// Create new wallet and append first record to its history.
    pub(crate) fn create_wallet(&mut self, key: &PublicKey, name: &str, transaction: Hash) {
        let mut history = self.wallet_history.get(key);
        history.push(transaction);
        let history_hash = history.object_hash();
        let wallet = Wallet::new(key, name, INITIAL_BALANCE, history.len(), &history_hash);
        self.wallets.put(key, wallet);
    }
}<|MERGE_RESOLUTION|>--- conflicted
+++ resolved
@@ -14,14 +14,10 @@
 
 //! Cryptocurrency database schema.
 
-<<<<<<< HEAD
-use exonum_merkledb::{IndexAccess, ObjectHash, ProofListIndex, RawProofMapIndex};
-=======
 use exonum_merkledb::{
     access::{Access, FromAccess, RawAccessMut},
     Group, ObjectHash, ProofListIndex, ProofMapIndex,
 };
->>>>>>> f9e7e422
 
 use exonum::crypto::{Hash, PublicKey};
 
@@ -45,31 +41,6 @@
         }
     }
 
-<<<<<<< HEAD
-    /// Returns `ProofMapIndex` with wallets.
-    pub fn wallets(&self) -> RawProofMapIndex<T, PublicKey, Wallet> {
-        RawProofMapIndex::new(
-            [self.service_name, ".wallets"].concat(),
-            self.access.clone(),
-        )
-    }
-
-    /// Returns history of the wallet with the given public key.
-    pub fn wallet_history(&self, public_key: &PublicKey) -> ProofListIndex<T, Hash> {
-        ProofListIndex::new_in_family(
-            [self.service_name, ".wallet_history"].concat(),
-            public_key,
-            self.access.clone(),
-        )
-    }
-
-    /// Returns wallet for the given public key.
-    pub fn wallet(&self, pub_key: &PublicKey) -> Option<Wallet> {
-        self.wallets().get(pub_key)
-    }
-
-=======
->>>>>>> f9e7e422
     /// Returns the state hash of cryptocurrency service.
     pub fn state_hash(&self) -> Vec<Hash> {
         vec![self.wallets.object_hash()]
