--- conflicted
+++ resolved
@@ -30,19 +30,9 @@
 pub mod transactions;
 pub mod wallet;
 
-<<<<<<< HEAD
 use exonum::runtime::{
-    api::ServiceApiBuilder,
-    rust::{CallContext, Service},
+    rust::{api::ServiceApiBuilder, CallContext, Service},
     ExecutionError,
-=======
-use exonum::{
-    crypto::Hash,
-    runtime::{
-        rust::{api::ServiceApiBuilder, Service},
-        BlockchainData,
-    },
->>>>>>> 571d3568
 };
 
 use crate::{api::PublicApi as CryptocurrencyApi, transactions::CryptocurrencyInterface};
