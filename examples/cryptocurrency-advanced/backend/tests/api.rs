--- conflicted
+++ resolved
@@ -20,11 +20,7 @@
 use exonum::{
     crypto::{self, Hash, PublicKey, SecretKey},
     messages::{AnyTx, Verified},
-<<<<<<< HEAD
-    runtime::rust::ServiceFactory,
-=======
-    runtime::SnapshotExt,
->>>>>>> 258671fc
+    runtime::{rust::ServiceFactory, SnapshotExt},
 };
 use exonum_explorer_service::ExplorerFactory;
 use exonum_merkledb::ObjectHash;
