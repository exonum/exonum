// Copyright 2018 The Exonum Team
//
// Licensed under the Apache License, Version 2.0 (the "License");
// you may not use this file except in compliance with the License.
// You may obtain a copy of the License at
//
//   http://www.apache.org/licenses/LICENSE-2.0
//
// Unless required by applicable law or agreed to in writing, software
// distributed under the License is distributed on an "AS IS" BASIS,
// WITHOUT WARRANTIES OR CONDITIONS OF ANY KIND, either express or implied.
// See the License for the specific language governing permissions and
// limitations under the License.

//! These are tests concerning the API of the cryptocurrency service. See `tx_logic.rs`
//! for tests focused on the business logic of transactions.
//!
//! Note how API tests predominantly use `TestKitApi` to send transactions and make assertions
//! about the storage state.

extern crate exonum;
extern crate exonum_cryptocurrency_advanced as cryptocurrency;
extern crate exonum_testkit;
#[macro_use]
extern crate serde_json;

extern crate hex;

use exonum::{
    api::node::public::explorer::{TransactionQuery, TransactionResponse},
<<<<<<< HEAD
    crypto::{self, Hash, PublicKey, SecretKey},
    messages::{Message, RawTransaction},
=======
    crypto::{self, Hash, PublicKey, SecretKey}, messages::{self, Message, RawTransaction},
>>>>>>> 8e7363dc
};
use exonum_testkit::{ApiKind, TestKit, TestKitApi, TestKitBuilder};

// Import data types used in tests from the crate where the service is defined.
use cryptocurrency::{
    api::{WalletInfo, WalletQuery}, transactions::{CreateWallet, Transfer}, wallet::Wallet, Service,
};

// Imports shared test constants.
use constants::{ALICE_NAME, BOB_NAME};

mod constants;

/// Check that the wallet creation transaction works when invoked via API.
#[test]
fn test_create_wallet() {
    let (mut testkit, api) = create_testkit();
    // Create and send a transaction via API
    let (tx, _) = api.create_wallet(ALICE_NAME);
    testkit.create_block();
    api.assert_tx_status(tx.hash(), &json!({ "type": "success" }));

    // Check that the user indeed is persisted by the service.
    let wallet = api.get_wallet(tx.author()).unwrap();
    assert_eq!(wallet.pub_key(), &tx.author());
    assert_eq!(wallet.name(), ALICE_NAME);
    assert_eq!(wallet.balance(), 100);
}

/// Check that the transfer transaction works as intended.
#[test]
fn test_transfer() {
    // Create 2 wallets.
    let (mut testkit, api) = create_testkit();
    let (tx_alice, key_alice) = api.create_wallet(ALICE_NAME);
    let (tx_bob, _) = api.create_wallet(BOB_NAME);
    testkit.create_block();
    api.assert_tx_status(tx_alice.hash(), &json!({ "type": "success" }));
    api.assert_tx_status(tx_bob.hash(), &json!({ "type": "success" }));

    // Check that the initial Alice's and Bob's balances persisted by the service.
    let wallet = api.get_wallet(tx_alice.author()).unwrap();
    assert_eq!(wallet.balance(), 100);
    let wallet = api.get_wallet(tx_bob.author()).unwrap();
    assert_eq!(wallet.balance(), 100);

    // Transfer funds by invoking the corresponding API method.
    let tx = Transfer::sign(
        &tx_alice.author(),
        &tx_bob.author(),
        10, // transferred amount
        0,  // seed
        &key_alice,
    );
    api.transfer(&tx);
    testkit.create_block();
    api.assert_tx_status(tx.hash(), &json!({ "type": "success" }));

    // After the transfer transaction is included into a block, we may check new wallet
    // balances.
    let wallet = api.get_wallet(tx_alice.author()).unwrap();
    assert_eq!(wallet.balance(), 90);
    let wallet = api.get_wallet(tx_bob.author()).unwrap();
    assert_eq!(wallet.balance(), 110);
}

/// Check that a transfer from a non-existing wallet fails as expected.
#[test]
fn test_transfer_from_nonexisting_wallet() {
    let (mut testkit, api) = create_testkit();

    let (tx_alice, key_alice) = api.create_wallet(ALICE_NAME);
    let (tx_bob, _) = api.create_wallet(BOB_NAME);
    // Do not commit Alice's transaction, so Alice's wallet does not exist
    // when a transfer occurs.
    testkit.create_block_with_tx_hashes(&[tx_bob.hash()]);

    api.assert_no_wallet(tx_alice.author());
    let wallet = api.get_wallet(tx_bob.author()).unwrap();
    assert_eq!(wallet.balance(), 100);

    let tx = Transfer::sign(
        &tx_alice.author(),
        &tx_bob.author(),
        10, // transfer amount
        0,  // seed
        &key_alice,
    );
    api.transfer(&tx);
    testkit.create_block_with_tx_hashes(&[tx.hash()]);
    api.assert_tx_status(
        tx.hash(),
        &json!({ "type": "error", "code": 1, "description": "Sender doesn't exist" }),
    );

    // Check that Bob's balance doesn't change.
    let wallet = api.get_wallet(tx_bob.author()).unwrap();
    assert_eq!(wallet.balance(), 100);
}

/// Check that a transfer to a non-existing wallet fails as expected.
#[test]
fn test_transfer_to_nonexisting_wallet() {
    let (mut testkit, api) = create_testkit();

    let (tx_alice, key_alice) = api.create_wallet(ALICE_NAME);
    let (tx_bob, _) = api.create_wallet(BOB_NAME);
    // Do not commit Bob's transaction, so Bob's wallet does not exist
    // when a transfer occurs.
    testkit.create_block_with_tx_hashes(&[tx_alice.hash()]);

    let wallet = api.get_wallet(tx_alice.author()).unwrap();
    assert_eq!(wallet.balance(), 100);
    api.assert_no_wallet(tx_bob.author());

    let tx = Transfer::sign(
        &tx_alice.author(),
        &tx_bob.author(),
        10, // transfer amount
        0,  // seed
        &key_alice,
    );
    api.transfer(&tx);
    testkit.create_block_with_tx_hashes(&[tx.hash()]);
    api.assert_tx_status(
        tx.hash(),
        &json!({ "type": "error", "code": 2, "description": "Receiver doesn't exist" }),
    );

    // Check that Alice's balance doesn't change.
    let wallet = api.get_wallet(tx_alice.author()).unwrap();
    assert_eq!(wallet.balance(), 100);
}

/// Check that an overcharge does not lead to changes in sender's and receiver's balances.
#[test]
fn test_transfer_overcharge() {
    let (mut testkit, api) = create_testkit();

    let (tx_alice, key_alice) = api.create_wallet(ALICE_NAME);
    let (tx_bob, _) = api.create_wallet(BOB_NAME);
    testkit.create_block();

    // Transfer funds. The transfer amount (110) is more than Alice has (100).
    let tx = Transfer::sign(
        &tx_alice.author(),
        &tx_bob.author(),
        110, // transfer amount
        0,   // seed
        &key_alice,
    );
    api.transfer(&tx);
    testkit.create_block();
    api.assert_tx_status(
        tx.hash(),
        &json!({ "type": "error", "code": 3, "description": "Insufficient currency amount" }),
    );

    let wallet = api.get_wallet(tx_alice.author()).unwrap();
    assert_eq!(wallet.balance(), 100);
    let wallet = api.get_wallet(tx_bob.author()).unwrap();
    assert_eq!(wallet.balance(), 100);
}

#[test]
fn test_unknown_wallet_request() {
    let (_testkit, api) = create_testkit();

    // Transaction is sent by API, but isn't committed.
    let (tx, _) = api.create_wallet(ALICE_NAME);

    api.assert_no_wallet(tx.author());
}

/// Wrapper for the cryptocurrency service API allowing to easily use it
/// (compared to `TestKitApi` calls).
struct CryptocurrencyApi {
    pub inner: TestKitApi,
}

impl CryptocurrencyApi {
    /// Generates a wallet creation transaction with a random key pair, sends it over HTTP,
    /// and checks the synchronous result (i.e., the hash of the transaction returned
    /// within the response).
    /// Note that the transaction is not immediately added to the blockchain, but rather is put
    /// to the pool of unconfirmed transactions.
    fn create_wallet(&self, name: &str) -> (Message<RawTransaction>, SecretKey) {
        let (pubkey, key) = crypto::gen_keypair();
        // Create a pre-signed transaction
        let tx = CreateWallet::sign(name, &pubkey, &key);

<<<<<<< HEAD
        let data = hex::encode(tx.clone().serialize());
=======
        let data = messages::to_hex_string(&tx);
>>>>>>> 8e7363dc
        let tx_info: TransactionResponse = self.inner
            .public(ApiKind::Explorer)
            .query(&json!({ "tx_body": data }))
            .post("v1/transactions")
            .unwrap();
        assert_eq!(tx_info.tx_hash, tx.hash());
        (tx, key)
    }

    fn get_wallet(&self, pub_key: PublicKey) -> Option<Wallet> {
        let wallet_info = self.inner
            .public(ApiKind::Service("cryptocurrency"))
            .query(&WalletQuery { pub_key })
            .get::<WalletInfo>("v1/wallets/info")
            .unwrap();

        let to_wallet = wallet_info.wallet_proof.to_wallet.check().unwrap();
        let wallet = to_wallet
            .all_entries()
            .find(|(ref k, _)| **k == pub_key)
            .and_then(|tuple| tuple.1)
            .cloned();
        wallet
    }

    /// Sends a transfer transaction over HTTP and checks the synchronous result.
    fn transfer(&self, tx: &Message<RawTransaction>) {
<<<<<<< HEAD
        let data = hex::encode(tx.clone().serialize());
=======
        let data = messages::to_hex_string(&tx);
>>>>>>> 8e7363dc
        let tx_info: TransactionResponse = self.inner
            .public(ApiKind::Explorer)
            .query(&json!({ "tx_body": data }))
            .post("v1/transactions")
            .unwrap();
        assert_eq!(tx_info.tx_hash, tx.hash());
    }

    /// Asserts that a wallet with the specified public key is not known to the blockchain.
    fn assert_no_wallet(&self, pub_key: PublicKey) {
        let wallet_info: WalletInfo = self.inner
            .public(ApiKind::Service("cryptocurrency"))
            .query(&WalletQuery { pub_key })
            .get("v1/wallets/info")
            .unwrap();

        let to_wallet = wallet_info.wallet_proof.to_wallet.check().unwrap();
        assert!(to_wallet.missing_keys().find(|v| **v == pub_key).is_some())
    }

    /// Asserts that the transaction with the given hash has a specified status.
    fn assert_tx_status(&self, tx_hash: Hash, expected_status: &serde_json::Value) {
        let info: serde_json::Value = self.inner
            .public(ApiKind::Explorer)
            .query(&TransactionQuery::new(tx_hash))
            .get("v1/transactions")
            .unwrap();

        if let serde_json::Value::Object(mut info) = info {
            let tx_status = info.remove("status").unwrap();
            assert_eq!(tx_status, *expected_status);
        } else {
            panic!("Invalid transaction info format, object expected");
        }
    }
}

/// Creates a testkit together with the API wrapper defined above.
fn create_testkit() -> (TestKit, CryptocurrencyApi) {
    let testkit = TestKitBuilder::validator().with_service(Service).create();
    let api = CryptocurrencyApi {
        inner: testkit.api(),
    };
    (testkit, api)
}<|MERGE_RESOLUTION|>--- conflicted
+++ resolved
@@ -24,16 +24,9 @@
 #[macro_use]
 extern crate serde_json;
 
-extern crate hex;
-
 use exonum::{
     api::node::public::explorer::{TransactionQuery, TransactionResponse},
-<<<<<<< HEAD
-    crypto::{self, Hash, PublicKey, SecretKey},
-    messages::{Message, RawTransaction},
-=======
     crypto::{self, Hash, PublicKey, SecretKey}, messages::{self, Message, RawTransaction},
->>>>>>> 8e7363dc
 };
 use exonum_testkit::{ApiKind, TestKit, TestKitApi, TestKitBuilder};
 
@@ -225,11 +218,7 @@
         // Create a pre-signed transaction
         let tx = CreateWallet::sign(name, &pubkey, &key);
 
-<<<<<<< HEAD
-        let data = hex::encode(tx.clone().serialize());
-=======
         let data = messages::to_hex_string(&tx);
->>>>>>> 8e7363dc
         let tx_info: TransactionResponse = self.inner
             .public(ApiKind::Explorer)
             .query(&json!({ "tx_body": data }))
@@ -257,11 +246,7 @@
 
     /// Sends a transfer transaction over HTTP and checks the synchronous result.
     fn transfer(&self, tx: &Message<RawTransaction>) {
-<<<<<<< HEAD
-        let data = hex::encode(tx.clone().serialize());
-=======
         let data = messages::to_hex_string(&tx);
->>>>>>> 8e7363dc
         let tx_info: TransactionResponse = self.inner
             .public(ApiKind::Explorer)
             .query(&json!({ "tx_body": data }))
