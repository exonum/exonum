--- conflicted
+++ resolved
@@ -16,26 +16,14 @@
 circle-ci = { repository = "exonum/exonum" }
 
 [dependencies]
-<<<<<<< HEAD
-exonum = { version = "0.11.0", path = "../../../exonum" }
-exonum-derive = { version = "0.11.0", path = "../../../components/derive" }
-exonum-merkledb = { version = "0.11.0", path = "../../../components/merkledb" }
-exonum-crypto = { version = "0.11.0", path = "../../../components/crypto" }
-serde = "1.0.0"
-serde_derive = "1.0.0"
-failure = "0.1.5"
-protobuf = "2.7.0"
-=======
 exonum = { version = "0.12.0", path = "../../../exonum" }
 exonum-derive = { version = "0.12.0", path = "../../../components/derive" }
 exonum-merkledb = { version = "0.12.0", path = "../../../components/merkledb" }
 exonum-crypto = { version = "0.12.0", path = "../../../components/crypto" }
-exonum-configuration = { version = "0.12.0", path = "../../../services/configuration" }
 serde = "1.0.0"
 serde_derive = "1.0.0"
 failure = "0.1.5"
 protobuf = "2.8.0"
->>>>>>> ce1caf9c
 
 [dev-dependencies]
 exonum-testkit = { version = "0.12.0", path = "../../../testkit" }
