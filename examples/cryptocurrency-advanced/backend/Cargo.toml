--- conflicted
+++ resolved
@@ -20,13 +20,8 @@
 exonum-merkledb = { version = "0.13.0-rc.2", path = "../../../components/merkledb" }
 exonum-proto = { version = "0.13.0-rc.2", path = "../../../components/proto" }
 exonum-cli = { version = "0.13.0-rc.2", path = "../../../cli" }
-<<<<<<< HEAD
+exonum-rust-runtime = { version = "0.13.0-rc.2", path = "../../../runtimes/rust" }
 
-=======
-exonum-rust-runtime = { version = "0.13.0-rc.2", path = "../../../runtimes/rust" }
-serde = "1.0.0"
-serde_derive = "1.0.0"
->>>>>>> b970896e
 failure = "0.1.5"
 protobuf = "2.8.0"
 serde = "1.0.0"
