// Copyright 2020 The Exonum Team
//
// Licensed under the Apache License, Version 2.0 (the "License");
// you may not use this file except in compliance with the License.
// You may obtain a copy of the License at
//
//   http://www.apache.org/licenses/LICENSE-2.0
//
// Unless required by applicable law or agreed to in writing, software
// distributed under the License is distributed on an "AS IS" BASIS,
// WITHOUT WARRANTIES OR CONDITIONS OF ANY KIND, either express or implied.
// See the License for the specific language governing permissions and
// limitations under the License.

//! Example of a very simple runtime that can perform two types of transaction:
//! increment and reset counter in the service instance.

use exonum::{
    blockchain::{
        config::GenesisConfigBuilder, Blockchain, BlockchainBuilder, ConsensusConfig, ValidatorKeys,
    },
    helpers::Height,
    keys::Keys,
    merkledb::{BinaryValue, Snapshot, TemporaryDB},
    messages::Verified,
    node::{ApiSender, ExternalMessage, Node, NodeApiConfig, NodeChannel, NodeConfig},
    runtime::{
<<<<<<< HEAD
        rust::{RustRuntime, ServiceFactory},
        AnyTx, ArtifactId, CallInfo, CommonError, ExecutionContext, ExecutionError, ExecutionFail,
        InstanceId, InstanceSpec, InstanceStatus, Mailbox, Runtime, SnapshotExt, WellKnownRuntime,
        SUPERVISOR_INSTANCE_ID,
=======
        AnyTx, ArtifactId, CallInfo, DispatcherError, ExecutionContext, ExecutionError,
        ExecutionFail, InstanceId, InstanceSpec, InstanceStatus, Mailbox, Runtime, SnapshotExt,
        WellKnownRuntime, SUPERVISOR_INSTANCE_ID,
>>>>>>> b970896e
    },
};
use exonum_derive::*;
use exonum_rust_runtime::{RustRuntime, ServiceFactory};
use exonum_supervisor::{ConfigPropose, DeployRequest, Supervisor, SupervisorInterface};
use futures::{Future, IntoFuture};

use std::{cell::Cell, collections::btree_map::BTreeMap, thread, time::Duration};

/// Service instance with a counter.
#[derive(Debug, Default)]
struct SampleService {
    counter: Cell<u64>,
    name: String,
}

/// Sample runtime.
#[derive(Debug, Default)]
struct SampleRuntime {
    deployed_artifacts: BTreeMap<ArtifactId, Vec<u8>>,
    started_services: BTreeMap<InstanceId, SampleService>,
}

// Define runtime specific errors.
#[derive(Clone, Copy, Debug, Eq, Hash, Ord, PartialEq, PartialOrd)]
#[derive(ExecutionFail)]
#[execution_fail(kind = "runtime")]
enum SampleRuntimeError {
    /// Incorrect information to call transaction.
    IncorrectCallInfo = 1,
    /// Incorrect transaction payload.
    IncorrectPayload = 2,
}

impl SampleRuntime {
    /// Create a new service instance with the given specification.
    fn start_service(&self, spec: &InstanceSpec) -> Result<SampleService, ExecutionError> {
        // Invariants guaranteed by the core.
        assert!(self.deployed_artifacts.contains_key(&spec.artifact));
        assert!(!self.started_services.contains_key(&spec.id));

        Ok(SampleService {
            name: spec.name.clone(),
            ..SampleService::default()
        })
    }

    /// In the present simplest case, the artifact is added into the deployed artifacts table.
    fn deploy_artifact(
        &mut self,
        artifact: ArtifactId,
        spec: Vec<u8>,
    ) -> Result<(), ExecutionError> {
        // Invariant guaranteed by the core
        assert!(!self.deployed_artifacts.contains_key(&artifact));

        println!("Deploying artifact: {}", &artifact);
        self.deployed_artifacts.insert(artifact, spec);

        Ok(())
    }
}

impl Runtime for SampleRuntime {
    fn deploy_artifact(
        &mut self,
        artifact: ArtifactId,
        spec: Vec<u8>,
    ) -> Box<dyn Future<Item = (), Error = ExecutionError>> {
        Box::new(self.deploy_artifact(artifact, spec).into_future())
    }

    fn is_artifact_deployed(&self, id: &ArtifactId) -> bool {
        self.deployed_artifacts.contains_key(id)
    }

    /// Initiates adding a new service and sets the counter value for this.
    fn initiate_adding_service(
        &self,
        _context: ExecutionContext<'_>,
        spec: &InstanceSpec,
        params: Vec<u8>,
    ) -> Result<(), ExecutionError> {
        let service_instance = self.start_service(spec)?;
        let new_value = u64::from_bytes(params.into()).map_err(CommonError::malformed_arguments)?;
        service_instance.counter.set(new_value);
        println!("Initializing service {} with value {}", spec, new_value);
        Ok(())
    }

    /// Commits status for the `SampleService` instance with the specified ID.
    fn update_service_status(
        &mut self,
        _snapshot: &dyn Snapshot,
        spec: &InstanceSpec,
        status: InstanceStatus,
    ) {
        match status {
            InstanceStatus::Active => {
                // Unwrap here is safe, since by invocation of this method
                // `exonum` guarantees that `initiate_adding_service` was invoked
                // before and it returned `Ok(..)`.
                let instance = self.start_service(spec).unwrap();
                println!("Starting service {}: {:?}", spec, instance);
                self.started_services.insert(spec.id, instance);
            }

            InstanceStatus::Stopped => {
                let instance = self.started_services.remove(&spec.id);
                println!("Stopping service {}: {:?}", spec, instance);
            }
        }
    }

    fn execute(
        &self,
        context: ExecutionContext<'_>,
        call_info: &CallInfo,
        payload: &[u8],
    ) -> Result<(), ExecutionError> {
        let service = self
            .started_services
            .get(&call_info.instance_id)
            .ok_or(SampleRuntimeError::IncorrectCallInfo)?;

        println!(
            "Executing method {}#{} of service {}",
            context.interface_name, call_info.method_id, call_info.instance_id
        );

        const SERVICE_INTERFACE: &str = "";
        match (context.interface_name, call_info.method_id) {
            // Increment counter.
            (SERVICE_INTERFACE, 0) => {
                let value = u64::from_bytes(payload.into())
                    .map_err(|e| SampleRuntimeError::IncorrectPayload.with_description(e))?;
                let counter = service.counter.get();
                println!("Updating counter value to {}", counter + value);
                service.counter.set(value + counter);
                Ok(())
            }

            // Reset counter.
            (SERVICE_INTERFACE, 1) => {
                if !payload.is_empty() {
                    Err(SampleRuntimeError::IncorrectPayload.into())
                } else {
                    println!("Resetting counter");
                    service.counter.set(0);
                    Ok(())
                }
            }

            // Unknown transaction.
            (interface, method) => {
                let err = SampleRuntimeError::IncorrectCallInfo.with_description(format!(
                    "Incorrect information to call transaction. {}#{}",
                    interface, method
                ));
                Err(err)
            }
        }
    }

    fn before_transactions(
        &self,
        _context: ExecutionContext<'_>,
        _id: InstanceId,
    ) -> Result<(), ExecutionError> {
        Ok(())
    }

    fn after_transactions(
        &self,
        _context: ExecutionContext<'_>,
        _id: InstanceId,
    ) -> Result<(), ExecutionError> {
        Ok(())
    }

    fn after_commit(&mut self, _snapshot: &dyn Snapshot, _mailbox: &mut Mailbox) {}
}

impl From<SampleRuntime> for (u32, Box<dyn Runtime>) {
    fn from(inner: SampleRuntime) -> Self {
        (SampleRuntime::ID, Box::new(inner))
    }
}

impl WellKnownRuntime for SampleRuntime {
    const ID: u32 = 255;
}

fn node_config() -> NodeConfig {
    let (consensus_public_key, consensus_secret_key) = exonum::crypto::gen_keypair();
    let (service_public_key, service_secret_key) = exonum::crypto::gen_keypair();

    let consensus = ConsensusConfig {
        validator_keys: vec![ValidatorKeys {
            consensus_key: consensus_public_key,
            service_key: service_public_key,
        }],
        ..ConsensusConfig::default()
    };

    let keys = Keys::from_keys(
        consensus_public_key,
        consensus_secret_key,
        service_public_key,
        service_secret_key,
    );

    let api_address = "0.0.0.0:8000".parse().unwrap();
    let api_cfg = NodeApiConfig {
        public_api_address: Some(api_address),
        ..Default::default()
    };

    let peer_address = "0.0.0.0:2000";

    NodeConfig {
        listen_address: peer_address.parse().unwrap(),
        consensus,
        external_address: peer_address.to_owned(),
        network: Default::default(),
        connect_list: Default::default(),
        api: api_cfg,
        mempool: Default::default(),
        services_configs: Default::default(),
        database: Default::default(),
        thread_pool_size: Default::default(),
        master_key_path: Default::default(),
        keys,
    }
}

fn main() {
    exonum::helpers::init_logger().unwrap();

    println!("Creating database in temporary dir...");

    let db = TemporaryDB::new();
    let node_cfg = node_config();
    let consensus_config = node_cfg.consensus.clone();
    let service_keypair = node_cfg.service_keypair();
    let channel = NodeChannel::new(&node_cfg.mempool.events_pool_capacity);
    let api_sender = ApiSender::new(channel.api_requests.0.clone());

    println!("Creating blockchain with additional runtime...");
    // Create a blockchain with the Rust runtime and our additional runtime.
    let blockchain_base = Blockchain::new(db, service_keypair.clone(), api_sender.clone());
    let genesis_config = GenesisConfigBuilder::with_consensus_config(consensus_config)
        .with_artifact(Supervisor.artifact_id())
        .with_instance(Supervisor::simple())
        .build();
    let rust_runtime = RustRuntime::builder()
        .with_factory(Supervisor)
        .build_for_tests();
    let blockchain = BlockchainBuilder::new(blockchain_base, genesis_config)
        .with_runtime(rust_runtime)
        .with_runtime(SampleRuntime::default())
        .build();

    let blockchain_ref = blockchain.as_ref().to_owned();
    let node = Node::with_blockchain(blockchain, channel, node_cfg, None);
    println!("Starting a single node...");
    println!("Blockchain is ready for transactions!");

    let handle = thread::spawn(move || {
        let deploy_height = Height(50);
        // Send an artifact `DeployRequest` to the sample runtime.
        let request = DeployRequest {
            artifact: "255:sample_artifact:0.1.0".parse().unwrap(),
            deadline_height: deploy_height,
            spec: Vec::default(),
        };
        let tx = service_keypair.request_artifact_deploy(SUPERVISOR_INSTANCE_ID, request);
        api_sender.broadcast_transaction(tx).unwrap();

        // Wait until the request is finished.
        thread::sleep(Duration::from_secs(5));

        // Send a `StartService` request to the sample runtime.
        let instance_name = "instance";

        api_sender
            .broadcast_transaction(
                ConfigPropose::immediate(0)
                    .start_service(
                        "255:sample_artifact:0.1.0".parse().unwrap(),
                        instance_name,
                        10_u64,
                    )
                    .sign_for_supervisor(service_keypair.0, &service_keypair.1),
            )
            .unwrap();
        // Wait until instance identifier is assigned.
        thread::sleep(Duration::from_secs(1));

        // Get an instance identifier.
        let snapshot = blockchain_ref.snapshot();
        let state = snapshot
            .for_dispatcher()
            .get_instance(instance_name)
            .unwrap();
        assert_eq!(state.status.unwrap(), InstanceStatus::Active);
        let instance_id = state.spec.id;
        // Send an update counter transaction.
        api_sender
            .broadcast_transaction(Verified::from_value(
                AnyTx {
                    call_info: CallInfo {
                        instance_id,
                        method_id: 0,
                    },
                    arguments: 1_000_u64.into_bytes(),
                },
                service_keypair.0,
                &service_keypair.1,
            ))
            .unwrap();
        thread::sleep(Duration::from_secs(2));
        // Send a reset counter transaction.
        api_sender
            .broadcast_transaction(Verified::from_value(
                AnyTx {
                    call_info: CallInfo {
                        instance_id,
                        method_id: 1,
                    },
                    arguments: Vec::default(),
                },
                service_keypair.0,
                &service_keypair.1,
            ))
            .unwrap();
        thread::sleep(Duration::from_secs(2));
        api_sender
            .send_external_message(ExternalMessage::Shutdown)
            .unwrap();
    });

    node.run().unwrap();
    handle.join().unwrap();
}<|MERGE_RESOLUTION|>--- conflicted
+++ resolved
@@ -25,16 +25,9 @@
     messages::Verified,
     node::{ApiSender, ExternalMessage, Node, NodeApiConfig, NodeChannel, NodeConfig},
     runtime::{
-<<<<<<< HEAD
-        rust::{RustRuntime, ServiceFactory},
         AnyTx, ArtifactId, CallInfo, CommonError, ExecutionContext, ExecutionError, ExecutionFail,
         InstanceId, InstanceSpec, InstanceStatus, Mailbox, Runtime, SnapshotExt, WellKnownRuntime,
         SUPERVISOR_INSTANCE_ID,
-=======
-        AnyTx, ArtifactId, CallInfo, DispatcherError, ExecutionContext, ExecutionError,
-        ExecutionFail, InstanceId, InstanceSpec, InstanceStatus, Mailbox, Runtime, SnapshotExt,
-        WellKnownRuntime, SUPERVISOR_INSTANCE_ID,
->>>>>>> b970896e
     },
 };
 use exonum_derive::*;
