--- conflicted
+++ resolved
@@ -307,31 +307,14 @@
     let handle = thread::spawn(move || {
         let deploy_height = Height(50);
         // Send an artifact `DeployRequest` to the sample runtime.
-<<<<<<< HEAD
         let request = DeployRequest {
-            artifact: "255:sample_artifact".parse().unwrap(),
+            artifact: "255:sample_artifact:0.1.0".parse().unwrap(),
             deadline_height: deploy_height,
             spec: Vec::default(),
         };
         let tx = service_keypair.request_artifact_deploy(SUPERVISOR_INSTANCE_ID, request);
         api_sender.broadcast_transaction(tx).unwrap();
 
-=======
-        api_sender
-            .broadcast_transaction(
-                DeployRequest {
-                    artifact: "255:sample_artifact:0.1.0".parse().unwrap(),
-                    deadline_height: deploy_height,
-                    spec: Vec::default(),
-                }
-                .sign(
-                    SUPERVISOR_INSTANCE_ID,
-                    service_keypair.0,
-                    &service_keypair.1,
-                ),
-            )
-            .unwrap();
->>>>>>> 1a23a5c6
         // Wait until the request is finished.
         thread::sleep(Duration::from_secs(5));
 
