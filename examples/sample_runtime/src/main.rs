--- conflicted
+++ resolved
@@ -25,25 +25,14 @@
     messages::Verified,
     node::{ApiSender, ExternalMessage, Node, NodeApiConfig, NodeChannel, NodeConfig},
     runtime::{
-<<<<<<< HEAD
         rust::{RustRuntime, ServiceFactory, Transaction},
-        AnyTx, ArtifactId, CallInfo, DispatcherError, ExecutionContext, ExecutionError, InstanceId,
-        InstanceSpec, InstanceStatus, Mailbox, Runtime, SnapshotExt, StateHashAggregator,
-        WellKnownRuntime, SUPERVISOR_INSTANCE_ID,
-    },
-};
-use exonum_derive::IntoExecutionError;
-use exonum_supervisor::{ConfigPropose, DeployRequest, StartService, Supervisor};
-=======
-        rust::{DefaultInstance, RustRuntime, ServiceFactory, Transaction},
         AnyTx, ArtifactId, CallInfo, DispatcherError, ExecutionContext, ExecutionError,
         ExecutionFail, InstanceId, InstanceSpec, InstanceStatus, Mailbox, Runtime, SnapshotExt,
         StateHashAggregator, WellKnownRuntime, SUPERVISOR_INSTANCE_ID,
     },
 };
 use exonum_derive::*;
-use exonum_supervisor::{ConfigPropose, DeployRequest, SimpleSupervisor, StartService};
->>>>>>> ad09c0ce
+use exonum_supervisor::{ConfigPropose, DeployRequest, StartService, Supervisor};
 use futures::{Future, IntoFuture};
 
 use std::{
