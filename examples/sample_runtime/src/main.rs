--- conflicted
+++ resolved
@@ -25,14 +25,9 @@
     messages::Verified,
     node::{ApiSender, ExternalMessage, Node, NodeApiConfig, NodeChannel, NodeConfig},
     runtime::{
-<<<<<<< HEAD
-        rust::Transaction, AnyTx, ArtifactId, CallInfo, DeployStatus, DispatcherError, ErrorKind,
-        ExecutionContext, ExecutionError, InstanceId, InstanceSpec, Mailbox, Runtime, SnapshotExt,
-=======
-        rust::Transaction, AnyTx, ArtifactId, CallInfo, DispatcherError, ExecutionContext,
-        ExecutionError, InstanceId, InstanceSpec, InstanceStatus, Mailbox, Runtime, SnapshotExt,
->>>>>>> 29b46019
-        StateHashAggregator, SUPERVISOR_INSTANCE_ID,
+        rust::Transaction, AnyTx, ArtifactId, CallInfo, DispatcherError, ErrorKind,
+        ExecutionContext, ExecutionError, InstanceId, InstanceSpec, InstanceStatus, Mailbox,
+        Runtime, SnapshotExt, StateHashAggregator, SUPERVISOR_INSTANCE_ID,
     },
 };
 use exonum_supervisor::{ConfigPropose, DeployRequest, SimpleSupervisor, StartService};
