// Copyright 2020 The Exonum Team
//
// Licensed under the Apache License, Version 2.0 (the "License");
// you may not use this file except in compliance with the License.
// You may obtain a copy of the License at
//
//   http://www.apache.org/licenses/LICENSE-2.0
//
// Unless required by applicable law or agreed to in writing, software
// distributed under the License is distributed on an "AS IS" BASIS,
// WITHOUT WARRANTIES OR CONDITIONS OF ANY KIND, either express or implied.
// See the License for the specific language governing permissions and
// limitations under the License.

//! Example of a very simple runtime that can perform two types of transaction:
//! increment and reset counter in the service instance.

use exonum::{
    blockchain::{config::GenesisConfigBuilder, Blockchain, ConsensusConfig, ValidatorKeys},
    helpers::Height,
    keys::Keys,
    merkledb::{BinaryValue, Snapshot, TemporaryDB},
    runtime::{
        migrations::{InitMigrationError, MigrationScript},
        oneshot::Receiver,
        versioning::Version,
        AnyTx, ArtifactId, CallInfo, CommonError, ExecutionContext, ExecutionError, ExecutionFail,
        InstanceDescriptor, InstanceId, InstanceState, InstanceStatus, Mailbox, MethodId, Runtime,
        SnapshotExt, WellKnownRuntime, SUPERVISOR_INSTANCE_ID,
    },
};
use exonum_derive::*;
<<<<<<< HEAD
use exonum_node::{NodeApiConfig, NodeBuilder, NodeConfig, ShutdownHandle};
use exonum_rust_runtime::{RustRuntime, ServiceFactory};
=======
use exonum_node::{NodeApiConfig, NodeBuilder, NodeConfig};
use exonum_rust_runtime::{spec::Deploy, RustRuntime};
>>>>>>> 0532a29c
use exonum_supervisor::{ConfigPropose, DeployRequest, Supervisor, SupervisorInterface};

use futures::TryFutureExt;
use std::{cell::Cell, collections::BTreeMap, thread, time::Duration};

/// Service instance with a counter.
#[derive(Debug, Default)]
struct SampleService {
    counter: Cell<u64>,
    name: String,
}

/// Sample runtime.
#[derive(Debug, Default)]
struct SampleRuntime {
    deployed_artifacts: BTreeMap<ArtifactId, Vec<u8>>,
    started_services: BTreeMap<InstanceId, SampleService>,
}

// Define runtime specific errors.
#[derive(Clone, Copy, Debug, Eq, Hash, Ord, PartialEq, PartialOrd)]
#[derive(ExecutionFail)]
#[execution_fail(kind = "runtime")]
enum SampleRuntimeError {
    /// Incorrect information to call transaction.
    IncorrectCallInfo = 1,
    /// Incorrect transaction payload.
    IncorrectPayload = 2,
}

impl SampleRuntime {
    /// Create a new service instance with the given specification.
    fn start_service(
        &self,
        artifact: &ArtifactId,
        instance: &InstanceDescriptor,
    ) -> Result<SampleService, ExecutionError> {
        // Invariants guaranteed by the core.
        assert!(self.deployed_artifacts.contains_key(artifact));
        assert!(!self.started_services.contains_key(&instance.id));

        Ok(SampleService {
            name: instance.name.to_owned(),
            ..SampleService::default()
        })
    }

    /// In the present simplest case, the artifact is added into the deployed artifacts table.
    fn deploy_artifact(
        &mut self,
        artifact: ArtifactId,
        spec: Vec<u8>,
    ) -> Result<(), ExecutionError> {
        // Invariant guaranteed by the core
        assert!(!self.deployed_artifacts.contains_key(&artifact));

        println!("Deploying artifact: {}", &artifact);
        self.deployed_artifacts.insert(artifact, spec);

        Ok(())
    }
}

impl Runtime for SampleRuntime {
    fn deploy_artifact(&mut self, artifact: ArtifactId, spec: Vec<u8>) -> Receiver {
        Receiver::with_result(self.deploy_artifact(artifact, spec))
    }

    fn is_artifact_deployed(&self, id: &ArtifactId) -> bool {
        self.deployed_artifacts.contains_key(id)
    }

    /// Initiates adding a new service and sets the counter value for this.
    fn initiate_adding_service(
        &self,
        context: ExecutionContext<'_>,
        artifact: &ArtifactId,
        params: Vec<u8>,
    ) -> Result<(), ExecutionError> {
        let service_instance = self.start_service(artifact, context.instance())?;
        let new_value = u64::from_bytes(params.into()).map_err(CommonError::malformed_arguments)?;
        service_instance.counter.set(new_value);
        println!(
            "Initializing service {}: {} with value {}",
            artifact,
            context.instance(),
            new_value
        );
        Ok(())
    }

    fn initiate_resuming_service(
        &self,
        _context: ExecutionContext<'_>,
        _artifact: &ArtifactId,
        _parameters: Vec<u8>,
    ) -> Result<(), ExecutionError> {
        unreachable!("We don't resume services in this example.")
    }

    /// Commits status for the `SampleService` instance with the specified ID.
    fn update_service_status(&mut self, _snapshot: &dyn Snapshot, state: &InstanceState) {
        let spec = &state.spec;
        match state.status {
            Some(InstanceStatus::Active) => {
                // Unwrap here is safe, since by invocation of this method
                // `exonum` guarantees that `initiate_adding_service` was invoked
                // before and it returned `Ok(..)`.
                let instance = self
                    .start_service(&spec.artifact, &spec.as_descriptor())
                    .unwrap();
                println!("Starting service {}: {:?}", spec, instance);
                self.started_services.insert(spec.id, instance);
            }

            Some(InstanceStatus::Stopped) => {
                let instance = self.started_services.remove(&spec.id);
                println!("Stopping service {}: {:?}", spec, instance);
            }

            _ => {
                // We aren't interested in other possible statuses.
            }
        }
    }

    fn migrate(
        &self,
        _new_artifact: &ArtifactId,
        _data_version: &Version,
    ) -> Result<Option<MigrationScript>, InitMigrationError> {
        Err(InitMigrationError::NotSupported)
    }

    fn execute(
        &self,
        context: ExecutionContext<'_>,
        method_id: MethodId,
        payload: &[u8],
    ) -> Result<(), ExecutionError> {
        let service = self
            .started_services
            .get(&context.instance().id)
            .ok_or(SampleRuntimeError::IncorrectCallInfo)?;

        println!(
            "Executing method {}#{} of service {}",
            context.interface_name(),
            method_id,
            context.instance().id
        );

        const SERVICE_INTERFACE: &str = "";
        match (context.interface_name(), method_id) {
            // Increment counter.
            (SERVICE_INTERFACE, 0) => {
                let value = u64::from_bytes(payload.into())
                    .map_err(|e| SampleRuntimeError::IncorrectPayload.with_description(e))?;
                let counter = service.counter.get();
                println!("Updating counter value to {}", counter + value);
                service.counter.set(value + counter);
                Ok(())
            }

            // Reset counter.
            (SERVICE_INTERFACE, 1) => {
                if !payload.is_empty() {
                    Err(SampleRuntimeError::IncorrectPayload.into())
                } else {
                    println!("Resetting counter");
                    service.counter.set(0);
                    Ok(())
                }
            }

            // Unknown transaction.
            (interface, method) => {
                let err = SampleRuntimeError::IncorrectCallInfo.with_description(format!(
                    "Incorrect information to call transaction. {}#{}",
                    interface, method
                ));
                Err(err)
            }
        }
    }

    fn before_transactions(&self, _context: ExecutionContext<'_>) -> Result<(), ExecutionError> {
        Ok(())
    }

    fn after_transactions(&self, _context: ExecutionContext<'_>) -> Result<(), ExecutionError> {
        Ok(())
    }

    fn after_commit(&mut self, _snapshot: &dyn Snapshot, _mailbox: &mut Mailbox) {}
}

impl From<SampleRuntime> for (u32, Box<dyn Runtime>) {
    fn from(inner: SampleRuntime) -> Self {
        (SampleRuntime::ID, Box::new(inner))
    }
}

impl WellKnownRuntime for SampleRuntime {
    const ID: u32 = 255;
}

fn node_config() -> (NodeConfig, Keys) {
    let keys = Keys::random();
    let validator_keys = vec![ValidatorKeys::new(keys.consensus_pk(), keys.service_pk())];
    let consensus = ConsensusConfig::default().with_validator_keys(validator_keys);

    let api_address = "0.0.0.0:8000".parse().unwrap();
    let api_cfg = NodeApiConfig {
        public_api_address: Some(api_address),
        ..Default::default()
    };

    let peer_address = "0.0.0.0:2000";

    let node_config = NodeConfig {
        listen_address: peer_address.parse().unwrap(),
        consensus,
        external_address: peer_address.to_owned(),
        network: Default::default(),
        connect_list: Default::default(),
        api: api_cfg,
        mempool: Default::default(),
        thread_pool_size: Default::default(),
    };
    (node_config, keys)
}

async fn examine_runtime(blockchain: Blockchain, shutdown_handle: ShutdownHandle) {
    let service_keypair = blockchain.service_keypair();

    let deploy_height = Height(50);
    // Send an artifact `DeployRequest` to the sample runtime.
    let request = DeployRequest {
        artifact: "255:sample_artifact:0.1.0".parse().unwrap(),
        deadline_height: deploy_height,
        spec: Vec::default(),
    };
    let tx = service_keypair.request_artifact_deploy(SUPERVISOR_INSTANCE_ID, request);
    blockchain.sender().broadcast_transaction(tx).await.unwrap();

    // Wait until the request is finished.
    thread::sleep(Duration::from_secs(5));

    // Send a `StartService` request to the sample runtime.
    let instance_name = "instance";
    let proposal = ConfigPropose::immediate(0).start_service(
        "255:sample_artifact:0.1.0".parse().unwrap(),
        instance_name,
        10_u64,
    );
    let proposal = service_keypair.propose_config_change(SUPERVISOR_INSTANCE_ID, proposal);
    blockchain
        .sender()
        .broadcast_transaction(proposal)
        .await
        .unwrap();

    // Wait until instance identifier is assigned.
    thread::sleep(Duration::from_secs(1));

    // Get an instance identifier.
    let snapshot = blockchain.snapshot();
    let state = snapshot
        .for_dispatcher()
        .get_instance(instance_name)
        .unwrap();
    assert_eq!(state.status.unwrap(), InstanceStatus::Active);
    let instance_id = state.spec.id;

    // Send an update counter transaction.
    let tx = AnyTx::new(CallInfo::new(instance_id, 0), 1_000_u64.into_bytes());
    let tx = tx.sign_with_keypair(&service_keypair);
    blockchain.sender().broadcast_transaction(tx).await.unwrap();
    thread::sleep(Duration::from_secs(2));

    // Send a reset counter transaction.
    let tx = AnyTx::new(CallInfo::new(instance_id, 1), vec![]);
    let tx = tx.sign_with_keypair(&service_keypair);
    blockchain.sender().broadcast_transaction(tx).await.unwrap();

    thread::sleep(Duration::from_secs(2));
    shutdown_handle.shutdown().await.unwrap();
}

#[tokio::main]
async fn main() {
    exonum::helpers::init_logger().unwrap();

    println!("Creating database in temporary dir...");

    let db = TemporaryDB::new();
    let (node_cfg, node_keys) = node_config();
    let consensus_config = node_cfg.consensus.clone();
<<<<<<< HEAD
    let genesis_config = GenesisConfigBuilder::with_consensus_config(consensus_config)
        .with_artifact(Supervisor.artifact_id())
        .with_instance(Supervisor::simple())
        .build();
=======
    let service_keypair = node_keys.service.clone();

    let mut genesis_config = GenesisConfigBuilder::with_consensus_config(consensus_config);
    let mut rt = RustRuntime::builder();
    Supervisor::simple().deploy(&mut genesis_config, &mut rt);
>>>>>>> 0532a29c

    println!("Creating blockchain with additional runtime...");
    let node = NodeBuilder::new(db, node_cfg, node_keys)
        .with_genesis_config(genesis_config.build())
        .with_runtime(SampleRuntime::default())
        .with_runtime_fn(|channel| rt.build(channel.endpoints_sender()))
        .build();

    let shutdown_handle = node.shutdown_handle();
    println!("Starting a single node...");
    println!("Blockchain is ready for transactions!");

<<<<<<< HEAD
    let blockchain = node.blockchain().clone();
    let node_task = node.run().unwrap_or_else(|e| panic!("{}", e));
    let node_task = tokio::spawn(node_task);
    examine_runtime(blockchain, shutdown_handle).await;
    node_task.await.unwrap();
=======
    let handle = thread::spawn(move || {
        // Send an artifact `DeployRequest` to the sample runtime.
        let deploy_height = Height(50);
        let artifact = "255:sample_artifact:0.1.0".parse().unwrap();
        let request = DeployRequest::new(artifact, deploy_height);
        let tx = service_keypair.request_artifact_deploy(SUPERVISOR_INSTANCE_ID, request);
        blockchain_ref
            .sender()
            .broadcast_transaction(tx)
            .wait()
            .unwrap();

        // Wait until the request is finished.
        thread::sleep(Duration::from_secs(5));

        // Send a `StartService` request to the sample runtime.
        let instance_name = "instance";
        let proposal = ConfigPropose::immediate(0).start_service(
            "255:sample_artifact:0.1.0".parse().unwrap(),
            instance_name,
            10_u64,
        );
        let proposal = service_keypair.propose_config_change(SUPERVISOR_INSTANCE_ID, proposal);
        blockchain_ref
            .sender()
            .broadcast_transaction(proposal)
            .wait()
            .unwrap();

        // Wait until instance identifier is assigned.
        thread::sleep(Duration::from_secs(1));

        // Get an instance identifier.
        let snapshot = blockchain_ref.snapshot();
        let state = snapshot
            .for_dispatcher()
            .get_instance(instance_name)
            .unwrap();
        assert_eq!(state.status.unwrap(), InstanceStatus::Active);
        let instance_id = state.spec.id;

        // Send an update counter transaction.
        let tx = AnyTx::new(CallInfo::new(instance_id, 0), 1_000_u64.into_bytes());
        let tx = tx.sign_with_keypair(&service_keypair);
        blockchain_ref
            .sender()
            .broadcast_transaction(tx)
            .wait()
            .unwrap();
        thread::sleep(Duration::from_secs(2));

        // Send a reset counter transaction.
        let tx = AnyTx::new(CallInfo::new(instance_id, 1), vec![]);
        let tx = tx.sign_with_keypair(&service_keypair);
        blockchain_ref
            .sender()
            .broadcast_transaction(tx)
            .wait()
            .unwrap();

        thread::sleep(Duration::from_secs(2));
        shutdown_handle.shutdown().wait().unwrap();
    });

    node.run().unwrap();
    handle.join().unwrap();
>>>>>>> 0532a29c
}<|MERGE_RESOLUTION|>--- conflicted
+++ resolved
@@ -30,16 +30,11 @@
     },
 };
 use exonum_derive::*;
-<<<<<<< HEAD
 use exonum_node::{NodeApiConfig, NodeBuilder, NodeConfig, ShutdownHandle};
-use exonum_rust_runtime::{RustRuntime, ServiceFactory};
-=======
-use exonum_node::{NodeApiConfig, NodeBuilder, NodeConfig};
 use exonum_rust_runtime::{spec::Deploy, RustRuntime};
->>>>>>> 0532a29c
 use exonum_supervisor::{ConfigPropose, DeployRequest, Supervisor, SupervisorInterface};
-
 use futures::TryFutureExt;
+
 use std::{cell::Cell, collections::BTreeMap, thread, time::Duration};
 
 /// Service instance with a counter.
@@ -275,11 +270,8 @@
 
     let deploy_height = Height(50);
     // Send an artifact `DeployRequest` to the sample runtime.
-    let request = DeployRequest {
-        artifact: "255:sample_artifact:0.1.0".parse().unwrap(),
-        deadline_height: deploy_height,
-        spec: Vec::default(),
-    };
+    let artifact = "255:sample_artifact:0.1.0".parse().unwrap();
+    let request = DeployRequest::new(artifact, deploy_height);
     let tx = service_keypair.request_artifact_deploy(SUPERVISOR_INSTANCE_ID, request);
     blockchain.sender().broadcast_transaction(tx).await.unwrap();
 
@@ -336,102 +328,28 @@
     let db = TemporaryDB::new();
     let (node_cfg, node_keys) = node_config();
     let consensus_config = node_cfg.consensus.clone();
-<<<<<<< HEAD
-    let genesis_config = GenesisConfigBuilder::with_consensus_config(consensus_config)
-        .with_artifact(Supervisor.artifact_id())
-        .with_instance(Supervisor::simple())
-        .build();
-=======
-    let service_keypair = node_keys.service.clone();
-
     let mut genesis_config = GenesisConfigBuilder::with_consensus_config(consensus_config);
     let mut rt = RustRuntime::builder();
     Supervisor::simple().deploy(&mut genesis_config, &mut rt);
->>>>>>> 0532a29c
 
     println!("Creating blockchain with additional runtime...");
     let node = NodeBuilder::new(db, node_cfg, node_keys)
         .with_genesis_config(genesis_config.build())
         .with_runtime(SampleRuntime::default())
-        .with_runtime_fn(|channel| rt.build(channel.endpoints_sender()))
+        .with_runtime_fn(|channel| {
+            RustRuntime::builder()
+                .with_factory(Supervisor)
+                .build(channel.endpoints_sender())
+        })
         .build();
 
     let shutdown_handle = node.shutdown_handle();
     println!("Starting a single node...");
     println!("Blockchain is ready for transactions!");
 
-<<<<<<< HEAD
     let blockchain = node.blockchain().clone();
     let node_task = node.run().unwrap_or_else(|e| panic!("{}", e));
     let node_task = tokio::spawn(node_task);
     examine_runtime(blockchain, shutdown_handle).await;
     node_task.await.unwrap();
-=======
-    let handle = thread::spawn(move || {
-        // Send an artifact `DeployRequest` to the sample runtime.
-        let deploy_height = Height(50);
-        let artifact = "255:sample_artifact:0.1.0".parse().unwrap();
-        let request = DeployRequest::new(artifact, deploy_height);
-        let tx = service_keypair.request_artifact_deploy(SUPERVISOR_INSTANCE_ID, request);
-        blockchain_ref
-            .sender()
-            .broadcast_transaction(tx)
-            .wait()
-            .unwrap();
-
-        // Wait until the request is finished.
-        thread::sleep(Duration::from_secs(5));
-
-        // Send a `StartService` request to the sample runtime.
-        let instance_name = "instance";
-        let proposal = ConfigPropose::immediate(0).start_service(
-            "255:sample_artifact:0.1.0".parse().unwrap(),
-            instance_name,
-            10_u64,
-        );
-        let proposal = service_keypair.propose_config_change(SUPERVISOR_INSTANCE_ID, proposal);
-        blockchain_ref
-            .sender()
-            .broadcast_transaction(proposal)
-            .wait()
-            .unwrap();
-
-        // Wait until instance identifier is assigned.
-        thread::sleep(Duration::from_secs(1));
-
-        // Get an instance identifier.
-        let snapshot = blockchain_ref.snapshot();
-        let state = snapshot
-            .for_dispatcher()
-            .get_instance(instance_name)
-            .unwrap();
-        assert_eq!(state.status.unwrap(), InstanceStatus::Active);
-        let instance_id = state.spec.id;
-
-        // Send an update counter transaction.
-        let tx = AnyTx::new(CallInfo::new(instance_id, 0), 1_000_u64.into_bytes());
-        let tx = tx.sign_with_keypair(&service_keypair);
-        blockchain_ref
-            .sender()
-            .broadcast_transaction(tx)
-            .wait()
-            .unwrap();
-        thread::sleep(Duration::from_secs(2));
-
-        // Send a reset counter transaction.
-        let tx = AnyTx::new(CallInfo::new(instance_id, 1), vec![]);
-        let tx = tx.sign_with_keypair(&service_keypair);
-        blockchain_ref
-            .sender()
-            .broadcast_transaction(tx)
-            .wait()
-            .unwrap();
-
-        thread::sleep(Duration::from_secs(2));
-        shutdown_handle.shutdown().wait().unwrap();
-    });
-
-    node.run().unwrap();
-    handle.join().unwrap();
->>>>>>> 0532a29c
 }