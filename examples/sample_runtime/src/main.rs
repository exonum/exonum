--- conflicted
+++ resolved
@@ -16,20 +16,16 @@
 //! increment and reset counter in the service instance.
 
 use exonum::{
-<<<<<<< HEAD
-    blockchain::{Blockchain, BlockchainBuilder, ConsensusConfig, ValidatorKeys},
-=======
     blockchain::{
         config::GenesisConfigBuilder, Blockchain, BlockchainBuilder, ConsensusConfig, ValidatorKeys,
     },
->>>>>>> 0f622c7b
     helpers::Height,
     keys::Keys,
     merkledb::{BinaryValue, Snapshot, TemporaryDB},
     messages::Verified,
     node::{ApiSender, ExternalMessage, Node, NodeApiConfig, NodeChannel, NodeConfig},
     runtime::{
-        rust::{DefaultInstance, RustRuntime, ServiceFactory, Transaction},
+        rust::{RustRuntime, ServiceFactory, Transaction},
         AnyTx, ArtifactId, CallInfo, DispatcherError, ExecutionContext, ExecutionError, InstanceId,
         InstanceSpec, InstanceStatus, Mailbox, Runtime, SnapshotExt, StateHashAggregator,
         WellKnownRuntime, SUPERVISOR_INSTANCE_ID,
@@ -279,25 +275,14 @@
     println!("Creating blockchain with additional runtime...");
     // Create a blockchain with the Rust runtime and our additional runtime.
     let blockchain_base = Blockchain::new(db, service_keypair.clone(), api_sender.clone());
-<<<<<<< HEAD
-    let blockchain = BlockchainBuilder::new(blockchain_base, genesis)
-        .with_rust_runtime(
-            channel.endpoints.0.clone(),
-            vec![Supervisor::builtin_instance(Supervisor::simple_config())],
-        )
-        .with_additional_runtime(SampleRuntime::default())
-=======
-    let supervisor_service = SimpleSupervisor::new();
     let genesis_config = GenesisConfigBuilder::with_consensus_config(consensus_config)
-        .with_artifact(supervisor_service.artifact_id())
-        .with_instance(supervisor_service.default_instance())
+        .with_artifact(Supervisor.artifact_id())
+        .with_instance(Supervisor::builtin_instance(Supervisor::simple_config()))
         .build();
-    let rust_runtime =
-        RustRuntime::new(channel.endpoints.0.clone()).with_factory(supervisor_service);
+    let rust_runtime = RustRuntime::new(channel.endpoints.0.clone()).with_factory(Supervisor);
     let blockchain = BlockchainBuilder::new(blockchain_base, genesis_config)
         .with_runtime(rust_runtime)
         .with_runtime(SampleRuntime::default())
->>>>>>> 0f622c7b
         .build()
         .unwrap();
 
