// Copyright 2020 The Exonum Team
//
// Licensed under the Apache License, Version 2.0 (the "License");
// you may not use this file except in compliance with the License.
// You may obtain a copy of the License at
//
//   http://www.apache.org/licenses/LICENSE-2.0
//
// Unless required by applicable law or agreed to in writing, software
// distributed under the License is distributed on an "AS IS" BASIS,
// WITHOUT WARRANTIES OR CONDITIONS OF ANY KIND, either express or implied.
// See the License for the specific language governing permissions and
// limitations under the License.

//! Example of a very simple runtime that can perform two types of transaction:
//! increment and reset counter in the service instance.

use exonum::{
    blockchain::{
        config::GenesisConfigBuilder, Blockchain, BlockchainBuilder, ConsensusConfig, ValidatorKeys,
    },
    helpers::Height,
    keys::Keys,
    merkledb::{BinaryValue, Snapshot, TemporaryDB},
    messages::Verified,
    node::{Node, NodeApiConfig, NodeChannel, NodeConfig},
    runtime::{
        rust::{RustRuntime, ServiceFactory},
        AnyTx, ArtifactId, CallInfo, DispatcherError, ExecutionContext, ExecutionError,
        ExecutionFail, InstanceId, InstanceSpec, InstanceStatus, Mailbox, Runtime, SnapshotExt,
        WellKnownRuntime, SUPERVISOR_INSTANCE_ID,
    },
};
use exonum_derive::*;
use exonum_supervisor::{ConfigPropose, DeployRequest, Supervisor, SupervisorInterface};
use futures::{Future, IntoFuture};

use std::{
    cell::Cell,
    collections::btree_map::{BTreeMap, Entry},
    thread,
    time::Duration,
};

/// Service instance with a counter.
#[derive(Debug, Default)]
struct SampleService {
    counter: Cell<u64>,
    name: String,
}

/// Sample runtime.
#[derive(Debug, Default)]
struct SampleRuntime {
    deployed_artifacts: BTreeMap<ArtifactId, Vec<u8>>,
    started_services: BTreeMap<InstanceId, SampleService>,
}

// Define runtime specific errors.
#[derive(Clone, Copy, Debug, Eq, Hash, Ord, PartialEq, PartialOrd)]
#[derive(ExecutionFail)]
#[execution_fail(kind = "runtime")]
enum SampleRuntimeError {
    /// Incorrect information to call transaction.
    IncorrectCallInfo = 1,
    /// Incorrect transaction payload.
    IncorrectPayload = 2,
}

impl SampleRuntime {
    /// Create a new service instance with the given specification.
    fn start_service(&self, spec: &InstanceSpec) -> Result<SampleService, ExecutionError> {
        if !self.deployed_artifacts.contains_key(&spec.artifact) {
            return Err(DispatcherError::ArtifactNotDeployed.into());
        }
        if self.started_services.contains_key(&spec.id) {
            return Err(DispatcherError::ServiceIdExists.into());
        }

        Ok(SampleService {
            name: spec.name.clone(),
            ..SampleService::default()
        })
    }

    /// In the present simplest case, the artifact is added into the deployed artifacts table.
    fn deploy_artifact(
        &mut self,
        artifact: ArtifactId,
        spec: Vec<u8>,
    ) -> Result<(), ExecutionError> {
        match self.deployed_artifacts.entry(artifact) {
            Entry::Occupied(_) => Err(DispatcherError::ArtifactAlreadyDeployed.into()),
            Entry::Vacant(entry) => {
                println!("Deploying artifact: {}", entry.key());
                entry.insert(spec);
                Ok(())
            }
        }
    }
}

impl Runtime for SampleRuntime {
    fn deploy_artifact(
        &mut self,
        artifact: ArtifactId,
        spec: Vec<u8>,
    ) -> Box<dyn Future<Item = (), Error = ExecutionError>> {
        Box::new(self.deploy_artifact(artifact, spec).into_future())
    }

    fn is_artifact_deployed(&self, id: &ArtifactId) -> bool {
        self.deployed_artifacts.contains_key(id)
    }

    /// Commits status for the `SampleService` instance with the specified ID.
    fn update_service_status(
        &mut self,
        _snapshot: &dyn Snapshot,
        spec: &InstanceSpec,
        status: InstanceStatus,
    ) -> Result<(), ExecutionError> {
        match status {
            InstanceStatus::Active => {
                let instance = self.start_service(spec)?;
                println!("Starting service {}: {:?}", spec, instance);
                self.started_services.insert(spec.id, instance);
            }

            InstanceStatus::Stopped => {
                let instance = self.started_services.remove(&spec.id);
                println!("Stopping service {}: {:?}", spec, instance);
            }
        }

        Ok(())
    }

    /// Initiates adding a new service and sets the counter value for this.
    fn initiate_adding_service(
        &self,
        _context: ExecutionContext<'_>,
        spec: &InstanceSpec,
        params: Vec<u8>,
    ) -> Result<(), ExecutionError> {
        let service_instance = self.start_service(spec)?;
        let new_value =
            u64::from_bytes(params.into()).map_err(DispatcherError::malformed_arguments)?;
        service_instance.counter.set(new_value);
        println!("Initializing service {} with value {}", spec, new_value);
        Ok(())
    }

    fn execute(
        &self,
        context: ExecutionContext<'_>,
        call_info: &CallInfo,
        payload: &[u8],
    ) -> Result<(), ExecutionError> {
        let service = self
            .started_services
            .get(&call_info.instance_id)
            .ok_or(SampleRuntimeError::IncorrectCallInfo)?;

        println!(
            "Executing method {}#{} of service {}",
            context.interface_name, call_info.method_id, call_info.instance_id
        );

        const SERVICE_INTERFACE: &str = "";
        match (context.interface_name, call_info.method_id) {
            // Increment counter.
            (SERVICE_INTERFACE, 0) => {
                let value = u64::from_bytes(payload.into())
                    .map_err(|e| SampleRuntimeError::IncorrectPayload.with_description(e))?;
                let counter = service.counter.get();
                println!("Updating counter value to {}", counter + value);
                service.counter.set(value + counter);
                Ok(())
            }

            // Reset counter.
            (SERVICE_INTERFACE, 1) => {
                if !payload.is_empty() {
                    Err(SampleRuntimeError::IncorrectPayload.into())
                } else {
                    println!("Resetting counter");
                    service.counter.set(0);
                    Ok(())
                }
            }

            // Unknown transaction.
            (interface, method) => {
                let err = SampleRuntimeError::IncorrectCallInfo.with_description(format!(
                    "Incorrect information to call transaction. {}#{}",
                    interface, method
                ));
                Err(err)
            }
        }
    }

    fn before_transactions(
        &self,
        _context: ExecutionContext<'_>,
        _id: InstanceId,
    ) -> Result<(), ExecutionError> {
        Ok(())
    }

    fn after_transactions(
        &self,
        _context: ExecutionContext<'_>,
        _id: InstanceId,
    ) -> Result<(), ExecutionError> {
        Ok(())
    }

    fn after_commit(&mut self, _snapshot: &dyn Snapshot, _mailbox: &mut Mailbox) {}
}

impl From<SampleRuntime> for (u32, Box<dyn Runtime>) {
    fn from(inner: SampleRuntime) -> Self {
        (SampleRuntime::ID, Box::new(inner))
    }
}

impl WellKnownRuntime for SampleRuntime {
    const ID: u32 = 255;
}

fn node_config() -> NodeConfig {
    let (consensus_public_key, consensus_secret_key) = exonum::crypto::gen_keypair();
    let (service_public_key, service_secret_key) = exonum::crypto::gen_keypair();

    let consensus = ConsensusConfig {
        validator_keys: vec![ValidatorKeys {
            consensus_key: consensus_public_key,
            service_key: service_public_key,
        }],
        ..ConsensusConfig::default()
    };

    let keys = Keys::from_keys(
        consensus_public_key,
        consensus_secret_key,
        service_public_key,
        service_secret_key,
    );

    let api_address = "0.0.0.0:8000".parse().unwrap();
    let api_cfg = NodeApiConfig {
        public_api_address: Some(api_address),
        ..Default::default()
    };

    let peer_address = "0.0.0.0:2000";

    NodeConfig {
        listen_address: peer_address.parse().unwrap(),
        consensus,
        external_address: peer_address.to_owned(),
        network: Default::default(),
        connect_list: Default::default(),
        api: api_cfg,
        mempool: Default::default(),
        thread_pool_size: Default::default(),
        keys,
    }
}

fn main() {
    exonum::helpers::init_logger().unwrap();

    println!("Creating database in temporary dir...");

    let db = TemporaryDB::new();
    let node_cfg = node_config();
    let consensus_config = node_cfg.consensus.clone();
    let service_keypair = node_cfg.service_keypair();
    let channel = NodeChannel::default();
    let api_sender = channel.api_sender();

    println!("Creating blockchain with additional runtime...");
    // Create a blockchain with the Rust runtime and our additional runtime.
    let blockchain_base = Blockchain::new(db, service_keypair.clone(), api_sender.clone());
    let genesis_config = GenesisConfigBuilder::with_consensus_config(consensus_config)
        .with_artifact(Supervisor.artifact_id())
        .with_instance(Supervisor::simple())
        .build();
<<<<<<< HEAD
    let rust_runtime = RustRuntime::new(channel.endpoints_sender()).with_factory(Supervisor);
=======
    let rust_runtime = RustRuntime::builder()
        .with_factory(Supervisor)
        .build_for_tests();
>>>>>>> 1061ec86
    let blockchain = BlockchainBuilder::new(blockchain_base, genesis_config)
        .with_runtime(rust_runtime)
        .with_runtime(SampleRuntime::default())
        .build()
        .unwrap();

    let blockchain_ref = blockchain.as_ref().to_owned();
    let node = Node::with_blockchain(blockchain, channel, node_cfg, None);
    let shutdown_handle = node.shutdown_handle();
    println!("Starting a single node...");
    println!("Blockchain is ready for transactions!");

    let handle = thread::spawn(move || {
        let deploy_height = Height(50);
        // Send an artifact `DeployRequest` to the sample runtime.
        let request = DeployRequest {
            artifact: "255:sample_artifact:0.1.0".parse().unwrap(),
            deadline_height: deploy_height,
            spec: Vec::default(),
        };
        let tx = service_keypair.request_artifact_deploy(SUPERVISOR_INSTANCE_ID, request);
        api_sender.broadcast_transaction(tx).wait().unwrap();

        // Wait until the request is finished.
        thread::sleep(Duration::from_secs(5));

        // Send a `StartService` request to the sample runtime.
        let instance_name = "instance";

        api_sender
            .broadcast_transaction(
                ConfigPropose::immediate(0)
                    .start_service(
                        "255:sample_artifact:0.1.0".parse().unwrap(),
                        instance_name,
                        10_u64,
                    )
                    .sign_for_supervisor(service_keypair.0, &service_keypair.1),
            )
            .wait()
            .unwrap();
        // Wait until instance identifier is assigned.
        thread::sleep(Duration::from_secs(1));

        // Get an instance identifier.
        let snapshot = blockchain_ref.snapshot();
        let state = snapshot
            .for_dispatcher()
            .get_instance(instance_name)
            .unwrap();
        assert_eq!(state.status.unwrap(), InstanceStatus::Active);
        let instance_id = state.spec.id;
        // Send an update counter transaction.
        api_sender
            .broadcast_transaction(Verified::from_value(
                AnyTx {
                    call_info: CallInfo {
                        instance_id,
                        method_id: 0,
                    },
                    arguments: 1_000_u64.into_bytes(),
                },
                service_keypair.0,
                &service_keypair.1,
            ))
            .wait()
            .unwrap();
        thread::sleep(Duration::from_secs(2));
        // Send a reset counter transaction.
        api_sender
            .broadcast_transaction(Verified::from_value(
                AnyTx {
                    call_info: CallInfo {
                        instance_id,
                        method_id: 1,
                    },
                    arguments: Vec::default(),
                },
                service_keypair.0,
                &service_keypair.1,
            ))
            .wait()
            .unwrap();

        thread::sleep(Duration::from_secs(2));
        shutdown_handle.shutdown().wait().unwrap();
    });

    node.run().unwrap();
    handle.join().unwrap();
}<|MERGE_RESOLUTION|>--- conflicted
+++ resolved
@@ -289,13 +289,9 @@
         .with_artifact(Supervisor.artifact_id())
         .with_instance(Supervisor::simple())
         .build();
-<<<<<<< HEAD
-    let rust_runtime = RustRuntime::new(channel.endpoints_sender()).with_factory(Supervisor);
-=======
     let rust_runtime = RustRuntime::builder()
         .with_factory(Supervisor)
-        .build_for_tests();
->>>>>>> 1061ec86
+        .build(channel.endpoints_sender());
     let blockchain = BlockchainBuilder::new(blockchain_base, genesis_config)
         .with_runtime(rust_runtime)
         .with_runtime(SampleRuntime::default())
