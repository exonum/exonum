// Copyright 2019 The Exonum Team
//
// Licensed under the Apache License, Version 2.0 (the "License");
// you may not use this file except in compliance with the License.
// You may obtain a copy of the License at
//
//   http://www.apache.org/licenses/LICENSE-2.0
//
// Unless required by applicable law or agreed to in writing, software
// distributed under the License is distributed on an "AS IS" BASIS,
// WITHOUT WARRANTIES OR CONDITIONS OF ANY KIND, either express or implied.
// See the License for the specific language governing permissions and
// limitations under the License.

//! Example of a very simple runtime that can perform two types of transaction:
//! increment and reset counter in the service instance.

use exonum::{
    blockchain::{
        config::GenesisConfigBuilder, Blockchain, BlockchainBuilder, ConsensusConfig, ValidatorKeys,
    },
    helpers::Height,
    keys::Keys,
    merkledb::{BinaryValue, Snapshot, TemporaryDB},
    messages::Verified,
    node::{ApiSender, ExternalMessage, Node, NodeApiConfig, NodeChannel, NodeConfig},
    runtime::{
        rust::{RustRuntime, ServiceFactory, Transaction},
<<<<<<< HEAD
        AnyTx, ArtifactId, CallInfo, DispatcherError, ExecutionContext, ExecutionError, InstanceId,
        InstanceSpec, InstanceStatus, Mailbox, Runtime, SnapshotExt, StateHashAggregator,
        WellKnownRuntime, SUPERVISOR_INSTANCE_ID,
    },
};
use exonum_derive::IntoExecutionError;
=======
        AnyTx, ArtifactId, CallInfo, DispatcherError, ExecutionContext, ExecutionError,
        ExecutionFail, InstanceId, InstanceSpec, InstanceStatus, Mailbox, Runtime, SnapshotExt,
        StateHashAggregator, WellKnownRuntime, SUPERVISOR_INSTANCE_ID,
    },
};
use exonum_derive::*;
>>>>>>> 0793790a
use exonum_supervisor::{ConfigPropose, DeployRequest, StartService, Supervisor};
use futures::{Future, IntoFuture};

use std::{
    cell::Cell,
    collections::btree_map::{BTreeMap, Entry},
    thread,
    time::Duration,
};

/// Service instance with a counter.
#[derive(Debug, Default)]
struct SampleService {
    counter: Cell<u64>,
    name: String,
}

/// Sample runtime.
#[derive(Debug, Default)]
struct SampleRuntime {
    deployed_artifacts: BTreeMap<ArtifactId, Vec<u8>>,
    started_services: BTreeMap<InstanceId, SampleService>,
}

// Define runtime specific errors.
#[derive(Clone, Copy, Debug, Eq, Hash, Ord, PartialEq, PartialOrd, ExecutionFail)]
#[execution_fail(kind = "runtime")]
enum SampleRuntimeError {
    /// Incorrect information to call transaction.
    IncorrectCallInfo = 1,
    /// Incorrect transaction payload.
    IncorrectPayload = 2,
}

impl SampleRuntime {
    /// Create a new service instance with the given specification.
    fn start_service(&self, spec: &InstanceSpec) -> Result<SampleService, ExecutionError> {
        if !self.deployed_artifacts.contains_key(&spec.artifact) {
            return Err(DispatcherError::ArtifactNotDeployed.into());
        }
        if self.started_services.contains_key(&spec.id) {
            return Err(DispatcherError::ServiceIdExists.into());
        }

        Ok(SampleService {
            name: spec.name.clone(),
            ..SampleService::default()
        })
    }

    /// In the present simplest case, the artifact is added into the deployed artifacts table.
    fn deploy_artifact(
        &mut self,
        artifact: ArtifactId,
        spec: Vec<u8>,
    ) -> Result<(), ExecutionError> {
        match self.deployed_artifacts.entry(artifact) {
            Entry::Occupied(_) => Err(DispatcherError::ArtifactAlreadyDeployed.into()),
            Entry::Vacant(entry) => {
                println!("Deploying artifact: {}", entry.key());
                entry.insert(spec);
                Ok(())
            }
        }
    }
}

impl Runtime for SampleRuntime {
    fn deploy_artifact(
        &mut self,
        artifact: ArtifactId,
        spec: Vec<u8>,
    ) -> Box<dyn Future<Item = (), Error = ExecutionError>> {
        Box::new(self.deploy_artifact(artifact, spec).into_future())
    }

    fn is_artifact_deployed(&self, id: &ArtifactId) -> bool {
        self.deployed_artifacts.contains_key(id)
    }

    /// Starts an existing `SampleService` instance with the specified ID.
    fn commit_service(
        &mut self,
        _snapshot: &dyn Snapshot,
        spec: &InstanceSpec,
    ) -> Result<(), ExecutionError> {
        let instance = self.start_service(spec)?;
        println!("Starting service {}: {:?}", spec, instance);
        self.started_services.insert(spec.id, instance);
        Ok(())
    }

    /// Starts a new service instance and sets the counter value for this.
    fn start_adding_service(
        &self,
        _context: ExecutionContext<'_>,
        spec: &InstanceSpec,
        params: Vec<u8>,
    ) -> Result<(), ExecutionError> {
        let service_instance = self.start_service(spec)?;
        let new_value =
            u64::from_bytes(params.into()).map_err(DispatcherError::malformed_arguments)?;
        service_instance.counter.set(new_value);
        println!("Initializing service {} with value {}", spec, new_value);
        Ok(())
    }

    fn execute(
        &self,
        context: ExecutionContext<'_>,
        call_info: &CallInfo,
        payload: &[u8],
    ) -> Result<(), ExecutionError> {
        let service = self
            .started_services
            .get(&call_info.instance_id)
            .ok_or(SampleRuntimeError::IncorrectCallInfo)?;

        println!(
            "Executing method {}#{} of service {}",
            context.interface_name, call_info.method_id, call_info.instance_id
        );

        const SERVICE_INTERFACE: &str = "";
        match (context.interface_name, call_info.method_id) {
            // Increment counter.
            (SERVICE_INTERFACE, 0) => {
                let value = u64::from_bytes(payload.into())
                    .map_err(|e| SampleRuntimeError::IncorrectPayload.with_description(e))?;
                let counter = service.counter.get();
                println!("Updating counter value to {}", counter + value);
                service.counter.set(value + counter);
                Ok(())
            }

            // Reset counter.
            (SERVICE_INTERFACE, 1) => {
                if !payload.is_empty() {
                    Err(SampleRuntimeError::IncorrectPayload.into())
                } else {
                    println!("Resetting counter");
                    service.counter.set(0);
                    Ok(())
                }
            }

            // Unknown transaction.
            (interface, method) => {
                let err = SampleRuntimeError::IncorrectCallInfo.with_description(format!(
                    "Incorrect information to call transaction. {}#{}",
                    interface, method
                ));
                Err(err)
            }
        }
    }

    fn state_hashes(&self, _snapshot: &dyn Snapshot) -> StateHashAggregator {
        StateHashAggregator::default()
    }

    fn before_transactions(
        &self,
        _context: ExecutionContext<'_>,
        _id: InstanceId,
    ) -> Result<(), ExecutionError> {
        Ok(())
    }

    fn after_transactions(
        &self,
        _context: ExecutionContext<'_>,
        _id: InstanceId,
    ) -> Result<(), ExecutionError> {
        Ok(())
    }

    fn after_commit(&mut self, _snapshot: &dyn Snapshot, _mailbox: &mut Mailbox) {}
}

impl From<SampleRuntime> for (u32, Box<dyn Runtime>) {
    fn from(inner: SampleRuntime) -> Self {
        (SampleRuntime::ID, Box::new(inner))
    }
}

impl WellKnownRuntime for SampleRuntime {
    const ID: u32 = 255;
}

fn node_config() -> NodeConfig {
    let (consensus_public_key, consensus_secret_key) = exonum::crypto::gen_keypair();
    let (service_public_key, service_secret_key) = exonum::crypto::gen_keypair();

    let consensus = ConsensusConfig {
        validator_keys: vec![ValidatorKeys {
            consensus_key: consensus_public_key,
            service_key: service_public_key,
        }],
        ..ConsensusConfig::default()
    };

    let keys = Keys::from_keys(
        consensus_public_key,
        consensus_secret_key,
        service_public_key,
        service_secret_key,
    );

    let api_address = "0.0.0.0:8000".parse().unwrap();
    let api_cfg = NodeApiConfig {
        public_api_address: Some(api_address),
        ..Default::default()
    };

    let peer_address = "0.0.0.0:2000";

    NodeConfig {
        listen_address: peer_address.parse().unwrap(),
        consensus,
        external_address: peer_address.to_owned(),
        network: Default::default(),
        connect_list: Default::default(),
        api: api_cfg,
        mempool: Default::default(),
        services_configs: Default::default(),
        database: Default::default(),
        thread_pool_size: Default::default(),
        master_key_path: Default::default(),
        keys,
    }
}

fn main() {
    exonum::helpers::init_logger().unwrap();

    println!("Creating database in temporary dir...");

    let db = TemporaryDB::new();
    let node_cfg = node_config();
    let consensus_config = node_cfg.consensus.clone();
    let service_keypair = node_cfg.service_keypair();
    let channel = NodeChannel::new(&node_cfg.mempool.events_pool_capacity);
    let api_sender = ApiSender::new(channel.api_requests.0.clone());

    println!("Creating blockchain with additional runtime...");
    // Create a blockchain with the Rust runtime and our additional runtime.
    let blockchain_base = Blockchain::new(db, service_keypair.clone(), api_sender.clone());
    let genesis_config = GenesisConfigBuilder::with_consensus_config(consensus_config)
        .with_artifact(Supervisor.artifact_id())
<<<<<<< HEAD
        .with_instance(Supervisor::builtin_instance(Supervisor::simple_config()))
=======
        .with_instance(Supervisor::simple())
>>>>>>> 0793790a
        .build();
    let rust_runtime = RustRuntime::new(channel.endpoints.0.clone()).with_factory(Supervisor);
    let blockchain = BlockchainBuilder::new(blockchain_base, genesis_config)
        .with_runtime(rust_runtime)
        .with_runtime(SampleRuntime::default())
        .build()
        .unwrap();

    let blockchain_ref = blockchain.as_ref().to_owned();
    let node = Node::with_blockchain(blockchain, channel, node_cfg, None);
    println!("Starting a single node...");
    println!("Blockchain is ready for transactions!");

    let handle = thread::spawn(move || {
        let deploy_height = Height(50);
        // Send an artifact `DeployRequest` to the sample runtime.
        api_sender
            .broadcast_transaction(
                DeployRequest {
                    artifact: "255:sample_artifact".parse().unwrap(),
                    deadline_height: deploy_height,
                    spec: Vec::default(),
                }
                .sign(
                    SUPERVISOR_INSTANCE_ID,
                    service_keypair.0,
                    &service_keypair.1,
                ),
            )
            .unwrap();
        // Wait until the request is finished.
        thread::sleep(Duration::from_secs(5));

        // Send a `StartService` request to the sample runtime.
        let instance_name = "instance".to_owned();

        let start_service = StartService {
            artifact: "255:sample_artifact".parse().unwrap(),
            name: instance_name.clone(),
            config: 10_u64.into_bytes(),
        };

        api_sender
            .broadcast_transaction(
                ConfigPropose::immediate(0)
                    .start_service(start_service)
                    .sign_for_supervisor(service_keypair.0, &service_keypair.1),
            )
            .unwrap();
        // Wait until instance identifier is assigned.
        thread::sleep(Duration::from_secs(1));

        // Get an instance identifier.
        let snapshot = blockchain_ref.snapshot();
        let state = snapshot
            .for_dispatcher()
            .get_instance(instance_name.as_str())
            .unwrap();
        assert_eq!(state.status, InstanceStatus::Active);
        let instance_id = state.spec.id;
        // Send an update counter transaction.
        api_sender
            .broadcast_transaction(Verified::from_value(
                AnyTx {
                    call_info: CallInfo {
                        instance_id,
                        method_id: 0,
                    },
                    arguments: 1_000_u64.into_bytes(),
                },
                service_keypair.0,
                &service_keypair.1,
            ))
            .unwrap();
        thread::sleep(Duration::from_secs(2));
        // Send a reset counter transaction.
        api_sender
            .broadcast_transaction(Verified::from_value(
                AnyTx {
                    call_info: CallInfo {
                        instance_id,
                        method_id: 1,
                    },
                    arguments: Vec::default(),
                },
                service_keypair.0,
                &service_keypair.1,
            ))
            .unwrap();
        thread::sleep(Duration::from_secs(2));
        api_sender
            .send_external_message(ExternalMessage::Shutdown)
            .unwrap();
    });

    node.run().unwrap();
    handle.join().unwrap();
}<|MERGE_RESOLUTION|>--- conflicted
+++ resolved
@@ -26,21 +26,12 @@
     node::{ApiSender, ExternalMessage, Node, NodeApiConfig, NodeChannel, NodeConfig},
     runtime::{
         rust::{RustRuntime, ServiceFactory, Transaction},
-<<<<<<< HEAD
-        AnyTx, ArtifactId, CallInfo, DispatcherError, ExecutionContext, ExecutionError, InstanceId,
-        InstanceSpec, InstanceStatus, Mailbox, Runtime, SnapshotExt, StateHashAggregator,
-        WellKnownRuntime, SUPERVISOR_INSTANCE_ID,
-    },
-};
-use exonum_derive::IntoExecutionError;
-=======
         AnyTx, ArtifactId, CallInfo, DispatcherError, ExecutionContext, ExecutionError,
         ExecutionFail, InstanceId, InstanceSpec, InstanceStatus, Mailbox, Runtime, SnapshotExt,
         StateHashAggregator, WellKnownRuntime, SUPERVISOR_INSTANCE_ID,
     },
 };
 use exonum_derive::*;
->>>>>>> 0793790a
 use exonum_supervisor::{ConfigPropose, DeployRequest, StartService, Supervisor};
 use futures::{Future, IntoFuture};
 
@@ -291,11 +282,7 @@
     let blockchain_base = Blockchain::new(db, service_keypair.clone(), api_sender.clone());
     let genesis_config = GenesisConfigBuilder::with_consensus_config(consensus_config)
         .with_artifact(Supervisor.artifact_id())
-<<<<<<< HEAD
-        .with_instance(Supervisor::builtin_instance(Supervisor::simple_config()))
-=======
         .with_instance(Supervisor::simple())
->>>>>>> 0793790a
         .build();
     let rust_runtime = RustRuntime::new(channel.endpoints.0.clone()).with_factory(Supervisor);
     let blockchain = BlockchainBuilder::new(blockchain_base, genesis_config)
