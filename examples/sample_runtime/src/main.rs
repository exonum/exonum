// Copyright 2019 The Exonum Team
//
// Licensed under the Apache License, Version 2.0 (the "License");
// you may not use this file except in compliance with the License.
// You may obtain a copy of the License at
//
//   http://www.apache.org/licenses/LICENSE-2.0
//
// Unless required by applicable law or agreed to in writing, software
// distributed under the License is distributed on an "AS IS" BASIS,
// WITHOUT WARRANTIES OR CONDITIONS OF ANY KIND, either express or implied.
// See the License for the specific language governing permissions and
// limitations under the License.

//! Example of a very simple runtime that can perform two types of transaction:
//! increment and reset counter in the service instance.

use exonum::{
    blockchain::{
        config::GenesisConfigBuilder, Blockchain, BlockchainBuilder, ConsensusConfig, ValidatorKeys,
    },
    helpers::Height,
    keys::Keys,
    merkledb::{BinaryValue, Snapshot, TemporaryDB},
    messages::Verified,
    node::{ApiSender, ExternalMessage, Node, NodeApiConfig, NodeChannel, NodeConfig},
    runtime::{
        rust::{DefaultInstance, RustRuntime, ServiceFactory, Transaction},
<<<<<<< HEAD
        AnyTx, ArtifactId, CallInfo, DispatcherError, ExecutionContext, ExecutionError, InstanceId,
        InstanceSpec, InstanceStatus, Mailbox, Runtime, SnapshotExt, WellKnownRuntime,
        SUPERVISOR_INSTANCE_ID,
=======
        AnyTx, ArtifactId, CallInfo, DispatcherError, ExecutionContext, ExecutionError,
        ExecutionFail, InstanceId, InstanceSpec, InstanceStatus, Mailbox, Runtime, SnapshotExt,
        StateHashAggregator, WellKnownRuntime, SUPERVISOR_INSTANCE_ID,
>>>>>>> 21073f4a
    },
};
use exonum_derive::*;
use exonum_supervisor::{ConfigPropose, DeployRequest, SimpleSupervisor, StartService};
use futures::{Future, IntoFuture};

use std::{
    cell::Cell,
    collections::btree_map::{BTreeMap, Entry},
    thread,
    time::Duration,
};

/// Service instance with a counter.
#[derive(Debug, Default)]
struct SampleService {
    counter: Cell<u64>,
    name: String,
}

/// Sample runtime.
#[derive(Debug, Default)]
struct SampleRuntime {
    deployed_artifacts: BTreeMap<ArtifactId, Vec<u8>>,
    started_services: BTreeMap<InstanceId, SampleService>,
}

// Define runtime specific errors.
#[derive(Clone, Copy, Debug, Eq, Hash, Ord, PartialEq, PartialOrd, ExecutionFail)]
#[execution_fail(kind = "runtime")]
enum SampleRuntimeError {
    /// Incorrect information to call transaction.
    IncorrectCallInfo = 1,
    /// Incorrect transaction payload.
    IncorrectPayload = 2,
}

impl SampleRuntime {
    /// Create a new service instance with the given specification.
    fn start_service(&self, spec: &InstanceSpec) -> Result<SampleService, ExecutionError> {
        if !self.deployed_artifacts.contains_key(&spec.artifact) {
            return Err(DispatcherError::ArtifactNotDeployed.into());
        }
        if self.started_services.contains_key(&spec.id) {
            return Err(DispatcherError::ServiceIdExists.into());
        }

        Ok(SampleService {
            name: spec.name.clone(),
            ..SampleService::default()
        })
    }

    /// In the present simplest case, the artifact is added into the deployed artifacts table.
    fn deploy_artifact(
        &mut self,
        artifact: ArtifactId,
        spec: Vec<u8>,
    ) -> Result<(), ExecutionError> {
        match self.deployed_artifacts.entry(artifact) {
            Entry::Occupied(_) => Err(DispatcherError::ArtifactAlreadyDeployed.into()),
            Entry::Vacant(entry) => {
                println!("Deploying artifact: {}", entry.key());
                entry.insert(spec);
                Ok(())
            }
        }
    }
}

impl Runtime for SampleRuntime {
    fn deploy_artifact(
        &mut self,
        artifact: ArtifactId,
        spec: Vec<u8>,
    ) -> Box<dyn Future<Item = (), Error = ExecutionError>> {
        Box::new(self.deploy_artifact(artifact, spec).into_future())
    }

    fn is_artifact_deployed(&self, id: &ArtifactId) -> bool {
        self.deployed_artifacts.contains_key(id)
    }

    /// Starts an existing `SampleService` instance with the specified ID.
    fn commit_service(
        &mut self,
        _snapshot: &dyn Snapshot,
        spec: &InstanceSpec,
    ) -> Result<(), ExecutionError> {
        let instance = self.start_service(spec)?;
        println!("Starting service {}: {:?}", spec, instance);
        self.started_services.insert(spec.id, instance);
        Ok(())
    }

    /// Starts a new service instance and sets the counter value for this.
    fn start_adding_service(
        &self,
        _context: ExecutionContext<'_>,
        spec: &InstanceSpec,
        params: Vec<u8>,
    ) -> Result<(), ExecutionError> {
        let service_instance = self.start_service(spec)?;
        let new_value =
            u64::from_bytes(params.into()).map_err(DispatcherError::malformed_arguments)?;
        service_instance.counter.set(new_value);
        println!("Initializing service {} with value {}", spec, new_value);
        Ok(())
    }

    fn execute(
        &self,
        context: ExecutionContext<'_>,
        call_info: &CallInfo,
        payload: &[u8],
    ) -> Result<(), ExecutionError> {
        let service = self
            .started_services
            .get(&call_info.instance_id)
            .ok_or(SampleRuntimeError::IncorrectCallInfo)?;

        println!(
            "Executing method {}#{} of service {}",
            context.interface_name, call_info.method_id, call_info.instance_id
        );

        const SERVICE_INTERFACE: &str = "";
        match (context.interface_name, call_info.method_id) {
            // Increment counter.
            (SERVICE_INTERFACE, 0) => {
                let value = u64::from_bytes(payload.into())
                    .map_err(|e| SampleRuntimeError::IncorrectPayload.with_description(e))?;
                let counter = service.counter.get();
                println!("Updating counter value to {}", counter + value);
                service.counter.set(value + counter);
                Ok(())
            }

            // Reset counter.
            (SERVICE_INTERFACE, 1) => {
                if !payload.is_empty() {
                    Err(SampleRuntimeError::IncorrectPayload.into())
                } else {
                    println!("Resetting counter");
                    service.counter.set(0);
                    Ok(())
                }
            }

            // Unknown transaction.
            (interface, method) => {
                let err = SampleRuntimeError::IncorrectCallInfo.with_description(format!(
                    "Incorrect information to call transaction. {}#{}",
                    interface, method
                ));
                Err(err)
            }
        }
    }

<<<<<<< HEAD
    fn before_commit(
=======
    fn state_hashes(&self, _snapshot: &dyn Snapshot) -> StateHashAggregator {
        StateHashAggregator::default()
    }

    fn before_transactions(
        &self,
        _context: ExecutionContext<'_>,
        _id: InstanceId,
    ) -> Result<(), ExecutionError> {
        Ok(())
    }

    fn after_transactions(
>>>>>>> 21073f4a
        &self,
        _context: ExecutionContext<'_>,
        _id: InstanceId,
    ) -> Result<(), ExecutionError> {
        Ok(())
    }

    fn after_commit(&mut self, _snapshot: &dyn Snapshot, _mailbox: &mut Mailbox) {}
}

impl From<SampleRuntime> for (u32, Box<dyn Runtime>) {
    fn from(inner: SampleRuntime) -> Self {
        (SampleRuntime::ID, Box::new(inner))
    }
}

impl WellKnownRuntime for SampleRuntime {
    const ID: u32 = 255;
}

fn node_config() -> NodeConfig {
    let (consensus_public_key, consensus_secret_key) = exonum::crypto::gen_keypair();
    let (service_public_key, service_secret_key) = exonum::crypto::gen_keypair();

    let consensus = ConsensusConfig {
        validator_keys: vec![ValidatorKeys {
            consensus_key: consensus_public_key,
            service_key: service_public_key,
        }],
        ..ConsensusConfig::default()
    };

    let keys = Keys::from_keys(
        consensus_public_key,
        consensus_secret_key,
        service_public_key,
        service_secret_key,
    );

    let api_address = "0.0.0.0:8000".parse().unwrap();
    let api_cfg = NodeApiConfig {
        public_api_address: Some(api_address),
        ..Default::default()
    };

    let peer_address = "0.0.0.0:2000";

    NodeConfig {
        listen_address: peer_address.parse().unwrap(),
        consensus,
        external_address: peer_address.to_owned(),
        network: Default::default(),
        connect_list: Default::default(),
        api: api_cfg,
        mempool: Default::default(),
        services_configs: Default::default(),
        database: Default::default(),
        thread_pool_size: Default::default(),
        master_key_path: Default::default(),
        keys,
    }
}

fn main() {
    exonum::helpers::init_logger().unwrap();

    println!("Creating database in temporary dir...");

    let db = TemporaryDB::new();
    let node_cfg = node_config();
    let consensus_config = node_cfg.consensus.clone();
    let service_keypair = node_cfg.service_keypair();
    let channel = NodeChannel::new(&node_cfg.mempool.events_pool_capacity);
    let api_sender = ApiSender::new(channel.api_requests.0.clone());

    println!("Creating blockchain with additional runtime...");
    // Create a blockchain with the Rust runtime and our additional runtime.
    let blockchain_base = Blockchain::new(db, service_keypair.clone(), api_sender.clone());
    let supervisor_service = SimpleSupervisor::new();
    let genesis_config = GenesisConfigBuilder::with_consensus_config(consensus_config)
        .with_artifact(supervisor_service.artifact_id())
        .with_instance(supervisor_service.default_instance())
        .build();
    let rust_runtime =
        RustRuntime::new(channel.endpoints.0.clone()).with_factory(supervisor_service);
    let blockchain = BlockchainBuilder::new(blockchain_base, genesis_config)
        .with_runtime(rust_runtime)
        .with_runtime(SampleRuntime::default())
        .build()
        .unwrap();

    let blockchain_ref = blockchain.as_ref().to_owned();
    let node = Node::with_blockchain(blockchain, channel, node_cfg, None);
    println!("Starting a single node...");
    println!("Blockchain is ready for transactions!");

    let handle = thread::spawn(move || {
        let deploy_height = Height(50);
        // Send an artifact `DeployRequest` to the sample runtime.
        api_sender
            .broadcast_transaction(
                DeployRequest {
                    artifact: "255:sample_artifact".parse().unwrap(),
                    deadline_height: deploy_height,
                    spec: Vec::default(),
                }
                .sign(
                    SUPERVISOR_INSTANCE_ID,
                    service_keypair.0,
                    &service_keypair.1,
                ),
            )
            .unwrap();
        // Wait until the request is finished.
        thread::sleep(Duration::from_secs(5));

        // Send a `StartService` request to the sample runtime.
        let instance_name = "instance".to_owned();

        let start_service = StartService {
            artifact: "255:sample_artifact".parse().unwrap(),
            name: instance_name.clone(),
            config: 10_u64.into_bytes(),
        };

        api_sender
            .broadcast_transaction(
                ConfigPropose::immediate(0)
                    .start_service(start_service)
                    .sign_for_supervisor(service_keypair.0, &service_keypair.1),
            )
            .unwrap();
        // Wait until instance identifier is assigned.
        thread::sleep(Duration::from_secs(1));

        // Get an instance identifier.
        let snapshot = blockchain_ref.snapshot();
        let state = snapshot
            .for_dispatcher()
            .get_instance(instance_name.as_str())
            .unwrap();
        assert_eq!(state.status, InstanceStatus::Active);
        let instance_id = state.spec.id;
        // Send an update counter transaction.
        api_sender
            .broadcast_transaction(Verified::from_value(
                AnyTx {
                    call_info: CallInfo {
                        instance_id,
                        method_id: 0,
                    },
                    arguments: 1_000_u64.into_bytes(),
                },
                service_keypair.0,
                &service_keypair.1,
            ))
            .unwrap();
        thread::sleep(Duration::from_secs(2));
        // Send a reset counter transaction.
        api_sender
            .broadcast_transaction(Verified::from_value(
                AnyTx {
                    call_info: CallInfo {
                        instance_id,
                        method_id: 1,
                    },
                    arguments: Vec::default(),
                },
                service_keypair.0,
                &service_keypair.1,
            ))
            .unwrap();
        thread::sleep(Duration::from_secs(2));
        api_sender
            .send_external_message(ExternalMessage::Shutdown)
            .unwrap();
    });

    node.run().unwrap();
    handle.join().unwrap();
}<|MERGE_RESOLUTION|>--- conflicted
+++ resolved
@@ -26,15 +26,9 @@
     node::{ApiSender, ExternalMessage, Node, NodeApiConfig, NodeChannel, NodeConfig},
     runtime::{
         rust::{DefaultInstance, RustRuntime, ServiceFactory, Transaction},
-<<<<<<< HEAD
-        AnyTx, ArtifactId, CallInfo, DispatcherError, ExecutionContext, ExecutionError, InstanceId,
-        InstanceSpec, InstanceStatus, Mailbox, Runtime, SnapshotExt, WellKnownRuntime,
-        SUPERVISOR_INSTANCE_ID,
-=======
         AnyTx, ArtifactId, CallInfo, DispatcherError, ExecutionContext, ExecutionError,
         ExecutionFail, InstanceId, InstanceSpec, InstanceStatus, Mailbox, Runtime, SnapshotExt,
-        StateHashAggregator, WellKnownRuntime, SUPERVISOR_INSTANCE_ID,
->>>>>>> 21073f4a
+        WellKnownRuntime, SUPERVISOR_INSTANCE_ID,
     },
 };
 use exonum_derive::*;
@@ -195,13 +189,6 @@
         }
     }
 
-<<<<<<< HEAD
-    fn before_commit(
-=======
-    fn state_hashes(&self, _snapshot: &dyn Snapshot) -> StateHashAggregator {
-        StateHashAggregator::default()
-    }
-
     fn before_transactions(
         &self,
         _context: ExecutionContext<'_>,
@@ -211,7 +198,6 @@
     }
 
     fn after_transactions(
->>>>>>> 21073f4a
         &self,
         _context: ExecutionContext<'_>,
         _id: InstanceId,
