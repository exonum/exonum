--- conflicted
+++ resolved
@@ -25,16 +25,10 @@
     messages::Verified,
     node::{ApiSender, ExternalMessage, Node, NodeApiConfig, NodeChannel, NodeConfig},
     runtime::{
-<<<<<<< HEAD
-        rust::Transaction, AnyTx, ArtifactId, CallInfo, DispatcherError, ExecutionContext,
-        ExecutionError, ExecutionFail, InstanceId, InstanceSpec, InstanceStatus, Mailbox, Runtime,
-        SnapshotExt, StateHashAggregator, SUPERVISOR_INSTANCE_ID,
-=======
         rust::{DefaultInstance, RustRuntime, ServiceFactory, Transaction},
-        AnyTx, ArtifactId, CallInfo, DispatcherError, ExecutionContext, ExecutionError, InstanceId,
-        InstanceSpec, InstanceStatus, Mailbox, Runtime, SnapshotExt, StateHashAggregator,
-        WellKnownRuntime, SUPERVISOR_INSTANCE_ID,
->>>>>>> 0729abf7
+        AnyTx, ArtifactId, CallInfo, DispatcherError, ExecutionContext, ExecutionError,
+        ExecutionFail, InstanceId, InstanceSpec, InstanceStatus, Mailbox, Runtime, SnapshotExt,
+        StateHashAggregator, WellKnownRuntime, SUPERVISOR_INSTANCE_ID,
     },
 };
 use exonum_derive::*;
