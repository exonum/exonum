--- conflicted
+++ resolved
@@ -15,26 +15,14 @@
 proc-macro = true
 
 [dependencies]
-<<<<<<< HEAD
-darling = "0.9.0"
-heck = "0.3.1"
-proc-macro2 = "0.4"
-quote = "0.6"
-syn = "0.15"
-=======
 syn = "1.0"
 quote = "1.0"
 proc-macro2 = "1.0"
->>>>>>> ce1caf9c
 
 [dev-dependencies]
 exonum = { version = "0.12.0", path = "../../exonum" }
 exonum-merkledb = { version = "0.12.0", path = "../merkledb" }
 failure = "0.1.5"
-<<<<<<< HEAD
-protobuf = "2.7.0"
-=======
 protobuf = "2.8.0"
->>>>>>> ce1caf9c
 serde = "1.0"
 serde_derive = "1.0"