--- conflicted
+++ resolved
@@ -255,13 +255,8 @@
 
             quote! {
                 #id => {
-<<<<<<< HEAD
-                    let arg: #arg_type = #cr::merkledb::BinaryValue::from_bytes(payload.into())
-                        .map_err(#cr::runtime::CommonError::malformed_arguments)?;
-=======
                     let arg: #arg_type = exonum::merkledb::BinaryValue::from_bytes(payload.into())
-                        .map_err(exonum::runtime::DispatcherError::malformed_arguments)?;
->>>>>>> b970896e
+                        .map_err(exonum::runtime::CommonError::malformed_arguments)?;
                     self.#name(context, arg)
                 }
             }
@@ -282,11 +277,7 @@
                 ) -> #res {
                     match method {
                         #( #match_arms )*
-<<<<<<< HEAD
-                        _ => Err(#cr::runtime::CommonError::NoSuchMethod.into()),
-=======
-                        _ => Err(exonum::runtime::DispatcherError::NoSuchMethod.into()),
->>>>>>> b970896e
+                        _ => Err(exonum::runtime::CommonError::NoSuchMethod.into()),
                     }
                 }
             }
