// Copyright 2019 The Exonum Team
//
// Licensed under the Apache License, Version 2.0 (the "License");
// you may not use this file except in compliance with the License.
// You may obtain a copy of the License at
//
//   http://www.apache.org/licenses/LICENSE-2.0
//
// Unless required by applicable law or agreed to in writing, software
// distributed under the License is distributed on an "AS IS" BASIS,
// WITHOUT WARRANTIES OR CONDITIONS OF ANY KIND, either express or implied.
// See the License for the specific language governing permissions and
// limitations under the License.

use proc_macro::TokenStream;
use proc_macro2::{Ident, Span};
use quote::quote;
use syn::{Attribute, Data, DataEnum, DeriveInput, Fields, Lit, MetaNameValue, Type, Variant};

use std::collections::HashSet;

use crate::get_exonum_name_value_attributes;

struct ParsedVariant {
    id: u16,
    ident: Ident,
    typ: Type,
    unboxed_type: Option<Type>,
}

impl ParsedVariant {
    fn source_type(&self) -> &Type {
        self.unboxed_type.as_ref().unwrap_or(&self.typ)
    }
}

fn get_tx_variants(data: &DataEnum) -> Vec<ParsedVariant> {
    if data.variants.is_empty() {
        panic!("TransactionSet enum should not be empty");
    }

    let mut next_id = 0;
    let mut message_ids = HashSet::new();
    data.variants
        .iter()
        .map(|variant| {
            let mut fields = match &variant.fields {
                Fields::Unnamed(field) => field.unnamed.iter(),
                _ => panic!("Only unnamed fields are supported for `TransactionSet` enum."),
            };
            if fields.len() != 1 {
                panic!("Each `TransactionSet` enum variant should have one field inside.");
            }
            let field = fields.next().unwrap();

            let message_id = get_message_id(&variant).unwrap_or(next_id);
            next_id = message_id + 1;
            if message_ids.contains(&message_id) {
                panic!("Duplicate message identifier: {}", message_id);
            }
            message_ids.insert(message_id);

            ParsedVariant {
                id: message_id,
                ident: variant.ident.clone(),
                typ: field.ty.clone(),
                unboxed_type: extract_boxed_type(&field.ty),
            }
        })
        .collect()
}

fn get_message_id(variant: &Variant) -> Option<u16> {
<<<<<<< HEAD
    let meta_attrs = variant
        .attrs
        .iter()
        .filter_map(|a| a.parse_meta().ok())
        .collect::<Vec<_>>();

    let literal = get_exonum_name_value_attributes(&meta_attrs)
=======
    let literal = get_exonum_name_value_attributes(&variant.attrs)
>>>>>>> f6deb4c7
        .iter()
        .filter_map(|MetaNameValue { ident, lit, .. }| {
            if ident == "message_id" {
                Some(lit)
            } else {
                None
            }
        })
        .cloned()
        .next()?;

    Some(match literal {
        Lit::Int(int_value) => {
            if int_value.value() > u64::from(u16::max_value()) {
                panic!(
                    "Specified `message_id` is too large; expected value in range 0..={}",
                    u16::max_value()
                );
            }
            int_value.value() as u16
        }
        Lit::Str(str_value) => str_value
            .value()
            .parse()
            .expect("Cannot parse `message_id` expression"),
        _ => panic!("Invalid `message_id` specification, should be a `u16` constant"),
    })
}

fn extract_boxed_type(ty: &Type) -> Option<Type> {
    use syn::{
        AngleBracketedGenericArguments as Args, GenericArgument, Path, PathArguments, TypePath,
    };

    if let Type::Path(TypePath {
        path: Path { segments, .. },
        ..
    }) = ty
    {
        if segments.len() == 1 && segments[0].ident == "Box" {
            if let PathArguments::AngleBracketed(Args { ref args, .. }) = segments[0].arguments {
                if args.len() == 1 {
                    if let GenericArgument::Type(ref inner_ty) = args[0] {
                        return Some(inner_ty.clone());
                    }
                }
            }
        }
    }
    None
}

fn implement_conversions_for_enum(
<<<<<<< HEAD
    name: &Ident,
    variants: &[ParsedVariant],
) -> impl quote::ToTokens {
    let conversions = variants.iter().map(|variant| {
        let ident = &variant.ident;
        let source_type = variant.source_type();
        let constructed_variant = if variant.unboxed_type.is_some() {
            quote!(#name::#ident(Box::new(value)))
        } else {
            quote!(#name::#ident(value))
        };

        quote! {
            impl From<#source_type> for #name {
                fn from(value: #source_type) -> Self {
                    #constructed_variant
                }
            }
        }
    });

    quote! {
        #(#conversions)*
    }
}

fn implement_conversions_for_variants(
    name: &Ident,
    variants: &[ParsedVariant],
    crate_name: &impl quote::ToTokens,
) -> impl quote::ToTokens {
    let conversions = variants.iter().map(|variant| {
        let source_type = variant.source_type();
        quote! {
=======
    name: &Ident,
    variants: &[ParsedVariant],
) -> impl quote::ToTokens {
    let conversions = variants.iter().map(|variant| {
        let ident = &variant.ident;
        let source_type = variant.source_type();
        let constructed_variant = if variant.unboxed_type.is_some() {
            quote!(#name::#ident(Box::new(value)))
        } else {
            quote!(#name::#ident(value))
        };

        quote! {
            impl From<#source_type> for #name {
                fn from(value: #source_type) -> Self {
                    #constructed_variant
                }
            }
        }
    });

    quote! {
        #(#conversions)*
    }
}

fn implement_conversions_for_variants(
    name: &Ident,
    variants: &[ParsedVariant],
    crate_name: &impl quote::ToTokens,
) -> impl quote::ToTokens {
    let conversions = variants.iter().map(|variant| {
        let source_type = variant.source_type();
        quote! {
>>>>>>> f6deb4c7
            impl From<#source_type> for #crate_name::messages::ServiceTransaction {
                fn from(value: #source_type) -> Self {
                    let set: #name = #name::from(value);
                    set.into()
                }
            }
        }
    });

    quote! {
        #(#conversions)*
    }
}

fn implement_into_service_tx(
    name: &Ident,
    variants: &[ParsedVariant],
    cr: &impl quote::ToTokens,
) -> impl quote::ToTokens {
    let tx_set_impl = variants.iter().map(|ParsedVariant { id, ident, .. }| {
        quote! {
            #name::#ident(ref tx) => (#id, tx.to_bytes()),
        }
    });

    quote! {
        impl From<#name> for #cr::messages::ServiceTransaction {
            fn from(value: #name) -> Self {
                let (id, vec) = match value {
                    #( #tx_set_impl )*
                };
                #cr::messages::ServiceTransaction::from_raw_unchecked(id, vec)
            }
        }
    }
}

fn implement_transaction_set_trait(
    name: &Ident,
    variants: &[ParsedVariant],
    cr: &impl quote::ToTokens,
) -> impl quote::ToTokens {
    let tx_set_impl = variants.iter().map(|variant| {
        let id = variant.id;
        let source_type = variant.source_type();
        quote! {
<<<<<<< HEAD
            #id => #source_type::decode(&vec).map(#name::from),
=======
            #id => #source_type::from_bytes(Cow::from(&vec)).map(#name::from),
>>>>>>> f6deb4c7
        }
    });

    quote! {
        impl #cr::blockchain::TransactionSet for #name {
            fn tx_from_raw(
                raw: #cr::messages::AnyTx,
            ) -> std::result::Result<Self, _FailureError> {
                let id = raw.dispatch.method_id as u16;
                let vec = raw.payload;
                match id {
                    #( #tx_set_impl )*
                    num => bail!("Tag {} not found for enum {}.", num, stringify!(#name)),
                }
            }
        }
    }
}

fn implement_into_boxed_tx(
    name: &Ident,
    variants: &[ParsedVariant],
    cr: &impl quote::ToTokens,
) -> impl quote::ToTokens {
    let tx_set_impl = variants.iter().map(|variant| {
        let ident = &variant.ident;
        if variant.unboxed_type.is_some() {
            quote!(#name::#ident(tx) => tx as Box<dyn #cr::blockchain::Transaction>)
        } else {
            quote!(#name::#ident(tx) => Box::new(tx))
        }
    });

    quote! {
        impl From<#name> for Box<dyn #cr::blockchain::Transaction> {
            fn from(value: #name) -> Self {
                match value {
                    #( #tx_set_impl, )*
                }
            }
        }
    }
}

fn should_convert_variants(attrs: &[Attribute]) -> bool {
<<<<<<< HEAD
    let meta_attrs = attrs
        .iter()
        .filter_map(|a| a.parse_meta().ok())
        .collect::<Vec<_>>();

    let value = get_exonum_name_value_attributes(&meta_attrs)
=======
    let value = get_exonum_name_value_attributes(attrs)
>>>>>>> f6deb4c7
        .iter()
        .filter_map(|MetaNameValue { ident, lit, .. }| {
            if ident == "convert_variants" {
                Some(lit)
            } else {
                None
            }
        })
        .cloned()
        .next();
    if let Some(value) = value {
        match value {
            Lit::Bool(bool_value) => bool_value.value,
            Lit::Str(str_value) => str_value
                .value()
                .parse()
                .expect("Cannot parse `convert_variants` value from string"),
            _ => panic!("Invalid value type for `convert_variants` attribute"),
        }
    } else {
        // Default value is `true`.
        true
    }
}

pub fn implement_transaction_set(input: TokenStream) -> TokenStream {
    let input: DeriveInput = syn::parse(input).unwrap();
    let meta_attrs = input
        .attrs
        .iter()
        .filter_map(|a| a.parse_meta().ok())
        .collect::<Vec<_>>();

    let name = input.ident;
    let mod_name = Ident::new(&format!("tx_set_impl_{}", name), Span::call_site());
    let data = match input.data {
        Data::Enum(enum_data) => enum_data,
        _ => panic!("Only for enums."),
    };

<<<<<<< HEAD
    let crate_name = super::get_exonum_types_prefix(&meta_attrs);
=======
    let crate_name = super::get_exonum_types_prefix(&input.attrs);
>>>>>>> f6deb4c7
    let vars = get_tx_variants(&data);
    let convert_variants = should_convert_variants(&input.attrs);

    let tx_set = implement_transaction_set_trait(&name, &vars, &crate_name);
    let conversions = implement_conversions_for_enum(&name, &vars);
    let variant_conversions = if convert_variants {
        Some(implement_conversions_for_variants(
            &name,
            &vars,
            &crate_name,
        ))
    } else {
        None
    };
    let into_service_tx = implement_into_service_tx(&name, &vars, &crate_name);
    let into_boxed_tx = implement_into_boxed_tx(&name, &vars, &crate_name);

    let expanded = quote! {
        mod #mod_name{
            extern crate failure as _failure;

            use super::*;
            use self::_failure::{bail, Error as _FailureError};
<<<<<<< HEAD
            use #crate_name::messages::BinaryForm as _BinaryForm;
=======
            use exonum_merkledb::BinaryValue as _BinaryValue;
>>>>>>> f6deb4c7

            #conversions
            #variant_conversions
            #tx_set
            #into_service_tx
            #into_boxed_tx
        }
    };

    expanded.into()
}

#[cfg(test)]
mod tests {
    use super::*;
    use syn::parse_quote;

    #[test]
    fn get_message_id_works() {
        let transaction_set: DeriveInput = parse_quote! {
            pub enum Transactions {
                Issue(Issue),

                #[exonum(other_attribute = "foo")]
                Transfer(Transfer),

                /// Doc comment.
                #[exonum(message_id = 5, other_attribute = "bar")]
                Lock(Lock),

                /// Another doc comment.
                #[serde(name = "unlocking")]
                #[exonum(message_id = "10")]
                Unlock(Unlock),
            }
        };
        let transaction_set = match transaction_set.data {
            Data::Enum(enum_data) => enum_data,
            _ => unreachable!(),
        };

        assert!(get_message_id(&transaction_set.variants[0]).is_none());
        assert!(get_message_id(&transaction_set.variants[1]).is_none());
        assert_eq!(get_message_id(&transaction_set.variants[2]), Some(5));
        assert_eq!(get_message_id(&transaction_set.variants[3]), Some(10));
    }

    #[test]
    fn message_ids_assign_automatically() {
        let transaction_set: DeriveInput = parse_quote! {
            pub enum Transactions {
                Issue(Issue),
                Transfer(Transfer),

                #[exonum(message_id = 10)]
                Lock(Lock),
                Unlock(Unlock),
            }
        };
        let transaction_set = match transaction_set.data {
            Data::Enum(enum_data) => enum_data,
            _ => unreachable!(),
        };

        let variants = get_tx_variants(&transaction_set);
        assert_eq!(variants.len(), 4);
        assert_eq!(variants[0].id, 0);
        assert_eq!(variants[1].id, 1);
        assert_eq!(variants[2].id, 10);
        assert_eq!(variants[3].id, 11);
    }

    #[test]
    fn should_convert_variants_works() {
        let transaction_set: DeriveInput = parse_quote! {
            pub enum Transactions {
                Issue(Issue),
                Transfer(Transfer),
            }
        };
        assert!(should_convert_variants(&transaction_set.attrs));

        let transaction_set: DeriveInput = parse_quote! {
            #[exonum(convert_variants = "false")]
            pub enum Transactions {
                Issue(Issue),
                Transfer(Transfer),
            }
        };
        assert!(!should_convert_variants(&transaction_set.attrs));

        let transaction_set: DeriveInput = parse_quote! {
            #[exonum(convert_variants = false)]
            pub enum Transactions {
                Issue(Issue),
                Transfer(Transfer),
            }
        };
        assert!(!should_convert_variants(&transaction_set.attrs));
    }

    #[test]
    fn extract_boxed_type_works() {
        let ty: Type = parse_quote!(Box<Foo>);
        assert_eq!(extract_boxed_type(&ty).unwrap(), parse_quote!(Foo));
        let ty: Type = parse_quote!(Foo);
        assert!(extract_boxed_type(&ty).is_none());
        let ty: Type = parse_quote!(Box<Foo, Bar>);
        assert!(extract_boxed_type(&ty).is_none());
    }
}<|MERGE_RESOLUTION|>--- conflicted
+++ resolved
@@ -71,17 +71,7 @@
 }
 
 fn get_message_id(variant: &Variant) -> Option<u16> {
-<<<<<<< HEAD
-    let meta_attrs = variant
-        .attrs
-        .iter()
-        .filter_map(|a| a.parse_meta().ok())
-        .collect::<Vec<_>>();
-
-    let literal = get_exonum_name_value_attributes(&meta_attrs)
-=======
     let literal = get_exonum_name_value_attributes(&variant.attrs)
->>>>>>> f6deb4c7
         .iter()
         .filter_map(|MetaNameValue { ident, lit, .. }| {
             if ident == "message_id" {
@@ -135,7 +125,6 @@
 }
 
 fn implement_conversions_for_enum(
-<<<<<<< HEAD
     name: &Ident,
     variants: &[ParsedVariant],
 ) -> impl quote::ToTokens {
@@ -170,42 +159,6 @@
     let conversions = variants.iter().map(|variant| {
         let source_type = variant.source_type();
         quote! {
-=======
-    name: &Ident,
-    variants: &[ParsedVariant],
-) -> impl quote::ToTokens {
-    let conversions = variants.iter().map(|variant| {
-        let ident = &variant.ident;
-        let source_type = variant.source_type();
-        let constructed_variant = if variant.unboxed_type.is_some() {
-            quote!(#name::#ident(Box::new(value)))
-        } else {
-            quote!(#name::#ident(value))
-        };
-
-        quote! {
-            impl From<#source_type> for #name {
-                fn from(value: #source_type) -> Self {
-                    #constructed_variant
-                }
-            }
-        }
-    });
-
-    quote! {
-        #(#conversions)*
-    }
-}
-
-fn implement_conversions_for_variants(
-    name: &Ident,
-    variants: &[ParsedVariant],
-    crate_name: &impl quote::ToTokens,
-) -> impl quote::ToTokens {
-    let conversions = variants.iter().map(|variant| {
-        let source_type = variant.source_type();
-        quote! {
->>>>>>> f6deb4c7
             impl From<#source_type> for #crate_name::messages::ServiceTransaction {
                 fn from(value: #source_type) -> Self {
                     let set: #name = #name::from(value);
@@ -252,21 +205,16 @@
         let id = variant.id;
         let source_type = variant.source_type();
         quote! {
-<<<<<<< HEAD
-            #id => #source_type::decode(&vec).map(#name::from),
-=======
             #id => #source_type::from_bytes(Cow::from(&vec)).map(#name::from),
->>>>>>> f6deb4c7
         }
     });
 
     quote! {
         impl #cr::blockchain::TransactionSet for #name {
             fn tx_from_raw(
-                raw: #cr::messages::AnyTx,
+                raw: #cr::messages::RawTransaction,
             ) -> std::result::Result<Self, _FailureError> {
-                let id = raw.dispatch.method_id as u16;
-                let vec = raw.payload;
+                let (id, vec) = raw.service_transaction().into_raw_parts();
                 match id {
                     #( #tx_set_impl )*
                     num => bail!("Tag {} not found for enum {}.", num, stringify!(#name)),
@@ -302,16 +250,7 @@
 }
 
 fn should_convert_variants(attrs: &[Attribute]) -> bool {
-<<<<<<< HEAD
-    let meta_attrs = attrs
-        .iter()
-        .filter_map(|a| a.parse_meta().ok())
-        .collect::<Vec<_>>();
-
-    let value = get_exonum_name_value_attributes(&meta_attrs)
-=======
     let value = get_exonum_name_value_attributes(attrs)
->>>>>>> f6deb4c7
         .iter()
         .filter_map(|MetaNameValue { ident, lit, .. }| {
             if ident == "convert_variants" {
@@ -339,11 +278,6 @@
 
 pub fn implement_transaction_set(input: TokenStream) -> TokenStream {
     let input: DeriveInput = syn::parse(input).unwrap();
-    let meta_attrs = input
-        .attrs
-        .iter()
-        .filter_map(|a| a.parse_meta().ok())
-        .collect::<Vec<_>>();
 
     let name = input.ident;
     let mod_name = Ident::new(&format!("tx_set_impl_{}", name), Span::call_site());
@@ -352,11 +286,7 @@
         _ => panic!("Only for enums."),
     };
 
-<<<<<<< HEAD
-    let crate_name = super::get_exonum_types_prefix(&meta_attrs);
-=======
     let crate_name = super::get_exonum_types_prefix(&input.attrs);
->>>>>>> f6deb4c7
     let vars = get_tx_variants(&data);
     let convert_variants = should_convert_variants(&input.attrs);
 
@@ -380,11 +310,7 @@
 
             use super::*;
             use self::_failure::{bail, Error as _FailureError};
-<<<<<<< HEAD
-            use #crate_name::messages::BinaryForm as _BinaryForm;
-=======
             use exonum_merkledb::BinaryValue as _BinaryValue;
->>>>>>> f6deb4c7
 
             #conversions
             #variant_conversions
