// Copyright 2020 The Exonum Team
//
// Licensed under the Apache License, Version 2.0 (the "License");
// you may not use this file except in compliance with the License.
// You may obtain a copy of the License at
//
//   http://www.apache.org/licenses/LICENSE-2.0
//
// Unless required by applicable law or agreed to in writing, software
// distributed under the License is distributed on an "AS IS" BASIS,
// WITHOUT WARRANTIES OR CONDITIONS OF ANY KIND, either express or implied.
// See the License for the specific language governing permissions and
// limitations under the License.

use darling::{FromDeriveInput, FromMeta};
use proc_macro::TokenStream;
use quote::{quote, ToTokens};
use syn::{DeriveInput, Generics, Ident, Lit, Meta, NestedMeta, Path};

use super::RustRuntimeCratePath;

#[derive(Debug)]
struct ServiceInterface {
    path: Path,
    is_raw: bool,
}

impl FromMeta for ServiceInterface {
    fn from_meta(meta: &Meta) -> darling::Result<Self> {
        match meta {
            Meta::NameValue(name_and_value) => {
                let flag_name = name_and_value.path.get_ident().map(ToString::to_string);
                if flag_name.as_ref().map(String::as_str) == Some("raw") {
                    let mut this = Self::from_value(&name_and_value.lit)?;
                    this.is_raw = true;
                    Ok(this)
                } else {
                    let msg = "Unsupported flag (supported flags: `raw`)";
                    Err(darling::Error::custom(msg).with_span(&name_and_value.path))
                }
            }
            _ => {
                let msg = "Unsupported interface format; use `\"InterfaceName\" or \
                           `raw = \"InterfaceName\"`";
                Err(darling::Error::custom(msg).with_span(meta))
            }
        }
    }

    fn from_string(value: &str) -> darling::Result<Self> {
        Ok(Self {
            path: Path::from_string(value)?,
            is_raw: false,
        })
    }
}

#[derive(Debug, Default)]
struct ServiceInterfaces(Vec<ServiceInterface>);

impl FromMeta for ServiceInterfaces {
    fn from_list(items: &[NestedMeta]) -> darling::Result<Self> {
        items
            .iter()
            .map(ServiceInterface::from_nested_meta)
            .collect::<Result<Vec<_>, _>>()
            .map(Self)
    }

    fn from_value(value: &Lit) -> darling::Result<Self> {
        ServiceInterface::from_value(value).map(|interface| Self(vec![interface]))
    }

    fn from_string(value: &str) -> darling::Result<Self> {
        ServiceInterface::from_string(value).map(|interface| Self(vec![interface]))
    }
}

#[derive(Debug, FromDeriveInput)]
#[darling(attributes(service_dispatcher), forward_attrs(allow, doc, cfg))]
struct ServiceDispatcher {
    ident: Ident,
    #[darling(rename = "crate", default)]
    cr: RustRuntimeCratePath,
    #[darling(default)]
    implements: ServiceInterfaces,
    #[darling(default)]
    generics: Generics,
}

impl ToTokens for ServiceDispatcher {
    fn to_tokens(&self, tokens: &mut proc_macro2::TokenStream) {
        let service_name = &self.ident;
        let cr = &self.cr;
        let (impl_generics, ty_generics, where_clause) = self.generics.split_for_impl();
        let ctx = quote!(#cr::CallContext<'_>);
        let res = quote!(std::result::Result<(), #cr::ExecutionError>);

        let match_arms = self.implements.0.iter().map(|interface| {
            let trait_name = &interface.path;
            let interface_trait = if interface.is_raw {
                quote!(dyn #trait_name)
            } else {
                quote!(dyn #trait_name<#ctx, Output = #res>)
            };
            let interface_trait = quote!(<#interface_trait as #cr::Interface>);

            quote! {
                #interface_trait::INTERFACE_NAME => {
                    #interface_trait::dispatch(self, ctx, method, payload)
                }
            }
        });

        let expanded = quote! {
            impl #impl_generics #cr::ServiceDispatcher for #service_name #ty_generics #where_clause  {
                fn call(
                    &self,
                    interface_name: &str,
                    method: #cr::MethodId,
                    ctx: #ctx,
                    payload: &[u8],
                ) -> Result<(), #cr::ExecutionError> {
                    match interface_name {
                        #( #match_arms )*
<<<<<<< HEAD
                        other => Err(#cr::runtime::CommonError::NoSuchInterface.into()),
=======
                        other => Err(#cr::DispatcherError::NoSuchInterface.into()),
>>>>>>> b970896e
                    }
                }
            }
        };
        tokens.extend(expanded);
    }
}

pub fn impl_service_dispatcher(input: TokenStream) -> TokenStream {
    let input: DeriveInput = syn::parse(input).unwrap();

    let service_dispatcher = ServiceDispatcher::from_derive_input(&input)
        .unwrap_or_else(|e| panic!("ServiceDispatcher: {}", e));
    let tokens = quote! { #service_dispatcher };
    tokens.into()
}<|MERGE_RESOLUTION|>--- conflicted
+++ resolved
@@ -123,11 +123,7 @@
                 ) -> Result<(), #cr::ExecutionError> {
                     match interface_name {
                         #( #match_arms )*
-<<<<<<< HEAD
-                        other => Err(#cr::runtime::CommonError::NoSuchInterface.into()),
-=======
-                        other => Err(#cr::DispatcherError::NoSuchInterface.into()),
->>>>>>> b970896e
+                        other => Err(#cr::CommonError::NoSuchInterface.into()),
                     }
                 }
             }
