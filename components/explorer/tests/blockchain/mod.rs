// Copyright 2020 The Exonum Team
//
// Licensed under the Apache License, Version 2.0 (the "License");
// you may not use this file except in compliance with the License.
// You may obtain a copy of the License at
//
//   http://www.apache.org/licenses/LICENSE-2.0
//
// Unless required by applicable law or agreed to in writing, software
// distributed under the License is distributed on an "AS IS" BASIS,
// WITHOUT WARRANTIES OR CONDITIONS OF ANY KIND, either express or implied.
// See the License for the specific language governing permissions and
// limitations under the License.

//! Simplified blockchain emulation for the explorer tests.

use exonum::{
    blockchain::{
        config::GenesisConfigBuilder, ApiSender, Blockchain, BlockchainBuilder, BlockchainMut,
        ConsensusConfig,
    },
    crypto::{self, PublicKey, SecretKey},
    merkledb::{ObjectHash, TemporaryDB},
    messages::Verified,
<<<<<<< HEAD
=======
    node::ApiSender,
    runtime::{AnyTx, ExecutionError, InstanceId},
>>>>>>> 17a9286e
};
use exonum_derive::*;
use exonum_rust_runtime::{CallContext, RustRuntime, Service, ServiceFactory};
use serde_derive::*;

use std::collections::BTreeMap;

pub const SERVICE_ID: InstanceId = 118;

#[derive(Clone, Debug)]
#[derive(Serialize, Deserialize)]
#[derive(BinaryValue, ObjectHash)]
#[binary_value(codec = "bincode")]
pub struct CreateWallet {
    pub name: String,
}

impl CreateWallet {
    pub fn new(name: impl Into<String>) -> Self {
        Self { name: name.into() }
    }
}

#[derive(Clone, Debug)]
#[derive(Serialize, Deserialize)]
#[derive(BinaryValue, ObjectHash)]
#[binary_value(codec = "bincode")]
pub struct Transfer {
    pub to: PublicKey,
    pub amount: u64,
}

impl Transfer {
    pub fn new(to: PublicKey, amount: u64) -> Self {
        Self { to, amount }
    }
}

#[derive(Debug, ExecutionFail)]
pub enum Error {
    /// Not allowed!
    NotAllowed = 0,
}

#[exonum_interface]
pub trait ExplorerTransactions<Ctx> {
    type Output;

    fn create_wallet(&self, ctx: Ctx, arg: CreateWallet) -> Self::Output;
    fn transfer(&self, ctx: Ctx, arg: Transfer) -> Self::Output;
}

#[derive(Debug, ServiceDispatcher, ServiceFactory)]
#[service_factory(artifact_name = "my-service", artifact_version = "1.0.1")]
#[service_dispatcher(implements("ExplorerTransactions"))]
pub struct MyService;

impl ExplorerTransactions<CallContext<'_>> for MyService {
    type Output = Result<(), ExecutionError>;

    fn create_wallet(&self, _ctx: CallContext<'_>, arg: CreateWallet) -> Self::Output {
        if arg.name.starts_with("Al") {
            Ok(())
        } else {
            Err(Error::NotAllowed.into())
        }
    }

    fn transfer(&self, _ctx: CallContext<'_>, _arg: Transfer) -> Self::Output {
        panic!("oops");
    }
}

impl Service for MyService {}

/// Generates a keypair from a fixed passphrase.
pub fn consensus_keys() -> (PublicKey, SecretKey) {
    const SEED_PHRASE: &[u8] = b"correct horse battery staple";
    let seed = crypto::Seed::from_slice(crypto::hash(SEED_PHRASE).as_ref()).unwrap();
    crypto::gen_keypair_from_seed(&seed)
}

/// Creates a blockchain with no blocks.
pub fn create_blockchain() -> BlockchainMut {
    let (config, node_keys) = ConsensusConfig::for_tests(1);
    let blockchain = Blockchain::new(
        TemporaryDB::new(),
        (
            node_keys.service.public_key(),
            node_keys.service.secret_key().to_owned(),
        ),
        ApiSender::closed(),
    );

    let my_service = MyService;
    let my_service_artifact = my_service.artifact_id();
    let genesis_config = GenesisConfigBuilder::with_consensus_config(config)
        .with_artifact(my_service_artifact.clone())
        .with_instance(my_service_artifact.into_default_instance(SERVICE_ID, "my-service"))
        .build();
    let rust_runtime = RustRuntime::builder()
        .with_factory(my_service)
        .build_for_tests();
    BlockchainBuilder::new(blockchain, genesis_config)
        .with_runtime(rust_runtime)
        .build()
}

/// Simplified compared to real life / testkit, but we don't need to test *everything*
/// here.
pub fn create_block(blockchain: &mut BlockchainMut, transactions: Vec<Verified<AnyTx>>) {
    use exonum::{
        crypto::Hash,
        helpers::{Round, ValidatorId},
        messages::Precommit,
    };
    use std::time::SystemTime;

    let tx_hashes: Vec<_> = transactions.iter().map(ObjectHash::object_hash).collect();
    let height = blockchain.as_ref().last_block().height.next();
    blockchain.add_transactions_into_pool(transactions);

    let mut tx_cache = BTreeMap::new();
    let (block_hash, patch) =
        blockchain.create_patch(ValidatorId(0).into(), height, &tx_hashes, &mut tx_cache);
    let (consensus_public_key, consensus_secret_key) = consensus_keys();

    let precommit = Verified::from_value(
        Precommit::new(
            ValidatorId(0),
            height,
            Round::first(),
            Hash::zero(),
            block_hash,
            SystemTime::now().into(),
        ),
        consensus_public_key,
        &consensus_secret_key,
    );

    blockchain
        .commit(patch, block_hash, vec![precommit], &mut tx_cache)
        .unwrap();
}<|MERGE_RESOLUTION|>--- conflicted
+++ resolved
@@ -22,11 +22,7 @@
     crypto::{self, PublicKey, SecretKey},
     merkledb::{ObjectHash, TemporaryDB},
     messages::Verified,
-<<<<<<< HEAD
-=======
-    node::ApiSender,
     runtime::{AnyTx, ExecutionError, InstanceId},
->>>>>>> 17a9286e
 };
 use exonum_derive::*;
 use exonum_rust_runtime::{CallContext, RustRuntime, Service, ServiceFactory};
