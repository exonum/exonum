// Copyright 2019 The Exonum Team
//
// Licensed under the Apache License, Version 2.0 (the "License");
// you may not use this file except in compliance with the License.
// You may obtain a copy of the License at
//
//   http://www.apache.org/licenses/LICENSE-2.0
//
// Unless required by applicable law or agreed to in writing, software
// distributed under the License is distributed on an "AS IS" BASIS,
// WITHOUT WARRANTIES OR CONDITIONS OF ANY KIND, either express or implied.
// See the License for the specific language governing permissions and
// limitations under the License.

//! An implementation of a set of items that utilize the `BinaryValue` trait.
//!
//! `ValueSetIndex` implements a set, storing an element as a value and using
//! its hash as a key. The given section contains methods related to `ValueSetIndex`
//! and iterators over the items of this set.

use std::marker::PhantomData;

use exonum_crypto::Hash;

use super::{
    access::{Access, AccessError, FromAccess},
    views::{
        IndexAddress, IndexType, Iter as ViewIter, RawAccess, RawAccessMut, View, ViewWithMetadata,
    },
    BinaryValue, ObjectHash,
};

/// A set of value items.
///
/// `ValueSetIndex` implements a set, storing an element as a value and using its hash as a key.
/// `ValueSetIndex` requires that elements should implement the [`BinaryValue`] trait.
///
/// [`BinaryValue`]: ../trait.BinaryValue.html
#[derive(Debug)]
pub struct ValueSetIndex<T: RawAccess, V> {
    base: View<T>,
<<<<<<< HEAD
    state: IndexState<T, ()>,
=======
>>>>>>> a6e0bf66
    _v: PhantomData<V>,
}

/// Returns an iterator over the items of a `ValueSetIndex`.
///
/// This struct is created by the [`iter`] or
/// [`iter_from`] method on [`ValueSetIndex`]. See its documentation for details.
///
/// [`iter`]: struct.ValueSetIndex.html#method.iter
/// [`iter_from`]: struct.ValueSetIndex.html#method.iter_from
/// [`ValueSetIndex`]: struct.ValueSetIndex.html
#[derive(Debug)]
pub struct ValueSetIndexIter<'a, V> {
    base_iter: ViewIter<'a, Hash, V>,
}

/// Returns an iterator over the hashes of items of a `ValueSetIndex`.
///
/// This struct is created by the [`hashes`] or
/// [`hashes_from`] method on [`ValueSetIndex`]. See its documentation for details.
///
/// [`hashes`]: struct.ValueSetIndex.html#method.iter
/// [`hashes_from`]: struct.ValueSetIndex.html#method.iter_from
/// [`ValueSetIndex`]: struct.ValueSetIndex.html
#[derive(Debug)]
pub struct ValueSetIndexHashes<'a> {
    base_iter: ViewIter<'a, Hash, ()>,
}

impl<T, V> FromAccess<T> for ValueSetIndex<T::Base, V>
where
    T: Access,
    V: BinaryValue + ObjectHash,
{
    fn from_access(access: T, addr: IndexAddress) -> Result<Self, AccessError> {
        let view = access.get_or_create_view(addr, IndexType::ValueSet)?;
        Ok(Self::new(view))
    }
}

impl<T, V> ValueSetIndex<T, V>
where
    T: RawAccess,
    V: BinaryValue + ObjectHash,
{
<<<<<<< HEAD
    /// Creates a new index representation based on the name and storage view.
    ///
    /// Storage view can be specified as [`&Snapshot`] or [`&mut Fork`]. In the first case, only
    /// immutable methods are available. In the second case, both immutable and mutable methods are
    /// available.
    ///
    /// [`&Snapshot`]: ../trait.Snapshot.html
    /// [`&mut Fork`]: ../struct.Fork.html
    ///
    /// # Examples
    ///
    /// ```
    /// use exonum_merkledb::{TemporaryDB, Database, ValueSetIndex};
    ///
    /// let db = TemporaryDB::new();
    /// let name  = "name";
    /// let snapshot = db.snapshot();
    /// let index: ValueSetIndex<_, u8> = ValueSetIndex::new(name, &snapshot);
    /// ```
    pub fn new<S: Into<String>>(index_name: S, view: T) -> Self {
        let (base, state) = IndexBuilder::new(view)
            .index_type(IndexType::ValueSet)
            .index_name(index_name)
            .build();
        Self {
            base,
            state,
            _v: PhantomData,
        }
    }

    /// Creates a new index representation based on the name, index ID in family
    /// and storage view.
    ///
    /// Storage view can be specified as [`&Snapshot`] or [`&mut Fork`]. In the first case, only
    /// immutable methods are available. In the second case, both immutable and mutable methods are
    /// available.
    ///
    /// [`&Snapshot`]: ../trait.Snapshot.html
    /// [`&mut Fork`]: ../struct.Fork.html
    ///
    /// # Examples
    ///
    /// ```
    /// use exonum_merkledb::{TemporaryDB, Database, ValueSetIndex};
    ///
    /// let db = TemporaryDB::new();
    /// let snapshot = db.snapshot();
    /// let name = "name";
    /// let index_id = vec![123];
    /// let index: ValueSetIndex<_, u8> = ValueSetIndex::new_in_family(name, &index_id, &snapshot);
    /// ```
    pub fn new_in_family<S, I>(family_name: S, index_id: &I, view: T) -> Self
    where
        I: BinaryKey,
        I: ?Sized,
        S: Into<String>,
    {
        let (base, state) = IndexBuilder::new(view)
            .index_type(IndexType::ValueSet)
            .index_name(family_name)
            .family_id(index_id)
            .build::<()>();
        Self {
            base,
            state,
            _v: PhantomData,
        }
    }

    pub(crate) fn get_from<I: Into<IndexAddress>>(address: I, access: T) -> Option<Self> {
        IndexBuilder::from_address(address, access)
            .index_type(IndexType::ValueSet)
            .build_existed::<()>()
            .map(|(base, state)| Self {
                base,
                state,
                _v: PhantomData,
            })
    }

    pub(crate) fn create_from<I: Into<IndexAddress>>(address: I, access: T) -> Self {
        let (base, state) = IndexBuilder::from_address(address, access)
            .index_type(IndexType::ValueSet)
            .build::<()>();

=======
    fn new(view: ViewWithMetadata<T>) -> Self {
        let base = view.into();
>>>>>>> a6e0bf66
        Self {
            base,
            _v: PhantomData,
        }
    }

    /// Returns `true` if the set contains the indicated value.
    ///
    /// # Examples
    ///
    /// ```
    /// use exonum_merkledb::{access::AccessExt, TemporaryDB, Database, ValueSetIndex};
    ///
    /// let db = TemporaryDB::new();
    /// let fork = db.fork();
    /// let mut index = fork.get_value_set("name");
    /// assert!(!index.contains(&1));
    ///
    /// index.insert(1);
    /// assert!(index.contains(&1));
    /// ```
    pub fn contains(&self, item: &V) -> bool {
        self.contains_by_hash(&item.object_hash())
    }

    /// Returns `true` if the set contains a value with the specified hash.
    ///
    /// # Examples
    ///
    /// ```
    /// use exonum_merkledb::{access::AccessExt, TemporaryDB, Database, ValueSetIndex};
    /// use exonum_crypto;
    ///
    /// let db = TemporaryDB::new();
    /// let fork = db.fork();
    /// let mut index = fork.get_value_set("name");
    ///
    /// let data = vec![1, 2, 3];
    /// let data_hash = exonum_crypto::hash(&data);
    /// assert!(!index.contains_by_hash(&data_hash));
    ///
    /// index.insert(data);
    /// assert!(index.contains_by_hash(&data_hash));
    /// ```
    pub fn contains_by_hash(&self, hash: &Hash) -> bool {
        self.base.contains(hash)
    }

    /// Returns an iterator visiting all elements in arbitrary order. The iterator element type is V.
    ///
    /// # Examples
    ///
    /// ```
    /// use exonum_merkledb::{access::AccessExt, TemporaryDB, Database, ValueSetIndex};
    ///
    /// let db = TemporaryDB::new();
    /// let fork = db.fork();
    /// let index: ValueSetIndex<_, u8> = fork.get_value_set("name");
    ///
    /// for val in index.iter() {
    ///     println!("{:?}", val);
    /// }
    /// ```
    pub fn iter(&self) -> ValueSetIndexIter<'_, V> {
        ValueSetIndexIter {
            base_iter: self.base.iter(&()),
        }
    }

    /// Returns an iterator visiting all elements in arbitrary order starting from the specified hash of
    /// a value. The iterator element type is V.
    ///
    /// # Examples
    ///
    /// ```
    /// use exonum_merkledb::{access::AccessExt, TemporaryDB, Database, ValueSetIndex};
    /// use exonum_crypto::Hash;
    ///
    /// let db = TemporaryDB::new();
    /// let fork = db.fork();
    /// let index: ValueSetIndex<_, u8> = fork.get_value_set("name");
    ///
    /// let hash = Hash::default();
    ///
    /// for val in index.iter_from(&hash) {
    ///     println!("{:?}", val);
    /// }
    /// ```
    pub fn iter_from(&self, from: &Hash) -> ValueSetIndexIter<'_, V> {
        ValueSetIndexIter {
            base_iter: self.base.iter_from(&(), from),
        }
    }

    /// Returns an iterator visiting hashes of all elements in ascending order. The iterator element type
    /// is [Hash](../../exonum_crypto/struct.Hash.html).
    ///
    /// # Examples
    ///
    /// ```
    /// use exonum_merkledb::{access::AccessExt, TemporaryDB, Database, ValueSetIndex};
    ///
    /// let db = TemporaryDB::new();
    /// let fork = db.fork();
    /// let index: ValueSetIndex<_, u8> = fork.get_value_set("name");
    ///
    /// for val in index.hashes() {
    ///     println!("{:?}", val);
    /// }
    /// ```
    pub fn hashes(&self) -> ValueSetIndexHashes<'_> {
        ValueSetIndexHashes {
            base_iter: self.base.iter(&()),
        }
    }

    /// Returns an iterator visiting hashes of all elements in ascending order starting from the specified
    /// hash. The iterator element type is [Hash](../../exonum_crypto/struct.Hash.html).
    ///
    /// # Examples
    ///
    /// ```
    /// use exonum_merkledb::{access::AccessExt, TemporaryDB, Database, ValueSetIndex};
    /// use exonum_crypto::Hash;
    ///
    /// let db = TemporaryDB::new();
    /// let fork = db.fork();
    /// let index: ValueSetIndex<_, u8> = fork.get_value_set("name");
    ///
    /// let hash = Hash::default();
    ///
    /// for val in index.hashes_from(&hash) {
    ///     println!("{:?}", val);
    /// }
    /// ```
    pub fn hashes_from(&self, from: &Hash) -> ValueSetIndexHashes<'_> {
        ValueSetIndexHashes {
            base_iter: self.base.iter_from(&(), from),
        }
    }
}

impl<T, V> ValueSetIndex<T, V>
where
    T: RawAccessMut,
    V: BinaryValue + ObjectHash,
{
    /// Adds a value to the set.
    ///
    /// # Examples
    ///
    /// ```
    /// use exonum_merkledb::{access::AccessExt, TemporaryDB, Database, ValueSetIndex};
    ///
    /// let db = TemporaryDB::new();
    /// let fork = db.fork();
    /// let mut index = fork.get_value_set("name");
    ///
    /// index.insert(1);
    /// assert!(index.contains(&1));
    /// ```
    pub fn insert(&mut self, item: V) {
        self.base.put(&item.object_hash(), item)
    }

    /// Removes a value from the set.
    ///
    /// # Examples
    ///
    /// ```
    /// use exonum_merkledb::{access::AccessExt, TemporaryDB, Database, ValueSetIndex};
    ///
    /// let db = TemporaryDB::new();
    /// let fork = db.fork();
    /// let mut index = fork.get_value_set("name");
    ///
    /// index.insert(1);
    /// assert!(index.contains(&1));
    ///
    /// index.remove(&1);
    /// assert!(!index.contains(&1));
    /// ```
    pub fn remove(&mut self, item: &V) {
        self.remove_by_hash(&item.object_hash())
    }

    /// Removes a value corresponding to the specified hash from the set.
    ///
    /// # Examples
    ///
    /// ```
    /// use exonum_merkledb::{access::AccessExt, TemporaryDB, Database, ValueSetIndex};
    /// use exonum_crypto;
    ///
    /// let db = TemporaryDB::new();
    /// let fork = db.fork();
    /// let mut index = fork.get_value_set("name");
    ///
    /// let data = vec![1, 2, 3];
    /// let data_hash = exonum_crypto::hash(&data);
    /// index.insert(data);
    /// assert!(index.contains_by_hash(&data_hash));
    ///
    /// index.remove_by_hash(&data_hash);
    /// assert!(!index.contains_by_hash(&data_hash));
    /// ```
    pub fn remove_by_hash(&mut self, hash: &Hash) {
        self.base.remove(hash)
    }

    /// Clears the set, removing all values.
    ///
    /// # Notes
    /// Currently, this method is not optimized to delete a large set of data. During the execution of
    /// this method, the amount of allocated memory is linearly dependent on the number of elements
    /// in the index.
    ///
    /// # Examples
    ///
    /// ```
    /// use exonum_merkledb::{access::AccessExt, TemporaryDB, Database, ValueSetIndex};
    ///
    /// let db = TemporaryDB::new();
    /// let fork = db.fork();
    /// let mut index = fork.get_value_set("name");
    ///
    /// index.insert(1);
    /// assert!(index.contains(&1));
    ///
    /// index.clear();
    /// assert!(!index.contains(&1));
    /// ```
    pub fn clear(&mut self) {
        self.base.clear()
    }
}

impl<'a, T, V> std::iter::IntoIterator for &'a ValueSetIndex<T, V>
where
    T: RawAccess,
    V: BinaryValue + ObjectHash,
{
    type Item = (Hash, V);
    type IntoIter = ValueSetIndexIter<'a, V>;

    fn into_iter(self) -> Self::IntoIter {
        self.iter()
    }
}

impl<'a, V> Iterator for ValueSetIndexIter<'a, V>
where
    V: BinaryValue + ObjectHash,
{
    type Item = (Hash, V);

    fn next(&mut self) -> Option<Self::Item> {
        self.base_iter.next()
    }
}

impl<'a> Iterator for ValueSetIndexHashes<'a> {
    type Item = Hash;

    fn next(&mut self) -> Option<Self::Item> {
        self.base_iter.next().map(|(k, ..)| k)
    }
}

#[cfg(test)]
mod tests {
    use crate::{access::AccessExt, Database, ObjectHash, TemporaryDB};

    #[test]
    fn value_set_methods() {
        let db = TemporaryDB::default();
        let fork = db.fork();
        let mut index = fork.get_value_set("index");

        assert!(!index.contains(&1_u8));
        assert!(!index.contains_by_hash(&1_u8.object_hash()));

        index.insert(1_u8);
        assert!(index.contains(&1_u8));
        assert!(index.contains_by_hash(&1_u8.object_hash()));

        index.insert(2_u8);
        let hash = index.hashes().next().unwrap();
        index.remove_by_hash(&hash);
        assert!(!index.contains(&1_u8));

        index.clear();
        assert!(!index.contains(&2_u8));
    }
}<|MERGE_RESOLUTION|>--- conflicted
+++ resolved
@@ -39,10 +39,6 @@
 #[derive(Debug)]
 pub struct ValueSetIndex<T: RawAccess, V> {
     base: View<T>,
-<<<<<<< HEAD
-    state: IndexState<T, ()>,
-=======
->>>>>>> a6e0bf66
     _v: PhantomData<V>,
 }
 
@@ -88,97 +84,8 @@
     T: RawAccess,
     V: BinaryValue + ObjectHash,
 {
-<<<<<<< HEAD
-    /// Creates a new index representation based on the name and storage view.
-    ///
-    /// Storage view can be specified as [`&Snapshot`] or [`&mut Fork`]. In the first case, only
-    /// immutable methods are available. In the second case, both immutable and mutable methods are
-    /// available.
-    ///
-    /// [`&Snapshot`]: ../trait.Snapshot.html
-    /// [`&mut Fork`]: ../struct.Fork.html
-    ///
-    /// # Examples
-    ///
-    /// ```
-    /// use exonum_merkledb::{TemporaryDB, Database, ValueSetIndex};
-    ///
-    /// let db = TemporaryDB::new();
-    /// let name  = "name";
-    /// let snapshot = db.snapshot();
-    /// let index: ValueSetIndex<_, u8> = ValueSetIndex::new(name, &snapshot);
-    /// ```
-    pub fn new<S: Into<String>>(index_name: S, view: T) -> Self {
-        let (base, state) = IndexBuilder::new(view)
-            .index_type(IndexType::ValueSet)
-            .index_name(index_name)
-            .build();
-        Self {
-            base,
-            state,
-            _v: PhantomData,
-        }
-    }
-
-    /// Creates a new index representation based on the name, index ID in family
-    /// and storage view.
-    ///
-    /// Storage view can be specified as [`&Snapshot`] or [`&mut Fork`]. In the first case, only
-    /// immutable methods are available. In the second case, both immutable and mutable methods are
-    /// available.
-    ///
-    /// [`&Snapshot`]: ../trait.Snapshot.html
-    /// [`&mut Fork`]: ../struct.Fork.html
-    ///
-    /// # Examples
-    ///
-    /// ```
-    /// use exonum_merkledb::{TemporaryDB, Database, ValueSetIndex};
-    ///
-    /// let db = TemporaryDB::new();
-    /// let snapshot = db.snapshot();
-    /// let name = "name";
-    /// let index_id = vec![123];
-    /// let index: ValueSetIndex<_, u8> = ValueSetIndex::new_in_family(name, &index_id, &snapshot);
-    /// ```
-    pub fn new_in_family<S, I>(family_name: S, index_id: &I, view: T) -> Self
-    where
-        I: BinaryKey,
-        I: ?Sized,
-        S: Into<String>,
-    {
-        let (base, state) = IndexBuilder::new(view)
-            .index_type(IndexType::ValueSet)
-            .index_name(family_name)
-            .family_id(index_id)
-            .build::<()>();
-        Self {
-            base,
-            state,
-            _v: PhantomData,
-        }
-    }
-
-    pub(crate) fn get_from<I: Into<IndexAddress>>(address: I, access: T) -> Option<Self> {
-        IndexBuilder::from_address(address, access)
-            .index_type(IndexType::ValueSet)
-            .build_existed::<()>()
-            .map(|(base, state)| Self {
-                base,
-                state,
-                _v: PhantomData,
-            })
-    }
-
-    pub(crate) fn create_from<I: Into<IndexAddress>>(address: I, access: T) -> Self {
-        let (base, state) = IndexBuilder::from_address(address, access)
-            .index_type(IndexType::ValueSet)
-            .build::<()>();
-
-=======
     fn new(view: ViewWithMetadata<T>) -> Self {
         let base = view.into();
->>>>>>> a6e0bf66
         Self {
             base,
             _v: PhantomData,
