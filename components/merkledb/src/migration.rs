//! Migration utilities.
//!
//! # Migration workflow
//!
//! **Migration** refers to the ability to update data in indexes, remove indexes,
//! change index type, create new indexes, and package these changes in a way that they
//! can be atomically committed or rolled back. Accumulating changes in the migration,
//! on the other hand, can be performed iteratively, including after a process shutdown.
//!
//! Each migration is confined to a *namespace*, defined in a similar way as [`Prefixed`]
//! accesses. For example, namespace `test` concerns indexes with an address starting with
//! `test.`, such as `test.foo` or `(test.bar, 1_u32)`, but not `test` or `test_.foo`.
//! The namespace can be accessed via [`Migration`].
//!
//! Migration is non-destructive, i.e., does not remove the old versions of migrated indexes.
//! Instead, new indexes are created in a separate namespace. For example, index `foo`
//! in the migration namespace `test` and the original `test.foo` index can peacefully coexist
//! and have separate data and even different types. The movement of data is performed only
//! when the migration is finalized.
//!
//! Retaining an index in the migration is a no op. *Removing* an index is explicit; it needs
//! to be performed via [`create_tombstone`] method. Although tombstones do not contain data,
//! they behave like indexes in other regards. For example, it is impossible to create a tombstone
//! and then create an ordinary index at the same address, or vice versa.
//!
//! A migration can also store temporary data in a [`Scratchpad`]. This data will be removed
//! when the migration is finalized.
//!
//! Indexes created within a migration are not [aggregated] in the default state hash. Instead,
//! they are placed in a separate namespace, the aggregator and state hash for which can be
//! obtained via respective [`Migration`] methods.
//!
//! It is possible to periodically persist migrated data to the database
//! (indeed, this is a best practice to avoid out-of-memory errors). It is even possible
//! to restart the process handling the migration, provided it can recover from such a restart
//! on the application level. To assist with fault tolerance, use [persistent iterators].
//!
//! # Finalizing Migration
//!
//! To finalize a migration, one needs to call [`flush_migration`]. This will replace
//! old index data with new, remove indexes marked with tombstones, and return migrated indexes
//! to the default state aggregator. To roll back a migration,
//! use [`rollback_migration`]. This will remove the new index data and corresponding metadata.
//! Both `flush_migration` and `rollback_migration` will remove the `Scratchpad` associated
//! with the migration.
//!
//! [`Migration`]: struct.Migration.html
//! [`Prefixed`]: ../access/struct.Prefixed.html
//! [`create_tombstone`]: struct.Migration.html#method.create_tombstone
//! [`Scratchpad`]: struct.Scratchpad.html
//! [aggregated]: ../index.html#state-aggregation
//! [persistent iterators]: struct.PersistentIter.html
//! [`flush_migration`]: fn.flush_migration.html
//! [`rollback_migration`]: fn.rollback_migration.html
//!
//! # Examples
//!
//! ```
//! # use exonum_merkledb::{access::AccessExt, Database, SystemSchema, TemporaryDB};
//! # use exonum_merkledb::migration::{flush_migration, Migration, MigrationHelper};
//! # use std::sync::Arc;
//! # fn main() -> exonum_merkledb::Result<()> {
//! let db = Arc::new(TemporaryDB::new());
//! // Create initial data in the database.
//! let fork = db.fork();
//! fork.get_list("test.list").extend(vec![1_u32, 2, 3]);
//! fork.get_proof_entry("test.entry").set("text".to_owned());
//! fork.get_map(("test.group", &0_u8)).put(&1, 2);
//! fork.get_map(("test.group", &1_u8)).put(&3, 4);
//! db.merge(fork.into_patch())?;
//! let initial_state_hash = SystemSchema::new(&db.snapshot()).state_hash();
//!
//! // Create migration helper.
//! let mut migration = MigrationHelper::new(Arc::clone(&db) as Arc<dyn Database>, "test");
//! {
//!     // Merkelize the data in the list.
//!     let old_list = migration.old_data().get_list::<_, u32>("list");
//!     let new_data = migration.new_data();
//!     new_data.get_proof_list("list").extend(&old_list);
//! }
//!
//! // It is possible to merge incomplete changes to the DB.
//! migration.merge()?;
//! // Changes in the migrated data do not influence the default state hash.
//! let snapshot = db.snapshot();
//! let intermediate_state_hash = SystemSchema::new(&snapshot).state_hash();
//! assert_eq!(intermediate_state_hash, initial_state_hash);
//! // Instead, they influence the state hash for the migration namespace
//! // (i.e., `test` in this case).
//! let aggregated = Migration::new("test", &snapshot).state_aggregator();
//! assert!(aggregated.contains("test.list"));
//! assert!(!aggregated.contains("test.entry"));
//!
//! // Leave `test.entry` in place (this is no op).
//! // Remove one of indexes in `test.group`.
//! migration.new_data().create_tombstone(("group", &0_u8));
//! // Create a new index.
//! migration.new_data().get_proof_entry("other_entry").set("other".to_owned());
//!
//! // Finish the migration logic.
//! let migration_hash = migration.finish()?;
//! // For now, migrated and original data co-exist in the storage.
//! let snapshot = db.snapshot();
//! assert_eq!(snapshot.get_list::<_, u32>("test.list").len(), 3);
//! let migration = Migration::new("test", &snapshot);
//! assert_eq!(migration.get_proof_list::<_, u32>("list").len(), 3);
//!
//! // The migration can be committed as follows.
//! let mut fork = db.fork();
//! flush_migration(&mut fork, "test");
//! db.merge(fork.into_patch())?;
//! let snapshot = db.snapshot();
//! assert_eq!(snapshot.get_proof_list::<_, u32>("test.list").len(), 3);
//! assert_eq!(
//!     snapshot.get_proof_entry::<_, String>("test.other_entry").get().unwrap(),
//!     "other"
//! );
//! # Ok(())
//! # }
//! ```

pub use self::persistent_iter::{ContinueIterator, PersistentIter, PersistentIters};

use exonum_crypto::Hash;

use std::{fmt, mem, sync::Arc};

use crate::validation::check_index_valid_full_name;
use crate::views::IndexMetadata;
use crate::{
    access::{Access, AccessError, Prefixed, RawAccess},
    validation::assert_valid_name_component,
    views::{
<<<<<<< HEAD
        get_state_aggregator, AsReadonly, IndexAddress, IndexType, IndexesPool, RawAccessMut, View,
=======
        get_state_aggregator, AsReadonly, GroupKeys, IndexAddress, IndexType, RawAccessMut,
>>>>>>> d17b3c70
        ViewWithMetadata,
    },
    BinaryKey, Database, Fork, ObjectHash, ProofMapIndex, ReadonlyFork,
};

mod persistent_iter;

/// Name of the column family used to store `Scratchpad`s.
const SCRATCHPAD_NAME: &str = "__scratchpad__";

/// Access to migrated indexes.
///
/// `Migration` is conceptually similar to a [`Prefixed`] access. For example, an index with
/// address `"list"` in a migration `Migration::new("foo", _)` will map to the address `"foo.list"`
/// after the migration is flushed. The major difference with `Prefixed` is that the indexes
/// in a migration cannot be accessed in any other way. That is, it is impossible to access
/// an index in a migration without constructing a `Migration` object first.
///
/// [`Prefixed`]: ../access/struct.Prefixed.html
#[derive(Debug, Clone, Copy)]
pub struct Migration<'a, T> {
    access: T,
    namespace: &'a str,
}

impl<'a, T: RawAccess> Migration<'a, T> {
    /// Creates a migration in the specified namespace.
    pub fn new(namespace: &'a str, access: T) -> Self {
        Self { namespace, access }
    }

    /// Returns the state hash of indexes within the migration. The state hash is up to date
    /// for `Snapshot`s (including `Patch`es), but is generally stale for `Fork`s.
    pub fn state_hash(&self) -> Hash {
        get_state_aggregator(self.access.clone(), self.namespace).object_hash()
    }
}

impl<T: RawAccess + AsReadonly> Migration<'_, T> {
    /// Returns the state aggregator for the indexes within the migration. The aggregator
    /// is up to date for `Snapshot`s (including `Patch`es), but is generally stale for `Fork`s.
    ///
    /// Note that keys in the aggregator are *full* addresses, which include the migration namespace,
    /// as is the case for the [default aggregator].
    ///
    /// [default aggregator]: ../struct.SystemSchema.html#method.state_aggregator
    ///
    /// # Examples
    ///
    /// ```
    /// # use exonum_merkledb::{access::AccessExt, migration::Migration, Database, TemporaryDB};
    /// let db = TemporaryDB::new();
    /// let fork = db.fork();
    /// {
    ///     let migration = Migration::new("migration", &fork);
    ///     migration.get_proof_entry("entry").set(42);
    /// }
    /// let patch = fork.into_patch();
    /// let migration_view = Migration::new("migration", &patch);
    /// let aggregator = migration_view.state_aggregator();
    /// assert!(aggregator.contains("migration.entry")); // Not `entry`!
    /// ```
    pub fn state_aggregator(&self) -> ProofMapIndex<T::Readonly, str, Hash> {
        get_state_aggregator(self.access.as_readonly(), self.namespace)
    }
}

impl<T: RawAccessMut> Migration<'_, T> {
    /// Marks an index with the specified address as removed during migration.
    ///
    /// # Panics
    ///
    /// Panics if an index already exists at the specified address.
    pub fn create_tombstone<I>(self, addr: I)
    where
        I: Into<IndexAddress>,
    {
        self.get_or_create_view(addr.into(), IndexType::Tombstone)
            .unwrap_or_else(|e| panic!("MerkleDB error: {}", e));
    }
}

impl<T: RawAccess> Access for Migration<'_, T> {
    type Base = T;

    fn get_index_metadata(self, addr: IndexAddress) -> Result<Option<IndexMetadata>, AccessError> {
        let mut prefixed_addr = addr.prepend_name(self.namespace);
        prefixed_addr.set_in_migration();
        self.access.get_index_metadata(prefixed_addr)
    }

    fn get_or_create_view(
        self,
        addr: IndexAddress,
        index_type: IndexType,
    ) -> Result<ViewWithMetadata<Self::Base>, AccessError> {
        let mut prefixed_addr = addr.prepend_name(self.namespace);
        prefixed_addr.set_in_migration();
        self.access.get_or_create_view(prefixed_addr, index_type)
    }

    fn group_keys<K>(self, base_addr: IndexAddress) -> GroupKeys<Self::Base, K>
    where
        K: BinaryKey + ?Sized,
        Self::Base: AsReadonly<Readonly = Self::Base>,
    {
        let mut prefixed_addr = base_addr.prepend_name(self.namespace.as_ref());
        prefixed_addr.set_in_migration();
        self.access.group_keys(prefixed_addr)
    }
}

/// Access to temporary data that can be used during migration. The scratchpad is cleared
/// at the end of the migration, regardless of whether the migration is successful.
///
/// Like `Migration`s, `Scratchpad`s are separated via namespaces. Scratchpads are optimized
/// for small amounts of data per index. Indexes in a `Scratchpad` are not aggregated into
/// the overall database state or the migration state.
#[derive(Debug, Clone, Copy)]
pub struct Scratchpad<'a, T> {
    access: T,
    namespace: &'a str,
}

impl<'a, T: RawAccess> Scratchpad<'a, T> {
    /// Creates a scratchpad in the specified namespace.
    pub fn new(namespace: &'a str, access: T) -> Self {
        Self { namespace, access }
    }

    fn get_scratchpad_addr(&self, addr: IndexAddress) -> IndexAddress {
        let prefixed_addr = addr.prepend_name(self.namespace);
        IndexAddress::from_root(SCRATCHPAD_NAME).append_key(&prefixed_addr.fully_qualified_name())
    }
}

impl<T: RawAccessMut> Scratchpad<'_, T> {
    /// Removes all indexes and their data from the scratchpad.
    ///
    /// # Panics
    ///
    /// This operation will panic if any of the removed indexes are borrowed.
    fn clear(&self) {
        let addr = self.get_scratchpad_addr(IndexAddress::default());
        let addr = addr.append_key(&b'.');
        let removed = IndexesPool::new(self.access.clone()).remove_indexes(&addr);
        for resolved_addr in removed {
            View::new(self.access.clone(), resolved_addr).clear();
        }
    }
}

impl<T: RawAccess> Access for Scratchpad<'_, T> {
    type Base = T;

    fn get_index_metadata(self, addr: IndexAddress) -> Result<Option<IndexMetadata>, AccessError> {
        let addr = self.get_scratchpad_addr(addr);
        Ok(ViewWithMetadata::get_metadata_unchecked(self.access, &addr))
    }

    fn get_or_create_view(
        self,
        addr: IndexAddress,
        index_type: IndexType,
    ) -> Result<ViewWithMetadata<Self::Base>, AccessError> {
        // Since we transform the address into `id_in_group`, we need to ensure that addresses
        // cannot alias each other. We do this by running the sanity check on the original address.
        if let Err(kind) = check_index_valid_full_name(addr.name()) {
            return Err(AccessError { addr, kind });
        }
        let addr = self.get_scratchpad_addr(addr);
        ViewWithMetadata::get_or_create_unchecked(self.access, &addr, index_type)
    }
}

/// Migration helper.
///
/// # Examples
///
/// See the [module docs](index.html) for a basic example of usage.
///
/// ## Using persistent iterators
///
/// `MigrationHelper` offers the [`iter_loop`](#method.iter_loop) method, which allows to further
/// simplify working with [persistent iterators].
///
/// Say we want to migrate `MapIndex` data to a `ProofMapIndex` while merging changes to the DB
/// from time to time. To do this, we use the following script:
///
/// ```
/// # use exonum_merkledb::{access::AccessExt, TemporaryDB};
/// # use exonum_merkledb::migration::MigrationHelper;
/// # fn main() -> exonum_merkledb::Result<()> {
/// /// Number of accounts processed per DB merge.
/// const CHUNK_SIZE: usize = 100;
///
/// let db = TemporaryDB::new();
/// let mut helper = MigrationHelper::new(db, "test");
/// helper.iter_loop(|helper, iters| {
///     // The data before migration is stored in this map
///     let old_map = helper.old_data().get_map::<_, str, u64>("wallets");
///     // ...and the new data is in this merkelized map.
///     let mut new_map = helper.new_data().get_proof_map::<_, str, u64>("wallets");
///
///     // Create an iterator over the old data.
///     let iter = iters.create("wallets", &old_map);
///     // Take a fixed amount of records from the iterator and migrate them.
///     // Since `iter` is persistent, it will not return the same record twice,
///     // even if this script is restarted.
///     for (name, balance) in iter.take(CHUNK_SIZE) {
///         new_map.put(&name, balance);
///     }
/// })?;
/// // Here, the iterator has run out of items. The script can now perform
/// // other actions if necessary.
/// # Ok(())
/// # }
/// ```
///
/// [persistent iterators]: struct.PersistentIter.html
pub struct MigrationHelper {
    db: Arc<dyn Database>,
    fork: Fork,
    namespace: String,
}

impl fmt::Debug for MigrationHelper {
    fn fmt(&self, formatter: &mut fmt::Formatter) -> fmt::Result {
        formatter
            .debug_tuple("MigrationHelper")
            .field(&self.namespace)
            .finish()
    }
}

impl MigrationHelper {
    /// Creates a new helper.
    pub fn new(db: impl Into<Arc<dyn Database>>, namespace: &str) -> Self {
        assert_valid_name_component(namespace);

        let db = db.into();
        let fork = db.fork();
        Self {
            db,
            fork,
            namespace: namespace.to_owned(),
        }
    }

    /// Returns full access to the new version of migrated data.
    pub fn new_data(&self) -> Migration<'_, &Fork> {
        Migration::new(&self.namespace, &self.fork)
    }

    /// Returns the scratchpad for temporary data to use during migration.
    pub fn scratchpad(&self) -> Scratchpad<'_, &Fork> {
        Scratchpad::new(&self.namespace, &self.fork)
    }

    /// Returns readonly access to the old version of migrated data.
    pub fn old_data(&self) -> Prefixed<'_, ReadonlyFork<'_>> {
        Prefixed::new(&self.namespace, self.fork.readonly())
    }

    /// Merges the changes to the migrated data and the scratchpad to the database. Returns an error
    /// if the merge has failed.
    ///
    /// `merge` does not flush the migration; the migrated data remains in a separate namespace.
    /// Use [`flush_migration`] to flush the migrated data.
    ///
    /// [`flush_migration`]: fn.flush_migration.html
    pub fn merge(&mut self) -> crate::Result<()> {
        let fork = mem::replace(&mut self.fork, self.db.fork());
        self.db.merge(fork.into_patch())?;
        self.fork = self.db.fork();
        Ok(())
    }

    /// Executes the provided closure in a loop until all persistent iterators instantiated
    /// within the closure have ended. After each iteration, the changes in migrated data are
    /// merged to the database; an error is returned if this merge fails.
    ///
    /// If no iterators are instantiated within the closure, a single iteration will be performed.
    pub fn iter_loop(
        &mut self,
        mut step: impl FnMut(&Self, &mut PersistentIters<Scratchpad<'_, &Fork>>),
    ) -> crate::Result<()> {
        let mut should_break = false;
        while !should_break {
            let mut iterators = PersistentIters::new(self.scratchpad());
            step(self, &mut iterators);
            should_break = iterators.all_ended();
            self.merge()?;
        }
        Ok(())
    }

    /// Merges the changes to the migrated data and the migration scratchpad to the database.
    /// Returns hash representing migrated data state, or an error if the merge has failed.
    ///
    /// `finish` does not flush the migration; the migrated data remains in a separate namespace.
    /// Use [`flush_migration`] to flush the migrated data.
    ///
    /// [`flush_migration`]: fn.flush_migration.html
    pub fn finish(self) -> crate::Result<Hash> {
        let patch = self.fork.into_patch();
        let hash = Migration::new(&self.namespace, &patch).state_hash();
        self.db.merge(patch).map(|()| hash)
    }
}

/// Flushes the migration to the fork. Once the `fork` is merged, the migration is complete.
///
/// The following operations will be performed:
///
/// - Migrated indexes will replace their old versions
/// - Migrated indexes will be aggregated in the default namespace
/// - Indexes marked with tombstones will be removed
/// - Scratchpad associated with the migration will be cleared
pub fn flush_migration(fork: &mut Fork, namespace: &str) {
    fork.flush_migration(namespace);
    Scratchpad::new(namespace, &*fork).clear();
}

/// Rolls back the migration.
///
/// The following operations will be performed:
///
/// - Migrated indexes will be erased (both data and metadata)
/// - Scratchpad associated with the migration will be cleared
pub fn rollback_migration(fork: &mut Fork, namespace: &str) {
    fork.rollback_migration(namespace);
    Scratchpad::new(namespace, &*fork).clear();
}

#[cfg(test)]
mod tests {
    use super::*;
    use crate::{
        access::{AccessExt, RawAccess},
        HashTag, ObjectHash, SystemSchema, TemporaryDB,
    };

    use std::{collections::HashMap, iter::FromIterator};

    #[test]
    fn in_memory_migration() {
        fn check_indexes<T: RawAccess + Copy>(view: T) {
            let list = view.get_proof_list::<_, u64>("name.list");
            assert_eq!(list.len(), 2);
            assert_eq!(list.get(0), Some(4));
            assert_eq!(list.get(1), Some(5));
            assert_eq!(list.get(2), None);
            assert_eq!(list.iter().collect::<Vec<_>>(), vec![4, 5]);

            let map = view.get_map::<_, u64, i32>("name.map");
            assert_eq!(map.get(&1), Some(42));

            let set = view.get_key_set::<_, u8>("name.new");
            assert!(set.contains(&0));
            assert!(!set.contains(&1));

            let list = view.get_proof_list::<_, u64>("name.untouched");
            assert_eq!(list.len(), 2);
            assert_eq!(list.get(0), Some(77));
            assert_eq!(list.iter().collect::<Vec<_>>(), vec![77, 88]);

            assert_eq!(view.get_entry("unrelated").get(), Some(1_u64));
            assert_eq!(view.get_entry("name1.unrelated").get(), Some(2_u64));
            let set = view.get_value_set::<_, String>("name.removed");
            assert_eq!(set.iter().count(), 0);
        }

        let db = TemporaryDB::new();
        let mut fork = db.fork();

        fork.get_list("name.list").extend(vec![1_u32, 2, 3]);
        fork.get_map("name.map").put(&1_u64, "!".to_owned());
        fork.get_value_set("name.removed").insert("!!!".to_owned());
        fork.get_proof_list("name.untouched")
            .extend(vec![77_u64, 88]);
        fork.get_entry("unrelated").set(1_u64);
        fork.get_entry("name1.unrelated").set(2_u64);

        // Start migration.
        let migration = Migration::new("name", &fork);
        migration.get_proof_list("list").extend(vec![4_u64, 5]);
        migration.get_map("map").put(&1_u64, 42_i32);
        migration.get_key_set("new").insert(0_u8);
        migration.create_tombstone("removed");

        fork.flush_migration("name");

        check_indexes(&fork);
        // The newly migrated indexes are emptied.
        let migration = Migration::new("name", &fork);
        assert!(migration.get_proof_list::<_, u64>("list").is_empty());

        // Merge the fork and run the checks again.
        db.merge(fork.into_patch()).unwrap();
        let snapshot = db.snapshot();
        check_indexes(&snapshot);
    }

    #[test]
    fn migration_with_merges() {
        fn check_indexes<T: RawAccess + Copy>(view: T) {
            let list = view.get_proof_list::<_, u64>("name.list");
            assert_eq!(list.len(), 4);
            assert_eq!(list.get(2), Some(6));
            assert_eq!(list.iter_from(1).collect::<Vec<_>>(), vec![5, 6, 7]);

            let map = view.get_map::<_, u64, i32>("name.map");
            assert_eq!(map.get(&1), None);
            assert_eq!(map.get(&2), Some(21));
            assert_eq!(map.get(&3), Some(7));
            assert_eq!(map.keys().collect::<Vec<_>>(), vec![2, 3]);

            // This entry should be removed.
            let entry = view.get_entry::<_, String>(("name.family", &1_u8));
            assert!(!entry.exists());
            // ...but this one should be retained.
            let entry = view.get_entry::<_, String>(("name.family", &2_u8));
            assert_eq!(entry.get().unwrap(), "!!");

            let entry = view.get_proof_entry::<_, String>(("name.untouched", &2_u32));
            assert_eq!(entry.get().unwrap(), "??");

            assert_eq!(view.get_entry("unrelated").get(), Some(1_u64));
            assert_eq!(view.get_entry("name1.unrelated").get(), Some(2_u64));
            let set = view.get_value_set::<_, String>("name.removed");
            assert_eq!(set.iter().count(), 0);
        }

        let db = TemporaryDB::new();

        let fork = db.fork();
        fork.get_list("name.list").extend(vec![1_u32, 2, 3]);
        fork.get_map("name.map").put(&1_u64, "!".to_owned());
        fork.get_entry(("name.family", &1_u8)).set("!".to_owned());
        fork.get_entry(("name.family", &2_u8)).set("!!".to_owned());
        fork.get_proof_entry(("name.untouched", &2_u32))
            .set("??".to_owned());
        fork.get_entry("unrelated").set(1_u64);
        fork.get_entry("name1.unrelated").set(2_u64);
        db.merge(fork.into_patch()).unwrap();

        let fork = db.fork();
        let migration = Migration::new("name", &fork);
        migration.get_proof_list("list").extend(vec![4_u64, 5]);
        migration.get_map("map").put(&1_u64, 42_i32);
        migration.get_key_set("new").insert(0_u8);
        migration.create_tombstone(("name.family", &3_u8));
        // ^-- Removing non-existing indexes is weird, but should work fine.
        db.merge(fork.into_patch()).unwrap();

        let mut fork = db.fork();
        {
            let migration = Migration::new("name", &fork);
            let mut list = migration.get_proof_list::<_, u64>("list");
            assert_eq!(list.len(), 2);
            list.push(6);
            list.push(7);
            assert_eq!(list.len(), 4);

            let mut map = migration.get_map::<_, u64, i32>("map");
            map.clear();
            map.put(&2, 21);
            map.put(&3, 7);

            migration.create_tombstone(("family", &1_u8));
        }
        fork.flush_migration("name");

        check_indexes(&fork);
        db.merge(fork.into_patch()).unwrap();
        let snapshot = db.snapshot();
        check_indexes(&snapshot);
    }

    #[test]
    fn aggregation_within_migrations() {
        let db = TemporaryDB::new();
        let fork = db.fork();
        fork.get_proof_list("name.list").push(1_u64);
        fork.get_proof_list("name.other_list")
            .extend(vec![1_u64, 2, 3]);
        fork.get_proof_entry("name.entry").set("!".to_owned());
        db.merge(fork.into_patch()).unwrap();
        let state_hash = SystemSchema::new(&db.snapshot()).state_hash();

        let fork = db.fork();
        let migration = Migration::new("name", &fork);
        migration.get_proof_list("list").extend(vec![2_u64, 3, 4]);
        migration.get_proof_entry("entry").set("?".to_owned());
        migration.get_proof_entry("new").set("??".to_owned());
        db.merge(fork.into_patch()).unwrap();

        let snapshot = db.snapshot();
        let new_state_hash = SystemSchema::new(&snapshot).state_hash();
        assert_eq!(state_hash, new_state_hash);

        let migration = Migration::new("name", &snapshot);
        let ns_hash = migration.state_hash();
        assert_ne!(ns_hash, HashTag::empty_map_hash());
        let ns_aggregator = migration.state_aggregator();
        assert_eq!(ns_hash, ns_aggregator.object_hash());
        assert_eq!(
            ns_aggregator.keys().collect::<Vec<_>>(),
            vec!["name.entry", "name.list", "name.new"]
        );

        let list = migration.get_proof_list::<_, u64>("list");
        assert_eq!(ns_aggregator.get("name.list"), Some(list.object_hash()));
        let entry = migration.get_proof_entry::<_, String>("entry");
        assert_eq!(ns_aggregator.get("name.entry"), Some(entry.object_hash()));
    }

    #[test]
    fn aggregation_after_migrations() {
        let db = TemporaryDB::new();
        let fork = db.fork();

        fork.get_proof_list("name.list").push(1_u64);
        fork.get_proof_list("name.other_list")
            .extend(vec![1_u64, 2, 3]);
        fork.get_entry("name.entry").set("!".to_owned());
        let other_entry_hash = {
            let mut entry = fork.get_proof_entry("name.other_entry");
            entry.set("!!".to_owned());
            entry.object_hash()
        };

        // Migration.
        let migration = Migration::new("name", &fork);
        migration.get_proof_list("list").extend(vec![2_u64, 3, 4]);
        migration.get_proof_entry("entry").set("?".to_owned());
        let modified_entry_hash = migration
            .get_proof_entry::<_, String>("entry")
            .object_hash();
        migration.get_proof_entry("new").set("??".to_owned());
        let new_entry_hash = migration.get_proof_entry::<_, String>("new").object_hash();
        db.merge(fork.into_patch()).unwrap();

        let mut fork = db.fork();
        Migration::new("name", &fork).create_tombstone("other_list");
        fork.flush_migration("name");

        let patch = fork.into_patch();
        assert_eq!(
            Migration::new("name", &patch).state_hash(),
            HashTag::empty_map_hash()
        );
        let system_schema = SystemSchema::new(&patch);
        let aggregator = system_schema.state_aggregator();
        assert_eq!(
            aggregator.keys().collect::<Vec<_>>(),
            vec!["name.entry", "name.list", "name.new", "name.other_entry"]
        );
        assert_eq!(aggregator.get("name.entry"), Some(modified_entry_hash));
        assert_eq!(aggregator.get("name.new"), Some(new_entry_hash));
        assert_eq!(aggregator.get("name.other_entry"), Some(other_entry_hash));
    }

    #[test]
    fn index_metadata_is_removed() {
        let db = TemporaryDB::new();
        let mut fork = db.fork();

        fork.get_entry("test.foo").set(1_u8);
        Migration::new("test", &fork).create_tombstone("foo");
        fork.flush_migration("test");
        let patch = fork.into_patch();
        assert_eq!(
            patch.get_proof_entry::<_, u8>("test.foo").object_hash(),
            Hash::zero()
        );
    }

    fn test_migration_rollback(with_merge: bool) {
        let db = TemporaryDB::new();
        let mut fork = db.fork();

        fork.get_entry("test.foo").set(1_u8);
        fork.get_proof_list(("test.list", &1))
            .extend(vec![1_i32, 2, 3]);
        let migration = Migration::new("test", &fork);
        migration.get_proof_entry("foo").set(2_u8);
        migration.create_tombstone(("list", &1));
        migration.get_value_set("new").insert("test".to_owned());

        if with_merge {
            db.merge(fork.into_patch()).unwrap();
            fork = db.fork();
        }
        fork.rollback_migration("test");
        assert_eq!(fork.get_entry::<_, u8>("test.foo").get(), Some(1));
        let patch = fork.into_patch();
        assert_eq!(patch.get_entry::<_, u8>("test.foo").get(), Some(1));
        assert_eq!(
            patch
                .get_proof_list::<_, i32>(("test.list", &1))
                .iter()
                .collect::<Vec<_>>(),
            vec![1_i32, 2, 3]
        );

        let migration = Migration::new("test", &patch);
        assert!(!migration.get_proof_entry::<_, u8>("foo").exists());
        // Since migrated indexes don't exist, it should be OK to assign new types to them.
        assert!(!migration.get_entry::<_, ()>(("list", &1)).exists());
        assert!(!migration.get_entry::<_, ()>("new").exists());
    }

    #[test]
    fn in_memory_migration_rollback() {
        test_migration_rollback(false);
    }

    #[test]
    fn migration_rollback_with_merge() {
        test_migration_rollback(true);
    }

    #[test]
    fn concurrent_borrow_of_original_and_migrated_index() {
        let db = TemporaryDB::new();
        let helper = MigrationHelper::new(db, "test");
        let old_entry = helper.old_data().get_proof_entry::<_, u32>("entry");
        assert_eq!(old_entry.get(), None);
        let mut new_entry = helper.new_data().get_proof_entry::<_, u32>("entry");
        new_entry.set(1);
        assert_eq!(old_entry.get(), None);
    }

    #[test]
    fn scratchpad_basics() {
        let db = TemporaryDB::new();
        let fork = db.fork();
        let scratchpad = Scratchpad::new("test", &fork);
        scratchpad.get_entry("entry").set(1_u8);
        assert_eq!(scratchpad.get_entry::<_, u8>("entry").get(), Some(1));

        // Check entry address.
        {
            let addr: IndexAddress = (SCRATCHPAD_NAME, "test.entry").into();
            let view =
                ViewWithMetadata::get_or_create_unchecked(&fork, &addr, IndexType::Entry).unwrap();
            let (view, _) = view.into_parts::<()>();
            assert_eq!(view.get::<_, u8>(&()), Some(1));
        }

        scratchpad.get_list("list").extend(vec![2_u32, 3]);

        // Check that info persists to `Patch`es and `Snapshot`s.
        let patch = fork.into_patch();;
        let scratchpad = Scratchpad::new("test", &patch);
        let list = scratchpad.get_list::<_, u32>("list");
        assert_eq!(list.len(), 2);
        assert_eq!(list.iter().collect::<Vec<_>>(), vec![2, 3]);
        db.merge(patch).unwrap();
        let snapshot = db.snapshot();
        let scratchpad = Scratchpad::new("test", &snapshot);
        let list = scratchpad.get_list::<_, u32>("list");
        assert_eq!(list.len(), 2);
        assert_eq!(list.iter().collect::<Vec<_>>(), vec![2, 3]);
    }

    #[test]
    fn scratchpad_address_resolution() {
        let db = TemporaryDB::new();
        let fork = db.fork();
        let scratchpad = Scratchpad::new("test", &fork);
        scratchpad.get_entry(("entry", &5_u32)).set(1_u8);

        let addr: IndexAddress = (SCRATCHPAD_NAME, &b"test.entry\0\0\0\0\x05"[..]).into();
        let view =
            ViewWithMetadata::get_or_create_unchecked(&fork, &addr, IndexType::Entry).unwrap();
        let (view, _) = view.into_parts::<()>();
        assert_eq!(view.get::<_, u8>(&()), Some(1));
    }

    #[test]
    #[should_panic(expected = "Invalid characters used in name")]
    fn scratchpad_invalid_address() {
        let db = TemporaryDB::new();
        let fork = db.fork();
        let scratchpad = Scratchpad::new("test", &fork);
        scratchpad.get_entry("entry\0key").set(1_u8);
    }

    #[test]
    fn clearing_scratchpad() {
        let db = TemporaryDB::new();
        let fork = db.fork();
        let scratchpad = Scratchpad::new("test", &fork);
        scratchpad.get_entry("entry").set(1_u8);
        scratchpad
            .get_proof_entry(("other_entry", &1_u32))
            .set("!!".to_owned());
        scratchpad.get_list("list").extend(vec![1, 2, 3]);
        scratchpad.clear();

        let scratchpad = Scratchpad::new("test", &fork);
        assert_eq!(scratchpad.index_type("entry"), None);
        assert_eq!(scratchpad.index_type(("other_entry", &1_u32)), None);
        assert_eq!(scratchpad.index_type("list"), None);

        let mut list = scratchpad.get_proof_list::<_, u32>("list");
        assert!(list.is_empty());
        assert_eq!(list.object_hash(), HashTag::empty_list_hash());
        list.extend(vec![1, 2, 3]);
        assert_eq!(list.len(), 3);
        assert_eq!(list.iter().collect::<Vec<_>>(), vec![1, 2, 3]);
    }

    #[test]
    fn clearing_scratchpad_does_not_influence_other_scratchpads() {
        let db = TemporaryDB::new();
        let fork = db.fork();
        let scratchpad = Scratchpad::new("test", &fork);
        scratchpad.get_entry("entry").set(1_u8);
        scratchpad.get_list("list").extend(vec![1, 2, 3]);
        let other_scratchpad = Scratchpad::new("test_", &fork);
        other_scratchpad.get_proof_entry("entry").set(2_u8);

        scratchpad.clear();
        let other_scratchpad = Scratchpad::new("test_", &fork);
        assert_eq!(
            other_scratchpad.get_proof_entry::<_, u8>("entry").get(),
            Some(2)
        );
    }

    #[test]
    fn scratchpad_is_cleared_after_migration() {
        let db = Arc::new(TemporaryDB::new());
        let mut helper = MigrationHelper::new(Arc::clone(&db) as Arc<dyn Database>, "test");
        helper.scratchpad().get_entry("entry").set(1_u8);
        helper.merge().unwrap();
        assert_eq!(
            helper.scratchpad().get_entry::<_, u8>("entry").get(),
            Some(1)
        );

        let mut fork = db.fork();
        flush_migration(&mut fork, "test");
        assert_eq!(Scratchpad::new("test", &fork).index_type("entry"), None);

        let helper = MigrationHelper::new(Arc::clone(&db) as Arc<dyn Database>, "test");
        helper.scratchpad().get_entry("entry").set(1_u8);
        rollback_migration(&mut fork, "test");
        assert_eq!(Scratchpad::new("test", &fork).index_type("entry"), None);
    }

    #[test]
    fn loop_iter_simple() -> crate::Result<()> {
        const CHUNK_SIZE: usize = 2;
        const DATA: &[(&str, u64)] = &[
            ("Alice", 100),
            ("Bob", 75),
            ("Carol", 11),
            ("Dave", 99),
            ("Eve", 42),
        ];

        let db = TemporaryDB::new();
        // Create initial data for migration.
        let fork = db.fork();
        {
            let mut map = fork.get_map("test.balances");
            for &(name, balance) in DATA {
                map.put(name, balance);
            }
        }
        db.merge(fork.into_patch())?;

        let mut helper = MigrationHelper::new(db, "test");
        helper.iter_loop(|helper, iters| {
            let balances = helper.old_data().get_map::<_, str, u64>("balances");
            let mut new_balances = helper.new_data().get_proof_map::<_, str, u64>("balances");
            for (name, balance) in iters.create("balances", &balances).take(CHUNK_SIZE) {
                new_balances.put(&name, balance + 10);
            }
        })?;

        // Check the data after migration.
        let old_balances: HashMap<_, _> = HashMap::from_iter(DATA.iter().copied());
        let new_balances = helper.new_data().get_proof_map::<_, str, u64>("balances");
        for (name, balance) in &new_balances {
            assert_eq!(balance, old_balances[&name.as_str()] + 10);
        }

        Ok(())
    }
}<|MERGE_RESOLUTION|>--- conflicted
+++ resolved
@@ -131,12 +131,8 @@
     access::{Access, AccessError, Prefixed, RawAccess},
     validation::assert_valid_name_component,
     views::{
-<<<<<<< HEAD
-        get_state_aggregator, AsReadonly, IndexAddress, IndexType, IndexesPool, RawAccessMut, View,
-=======
-        get_state_aggregator, AsReadonly, GroupKeys, IndexAddress, IndexType, RawAccessMut,
->>>>>>> d17b3c70
-        ViewWithMetadata,
+        get_state_aggregator, AsReadonly, GroupKeys, IndexAddress, IndexType, IndexesPool,
+        RawAccessMut, View, ViewWithMetadata,
     },
     BinaryKey, Database, Fork, ObjectHash, ProofMapIndex, ReadonlyFork,
 };
@@ -309,6 +305,15 @@
         let addr = self.get_scratchpad_addr(addr);
         ViewWithMetadata::get_or_create_unchecked(self.access, &addr, index_type)
     }
+
+    fn group_keys<K>(self, base_addr: IndexAddress) -> GroupKeys<Self::Base, K>
+    where
+        K: BinaryKey + ?Sized,
+        Self::Base: AsReadonly<Readonly = Self::Base>,
+    {
+        let base_addr = self.get_scratchpad_addr(base_addr);
+        self.access.group_keys(base_addr)
+    }
 }
 
 /// Migration helper.
