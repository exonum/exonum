--- conflicted
+++ resolved
@@ -102,11 +102,7 @@
 }
 
 /// An error returned when a map proof is invalid.
-<<<<<<< HEAD
-#[derive(Debug, Fail)]
-=======
 #[derive(Debug, Error)]
->>>>>>> 0532a29c
 #[non_exhaustive]
 pub enum MapProofError {
     /// Non-terminal node for a map consisting of a single node.
