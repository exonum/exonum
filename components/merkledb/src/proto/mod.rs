// Copyright 2019 The Exonum Team
//
// Licensed under the Apache License, Version 2.0 (the "License");
// you may not use this file except in compliance with the License.
// You may obtain a copy of the License at
//
//   http://www.apache.org/licenses/LICENSE-2.0
//
// Unless required by applicable law or agreed to in writing, software
// distributed under the License is distributed on an "AS IS" BASIS,
// WITHOUT WARRANTIES OR CONDITIONS OF ANY KIND, either express or implied.
// See the License for the specific language governing permissions and
// limitations under the License.

//! Module of the rust-protobuf generated files.

// For protobuf generated files.
#![allow(bare_trait_objects)]

use failure::Error;
use protobuf::{well_known_types::Empty, RepeatedField};
use std::borrow::Cow;

use crate::{proof_map_index::ProofPath, BinaryKey, BinaryValue};
use exonum_crypto::proto::*;
use exonum_proto::ProtobufConvert;

pub use self::{list_proof::*, map_proof::*};

include!(concat!(env!("OUT_DIR"), "/protobuf_mod.rs"));

impl<K, V, S> ProtobufConvert for crate::MapProof<K, V, S>
where
    K: BinaryKey + ToOwned<Owned = K>,
    V: BinaryValue,
{
    type ProtoStruct = MapProof;

    fn to_pb(&self) -> Self::ProtoStruct {
        let mut map_proof = MapProof::new();

        let proof: Vec<MapProofEntry> = self
            .proof_unchecked()
            .iter()
            .map(|(p, h)| {
                let mut entry = MapProofEntry::new();
                entry.set_hash(h.to_pb());
                entry.set_proof_path(p.as_bytes().to_vec());
                entry
            })
            .collect();

        let entries: Vec<OptionalEntry> = self
            .all_entries_unchecked()
            .map(|(key, value)| {
                let mut entry = OptionalEntry::new();
                let mut buf = vec![0_u8; key.size()];
                key.write(&mut buf);
                entry.set_key(buf.to_vec());

                match value {
                    Some(value) => entry.set_value(value.to_bytes()),
                    None => entry.set_no_value(Empty::new()),
                }

                entry
            })
            .collect();

        map_proof.set_proof(RepeatedField::from_vec(proof));
        map_proof.set_entries(RepeatedField::from_vec(entries));

        map_proof
    }

    fn from_pb(pb: Self::ProtoStruct) -> Result<Self, Error> {
        let proof = pb
            .get_proof()
            .iter()
            .map(|entry| {
                Ok((
                    ProofPath::read(entry.get_proof_path()),
                    exonum_crypto::Hash::from_pb(entry.get_hash().clone())?,
                ))
            })
            .collect::<Result<Vec<_>, Error>>()?;

        let entries = pb
            .get_entries()
            .iter()
            .map(|entry| {
                let key = K::read(entry.get_key());

                let value = if entry.has_value() {
                    Some(V::from_bytes(Cow::Borrowed(entry.get_value()))?)
                } else {
                    ensure!(
                        entry.has_no_value(),
                        "malformed message, no_value is absent"
                    );
                    None
                };

                Ok((key, value))
            })
            .collect::<Result<Vec<_>, Error>>()?;

        let mut map_proof = crate::MapProof::new().add_proof_entries(proof);

        for entry in entries {
            map_proof = match entry.1 {
                Some(value) => map_proof.add_entry(entry.0, value),
                None => map_proof.add_missing(entry.0),
            };
        }

        Ok(map_proof)
    }
}

#[cfg(test)]
mod tests {
    use exonum_crypto::{proto::types, PublicKey};
    use exonum_proto::ProtobufConvert;
    use std::fmt;

    use crate::{
<<<<<<< HEAD
        proof_map_index::ToProofPath, proto, BinaryKey, BinaryValue, Database, ListProof, MapProof,
        ObjectHash, ProofListIndex, ProofMapIndex, TemporaryDB,
=======
        access::AccessExt, proto, BinaryKey, BinaryValue, Database, ListProof, MapProof,
        ObjectHash, TemporaryDB,
>>>>>>> f9e7e422
    };
    use protobuf::RepeatedField;

    #[test]
    fn serialize_map_proof() {
        let db = TemporaryDB::default();
        let fork = db.fork();
        let mut table = fork.get_proof_map("index");

        let proof = table.get_proof(0);
        assert_proof_roundtrip(&proof);

        for i in 0..10 {
            table.put(&i, i);
        }

        let proof = table.get_proof(5);
        assert_proof_roundtrip(&proof);
        let proof = table.get_multiproof(5..15);
        assert_proof_roundtrip(&proof);
    }

    fn assert_proof_roundtrip<K, V, S>(proof: &MapProof<K, V, S>)
    where
        K: BinaryKey + ObjectHash + fmt::Debug,
        V: BinaryValue + ObjectHash + fmt::Debug,
        S: ToProofPath<K> + fmt::Debug,
        MapProof<K, V, S>: ProtobufConvert + PartialEq,
    {
        let pb = proof.to_pb();
        let deserialized: MapProof<K, V, S> = MapProof::from_pb(pb).unwrap();
        let checked_proof = deserialized
            .check()
            .expect("deserialized proof is not valid");

        assert_eq!(proof, &deserialized);
        assert_eq!(
            checked_proof.index_hash(),
            proof.check().unwrap().index_hash()
        );
    }

    #[test]
    fn map_proof_malformed_serialize() {
        let mut proof = proto::MapProof::new();
        let mut proof_entry = proto::MapProofEntry::new();
        let mut hash = types::Hash::new();

        hash.set_data(vec![0_u8; 31]);
        proof_entry.set_hash(hash);
        proof_entry.set_proof_path(vec![0_u8; 34]);
        proof.set_proof(RepeatedField::from_vec(vec![proof_entry]));

        let res = MapProof::<u8, u8>::from_pb(proof.clone());
        assert!(res.unwrap_err().to_string().contains("Wrong Hash size"));

        let mut entry = proto::OptionalEntry::new();
        entry.set_key(vec![0_u8; 32]);
        proof.clear_proof();
        proof.set_entries(RepeatedField::from_vec(vec![entry]));

        let res = MapProof::<PublicKey, u8>::from_pb(proof.clone());
        assert!(res.unwrap_err().to_string().contains("malformed message"));
    }

    #[test]
    #[should_panic]
    fn map_proof_malformed_key_serialize() {
        let mut proof = proto::MapProof::new();
        let mut proof_entry = proto::MapProofEntry::new();
        proof_entry.set_proof_path(vec![0_u8; 33]);
        proof.set_proof(RepeatedField::from_vec(vec![proof_entry]));

        // TODO: will panic at runtime, should change BinaryKey::read signature (ECR-174)
        let _res = MapProof::<u8, u8>::from_pb(proof);
    }

    #[test]
    fn serialize_list_proof() {
        let db = TemporaryDB::default();
        let fork = db.fork();
        let mut table = fork.get_proof_list("index");

        let proof = table.get_proof(0);
        assert_list_proof_roundtrip(&proof);

        for i in 0..256 {
            table.push(i);
        }

        let proof = table.get_proof(5);
        assert_list_proof_roundtrip(&proof);
        let proof = table.get_range_proof(250..260);
        assert_list_proof_roundtrip(&proof);
    }

    fn assert_list_proof_roundtrip<V>(proof: &ListProof<V>)
    where
        V: BinaryValue + ObjectHash + std::fmt::Debug,
        ListProof<V>: ProtobufConvert + PartialEq,
    {
        let pb = proof.to_pb();
        let deserialized: ListProof<V> = ListProof::from_pb(pb).unwrap();
        let checked_proof = deserialized
            .check()
            .expect("deserialized proof is not valid");

        assert_eq!(proof, &deserialized);
        assert_eq!(
            checked_proof.index_hash(),
            proof.check().unwrap().index_hash()
        );
    }
}<|MERGE_RESOLUTION|>--- conflicted
+++ resolved
@@ -125,13 +125,8 @@
     use std::fmt;
 
     use crate::{
-<<<<<<< HEAD
-        proof_map_index::ToProofPath, proto, BinaryKey, BinaryValue, Database, ListProof, MapProof,
-        ObjectHash, ProofListIndex, ProofMapIndex, TemporaryDB,
-=======
-        access::AccessExt, proto, BinaryKey, BinaryValue, Database, ListProof, MapProof,
-        ObjectHash, TemporaryDB,
->>>>>>> f9e7e422
+        access::AccessExt, proof_map_index::ToProofPath, proto, BinaryKey, BinaryValue, Database,
+        ListProof, MapProof, ObjectHash, TemporaryDB,
     };
     use protobuf::RepeatedField;
 
