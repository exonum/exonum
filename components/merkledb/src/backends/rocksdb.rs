// Copyright 2019 The Exonum Team
//
// Licensed under the Apache License, Version 2.0 (the "License");
// you may not use this file except in compliance with the License.
// You may obtain a copy of the License at
//
//   http://www.apache.org/licenses/LICENSE-2.0
//
// Unless required by applicable law or agreed to in writing, software
// distributed under the License is distributed on an "AS IS" BASIS,
// WITHOUT WARRANTIES OR CONDITIONS OF ANY KIND, either express or implied.
// See the License for the specific language governing permissions and
// limitations under the License.

//! An implementation of `RocksDB` database.

pub use rocksdb::{BlockBasedOptions as RocksBlockOptions, WriteOptions as RocksDBWriteOptions};

use std::{fmt, iter::Peekable, mem, path::Path, sync::Arc};

<<<<<<< HEAD
use rocksdb::{self, ColumnFamily, DBIterator, Options as RocksDbOptions, WriteBatch};
use smallvec::SmallVec;
=======
use rocksdb::{
    self, checkpoint::Checkpoint, ColumnFamily, DBIterator, Options as RocksDbOptions, WriteBatch,
};
>>>>>>> 571d3568

use crate::{
    db::{check_database, Change},
    Database, DbOptions, Iter, Iterator, Patch, ResolvedAddress, Snapshot,
};

/// Size of a byte representation of an index ID, which is used to prefix index keys
/// in a column family.
const ID_SIZE: usize = mem::size_of::<u64>();

/// Database implementation on top of [`RocksDB`](https://rocksdb.org)
/// backend.
///
/// `RocksDB` is an embedded database for key-value data, which is optimized for fast storage.
/// This structure is required to potentially adapt the interface to
/// use different databases.
pub struct RocksDB {
    db: Arc<rocksdb::DB>,
    options: DbOptions,
}

impl From<DbOptions> for RocksDbOptions {
    fn from(opts: DbOptions) -> Self {
        Self::from(&opts)
    }
}

impl From<&DbOptions> for RocksDbOptions {
    fn from(opts: &DbOptions) -> Self {
        let mut defaults = Self::default();
        defaults.create_if_missing(opts.create_if_missing);
        defaults.set_compression_type(opts.compression_type.into());
        defaults.set_max_open_files(opts.max_open_files.unwrap_or(-1));
        defaults
    }
}

/// A snapshot of a `RocksDB`.
pub struct RocksDBSnapshot {
    snapshot: rocksdb::Snapshot<'static>,
    db: Arc<rocksdb::DB>,
}

/// An iterator over the entries of a `RocksDB`.
struct RocksDBIterator<'a> {
    iter: Peekable<DBIterator<'a>>,
    key: Option<Box<[u8]>>,
    value: Option<Box<[u8]>>,
    prefix: Option<[u8; ID_SIZE]>,
    ended: bool,
}

impl RocksDB {
    /// Opens a database stored at the specified path with the specified options.
    ///
    /// If the database does not exist at the indicated path and the option
    /// `create_if_missing` is switched on in `DbOptions`, a new database will
    /// be created at the indicated path.
    pub fn open<P: AsRef<Path>>(path: P, options: &DbOptions) -> crate::Result<Self> {
        let inner = {
            if let Ok(names) = rocksdb::DB::list_cf(&RocksDbOptions::default(), &path) {
                let cf_names = names.iter().map(String::as_str).collect::<Vec<_>>();
                rocksdb::DB::open_cf(&options.into(), path, cf_names)?
            } else {
                rocksdb::DB::open(&options.into(), path)?
            }
        };
        let mut db = Self {
            db: Arc::new(inner),
            options: *options,
        };
        check_database(&mut db)?;
        Ok(db)
    }

    /// Creates checkpoint of this database in the given directory. (see [RocksDb docs][1] for
    /// details).
    ///
    /// Successfully created checkpoint can be opened using `RocksDB::open`.
    ///
    /// [1]: https://github.com/facebook/rocksdb/wiki/Checkpoints
    pub fn create_checkpoint<T: AsRef<Path>>(&self, path: T) -> crate::Result<()> {
        let checkpoint = Checkpoint::new(&*self.db)?;
        checkpoint.create_checkpoint(path)?;
        Ok(())
    }

    fn do_merge(&self, patch: Patch, w_opts: &RocksDBWriteOptions) -> crate::Result<()> {
        let mut batch = WriteBatch::default();
        for (resolved, changes) in patch.into_changes() {
            let cf = match self.db.cf_handle(&resolved.name) {
                Some(cf) => cf,
                None => self
                    .db
                    .create_cf(&resolved.name, &self.options.into())
                    .unwrap(),
            };

            if changes.is_cleared() {
                self.clear_prefix(&mut batch, cf, &resolved)?;
            }

            if let Some(id_bytes) = resolved.id_to_bytes() {
                // Write changes to the column family with each key prefixed by the ID of the
                // resolved address.

                // We assume that typical key sizes are less than `64 - 8 = 56` bytes,
                // so that they fit into stack.
                let mut buffer: SmallVec<[u8; 64]> = SmallVec::new();
                buffer.extend_from_slice(&id_bytes);

                for (key, change) in changes.into_data() {
                    buffer.truncate(ID_SIZE);
                    buffer.extend_from_slice(&key);
                    match change {
                        Change::Put(ref value) => batch.put_cf(cf, &buffer, value)?,
                        Change::Delete => batch.delete_cf(cf, &buffer)?,
                    }
                }
            } else {
                // Write changes to the column family as-is.
                for (key, change) in changes.into_data() {
                    match change {
                        Change::Put(ref value) => batch.put_cf(cf, &key, value)?,
                        Change::Delete => batch.delete_cf(cf, &key)?,
                    }
                }
            }
        }

        self.db.write_opt(batch, w_opts).map_err(Into::into)
    }

    /// Removes all keys with a specified prefix from a column family.
    fn clear_prefix(
        &self,
        batch: &mut WriteBatch,
        cf: ColumnFamily<'_>,
        resolved: &ResolvedAddress,
    ) -> crate::Result<()> {
        let snapshot = self.rocksdb_snapshot();
        let mut iterator = snapshot.rocksdb_iter(resolved, &[]);
        while iterator.next().is_some() {
            // The ID prefix is already included to the keys yielded by the iterator.
            batch.delete_cf(cf, iterator.key.as_ref().unwrap())?;
        }
        Ok(())
    }

    #[allow(unsafe_code)]
    fn rocksdb_snapshot(&self) -> RocksDBSnapshot {
        RocksDBSnapshot {
            // SAFETY:
            // The snapshot carries an `Arc` to the database to make sure that database
            // is not dropped before the snapshot.
            snapshot: unsafe { mem::transmute(self.db.snapshot()) },
            db: Arc::clone(&self.db),
        }
    }
}

impl RocksDBSnapshot {
    fn rocksdb_iter(&self, name: &ResolvedAddress, from: &[u8]) -> RocksDBIterator<'_> {
        use rocksdb::{Direction, IteratorMode};

        let from = name.keyed(from);
        let iter = match self.db.cf_handle(&name.name) {
            Some(cf) => self
                .snapshot
                .iterator_cf(cf, IteratorMode::From(from.as_ref(), Direction::Forward))
                .unwrap(),
            None => self.snapshot.iterator(IteratorMode::Start),
        };
        RocksDBIterator {
            iter: iter.peekable(),
            prefix: name.id_to_bytes(),
            key: None,
            value: None,
            ended: false,
        }
    }
}

impl Database for RocksDB {
    fn snapshot(&self) -> Box<dyn Snapshot> {
        Box::new(self.rocksdb_snapshot())
    }

    fn merge(&self, patch: Patch) -> crate::Result<()> {
        let w_opts = RocksDBWriteOptions::default();
        self.do_merge(patch, &w_opts)
    }

    fn merge_sync(&self, patch: Patch) -> crate::Result<()> {
        let mut w_opts = RocksDBWriteOptions::default();
        w_opts.set_sync(true);
        self.do_merge(patch, &w_opts)
    }
}

impl Snapshot for RocksDBSnapshot {
    fn get(&self, name: &ResolvedAddress, key: &[u8]) -> Option<Vec<u8>> {
        if let Some(cf) = self.db.cf_handle(&name.name) {
            match self.snapshot.get_cf(cf, name.keyed(key)) {
                Ok(value) => value.map(|v| v.to_vec()),
                Err(e) => panic!(e),
            }
        } else {
            None
        }
    }

    fn iter(&self, name: &ResolvedAddress, from: &[u8]) -> Iter<'_> {
        Box::new(self.rocksdb_iter(name, from))
    }
}

impl<'a> Iterator for RocksDBIterator<'a> {
    fn next(&mut self) -> Option<(&[u8], &[u8])> {
        if self.ended {
            return None;
        }

        let (key, value) = self.iter.next()?;
        if let Some(ref prefix) = self.prefix {
            if &key[..8] != prefix {
                self.ended = true;
                return None;
            }
        }

        self.key = Some(key);
        let key = if self.prefix.is_some() {
            &self.key.as_ref()?[8..]
        } else {
            &self.key.as_ref()?[..]
        };
        self.value = Some(value);
        Some((key, self.value.as_ref()?))
    }

    fn peek(&mut self) -> Option<(&[u8], &[u8])> {
        if self.ended {
            return None;
        }

        let (key, value) = self.iter.peek()?;
        let key = if let Some(prefix) = self.prefix {
            if key[..ID_SIZE] != prefix {
                self.ended = true;
                return None;
            }
            &key[ID_SIZE..]
        } else {
            &key[..]
        };
        Some((key, &value[..]))
    }
}

impl From<RocksDB> for Arc<dyn Database> {
    fn from(db: RocksDB) -> Self {
        Self::from(Box::new(db) as Box<dyn Database>)
    }
}

impl fmt::Debug for RocksDB {
    fn fmt(&self, f: &mut fmt::Formatter<'_>) -> fmt::Result {
        f.debug_struct("RocksDB").finish()
    }
}

impl fmt::Debug for RocksDBSnapshot {
    fn fmt(&self, f: &mut fmt::Formatter<'_>) -> fmt::Result {
        f.debug_struct("RocksDBSnapshot").finish()
    }
}<|MERGE_RESOLUTION|>--- conflicted
+++ resolved
@@ -18,14 +18,10 @@
 
 use std::{fmt, iter::Peekable, mem, path::Path, sync::Arc};
 
-<<<<<<< HEAD
-use rocksdb::{self, ColumnFamily, DBIterator, Options as RocksDbOptions, WriteBatch};
-use smallvec::SmallVec;
-=======
 use rocksdb::{
     self, checkpoint::Checkpoint, ColumnFamily, DBIterator, Options as RocksDbOptions, WriteBatch,
 };
->>>>>>> 571d3568
+use smallvec::SmallVec;
 
 use crate::{
     db::{check_database, Change},
