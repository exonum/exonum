// Copyright 2019 The Exonum Team
//
// Licensed under the Apache License, Version 2.0 (the "License");
// you may not use this file except in compliance with the License.
// You may obtain a copy of the License at
//
//   http://www.apache.org/licenses/LICENSE-2.0
//
// Unless required by applicable law or agreed to in writing, software
// distributed under the License is distributed on an "AS IS" BASIS,
// WITHOUT WARRANTIES OR CONDITIONS OF ANY KIND, either express or implied.
// See the License for the specific language governing permissions and
// limitations under the License.

#![allow(unsafe_code)]

//! An implementation of `RocksDB` database.

pub use rocksdb::{BlockBasedOptions as RocksBlockOptions, WriteOptions as RocksDBWriteOptions};

use std::{fmt, iter::Peekable, mem, path::Path, sync::Arc};

use rocksdb::checkpoint::Checkpoint;
use rocksdb::{self, ColumnFamily, DBIterator, Options as RocksDbOptions, WriteBatch};

use crate::{
    db::{check_database, Change},
    Database, DbOptions, Iter, Iterator, Patch, Snapshot,
};

/// Database implementation on top of [`RocksDB`](https://rocksdb.org)
/// backend.
///
/// `RocksDB` is an embedded database for key-value data, which is optimized for fast storage.
/// This structure is required to potentially adapt the interface to
/// use different databases.
pub struct RocksDB {
    db: Arc<rocksdb::DB>,
    options: DbOptions,
}

impl From<DbOptions> for RocksDbOptions {
    fn from(opts: DbOptions) -> Self {
        Self::from(&opts)
    }
}

impl From<&DbOptions> for RocksDbOptions {
    fn from(opts: &DbOptions) -> Self {
        let mut defaults = Self::default();
        defaults.create_if_missing(opts.create_if_missing);
        defaults.set_compression_type(opts.compression_type.into());
        defaults.set_max_open_files(opts.max_open_files.unwrap_or(-1));
        defaults
    }
}

/// A snapshot of a `RocksDB`.
pub struct RocksDBSnapshot {
    snapshot: rocksdb::Snapshot<'static>,
    db: Arc<rocksdb::DB>,
}

/// An iterator over the entries of a `RocksDB`.
struct RocksDBIterator<'a> {
    iter: Peekable<DBIterator<'a>>,
    key: Option<Box<[u8]>>,
    value: Option<Box<[u8]>>,
}

impl RocksDB {
    /// Opens a database stored at the specified path with the specified options.
    ///
    /// If the database does not exist at the indicated path and the option
    /// `create_if_missing` is switched on in `DbOptions`, a new database will
    /// be created at the indicated path.
    pub fn open<P: AsRef<Path>>(path: P, options: &DbOptions) -> crate::Result<Self> {
        let inner = {
            if let Ok(names) = rocksdb::DB::list_cf(&RocksDbOptions::default(), &path) {
                let cf_names = names.iter().map(String::as_str).collect::<Vec<_>>();
                rocksdb::DB::open_cf(&options.into(), path, cf_names)?
            } else {
                rocksdb::DB::open(&options.into(), path)?
            }
        };
        let mut db = Self {
            db: Arc::new(inner),
            options: *options,
        };
        check_database(&mut db)?;
        Ok(db)
    }

    /// Creates checkpoint of this database in the given directory. (see [RocksDb docs][1] for
    /// details).
    ///
    /// Successfully created checkpoint can be opened using `RocksDB::open`.
    ///
    /// [1]: https://github.com/facebook/rocksdb/wiki/Checkpoints
    pub fn create_checkpoint<T: AsRef<Path>>(&self, path: T) -> crate::Result<()> {
        let checkpoint = Checkpoint::new(&*self.db)?;
        checkpoint.create_checkpoint(path)?;
        Ok(())
    }

    fn do_merge(&self, patch: Patch, w_opts: &RocksDBWriteOptions) -> crate::Result<()> {
        let mut batch = WriteBatch::default();
        for (cf_name, changes) in patch {
            let cf = match self.db.cf_handle(&cf_name) {
                Some(cf) => cf,
                None => self.db.create_cf(&cf_name, &self.options.into()).unwrap(),
            };

            for prefix in changes.prefixes_to_remove() {
                self.remove_with_prefix(&mut batch, cf, &cf_name, prefix)?;
            }

            for (key, change) in changes {
                match change {
                    Change::Put(ref value) => batch.put_cf(cf, key, value)?,
                    Change::Delete => batch.delete_cf(cf, &key)?,
                }
            }
        }
        self.db.write_opt(batch, w_opts).map_err(Into::into)
    }

    // Removes all keys with a specified prefix from a column family.
    fn remove_with_prefix(
        &self,
        batch: &mut WriteBatch,
        cf: ColumnFamily<'_>,
        cf_name: &str,
        prefix: &[u8],
    ) -> crate::Result<()> {
        let snapshot = self.snapshot();
        let mut iterator = snapshot.iter(cf_name, prefix);
        while let Some((key, ..)) = iterator.next() {
            if !key.starts_with(prefix) {
                break;
            }

            batch.delete_cf(cf, key)?;
        }

        Ok(())
    }
}

impl Database for RocksDB {
    fn snapshot(&self) -> Box<dyn Snapshot> {
        Box::new(RocksDBSnapshot {
            snapshot: unsafe { mem::transmute(self.db.snapshot()) },
            db: Arc::clone(&self.db),
        })
    }

    fn merge(&self, patch: Patch) -> crate::Result<()> {
        let w_opts = RocksDBWriteOptions::default();
        self.do_merge(patch, &w_opts)
    }

    fn merge_sync(&self, patch: Patch) -> crate::Result<()> {
        let mut w_opts = RocksDBWriteOptions::default();
        w_opts.set_sync(true);
        self.do_merge(patch, &w_opts)
    }
}

impl Snapshot for RocksDBSnapshot {
    fn get(&self, name: &str, key: &[u8]) -> Option<Vec<u8>> {
        if let Some(cf) = self.db.cf_handle(name) {
            match self.snapshot.get_cf(cf, key) {
                Ok(value) => value.map(|v| v.to_vec()),
                Err(e) => panic!(e),
            }
        } else {
            None
        }
    }

    fn iter<'a>(&'a self, name: &str, from: &[u8]) -> Iter<'a> {
        use rocksdb::{Direction, IteratorMode};
        let iter = match self.db.cf_handle(name) {
            Some(cf) => self
                .snapshot
                .iterator_cf(cf, IteratorMode::From(from, Direction::Forward))
                .unwrap(),
            None => self.snapshot.iterator(IteratorMode::Start),
        };
        Box::new(RocksDBIterator {
            iter: iter.peekable(),
            key: None,
            value: None,
        })
    }
}

impl<'a> Iterator for RocksDBIterator<'a> {
    fn next(&mut self) -> Option<(&[u8], &[u8])> {
        if let Some((key, value)) = self.iter.next() {
            self.key = Some(key);
            self.value = Some(value);
            Some((self.key.as_ref()?.as_ref(), self.value.as_ref()?.as_ref()))
        } else {
            None
        }
    }

    fn peek(&mut self) -> Option<(&[u8], &[u8])> {
        self.iter
            .peek()
            .map(|(key, value)| (key.as_ref(), value.as_ref()))
    }
}

impl From<RocksDB> for Arc<dyn Database> {
    fn from(db: RocksDB) -> Self {
        Self::from(Box::new(db) as Box<dyn Database>)
    }
}

impl fmt::Debug for RocksDB {
<<<<<<< HEAD
    fn fmt(&self, f: &mut fmt::Formatter<'_>) -> fmt::Result {
=======
    fn fmt(&self, f: &mut fmt::Formatter) -> fmt::Result {
>>>>>>> 7b77e213
        f.debug_struct("RocksDB").finish()
    }
}

impl fmt::Debug for RocksDBSnapshot {
<<<<<<< HEAD
    fn fmt(&self, f: &mut fmt::Formatter<'_>) -> fmt::Result {
=======
    fn fmt(&self, f: &mut fmt::Formatter) -> fmt::Result {
>>>>>>> 7b77e213
        f.debug_struct("RocksDBSnapshot").finish()
    }
}<|MERGE_RESOLUTION|>--- conflicted
+++ resolved
@@ -20,8 +20,9 @@
 
 use std::{fmt, iter::Peekable, mem, path::Path, sync::Arc};
 
-use rocksdb::checkpoint::Checkpoint;
-use rocksdb::{self, ColumnFamily, DBIterator, Options as RocksDbOptions, WriteBatch};
+use rocksdb::{
+    self, checkpoint::Checkpoint, ColumnFamily, DBIterator, Options as RocksDbOptions, WriteBatch,
+};
 
 use crate::{
     db::{check_database, Change},
@@ -221,21 +222,13 @@
 }
 
 impl fmt::Debug for RocksDB {
-<<<<<<< HEAD
     fn fmt(&self, f: &mut fmt::Formatter<'_>) -> fmt::Result {
-=======
-    fn fmt(&self, f: &mut fmt::Formatter) -> fmt::Result {
->>>>>>> 7b77e213
         f.debug_struct("RocksDB").finish()
     }
 }
 
 impl fmt::Debug for RocksDBSnapshot {
-<<<<<<< HEAD
     fn fmt(&self, f: &mut fmt::Formatter<'_>) -> fmt::Result {
-=======
-    fn fmt(&self, f: &mut fmt::Formatter) -> fmt::Result {
->>>>>>> 7b77e213
         f.debug_struct("RocksDBSnapshot").finish()
     }
 }