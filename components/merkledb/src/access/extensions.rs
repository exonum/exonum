//! Extension traits to simplify index instantiation.

use super::{Access, AccessError, FromAccess};
use crate::{
    proof_map_index::{Raw, ToProofPath},
    views::IndexType,
    BinaryKey, BinaryValue, Entry, Group, IndexAddress, KeySetIndex, ListIndex, MapIndex,
    ObjectHash, ProofEntry, ProofListIndex, ProofMapIndex, SparseListIndex, ValueSetIndex,
};

/// Extension trait allowing for easy access to indices from any type implementing
/// `Access`.
///
/// # Examples
///
/// ```
/// use exonum_merkledb::{access::AccessExt, Database, ListIndex, TemporaryDB};
///
/// let db = TemporaryDB::new();
/// let fork = db.fork();
/// // Extension methods can be used on `Fork`s:
/// {
///     let mut list: ListIndex<_, String> = fork.get_list("list");
///     list.push("foo".to_owned());
/// }
/// // ...and on `Snapshot`s:
/// let snapshot = db.snapshot();
/// assert!(snapshot
///     .get_map::<_, u64, String>("map")
///     .get(&0)
///     .is_none());
/// // ...and on `ReadonlyFork`s:
/// let list = fork.readonly().get_list::<_, String>("list");
/// assert_eq!(list.len(), 1);
/// ```
pub trait AccessExt: Access {
    /// Returns a group of indexes. All indexes in the group have the same type.
    /// Indexes are initialized lazily; i.e., no initialization is performed when the group
    /// is created.
    ///
    /// Note that unlike other methods, this one requires address to be a string.
    /// This is to prevent collisions among groups.
    fn get_group<K, I>(self, name: impl Into<String>) -> Group<Self, K, I>
    where
        K: BinaryKey + ?Sized,
        I: FromAccess<Self>,
    {
        // We know that `Group` implementation of `Restore` never fails
<<<<<<< HEAD
        Group::from_access(self, IndexAddress::new(name)).unwrap()
=======
        Group::from_access(self, IndexAddress::with_root(name))
            .unwrap_or_else(|e| panic!("MerkleDB error: {}", e))
>>>>>>> 571d3568
    }

    /// Gets an entry index with the specified address.
    ///
    /// # Panics
    ///
    /// If the index exists, but is not an entry.
    fn get_entry<I, V>(self, addr: I) -> Entry<Self::Base, V>
    where
        I: Into<IndexAddress>,
        V: BinaryValue,
    {
        Entry::from_access(self, addr.into()).unwrap_or_else(|e| panic!("MerkleDB error: {}", e))
    }

    /// Gets a hashed entry index with the specified address.
    ///
    /// # Panics
    ///
    /// If the index exists, but is not a hashed entry.
    fn get_proof_entry<I, V>(self, addr: I) -> ProofEntry<Self::Base, V>
    where
        I: Into<IndexAddress>,
        V: BinaryValue + ObjectHash,
    {
        ProofEntry::from_access(self, addr.into()).unwrap()
    }

    /// Gets a list index with the specified address.
    ///
    /// # Panics
    ///
    /// If the index exists, but is not a list.
    fn get_list<I, V>(self, addr: I) -> ListIndex<Self::Base, V>
    where
        I: Into<IndexAddress>,
        V: BinaryValue,
    {
        ListIndex::from_access(self, addr.into())
            .unwrap_or_else(|e| panic!("MerkleDB error: {}", e))
    }

    /// Gets a map index with the specified address.
    ///
    /// # Panics
    ///
    /// If the index exists, but is not a map.
    fn get_map<I, K, V>(self, addr: I) -> MapIndex<Self::Base, K, V>
    where
        I: Into<IndexAddress>,
        K: BinaryKey,
        V: BinaryValue,
    {
        MapIndex::from_access(self, addr.into()).unwrap_or_else(|e| panic!("MerkleDB error: {}", e))
    }

    /// Gets a Merkelized list index with the specified address.
    ///
    /// # Panics
    ///
    /// If the index exists, but is not a Merkelized list.
    fn get_proof_list<I, V>(self, addr: I) -> ProofListIndex<Self::Base, V>
    where
        I: Into<IndexAddress>,
        V: BinaryValue,
    {
        ProofListIndex::from_access(self, addr.into())
            .unwrap_or_else(|e| panic!("MerkleDB error: {}", e))
    }

    /// Gets a Merkelized map index with the specified address.
    ///
    /// # Panics
    ///
    /// If the index exists, but is not a Merkelized map.
    fn get_proof_map<I, K, V>(self, addr: I) -> ProofMapIndex<Self::Base, K, V>
    where
        I: Into<IndexAddress>,
        K: BinaryKey + ObjectHash,
        V: BinaryValue,
    {
        ProofMapIndex::from_access(self, addr.into())
            .unwrap_or_else(|e| panic!("MerkleDB error: {}", e))
    }

    /// Variant of the proof map with keys that can be mapped directly to `ProofPath`.
    ///
    /// # Panics
    ///
    /// If the index exists, but is not a Merkelized map.
    fn get_raw_proof_map<I, K, V>(self, addr: I) -> ProofMapIndex<Self::Base, K, V, Raw>
    where
        I: Into<IndexAddress>,
        K: BinaryKey,
        V: BinaryValue,
        Raw: ToProofPath<K>,
    {
        ProofMapIndex::<_, _, _, Raw>::from_access(self, addr.into())
            .unwrap_or_else(|e| panic!("MerkleDB error: {}", e))
    }

    /// Gets a generic proof map. Requires explicit `KeyMode` to be specified.
    ///
    /// # Examples
    ///
    /// ```
    /// # use exonum_merkledb::{
    /// #     access::AccessExt, Fork, Database, ListIndex, TemporaryDB, ProofMapIndex,
    /// #     RawProofMapIndex,
    /// # };
    /// # use exonum_crypto::PublicKey;
    /// let db = TemporaryDB::new();
    /// let fork = db.fork();
    /// // Hashed variant for keys implementing `ObjectHash`.
    /// let hashed_map: ProofMapIndex<_, u32, u32> = fork.get_generic_proof_map("hashed");
    /// // Raw variant for keys that can be mapped directly to `ProofPath`.
    /// let raw_map: RawProofMapIndex<_, PublicKey, u32> = fork.get_generic_proof_map("raw");
    /// ```
    ///
    /// # Panics
    ///
    /// If the index exists, but is not a Merkelized map.
    fn get_generic_proof_map<I, K, V, KeyMode>(
        self,
        addr: I,
    ) -> ProofMapIndex<Self::Base, K, V, KeyMode>
    where
        I: Into<IndexAddress>,
        K: BinaryKey,
        V: BinaryValue,
        KeyMode: ToProofPath<K>,
    {
        ProofMapIndex::<_, _, _, KeyMode>::from_access(self, addr.into())
            .unwrap_or_else(|e| panic!("MerkleDB error: {}", e))
    }

    /// Gets a sparse list index with the specified address.
    ///
    /// # Panics
    ///
    /// If the index exists, but is not a sparse list.
    fn get_sparse_list<I, V>(self, addr: I) -> SparseListIndex<Self::Base, V>
    where
        I: Into<IndexAddress>,
        V: BinaryValue,
    {
        SparseListIndex::from_access(self, addr.into())
            .unwrap_or_else(|e| panic!("MerkleDB error: {}", e))
    }

    /// Gets a key set index with the specified address.
    ///
    /// # Panics
    ///
    /// If the index exists, but is not a key set.
    fn get_key_set<I, V>(self, addr: I) -> KeySetIndex<Self::Base, V>
    where
        I: Into<IndexAddress>,
        V: BinaryKey,
    {
        KeySetIndex::from_access(self, addr.into())
            .unwrap_or_else(|e| panic!("MerkleDB error: {}", e))
    }

    /// Gets a value set index with the specified address.
    ///
    /// # Panics
    ///
    /// If the index exists, but is not a value set.
    fn get_value_set<I, V>(self, addr: I) -> ValueSetIndex<Self::Base, V>
    where
        I: Into<IndexAddress>,
        V: BinaryValue + ObjectHash,
    {
        ValueSetIndex::from_access(self, addr.into())
            .unwrap_or_else(|e| panic!("MerkleDB error: {}", e))
    }

    /// Touches an index at the specified address, asserting that it has a specific type.
    fn touch_index<I>(self, addr: I, index_type: IndexType) -> Result<(), AccessError>
    where
        I: Into<IndexAddress>,
    {
        self.get_or_create_view(addr.into(), index_type).map(drop)
    }
}

impl<T: Access> AccessExt for T {}<|MERGE_RESOLUTION|>--- conflicted
+++ resolved
@@ -45,13 +45,8 @@
         K: BinaryKey + ?Sized,
         I: FromAccess<Self>,
     {
-        // We know that `Group` implementation of `Restore` never fails
-<<<<<<< HEAD
-        Group::from_access(self, IndexAddress::new(name)).unwrap()
-=======
-        Group::from_access(self, IndexAddress::with_root(name))
-            .unwrap_or_else(|e| panic!("MerkleDB error: {}", e))
->>>>>>> 571d3568
+        Group::from_access(self, IndexAddress::from_root(name))
+            .unwrap_or_else(|e| panic!("MerkleDB error: {}", e))
     }
 
     /// Gets an entry index with the specified address.
