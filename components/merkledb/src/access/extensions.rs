//! Extension traits to simplify index instantiation.

use super::{Access, AccessError, FromAccess};
use crate::{
<<<<<<< HEAD
    views::IndexType, BinaryKey, BinaryValue, Entry, Group, IndexAddress, KeySetIndex, ListIndex,
    MapIndex, ObjectHash, ProofEntry, ProofListIndex, ProofMapIndex, SparseListIndex,
    ValueSetIndex,
=======
    proof_map_index::{Raw, ToProofPath},
    views::IndexType,
    BinaryKey, BinaryValue, Entry, Group, IndexAddress, KeySetIndex, ListIndex, MapIndex,
    ObjectHash, ProofListIndex, ProofMapIndex, SparseListIndex, ValueSetIndex,
>>>>>>> ee9283ff
};

/// Extension trait allowing for easy access to indices from any type implementing
/// `Access`.
///
/// # Examples
///
/// ```
/// use exonum_merkledb::{access::AccessExt, Database, ListIndex, TemporaryDB};
///
/// let db = TemporaryDB::new();
/// let fork = db.fork();
/// // Since `Access` is implemented for `&Fork` rather than `Fork`, it is necessary
/// // to use `fork` or `(&fork)` when using the `AccessExt` methods:
/// {
///     let mut list: ListIndex<_, String> = fork.get_list("list");
///     list.push("foo".to_owned());
/// }
/// // ...same with snapshots:
/// let snapshot = db.snapshot();
/// assert!((&snapshot)
///     .get_map::<_, u64, String>("map")
///     .get(&0)
///     .is_none());
/// // ...but with `ReadonlyFork`, no wrapping is necessary.
/// let list = fork.readonly().get_list::<_, String>("list");
/// assert_eq!(list.len(), 1);
/// ```
pub trait AccessExt: Access {
    /// Returns a group of indexes. All indexes in the group have the same type.
    /// Indexes are initialized lazily; i.e., no initialization is performed when the group
    /// is created.
    ///
    /// Note that unlike other methods, this one requires address to be a string.
    /// This is to prevent collisions among groups.
    fn get_group<K, I>(self, name: impl Into<String>) -> Group<Self, K, I>
    where
        K: BinaryKey + ?Sized,
        I: FromAccess<Self>,
    {
        // We know that `Group` implementation of `Restore` never fails
        Group::from_access(self, IndexAddress::new(name)).unwrap()
    }

    /// Gets an entry index with the specified address.
    ///
    /// # Panics
    ///
    /// If the index exists, but is not an entry.
    fn get_entry<I, V>(self, addr: I) -> Entry<Self::Base, V>
    where
        I: Into<IndexAddress>,
        V: BinaryValue,
    {
        Entry::from_access(self, addr.into()).unwrap()
    }

    /// Gets a hashed entry index with the specified address.
    ///
    /// # Panics
    ///
    /// If the index exists, but is not a hashed entry.
    fn get_proof_entry<I, V>(self, addr: I) -> ProofEntry<Self::Base, V>
    where
        I: Into<IndexAddress>,
        V: BinaryValue + ObjectHash,
    {
        ProofEntry::from_access(self, addr.into()).unwrap()
    }

    /// Gets a list index with the specified address.
    ///
    /// # Panics
    ///
    /// If the index exists, but is not a list.
    fn get_list<I, V>(self, addr: I) -> ListIndex<Self::Base, V>
    where
        I: Into<IndexAddress>,
        V: BinaryValue,
    {
        ListIndex::from_access(self, addr.into()).unwrap()
    }

    /// Gets a map index with the specified address.
    ///
    /// # Panics
    ///
    /// If the index exists, but is not a map.
    fn get_map<I, K, V>(self, addr: I) -> MapIndex<Self::Base, K, V>
    where
        I: Into<IndexAddress>,
        K: BinaryKey,
        V: BinaryValue,
    {
        MapIndex::from_access(self, addr.into()).unwrap()
    }

    /// Gets a Merkelized list index with the specified address.
    ///
    /// # Panics
    ///
    /// If the index exists, but is not a Merkelized list.
    fn get_proof_list<I, V>(self, addr: I) -> ProofListIndex<Self::Base, V>
    where
        I: Into<IndexAddress>,
        V: BinaryValue,
    {
        ProofListIndex::from_access(self, addr.into()).unwrap()
    }

    /// Gets a Merkelized map index with the specified address.
    ///
    /// # Panics
    ///
    /// If the index exists, but is not a Merkelized map.
    fn get_proof_map<I, K, V>(self, addr: I) -> ProofMapIndex<Self::Base, K, V>
    where
        I: Into<IndexAddress>,
        K: BinaryKey + ObjectHash,
        V: BinaryValue,
    {
        ProofMapIndex::from_access(self, addr.into()).unwrap()
    }

    /// Variant of the proof map with keys that can be mapped directly to `ProofPath`.
    ///
    /// # Panics
    ///
    /// If the index exists, but is not a Merkelized map.
    fn get_raw_proof_map<I, K, V>(self, addr: I) -> ProofMapIndex<Self::Base, K, V, Raw>
    where
        I: Into<IndexAddress>,
        K: BinaryKey,
        V: BinaryValue,
        Raw: ToProofPath<K>,
    {
        ProofMapIndex::<_, _, _, Raw>::from_access(self, addr.into()).unwrap()
    }

    /// Generic variant of the proof map. Requires implicit `KeyMode` to be constructed.
    ///
    /// # Examples
    ///
    /// ```
    /// use exonum_merkledb::{access::AccessExt, Fork, Database, ListIndex, TemporaryDB, ProofMapIndex,
    ///     proof_map_index::{Raw, Hashed}};
    /// use exonum_crypto::PublicKey;
    ///
    /// let db = TemporaryDB::new();
    /// let fork = db.fork();
    ///
    /// // Hashed variant for keys implementing `ObjectHash`.
    /// let hashed_map: ProofMapIndex<&Fork, u32, u32, Hashed> = fork.get_generic_proof_map("hashed");
    ///
    /// // Raw variant for keys that can be mapped directly to `ProofPath`.
    /// let raw_map: ProofMapIndex<&Fork, PublicKey, u32, Raw> = fork.get_generic_proof_map("raw");
    /// ```
    ///
    /// # Panics
    ///
    /// If the index exists, but is not a Merkelized map.
    fn get_generic_proof_map<I, K, V, KeyMode>(
        self,
        addr: I,
    ) -> ProofMapIndex<Self::Base, K, V, KeyMode>
    where
        I: Into<IndexAddress>,
        K: BinaryKey,
        V: BinaryValue,
        KeyMode: ToProofPath<K>,
    {
        ProofMapIndex::<_, _, _, KeyMode>::from_access(self, addr.into()).unwrap()
    }

    /// Gets a sparse list index with the specified address.
    ///
    /// # Panics
    ///
    /// If the index exists, but is not a sparse list.
    fn get_sparse_list<I, V>(self, addr: I) -> SparseListIndex<Self::Base, V>
    where
        I: Into<IndexAddress>,
        V: BinaryValue,
    {
        SparseListIndex::from_access(self, addr.into()).unwrap()
    }

    /// Gets a key set index with the specified address.
    ///
    /// # Panics
    ///
    /// If the index exists, but is not a key set.
    fn get_key_set<I, V>(self, addr: I) -> KeySetIndex<Self::Base, V>
    where
        I: Into<IndexAddress>,
        V: BinaryKey,
    {
        KeySetIndex::from_access(self, addr.into()).unwrap()
    }

    /// Gets a value set index with the specified address.
    ///
    /// # Panics
    ///
    /// If the index exists, but is not a value set.
    fn get_value_set<I, V>(self, addr: I) -> ValueSetIndex<Self::Base, V>
    where
        I: Into<IndexAddress>,
        V: BinaryValue + ObjectHash,
    {
        ValueSetIndex::from_access(self, addr.into()).unwrap()
    }

    /// Touches an index at the specified address, asserting that it has a specific type.
    fn touch_index<I>(self, addr: I, index_type: IndexType) -> Result<(), AccessError>
    where
        I: Into<IndexAddress>,
    {
        self.get_or_create_view(addr.into(), index_type).map(drop)
    }
}

impl<T: Access> AccessExt for T {}<|MERGE_RESOLUTION|>--- conflicted
+++ resolved
@@ -2,16 +2,10 @@
 
 use super::{Access, AccessError, FromAccess};
 use crate::{
-<<<<<<< HEAD
-    views::IndexType, BinaryKey, BinaryValue, Entry, Group, IndexAddress, KeySetIndex, ListIndex,
-    MapIndex, ObjectHash, ProofEntry, ProofListIndex, ProofMapIndex, SparseListIndex,
-    ValueSetIndex,
-=======
     proof_map_index::{Raw, ToProofPath},
     views::IndexType,
     BinaryKey, BinaryValue, Entry, Group, IndexAddress, KeySetIndex, ListIndex, MapIndex,
-    ObjectHash, ProofListIndex, ProofMapIndex, SparseListIndex, ValueSetIndex,
->>>>>>> ee9283ff
+    ObjectHash, ProofEntry, ProofListIndex, ProofMapIndex, SparseListIndex, ValueSetIndex,
 };
 
 /// Extension trait allowing for easy access to indices from any type implementing
