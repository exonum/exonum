// Copyright 2020 The Exonum Team
//
// Licensed under the Apache License, Version 2.0 (the "License");
// you may not use this file except in compliance with the License.
// You may obtain a copy of the License at
//
//   http://www.apache.org/licenses/LICENSE-2.0
//
// Unless required by applicable law or agreed to in writing, software
// distributed under the License is distributed on an "AS IS" BASIS,
// WITHOUT WARRANTIES OR CONDITIONS OF ANY KIND, either express or implied.
// See the License for the specific language governing permissions and
// limitations under the License.

//! High-level access to database.
//!
//! # Overview
//!
//! The core type in this module is the [`Access`] trait, which provides ability to access
//! [indexes] from the database. The `Access` trait has several implementations:
//!
//! - `Access` is implemented for [`RawAccess`]es, that is, types that provide access to the
//!   entire database. [`Snapshot`], [`Fork`] and [`ReadonlyFork`] fall into this category.
//! - [`Prefixed`] restricts an access to a single *namespace*.
//! - [`Migration`]s are used for data created during [migrations]. Similar to `Prefixed`, migrations
//!   are separated by namespaces.
//! - [`Scratchpad`]s can be used for temporary data. They are distinguished by namespaces as well.
//!
//! [`CopyAccessExt`] extends [`Access`] and provides helper methods to instantiate indexes. This
//! is useful in quick-and-dirty testing. For more complex applications, consider deriving
//! data schema via [`FromAccess`].
//!
//! # Guarantees
//!
//! - Namespaced accesses (`Prefixed`, `Migration`s and `Scratchpad`s) do not intersect (i.e.,
//!   do not have common indexes) for different namespaces. They also do not intersect for
//!   different access types, even for the same namespace; for example, a `Prefixed` access
//!   can never access an index from a `Migration` or a `Scratchpad` and vice versa.
//! - For all listed `Access` implementations, different addresses *within* an `Access` correspond
//!   to different indexes.
//! - However, if we consider multiple accesses, indexes can alias. For example, an index
//!   with address `bar` from a `Prefixed<&Fork>` in namespace `foo` can also be accessed via
//!   address `foo.bar` from the underlying `Fork`.
//!
//! [`Access`]: trait.Access.html
//! [indexes]: ../index.html#indexes
//! [`RawAccess`]: trait.RawAccess.html
//! [`Snapshot`]: ../trait.Snapshot.html
//! [`Fork`]: ../struct.Fork.html
//! [`ReadonlyFork`]: ../struct.ReadonlyFork.html
//! [`Prefixed`]: struct.Prefixed.html
//! [`Migration`]: ../migration/struct.Migration.html
//! [migrations]: ../migration/index.html
//! [`Scratchpad`]: ../migration/struct.Scratchpad.html
//! [`CopyAccessExt`]: trait.CopyAccessExt.html
//! [`FromAccess`]: trait.FromAccess.html

use thiserror::Error;

use std::fmt;

pub use self::extensions::{AccessExt, CopyAccessExt};
pub use crate::views::{AsReadonly, RawAccess, RawAccessMut};

use crate::{
    validation::assert_valid_name_component,
    views::{GroupKeys, IndexAddress, IndexMetadata, IndexType, ViewWithMetadata},
    BinaryKey,
};

mod extensions;

/// High-level access to database data.
///
/// This trait is not intended to be implemented by the types outside the crate; indeed,
/// it instantiates several crate-private types. Correspondingly, `Access` methods
/// rarely need to be used directly; use [its extension trait][`CopyAccessExt`] instead.
///
/// [`CopyAccessExt`]: trait.CopyAccessExt.html
///
/// # Examples
///
/// `Access` can be used as a bound on structured database objects and their
/// readonly methods:
///
/// ```
/// use exonum_merkledb::{access::Access, ListIndex, ProofMapIndex};
///
/// struct Schema<T: Access> {
///     list: ListIndex<T::Base, u64>,
///     map: ProofMapIndex<T::Base, str, u64>,
/// }
///
/// impl<T: Access> Schema<T> {
///     fn get_some_data(&self) -> Option<u64> {
///         Some(self.list.get(0)? + self.map.get("foo")?)
///     }
/// }
/// ```
pub trait Access: Clone {
    /// Raw access serving as the basis for created indexes.
    type Base: RawAccess;

    /// Gets index metadata at the specified address, or `None` if there is no index.
    fn get_index_metadata(self, addr: IndexAddress) -> Result<Option<IndexMetadata>, AccessError>;

    /// Gets or creates a generic view with the specified address.
    fn get_or_create_view(
        self,
        addr: IndexAddress,
        index_type: IndexType,
    ) -> Result<ViewWithMetadata<Self::Base>, AccessError>;

    /// Returns an iterator over keys in a group with the specified address.
    ///
    /// The iterator buffers keys in memory and may become inconsistent for accesses
    /// based on [`ReadonlyFork`].
    ///
    /// [`ReadonlyFork`]: ../struct.ReadonlyFork.html
    fn group_keys<K>(self, base_addr: IndexAddress) -> GroupKeys<Self::Base, K>
    where
        K: BinaryKey + ?Sized,
        Self::Base: AsReadonly<Readonly = Self::Base>;
}

impl<T: RawAccess> Access for T {
    type Base = Self;

    fn get_index_metadata(self, addr: IndexAddress) -> Result<Option<IndexMetadata>, AccessError> {
        ViewWithMetadata::get_metadata(self, &addr)
    }

    fn get_or_create_view(
        self,
        addr: IndexAddress,
        index_type: IndexType,
    ) -> Result<ViewWithMetadata<Self::Base>, AccessError> {
        ViewWithMetadata::get_or_create(self, &addr, index_type)
    }

    fn group_keys<K>(self, base_addr: IndexAddress) -> GroupKeys<Self::Base, K>
    where
        K: BinaryKey + ?Sized,
        Self::Base: AsReadonly<Readonly = Self::Base>,
    {
        GroupKeys::new(self, &base_addr)
    }
}

/// Access that prepends the specified prefix to each created view. The prefix is separated
/// from user-provided names with a dot char `'.'`.
///
/// Since the prefix itself cannot contain a dot, `Prefixed` accesses provide namespace
/// separation. A set of indexes to which `Prefixed` provides access does not intersect
/// with a set of indexes accessed by a `Prefixed` instance with another prefix. Additionally,
/// index in `Prefixed` accesses do not intersect with indexes in special-purpose `Access`
/// implementations ([`Migration`]s and [`Scratchpad`]s).
///
/// [`Migration`]: ../migration/struct.Migration.html
/// [`Scratchpad`]: ../migration/struct.Scratchpad.html
///
/// # Examples
///
/// ```
/// use exonum_merkledb::{access::{AccessExt, CopyAccessExt, Prefixed}, Database, TemporaryDB};
///
/// let db = TemporaryDB::new();
/// let fork = db.fork();
/// let prefixed = Prefixed::new("prefixed", &fork);
/// prefixed.get_list("list").extend(vec![1_u32, 2, 3]);
/// let same_list = fork.get_list::<_, u32>("prefixed.list");
/// assert_eq!(same_list.len(), 3);
/// ```
#[derive(Debug, Clone)]
pub struct Prefixed<T> {
    access: T,
    prefix: String,
}

// **NB.** Must not be made public! This would allow the caller to violate access restrictions
// imposed by `Prefixed`.
impl<T> Prefixed<T> {
    pub(crate) fn access(&self) -> &T {
        &self.access
    }

    pub(crate) fn into_parts(self) -> (String, T) {
        (self.prefix, self.access)
    }
}

impl<T: RawAccess> Prefixed<T> {
    /// Creates a new prefixed access.
    ///
    /// # Panics
    ///
    /// - Will panic if the prefix is not a [valid prefix name].
    ///
    /// [valid prefix name]: ../validation/fn.is_valid_index_name_component.html
    pub fn new(prefix: impl Into<String>, access: T) -> Self {
        let prefix = prefix.into();
        assert_valid_name_component(prefix.as_ref());
        Self { access, prefix }
    }
}

impl<T: RawAccess> Access for Prefixed<T> {
    type Base = T;

    fn get_index_metadata(self, addr: IndexAddress) -> Result<Option<IndexMetadata>, AccessError> {
        let prefixed_addr = addr.prepend_name(self.prefix.as_ref());
        self.access.get_index_metadata(prefixed_addr)
    }

    fn get_or_create_view(
        self,
        addr: IndexAddress,
        index_type: IndexType,
    ) -> Result<ViewWithMetadata<Self::Base>, AccessError> {
        let prefixed_addr = addr.prepend_name(self.prefix.as_ref());
        self.access.get_or_create_view(prefixed_addr, index_type)
    }

    fn group_keys<K>(self, base_addr: IndexAddress) -> GroupKeys<Self::Base, K>
    where
        K: BinaryKey + ?Sized,
        Self::Base: AsReadonly<Readonly = Self::Base>,
    {
        let prefixed_addr = base_addr.prepend_name(self.prefix.as_ref());
        self.access.group_keys(prefixed_addr)
    }
}

/// Access error together with the location information.
#[derive(Debug, Error)]
pub struct AccessError {
    /// Address of the index where the error has occurred.
    pub addr: IndexAddress,
    /// Error kind.
    #[source]
    pub kind: AccessErrorKind,
}

impl fmt::Display for AccessError {
    fn fmt(&self, formatter: &mut fmt::Formatter<'_>) -> fmt::Result {
        // TODO: implement `Display` for `IndexAddress` for human-readable errors
        write!(formatter, "Error accessing {:?}: {}", self.addr, self.kind)
    }
}

/// Error that can be emitted during accessing an object from the database.
<<<<<<< HEAD
#[derive(Debug, Fail)]
=======
#[derive(Debug, Error)]
>>>>>>> 0532a29c
#[non_exhaustive]
pub enum AccessErrorKind {
    /// Index has wrong type.
    #[error("Wrong index type: expected {:?}, but got {:?}", expected, actual)]
    WrongIndexType {
        /// Expected index type.
        expected: IndexType,
        /// Actual index type.
        actual: IndexType,
    },

    /// Index name is reserved. It's forbidden for user to create indexes with names
    /// starting with `__` and not containing a dot `.`.
    #[error("Index name is reserved")]
    ReservedName,

    /// Index name is empty.
    #[error("Index name must not be empty")]
    EmptyName,

    /// Index contains invalid characters.
    #[error("Invalid characters used in name ({}). Use {}", name, allowed_chars)]
    InvalidCharsInName {
        /// Name that contains invalid chars.
        name: String,
        /// Characters allowed in name.
        allowed_chars: &'static str,
    },

    /// Invalid tombstone location.
    #[error("Invalid tombstone location. Tombstones can only be created in migrations")]
    InvalidTombstone,

    /// Custom error.
<<<<<<< HEAD
    #[fail(display = "{}", _0)]
    Custom(#[fail(cause)] Error),
=======
    #[error("{}", _0)]
    Custom(#[source] anyhow::Error),
>>>>>>> 0532a29c
}

/// Constructs an object atop the database. The constructed object provides access to data
/// in the DB, akin to an object-relational mapping.
///
/// The access to DB can be readonly or read-write, depending on the `T: Access` type param.
/// Most object should implement `FromAccess<T>` for all `T: Access`.
///
/// Simplest `FromAccess` implementors are indexes; it is also implemented for [`Lazy`] and [`Group`].
/// `FromAccess` can be implemented for more complex *components*. Thus, `FromAccess` can
/// be used to compose storage objects from simpler ones.
///
/// [`Lazy`]: ../struct.Lazy.html
/// [`Group`]: ../indexes/group/struct.Group.html
///
/// # Examples
///
/// Component with two inner indexes. `FromAccess` is automatically derived using
/// the `exonum_derive` crate.
///
/// ```
/// use exonum_derive::FromAccess;
/// # use exonum_merkledb::{
/// #     access::{Access, CopyAccessExt, AccessError, FromAccess, RawAccessMut},
/// #     Database, Entry, Group, Lazy, MapIndex, IndexAddress, TemporaryDB,
/// # };
///
/// #[derive(FromAccess)]
/// struct InsertOnlyMap<T: Access> {
///     map: MapIndex<T::Base, str, String>,
///     len: Entry<T::Base, u64>,
/// }
///
/// impl<T: Access> InsertOnlyMap<T>
/// where
///     T::Base: RawAccessMut,
/// {
///     fn insert(&mut self, key: &str, value: String) -> bool {
///         if self.map.contains(key) { return false; }
///         self.map.put(&key.to_owned(), value);
///         self.len.set(self.len.get().unwrap_or_default() + 1);
///         true
///     }
/// }
///
/// # fn main() -> Result<(), AccessError> {
/// let db = TemporaryDB::new();
/// let fork = db.fork();
/// # {
/// let mut map = InsertOnlyMap::from_access(&fork, "test".into())?;
/// map.insert("foo", "FOO".to_owned());
/// map.insert("bar", "BAR".to_owned());
/// assert_eq!(map.len.get(), Some(2));
/// # }
///
/// // Components could be used with `Group` / `Lazy` out of the box:
/// let lazy_map: Lazy<_, InsertOnlyMap<_>> =
///     Lazy::from_access(&fork, "test".into())?;
/// assert_eq!(lazy_map.get().map.get("foo").unwrap(), "FOO");
///
/// let group_of_maps: Group<_, u16, InsertOnlyMap<_>> =
///     fork.get_group("test_group");
/// group_of_maps.get(&1).insert("baz", "BAZ".to_owned());
/// group_of_maps.get(&2).insert("baz", "BUZZ".to_owned());
/// # assert_eq!(group_of_maps.get(&1).len.get(), Some(1));
/// # assert_eq!(
/// #     fork.get_map::<_, str, String>(("test_group.map", &2_u16)).get("baz").unwrap(),
/// #     "BUZZ"
/// # );
/// # Ok(())
/// # }
/// ```
pub trait FromAccess<T: Access>: Sized {
    /// Constructs the object at the given address.
    ///
    /// # Return value
    ///
    /// Returns the constructed object. An error should be returned if the object cannot be
    /// constructed.
    fn from_access(access: T, addr: IndexAddress) -> Result<Self, AccessError>;

    /// Constructs the object from the root of the `access`.
    ///
    /// The default implementation uses `Self::from_access()` with an empty address.
    fn from_root(access: T) -> Result<Self, AccessError> {
        Self::from_access(access, IndexAddress::default())
    }
}

#[cfg(test)]
mod tests {
    use super::*;
    use crate::{Database, ListIndex, TemporaryDB};

    #[test]
    fn prefixed_works() {
        let db = TemporaryDB::new();
        let fork = db.fork();
        {
            let prefixed = Prefixed::new("test", &fork);
            let mut list = prefixed.get_list::<_, i32>("foo");
            list.extend(vec![1, 2, 3]);
        }
        {
            let list = fork.get_list::<_, i32>("test.foo");
            assert_eq!(list.len(), 3);
            assert_eq!(list.iter().collect::<Vec<_>>(), vec![1, 2, 3]);
        }
        db.merge_sync(fork.into_patch()).unwrap();

        let snapshot = db.snapshot();
        let list = snapshot.get_list::<_, i32>("test.foo");
        assert_eq!(list.len(), 3);
        assert_eq!(list.iter().collect::<Vec<_>>(), vec![1, 2, 3]);

        let prefixed = Prefixed::new("test", &snapshot);
        let list = prefixed.get_list::<_, i32>("foo");
        assert_eq!(list.len(), 3);
        assert_eq!(list.iter().collect::<Vec<_>>(), vec![1, 2, 3]);
    }

    #[test]
    fn prefixed_views_do_not_collide() {
        let db = TemporaryDB::new();
        let fork = db.fork();
        let foo_space = Prefixed::new("foo", &fork);
        let bar_space = Prefixed::new("bar", &fork);
        {
            let mut list = foo_space.get_list("test");
            list.push("Test".to_owned());
            let mut other_list = bar_space.get_list("test");
            other_list.extend(vec![1_u64, 2, 3]);

            assert_eq!(list.len(), 1);
            assert_eq!(other_list.len(), 3);
        }
        db.merge_sync(fork.into_patch()).unwrap();

        let snapshot = db.snapshot();
        let foo_space = Prefixed::new("foo", &snapshot);
        let list = foo_space.get_list::<_, String>("test");
        assert_eq!(list.get(0), Some("Test".to_owned()));
        let bar_space = Prefixed::new("bar", &snapshot);
        let list = bar_space.get_list::<_, u64>("test");
        assert_eq!(list.get(0), Some(1_u64));

        // It is possible to create indexes of the different types at the same (relative) address
        // in the different `Prefixed` instances.
        let fork = db.fork();
        let foo_space = Prefixed::new("foo", &fork);
        foo_space.get_list::<_, u32>(("fam", &1_u32));
        let bar_space = Prefixed::new("bar", &fork);
        bar_space.get_proof_map::<_, u32, u32>(("fam", &1_u32));
        db.merge_sync(fork.into_patch()).unwrap();

        let snapshot = db.snapshot();
        let view = snapshot
            .as_ref()
            .get_or_create_view(("foo.fam", &1_u32).into(), IndexType::List)
            .unwrap();
        assert!(!view.is_phantom());
        let view = snapshot
            .as_ref()
            .get_or_create_view(("bar.fam", &1_u32).into(), IndexType::ProofMap)
            .unwrap();
        assert!(!view.is_phantom());
    }

    #[test]
    fn from_root_method() {
        let db = TemporaryDB::new();
        let fork = db.fork();
        let prefixed = Prefixed::new("foo", &fork);
        {
            let mut list: ListIndex<_, u64> = ListIndex::from_root(prefixed).unwrap();
            list.extend(vec![1, 2, 3]);
        }
        assert_eq!(fork.get_list::<_, u64>("foo").len(), 3);
    }
}<|MERGE_RESOLUTION|>--- conflicted
+++ resolved
@@ -249,11 +249,7 @@
 }
 
 /// Error that can be emitted during accessing an object from the database.
-<<<<<<< HEAD
-#[derive(Debug, Fail)]
-=======
 #[derive(Debug, Error)]
->>>>>>> 0532a29c
 #[non_exhaustive]
 pub enum AccessErrorKind {
     /// Index has wrong type.
@@ -288,13 +284,8 @@
     InvalidTombstone,
 
     /// Custom error.
-<<<<<<< HEAD
-    #[fail(display = "{}", _0)]
-    Custom(#[fail(cause)] Error),
-=======
     #[error("{}", _0)]
     Custom(#[source] anyhow::Error),
->>>>>>> 0532a29c
 }
 
 /// Constructs an object atop the database. The constructed object provides access to data
