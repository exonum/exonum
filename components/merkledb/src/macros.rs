// Copyright 2019 The Exonum Team
//
// Licensed under the Apache License, Version 2.0 (the "License");
// you may not use this file except in compliance with the License.
// You may obtain a copy of the License at
//
//   http://www.apache.org/licenses/LICENSE-2.0
//
// Unless required by applicable law or agreed to in writing, software
// distributed under the License is distributed on an "AS IS" BASIS,
// WITHOUT WARRANTIES OR CONDITIONS OF ANY KIND, either express or implied.
// See the License for the specific language governing permissions and
// limitations under the License.

/// Fast concatenation of byte arrays and/or keys that implements
/// `BinaryKey` trait.
///
/// ```
/// let prefix = vec![0_u8; 10];
/// let key = PublicKey::zero();
///
/// let _result = concat_keys!(prefix, key);
/// ```
macro_rules! concat_keys {
    (@capacity $key:expr) => ( $key.size() );
    (@capacity $key:expr, $($tail:expr),+) => (
        $key.size() + concat_keys!(@capacity $($tail),+)
    );
    ($($key:expr),+) => ({
        let capacity = concat_keys!(@capacity $($key),+);
        let mut buf = Vec::with_capacity(capacity);

        // Unsafe `set_len` here is safe because we never read from `buf`
        // before we write all elements to it.
        #[allow(unsafe_code)]
        unsafe {
            buf.set_len(capacity);
        }

        let mut _pos = 0;
        $(
            _pos += $key.write(&mut buf[_pos.._pos + $key.size()]);
        )*
        buf
    });
}

#[macro_export]
macro_rules! impl_object_hash_for_binary_value {
    ($( $type:ty ),*) => {
        $(
            impl ObjectHash for $type {
                fn object_hash(&self) -> Hash {
                    exonum_crypto::hash(&self.to_bytes())
                }
            }
        )*
    };
<<<<<<< HEAD
}

// FIXME Move out from this crate [ECR-3222]
#[macro_export]
macro_rules! impl_binary_value_for_message {
    ($( $type:ty ),*) => {
        $(
            impl BinaryValue for $type {
                fn to_bytes(&self) -> Vec<u8> {
                    self.write_to_bytes().expect("Error while serializing value")
                }

                fn from_bytes(bytes: Cow<[u8]>) -> Result<Self, failure::Error> {
                    let mut pb = Self::new();
                    pb.merge_from_bytes(bytes.as_ref())?;
                    Ok(pb)
                }
            }
        )*
    };
=======
>>>>>>> b1188e0a
}<|MERGE_RESOLUTION|>--- conflicted
+++ resolved
@@ -56,27 +56,4 @@
             }
         )*
     };
-<<<<<<< HEAD
-}
-
-// FIXME Move out from this crate [ECR-3222]
-#[macro_export]
-macro_rules! impl_binary_value_for_message {
-    ($( $type:ty ),*) => {
-        $(
-            impl BinaryValue for $type {
-                fn to_bytes(&self) -> Vec<u8> {
-                    self.write_to_bytes().expect("Error while serializing value")
-                }
-
-                fn from_bytes(bytes: Cow<[u8]>) -> Result<Self, failure::Error> {
-                    let mut pb = Self::new();
-                    pb.merge_from_bytes(bytes.as_ref())?;
-                    Ok(pb)
-                }
-            }
-        )*
-    };
-=======
->>>>>>> b1188e0a
 }