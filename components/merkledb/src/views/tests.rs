// Copyright 2019 The Exonum Team
//
// Licensed under the Apache License, Version 2.0 (the "License");
// you may not use this file except in compliance with the License.
// You may obtain a copy of the License at
//
//   http://www.apache.org/licenses/LICENSE-2.0
//
// Unless required by applicable law or agreed to in writing, software
// distributed under the License is distributed on an "AS IS" BASIS,
// WITHOUT WARRANTIES OR CONDITIONS OF ANY KIND, either express or implied.
// See the License for the specific language governing permissions and
// limitations under the License.
use url::form_urlencoded::byte_serialize;

use std::panic;

use crate::{
    db,
    views::{is_valid_name, IndexAccess, IndexAddress, IndexBuilder, IndexType, View},
    Database, DbOptions, Fork, ListIndex, RocksDB, TemporaryDB,
};

const IDX_NAME: &str = "idx_name";
const PREFIXED_IDX: (&str, &[u8]) = ("idx", &[1_u8, 2, 3] as &[u8]);

fn assert_iter<T: IndexAccess>(view: &View<T>, from: u8, assumed: &[(u8, u8)]) {
    let mut iter = view.iter_bytes(&[from]);
    let mut values = Vec::new();
    while let Some((k, v)) = iter.next() {
        values.push((k[0], v[0]));
    }

    assert_eq!(values, assumed);
}

fn assert_initial_state<T: IndexAccess>(view: &View<T>) {
    assert_eq!(view.get_bytes(&[1]), Some(vec![1]));
    assert_eq!(view.get_bytes(&[2]), Some(vec![2]));
    assert_eq!(view.get_bytes(&[3]), Some(vec![3]));
    assert_eq!(view.get_bytes(&[4]), None);
}

fn _changelog<T: Database, I: Into<IndexAddress> + Copy>(db: &T, address: I) {
    let mut fork = db.fork();
    {
        let mut view = View::new(&fork, address);
        view.put(&vec![1], vec![1]);
        view.put(&vec![2], vec![2]);
        view.put(&vec![3], vec![3]);

        assert_initial_state(&view);
    }
    fork.flush();

    {
        let mut view = View::new(&fork, address);
        assert_initial_state(&view);

        view.put(&vec![1], vec![10]);
        view.put(&vec![4], vec![40]);
        view.remove(&vec![2]);

        assert_eq!(view.get_bytes(&[1]), Some(vec![10]));
        assert_eq!(view.get_bytes(&[2]), None);
        assert_eq!(view.get_bytes(&[3]), Some(vec![3]));
        assert_eq!(view.get_bytes(&[4]), Some(vec![40]));
    }
    fork.rollback();

    {
        let view = View::new(&fork, address);
        assert_initial_state(&view);
    }
    fork.flush();

    {
        let mut view = View::new(&fork, address);
        view.put(&vec![4], vec![40]);
        view.put(&vec![4], vec![41]);
        view.remove(&vec![2]);
        view.put(&vec![2], vec![20]);

        assert_eq!(view.get_bytes(&[1]), Some(vec![1]));
        assert_eq!(view.get_bytes(&[2]), Some(vec![20]));
        assert_eq!(view.get_bytes(&[3]), Some(vec![3]));
        assert_eq!(view.get_bytes(&[4]), Some(vec![41]));
    }
    fork.rollback();

    {
        let view = View::new(&fork, address);
        assert_initial_state(&view);
        assert_eq!(view.get_bytes(&[4]), None);
    }

    View::new(&fork, address).put(&vec![2], vec![20]);
    fork.flush();
    View::new(&fork, address).put(&vec![3], vec![30]);
    fork.rollback();

    let view = View::new(&fork, address);
    assert_eq!(view.get_bytes(&[1]), Some(vec![1]));
    assert_eq!(view.get_bytes(&[2]), Some(vec![20]));
    assert_eq!(view.get_bytes(&[3]), Some(vec![3]));
    assert_eq!(view.get_bytes(&[4]), None);
}

fn _views_in_same_family<T: Database>(db: &T) {
    const IDX_1: (&str, &[u8]) = ("foo", &[1_u8, 2] as &[u8]);
    const IDX_2: (&str, &[u8]) = ("foo", &[1_u8, 3] as &[u8]);

    let mut fork = db.fork();
    {
        let mut view1 = View::new(&fork, IDX_1);
        let mut view2 = View::new(&fork, IDX_2);

        view1.put(&vec![1], vec![10]);
        view1.put(&vec![2], vec![20]);

        assert_eq!(view1.get_bytes(&[1]), Some(vec![10]));
        assert_eq!(view2.get_bytes(&[1]), None);
        assert_iter(&view1, 1, &[(1, 10), (2, 20)]);
        assert_iter(&view2, 1, &[]);

        view2.put(&vec![1], vec![1]);
        view2.put(&vec![1], vec![2]);
        view2.put(&vec![2], vec![4]);
        view2.put(&vec![0], vec![0, 1, 2, 3]);

        assert_eq!(view1.get_bytes(&[1]), Some(vec![10]));
        assert_eq!(view2.get_bytes(&[1]), Some(vec![2]));
        assert_iter(&view1, 1, &[(1, 10), (2, 20)]);
        assert_iter(&view2, 1, &[(1, 2), (2, 4)]);
    }
    fork.flush();

    {
        let mut view1 = View::new(&fork, IDX_1);
        let view2 = View::new(&fork, IDX_2);

        assert_iter(&view1, 1, &[(1, 10), (2, 20)]);
        assert_iter(&view2, 1, &[(1, 2), (2, 4)]);

        view1.put(&vec![2], vec![30]);
        view1.put(&vec![3], vec![40]);
        view1.put(&vec![0], vec![0]);

        assert_iter(&view1, 1, &[(1, 10), (2, 30), (3, 40)]);
        assert_iter(&view2, 1, &[(1, 2), (2, 4)]);

        view1.remove(&vec![0]);
    }
    db.merge(fork.into_patch()).unwrap();

    let snapshot = db.snapshot();
    let view1 = View::new(&snapshot, IDX_1);
    let view2 = View::new(&snapshot, IDX_2);

    assert_iter(&view1, 0, &[(1, 10), (2, 30), (3, 40)]);
    assert_iter(&view2, 0, &[(0, 0), (1, 2), (2, 4)]);
}

fn _two_mutable_borrows<T, I>(db: &T, address: I)
where
    T: Database,
    I: Into<IndexAddress> + Copy,
{
    let fork = db.fork();

    let view1 = View::new(&fork, address);
    let view2 = View::new(&fork, address);
    assert_eq!(view1.get_bytes(&[0]), None);
    assert_eq!(view2.get_bytes(&[0]), None);
}

fn _mutable_and_immutable_borrows<T, I>(db: &T, address: I)
where
    T: Database,
    I: Into<IndexAddress> + Copy,
{
    let fork = db.fork();

    let view1 = View::new(&fork, address);
    let view2 = View::new(&fork, address);
    assert_eq!(view1.get_bytes(&[0]), None);
    assert_eq!(view2.get_bytes(&[0]), None);
}

fn _clear_view<T, I>(db: &T, address: I)
where
    T: Database,
    I: Into<IndexAddress> + Copy,
{
    let fork = db.fork();
    {
        let mut view = View::new(&fork, address);
        view.put(&vec![1], vec![1, 2]);
        view.put(&vec![2], vec![3, 4]);
        view.clear();

        assert_eq!(view.get_bytes(&[1]), None);
        assert_iter(&view, 0, &[]);
        assert_iter(&view, 1, &[]);

        view.put(&vec![1], vec![5]);
        view.put(&vec![3], vec![6]);
        assert_eq!(view.get_bytes(&[1]), Some(vec![5]));
        assert_iter(&view, 0, &[(1, 5), (3, 6)]);
        assert_iter(&view, 2, &[(3, 6)]);
    }
    db.merge(fork.into_patch()).unwrap();

    {
        let snapshot = db.snapshot();
        let view = View::new(&snapshot, address);

        assert_eq!(view.get_bytes(&[1]), Some(vec![5]));
        assert_iter(&view, 0, &[(1, 5), (3, 6)]);
        assert_iter(&view, 2, &[(3, 6)]);
    }

    let fork = db.fork();
    {
        let mut view = View::new(&fork, address);
        view.put(&vec![1], vec![3, 4]);

        view.clear();
        view.put(&vec![4], vec![0]);
        view.put(&vec![3], vec![0]);

        assert_eq!(view.get_bytes(&[1]), None);
        assert_eq!(view.get_bytes(&[3]), Some(vec![0]));
        assert_iter(&view, 0, &[(3, 0), (4, 0)]);
        assert_iter(&view, 4, &[(4, 0)]);
    }
    {
        let view = View::new(&fork, address);

        assert_eq!(view.get_bytes(&[1]), None);
        assert_eq!(view.get_bytes(&[3]), Some(vec![0]));
        assert_iter(&view, 0, &[(3, 0), (4, 0)]);
        assert_iter(&view, 4, &[(4, 0)]);
    }

    db.merge(fork.into_patch()).unwrap();
    let snapshot = db.snapshot();
    let view = View::new(&snapshot, address);
    assert_iter(&view, 0, &[(3, 0), (4, 0)]);
    assert_iter(&view, 4, &[(4, 0)]);
}

fn _fork_iter<T, I>(db: &T, address: I)
where
    T: Database,
    I: Into<IndexAddress> + Copy,
{
    let fork = db.fork();
    {
        let view = View::new(&fork, address);
        let mut view = view;
        view.put(&vec![10], vec![10]);
        view.put(&vec![20], vec![20]);
        view.put(&vec![30], vec![30]);
        assert!(view.contains_raw_key(&[10]));
    }
    db.merge(fork.into_patch()).unwrap();

    let fork = db.fork();
    let mut view = View::new(&fork, address);
    assert!(view.contains_raw_key(&[10]));

    // Stored
    assert_iter(&view, 0, &[(10, 10), (20, 20), (30, 30)]);
    assert_iter(&view, 5, &[(10, 10), (20, 20), (30, 30)]);
    assert_iter(&view, 10, &[(10, 10), (20, 20), (30, 30)]);
    assert_iter(&view, 11, &[(20, 20), (30, 30)]);
    assert_iter(&view, 31, &[]);

    // Inserted
    view.put(&vec![5], vec![5]);
    assert_iter(&view, 0, &[(5, 5), (10, 10), (20, 20), (30, 30)]);
    view.put(&vec![25], vec![25]);
    assert_iter(&view, 0, &[(5, 5), (10, 10), (20, 20), (25, 25), (30, 30)]);
    view.put(&vec![35], vec![35]);
    assert_iter(
        &view,
        0,
        &[(5, 5), (10, 10), (20, 20), (25, 25), (30, 30), (35, 35)],
    );

    // Double inserted
    view.put(&vec![25], vec![23]);
    assert_iter(
        &view,
        0,
        &[(5, 5), (10, 10), (20, 20), (25, 23), (30, 30), (35, 35)],
    );
    view.put(&vec![26], vec![26]);
    assert_iter(
        &view,
        0,
        &[
            (5, 5),
            (10, 10),
            (20, 20),
            (25, 23),
            (26, 26),
            (30, 30),
            (35, 35),
        ],
    );

    // Replaced
    let fork = db.fork();
    let mut view = View::new(&fork, address);

    view.put(&vec![10], vec![11]);
    assert_iter(&view, 0, &[(10, 11), (20, 20), (30, 30)]);
    view.put(&vec![30], vec![31]);
    assert_iter(&view, 0, &[(10, 11), (20, 20), (30, 31)]);

    // Deleted
    let fork = db.fork();
    let mut view = View::new(&fork, address);

    view.remove(&vec![20]);
    assert_iter(&view, 0, &[(10, 10), (30, 30)]);
    view.remove(&vec![10]);
    assert_iter(&view, 0, &[(30, 30)]);
    view.put(&vec![10], vec![11]);
    assert_iter(&view, 0, &[(10, 11), (30, 30)]);
    view.remove(&vec![10]);
    assert_iter(&view, 0, &[(30, 30)]);

    // MissDeleted
    let fork = db.fork();
    let mut view = View::new(&fork, address);

    view.remove(&vec![5]);
    assert_iter(&view, 0, &[(10, 10), (20, 20), (30, 30)]);
    view.remove(&vec![15]);
    assert_iter(&view, 0, &[(10, 10), (20, 20), (30, 30)]);
    view.remove(&vec![35]);
    assert_iter(&view, 0, &[(10, 10), (20, 20), (30, 30)]);
}

#[test]
fn test_database_check_correct_version() {
    let db = TemporaryDB::default();
    let snapshot = db.snapshot();

    let view = View::new(&snapshot, IndexAddress::with_root(db::DB_METADATA));
    let version: u8 = view.get(db::VERSION_NAME).unwrap();
    assert_eq!(version, db::DB_VERSION);
}

#[test]
#[should_panic(expected = "actual 2, expected 0")]
fn test_database_check_incorrect_version() {
    let dir = tempfile::TempDir::new().unwrap();
    let opts = DbOptions::default();
    // Writes different version to metadata.
    {
        let db = RocksDB::open(&dir, &opts).unwrap();
        let fork = db.fork();
        {
            let mut view = View::new(&fork, IndexAddress::with_root(db::DB_METADATA));
            view.put(db::VERSION_NAME, 2_u8);
        }
        db.merge(fork.into_patch()).unwrap();
    }
    // Tries to open modified database.
    RocksDB::open(&dir, &opts).unwrap();
}

#[test]
fn fork_iter() {
    _fork_iter(&TemporaryDB::new(), IDX_NAME);
}

#[test]
fn fork_iter_prefixed() {
    _fork_iter(&TemporaryDB::new(), PREFIXED_IDX);
}

#[test]
fn changelog() {
    _changelog(&TemporaryDB::new(), IDX_NAME);
}

#[test]
fn changelog_prefixed() {
    _changelog(&TemporaryDB::new(), PREFIXED_IDX);
}

#[test]
fn multiple_views() {
    let db = TemporaryDB::new();
    let fork = db.fork();
    {
        // Writing to multiple views at the same time
        let mut view = View::new(&fork, IDX_NAME);
        let mut prefixed_view = View::new(&fork, PREFIXED_IDX);

        view.put(&vec![1], vec![10]);
        prefixed_view.put(&vec![1], vec![30]);
        view.put(&vec![2], vec![20]);
        view.put(&vec![3], vec![30]);
        prefixed_view.put(&vec![3], vec![40]);
        prefixed_view.put(&vec![5], vec![50]);

        assert_eq!(view.get_bytes(&[1]), Some(vec![10]));
        assert_eq!(prefixed_view.get_bytes(&[1]), Some(vec![30]));
        assert_iter(&view, 0, &[(1, 10), (2, 20), (3, 30)]);
        assert_iter(&prefixed_view, 0, &[(1, 30), (3, 40), (5, 50)]);
    }

    db.merge(fork.into_patch()).unwrap();
    {
        // Reading from a snapshot
        let snapshot = db.snapshot();
        let view = View::new(&snapshot, IDX_NAME);
        let prefixed_view = View::new(&snapshot, PREFIXED_IDX);

        assert_iter(&view, 0, &[(1, 10), (2, 20), (3, 30)]);
        assert_iter(&prefixed_view, 0, &[(1, 30), (3, 40), (5, 50)]);
    }

    let fork = db.fork();
    {
        // Reading from one view and writing to other
        let view = View::new(&fork, IDX_NAME);
        let mut prefixed_view = View::new(&fork, PREFIXED_IDX);

        assert_iter(&view, 0, &[(1, 10), (2, 20), (3, 30)]);
        assert_iter(&prefixed_view, 0, &[(1, 30), (3, 40), (5, 50)]);

        prefixed_view.remove(&vec![3]);
        prefixed_view.put(&vec![2], vec![60]);
        assert_iter(&view, 0, &[(1, 10), (2, 20), (3, 30)]);
        assert_iter(&prefixed_view, 0, &[(1, 30), (2, 60), (5, 50)]);
    }
}

#[cfg(test)]
#[test]
fn multiple_indexes() {
    use crate::{ListIndex, MapIndex};

    let db = TemporaryDB::new();
    let fork = db.fork();
    {
        let mut list: ListIndex<_, u32> = ListIndex::new(IDX_NAME, &fork);
        let mut map = MapIndex::new_in_family("idx", &3, &fork);

        for i in 0..10 {
            list.push(i);
            if i % 2 == 0 {
                map.put(&i, "??".to_owned());
            }
        }
    }
    db.merge(fork.into_patch()).unwrap();

    {
        let snapshot = db.snapshot();
        let list: ListIndex<_, u32> = ListIndex::new(IDX_NAME, &snapshot);
        let map: MapIndex<_, u32, String> = MapIndex::new_in_family("idx", &3, &snapshot);

        assert_eq!(list.len(), 10);
        assert!(map.values().all(|val| val == "??"));
    }

    let fork = db.fork();
    let list: ListIndex<_, u32> = ListIndex::new(IDX_NAME, &fork);
    let mut map = MapIndex::new_in_family("idx", &3, &fork);
    for item in &list {
        map.put(&item, item.to_string());
    }

    assert_eq!(map.values().count(), 10);
    assert!(map.iter_from(&3).all(|(k, v)| k < 10 && v == k.to_string()));
}

#[test]
fn views_in_same_family() {
    const IDX_1: (&str, &[u8]) = ("foo", &[1_u8, 2] as &[u8]);
    const IDX_2: (&str, &[u8]) = ("foo", &[1_u8, 3] as &[u8]);

    let db = TemporaryDB::new();

    let mut fork = db.fork();
    {
        let mut view1 = View::new(&fork, IDX_1);
        let mut view2 = View::new(&fork, IDX_2);

        view1.put(&vec![1], vec![10]);
        view1.put(&vec![2], vec![20]);

        assert_eq!(view1.get_bytes(&[1]), Some(vec![10]));
        assert_eq!(view2.get_bytes(&[1]), None);
        assert_iter(&view1, 1, &[(1, 10), (2, 20)]);
        assert_iter(&view2, 1, &[]);

        view2.put(&vec![1], vec![1]);
        view2.put(&vec![1], vec![2]);
        view2.put(&vec![2], vec![4]);
        view2.put(&vec![0], vec![0, 1, 2, 3]);

        assert_eq!(view1.get_bytes(&[1]), Some(vec![10]));
        assert_eq!(view2.get_bytes(&[1]), Some(vec![2]));
        assert_iter(&view1, 1, &[(1, 10), (2, 20)]);
        assert_iter(&view2, 1, &[(1, 2), (2, 4)]);
    }
    fork.flush();

    {
        let mut view1 = View::new(&fork, IDX_1);
        let view2 = View::new(&fork, IDX_2);

        assert_iter(&view1, 1, &[(1, 10), (2, 20)]);
        assert_iter(&view2, 1, &[(1, 2), (2, 4)]);

        view1.put(&vec![2], vec![30]);
        view1.put(&vec![3], vec![40]);
        view1.put(&vec![0], vec![0]);

        assert_iter(&view1, 1, &[(1, 10), (2, 30), (3, 40)]);
        assert_iter(&view2, 1, &[(1, 2), (2, 4)]);

        view1.remove(&vec![0]);
    }
    db.merge(fork.into_patch()).unwrap();

    let snapshot = db.snapshot();
    let view1 = View::new(&snapshot, IDX_1);
    let view2 = View::new(&snapshot, IDX_2);

    assert_iter(&view1, 0, &[(1, 10), (2, 30), (3, 40)]);
    assert_iter(&view2, 0, &[(0, 0), (1, 2), (2, 4)]);
}

#[test]
fn rollbacks_for_indexes_in_same_family() {
    use crate::ProofListIndex;

    fn indexes(fork: &Fork) -> (ProofListIndex<&Fork, i64>, ProofListIndex<&Fork, i64>) {
        let list1 = ProofListIndex::new_in_family("foo", &1, fork);
        let list2 = ProofListIndex::new_in_family("foo", &2, fork);

        (list1, list2)
    }

    let db = TemporaryDB::new();

    let mut fork = db.fork();
    {
        let (mut list1, mut list2) = indexes(&fork);
        list1.extend(-3..4);
        list2.extend(vec![2, 3, 5, 8]);

        assert_eq!(
            list1.iter().collect::<Vec<_>>(),
            vec![-3, -2, -1, 0, 1, 2, 3]
        );
        assert_eq!(list2.iter().collect::<Vec<_>>(), vec![2, 3, 5, 8]);
    }
    fork.flush();

    {
        let (mut list1, list2) = indexes(&fork);
        assert_eq!(
            list1.iter().collect::<Vec<_>>(),
            vec![-3, -2, -1, 0, 1, 2, 3]
        );
        assert_eq!(list2.iter().collect::<Vec<_>>(), vec![2, 3, 5, 8]);

        list1.set(0, 3);
        list1.set(1, 2);
        assert_eq!(list1.iter().collect::<Vec<_>>(), vec![3, 2, -1, 0, 1, 2, 3]);
        assert_eq!(list2.iter_from(1).collect::<Vec<_>>(), vec![3, 5, 8]);
    }
    fork.rollback();

    let (list1, list2) = indexes(&fork);

    assert_eq!(
        list1.iter().collect::<Vec<_>>(),
        vec![-3, -2, -1, 0, 1, 2, 3]
    );
    assert_eq!(list2.iter().collect::<Vec<_>>(), vec![2, 3, 5, 8]);
}

#[test]
fn clear_view() {
    _clear_view(&TemporaryDB::new(), IDX_NAME);
}

#[test]
fn clear_prefixed_view() {
    _clear_view(&TemporaryDB::new(), PREFIXED_IDX);
}

#[test]
fn clear_sibling_views() {
    const IDX_1: (&str, &[u8]) = ("foo", &[1_u8, 2] as &[u8]);
    const IDX_2: (&str, &[u8]) = ("foo", &[1_u8, 3] as &[u8]);

    fn assert_view_states<I: IndexAccess + Copy>(db_view: I) {
        let view1 = View::new(db_view, IDX_1);
        let view2 = View::new(db_view, IDX_2);

        assert_eq!(view1.get_bytes(&[1]), None);
        assert_eq!(view1.get_bytes(&[0]), Some(vec![5]));
        assert_eq!(view2.get_bytes(&[0]), Some(vec![3]));
        assert_iter(&view1, 1, &[(3, 6)]);
        assert_iter(&view2, 1, &[(2, 4)]);
    }

    let db = TemporaryDB::new();

    let fork = db.fork();
    {
        let mut view1 = View::new(&fork, IDX_1);
        let mut view2 = View::new(&fork, IDX_2);

        view1.put(&vec![0], vec![1]);
        view1.put(&vec![1], vec![2]);
        view2.put(&vec![0], vec![3]);
        view2.put(&vec![2], vec![4]);

        view1.clear();
        assert_eq!(view1.get_bytes(&[0]), None);
        assert_eq!(view2.get_bytes(&[0]), Some(vec![3]));
        assert_iter(&view2, 0, &[(0, 3), (2, 4)]);

        view1.put(&vec![0], vec![5]);
        view1.put(&vec![3], vec![6]);
    }
    db.merge(fork.into_patch()).unwrap();

    assert_view_states(&db.snapshot());

    let fork = db.fork();
    assert_view_states(&fork);
    let mut view1 = View::new(&fork, IDX_1);
    view1.remove(&vec![1]);
    view1.remove(&vec![2]);
    view1.remove(&vec![3]);
    view1.put(&vec![2], vec![7]);
    view1.put(&vec![1], vec![8]);
    assert_iter(&view1, 0, &[(0, 5), (1, 8), (2, 7)]);

    let mut view2 = View::new(&fork, IDX_2);
    view2.clear();
    assert_iter(&view1, 0, &[(0, 5), (1, 8), (2, 7)]);
}

#[test]
#[should_panic]
fn two_mutable_borrows() {
    _two_mutable_borrows(&TemporaryDB::new(), IDX_NAME);
}

#[test]
#[should_panic]
fn two_mutable_prefixed_borrows() {
    _two_mutable_borrows(&TemporaryDB::new(), PREFIXED_IDX);
}

#[test]
#[should_panic]
fn mutable_and_immutable_borrows() {
    _mutable_and_immutable_borrows(&TemporaryDB::new(), IDX_NAME);
}

#[test]
#[should_panic]
fn mutable_and_immutable_prefixed_borrows() {
    _mutable_and_immutable_borrows(&TemporaryDB::new(), PREFIXED_IDX);
}

#[test]
fn test_metadata_index_usual_correct() {
    let db = TemporaryDB::new();
    // Creates the index metadata.
    IndexBuilder::new(&db.fork())
        .index_name("simple")
        .index_type(IndexType::ProofMap)
        .build::<()>();
    // Checks the index metadata.
    IndexBuilder::new(&db.snapshot())
        .index_name("simple")
        .index_type(IndexType::ProofMap)
        .build::<()>();
}

#[test]
fn test_metadata_index_family_correct() {
    let db = TemporaryDB::new();
    // Creates the index metadata.
    let fork = db.fork();
    IndexBuilder::new(&fork)
        .index_name("simple")
        .family_id("family")
        .index_type(IndexType::ProofMap)
        .build::<()>();
    db.merge(fork.into_patch()).unwrap();
    // Checks the index metadata.
    IndexBuilder::new(&db.snapshot())
        .index_name("simple")
        .family_id("family")
        .index_type(IndexType::ProofMap)
        .build::<()>();
}

#[test]
fn test_metadata_index_identifiers() {
    let db = TemporaryDB::new();
    let fork = db.fork();
    // Creates the first index metadata.
    {
        let (view, _state) = IndexBuilder::new(&fork)
            .index_name("simple")
            .family_id("family")
            .index_type(IndexType::ProofMap)
            .build::<()>();
        assert_eq!(view.address, IndexAddress::new().append_bytes(&0_u64));
    }

    // Creates the second index metadata.
    {
        let (view, _state) = IndexBuilder::new(&fork)
            .index_name("second")
            .family_id("family")
            .index_type(IndexType::ProofMap)
            .build::<()>();
        assert_eq!(view.address, IndexAddress::new().append_bytes(&1_u64));
    }

    // Tries to create the first index instance.
    {
        let (view, _state) = IndexBuilder::new(&fork)
            .index_name("simple")
            .family_id("family")
            .index_type(IndexType::ProofMap)
            .build::<()>();
        assert_eq!(view.address, IndexAddress::new().append_bytes(&0_u64));
    }
}

#[test]
fn test_index_builder_without_type() {
    let db = TemporaryDB::new();
    // Creates the index metadata.
    let fork = db.fork();
    IndexBuilder::new(&fork).index_name("simple").build::<()>();
    db.merge(fork.into_patch()).unwrap();
    // Checks the index metadata.
    IndexBuilder::new(&db.snapshot())
        .index_name("simple")
        .index_type(IndexType::Unknown)
        .build::<()>();
}

#[test]
#[should_panic(expected = "Index name must not be empty")]
fn test_index_builder_without_name() {
    let db = TemporaryDB::new();
    // Creates the index metadata.
    let fork = db.fork();
    IndexBuilder::new(&fork).build::<()>();
}

#[test]
#[should_panic(expected = "Index type doesn't match specified")]
fn test_metadata_index_usual_incorrect() {
    let db = TemporaryDB::new();
    // Creates the index metadata.
    let fork = db.fork();
    IndexBuilder::new(&fork)
        .index_type(IndexType::ProofMap)
        .index_name("simple")
        .build::<()>();
    db.merge(fork.into_patch()).unwrap();
    // Checks the index metadata.
    IndexBuilder::new(&db.snapshot())
        .index_type(IndexType::ProofList)
        .index_name("simple")
        .build::<()>();
}

#[test]
#[should_panic(expected = "Index type doesn't match specified")]
fn test_metadata_index_family_incorrect() {
    let db = TemporaryDB::new();
    // Creates the index metadata.
    let fork = db.fork();
    IndexBuilder::new(&fork)
        .index_type(IndexType::ProofMap)
        .index_name("simple")
        .family_id("family")
        .build::<()>();
    db.merge(fork.into_patch()).unwrap();
    // Checks the index metadata.
    IndexBuilder::new(&db.snapshot())
        .index_type(IndexType::Map)
        .index_name("simple")
        .family_id("family")
        .build::<()>();
}

#[test]
#[ignore]
//TODO: fix test [ECR-2869]
fn multiple_patch() {
    use crate::ListIndex;

    fn list_index<View: IndexAccess>(view: View) -> ListIndex<View, u64> {
        ListIndex::new("list_index", view)
    }

    let db = TemporaryDB::new();
    // create first patch
    let patch1 = {
        let fork = db.fork();
        {
            let mut index = list_index(&fork);
            index.push(1);
            index.push(3);
            index.push(4);
        }
        fork.into_patch()
    };
    // create second patch
    let patch2 = {
        let fork = db.fork();
        {
            let mut index = list_index(&fork);
            index.push(10);
        }
        fork.into_patch()
    };

    db.merge(patch1).unwrap();
    db.merge(patch2).unwrap();
    let snapshot = db.snapshot();
    let index = list_index(&snapshot);
    let iter = index.iter();
    assert_eq!(index.len() as usize, iter.count());
}

#[test]
<<<<<<< HEAD
fn fork_from_patch() {
    use crate::ListIndex;

    let db = TemporaryDB::new();
    let fork = db.fork();

    {
        let mut index = ListIndex::new("index", &fork);
        index.push(1);
        index.push(2);
        index.push(3);

        let last = index.pop();
        assert_eq!(last, Some(3));

        index.set(1, 5);
    }

    let patch = fork.into_patch();
    let fork = Fork::from_patch(patch, db.snapshot());
    {
        let index = ListIndex::new("index", &fork);

        assert_eq!(index.get(0), Some(1));
        assert_eq!(index.get(1), Some(5));
        assert_eq!(index.get(2), None);

        let items: Vec<i32> = index.iter().collect();

        assert_eq!(items.len(), 2);
        assert_eq!(items, vec![1, 5]);
    }

    db.merge(fork.into_patch())
        .expect("Fork created from patch should be merged successfully");
=======
fn valid_index_name() {
    assert!(check_valid_name("index_name"));
    assert!(check_valid_name("_index_name"));
    assert!(check_valid_name("AinDex_name_"));
    assert!(check_valid_name("core.index_name1Z"));
    assert!(check_valid_name("configuration.indeX_1namE"));
    assert!(check_valid_name("1index_Name"));
    assert!(check_valid_name("index-name"));
    assert!(check_valid_name("_index-name"));
    assert!(check_valid_name("indeX_1namE-"));

    assert!(!check_valid_name(
        "\u{438}\u{43d}\u{434}\u{435}\u{43a}\u{441}_name_"
    ));
    assert!(!check_valid_name("core.index_\u{438}\u{43c}\u{44f}3"));
    assert!(!check_valid_name("1in!dex_Name"));
    assert!(!check_valid_name("space name"));
    assert!(!check_valid_name(" space "));
}

#[test]
fn valid_name_for_url() {
    assert_valid_name_url("service_name");
    assert_valid_name_url("service_name\\");
    assert_valid_name_url("service name");
    assert_valid_name_url("/service_name");
    assert_valid_name_url("1Service_name");
    assert_valid_name_url("core.service_name");
}

#[test]
#[should_panic(expected = "Wrong characters using in name. Use: a-zA-Z0-9 and _")]
fn invalid_name_panic() {
    let db = TemporaryDB::new();
    let snapshot = db.snapshot();
    let _: ListIndex<_, u8> = ListIndex::new("ind\u{435}x-name", &snapshot);
}

fn assert_valid_name_url(name: &str) {
    let urlencoded: String = byte_serialize(name.as_bytes()).collect();
    assert_eq!(is_valid_name(name), name == urlencoded)
}

fn check_valid_name<S: AsRef<str>>(name: S) -> bool {
    check_index_name(name).is_ok()
}

fn check_index_name<S: AsRef<str>>(name: S) -> Result<(), ()> {
    let db = TemporaryDB::new();
    let snapshot = db.snapshot();

    let catch_result = panic::catch_unwind(panic::AssertUnwindSafe(|| {
        let _: ListIndex<_, u8> = ListIndex::new(name.as_ref(), &snapshot);
    }));

    catch_result.map_err(|_| ())
>>>>>>> b1188e0a
}<|MERGE_RESOLUTION|>--- conflicted
+++ resolved
@@ -852,43 +852,6 @@
 }
 
 #[test]
-<<<<<<< HEAD
-fn fork_from_patch() {
-    use crate::ListIndex;
-
-    let db = TemporaryDB::new();
-    let fork = db.fork();
-
-    {
-        let mut index = ListIndex::new("index", &fork);
-        index.push(1);
-        index.push(2);
-        index.push(3);
-
-        let last = index.pop();
-        assert_eq!(last, Some(3));
-
-        index.set(1, 5);
-    }
-
-    let patch = fork.into_patch();
-    let fork = Fork::from_patch(patch, db.snapshot());
-    {
-        let index = ListIndex::new("index", &fork);
-
-        assert_eq!(index.get(0), Some(1));
-        assert_eq!(index.get(1), Some(5));
-        assert_eq!(index.get(2), None);
-
-        let items: Vec<i32> = index.iter().collect();
-
-        assert_eq!(items.len(), 2);
-        assert_eq!(items, vec![1, 5]);
-    }
-
-    db.merge(fork.into_patch())
-        .expect("Fork created from patch should be merged successfully");
-=======
 fn valid_index_name() {
     assert!(check_valid_name("index_name"));
     assert!(check_valid_name("_index_name"));
@@ -945,5 +908,42 @@
     }));
 
     catch_result.map_err(|_| ())
->>>>>>> b1188e0a
+}
+
+#[test]
+fn fork_from_patch() {
+    use crate::ListIndex;
+
+    let db = TemporaryDB::new();
+    let fork = db.fork();
+
+    {
+        let mut index = ListIndex::new("index", &fork);
+        index.push(1);
+        index.push(2);
+        index.push(3);
+
+        let last = index.pop();
+        assert_eq!(last, Some(3));
+
+        index.set(1, 5);
+    }
+
+    let patch = fork.into_patch();
+    let fork = Fork::from_patch(patch, db.snapshot());
+    {
+        let index = ListIndex::new("index", &fork);
+
+        assert_eq!(index.get(0), Some(1));
+        assert_eq!(index.get(1), Some(5));
+        assert_eq!(index.get(2), None);
+
+        let items: Vec<i32> = index.iter().collect();
+
+        assert_eq!(items.len(), 2);
+        assert_eq!(items, vec![1, 5]);
+    }
+
+    db.merge(fork.into_patch())
+        .expect("Fork created from patch should be merged successfully");
 }