--- conflicted
+++ resolved
@@ -686,15 +686,11 @@
 #[cfg(test)]
 mod tests {
     use super::*;
-<<<<<<< HEAD
-    use crate::{access::AccessExt, Database, TemporaryDB};
+    use crate::{access::AccessExt, Database, Fork, TemporaryDB};
 
     use std::collections::{BTreeSet, HashMap};
 
     use rand::{seq::SliceRandom, thread_rng, Rng};
-=======
-    use crate::{Database, Fork, TemporaryDB};
->>>>>>> ad0fe508
 
     #[test]
     fn test_index_metadata_binary_value() {
