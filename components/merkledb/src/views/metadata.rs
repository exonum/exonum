--- conflicted
+++ resolved
@@ -19,18 +19,16 @@
 use num_traits::FromPrimitive;
 use serde_derive::{Deserialize, Serialize};
 
-<<<<<<< HEAD
 use std::{borrow::Cow, io::Error, mem, num::NonZeroU64};
 
 use super::{
     system_info::STATE_AGGREGATOR, IndexAddress, RawAccess, RawAccessMut, ResolvedAddress, View,
 };
-use crate::{validation::assert_valid_name, BinaryValue};
-=======
-use super::{IndexAddress, RawAccess, RawAccessMut, View};
-use crate::access::{AccessError, AccessErrorKind};
-use crate::{validation::check_index_valid_full_name, BinaryValue};
->>>>>>> 571d3568
+use crate::{
+    access::{AccessError, AccessErrorKind},
+    validation::check_index_valid_full_name,
+    BinaryValue,
+};
 
 /// Name of the column family used to store `IndexesPool`.
 const INDEXES_POOL_NAME: &str = "__INDEXES_POOL__";
@@ -395,17 +393,26 @@
 {
     /// Gets an index with the specified address and type. Creates an index if it is not present
     /// in the storage.
-    ///
-    /// # Return value
-    ///
-    /// Returns `Err(Self)` if the index is in the storage and has a type different from
-    /// the one provided as an argument.
     pub(crate) fn get_or_create(
         index_access: T,
         index_address: &IndexAddress,
         index_type: IndexType,
     ) -> Result<Self, AccessError> {
         check_index_valid_full_name(index_address)?;
+        Self::get_or_create_unchecked(index_access, index_address, index_type)
+    }
+
+    /// Gets an index with the specified address and type. Unlike `get_or_create`, this method
+    /// does not check if the name of the index is reserved.
+    ///
+    /// # Safety
+    ///
+    /// This method should only be used to create system indexes within this crate.
+    pub(crate) fn get_or_create_unchecked(
+        index_access: T,
+        index_address: &IndexAddress,
+        index_type: IndexType,
+    ) -> Result<Self, AccessError> {
         // Actual name.
         let index_name = index_address.name.clone();
         // Full name for internal usage.
@@ -419,7 +426,6 @@
             metadata
         });
         let real_index_type = metadata.index_type;
-<<<<<<< HEAD
         let addr = ResolvedAddress {
             name: index_name,
             id: NonZeroU64::new(metadata.identifier),
@@ -434,13 +440,6 @@
         view.set_or_forget_aggregation(is_aggregated);
         let this = Self {
             view,
-=======
-        let mut index_address_from_metadata = metadata.index_address();
-        // Set index address name, since metadata itself doesn't know it.
-        index_address_from_metadata.name = index_name;
-        let this = Self {
-            view: View::new(index_access, index_address_from_metadata),
->>>>>>> 571d3568
             metadata,
             index_full_name,
             is_phantom,
