--- conflicted
+++ resolved
@@ -15,15 +15,9 @@
 pub use self::{
     address::{IndexAddress, ResolvedAddress},
     metadata::{
-<<<<<<< HEAD
-        get_object_hash, BinaryAttribute, IndexMetadata, IndexState, IndexType, ViewWithMetadata,
-    },
-    system_schema::SystemSchema,
-=======
         get_object_hash, BinaryAttribute, IndexState, IndexType, IndexesPool, ViewWithMetadata,
     },
     system_schema::{get_state_aggregator, SystemSchema},
->>>>>>> 86875313
 };
 
 use std::{borrow::Cow, fmt, iter::Peekable, marker::PhantomData};
@@ -33,7 +27,6 @@
     db::{Change, ChangesMut, ChangesRef, ForkIter, ViewChanges},
     BinaryKey, BinaryValue, Iter as BytesIter, Iterator as BytesIterator, Snapshot,
 };
-use crate::views::metadata::IndexesPool;
 
 mod address;
 mod metadata;
