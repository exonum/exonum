--- conflicted
+++ resolved
@@ -37,13 +37,8 @@
     changes: T::Changes,
 }
 
-<<<<<<< HEAD
 impl<T: RawAccess> fmt::Debug for View<T> {
-    fn fmt(&self, f: &mut fmt::Formatter) -> fmt::Result {
-=======
-impl<T: IndexAccess> fmt::Debug for View<T> {
     fn fmt(&self, f: &mut fmt::Formatter<'_>) -> fmt::Result {
->>>>>>> a75206f9
         f.debug_struct("View")
             .field("address", &self.address)
             .finish()
