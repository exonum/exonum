// Copyright 2019 The Exonum Team
//
// Licensed under the Apache License, Version 2.0 (the "License");
// you may not use this file except in compliance with the License.
// You may obtain a copy of the License at
//
//   http://www.apache.org/licenses/LICENSE-2.0
//
// Unless required by applicable law or agreed to in writing, software
// distributed under the License is distributed on an "AS IS" BASIS,
// WITHOUT WARRANTIES OR CONDITIONS OF ANY KIND, either express or implied.
// See the License for the specific language governing permissions and
// limitations under the License.

use std::{
    cell::RefCell,
    cmp::Ordering::{Equal, Greater, Less},
    collections::{
        btree_map::{BTreeMap, IntoIter as BtmIntoIter, Iter as BtmIter},
        hash_map::{IntoIter as HmIntoIter, Iter as HmIter},
        Bound::{Included, Unbounded},
        HashMap,
    },
    fmt,
<<<<<<< HEAD
    iter::{Iterator as StdIterator, Peekable},
=======
    iter::{FromIterator, Iterator as StdIterator, Peekable},
>>>>>>> e202a886
    mem,
    ops::{Deref, DerefMut},
};

use crate::{
    views::{IndexAccess, IndexAddress, View},
    Error, Result,
};

/// Finds a prefix immediately following the supplied one.
pub fn next_prefix(prefix: &[u8]) -> Option<Vec<u8>> {
    let change_idx = prefix.iter().rposition(|&byte| byte < u8::max_value());
    change_idx.map(|idx| {
        let mut next_prefix = prefix.to_vec();
        next_prefix[idx] += 1;
        for byte in &mut next_prefix[(idx + 1)..] {
            *byte = 0;
        }
        next_prefix
    })
}

/// Removes all keys from the table that start with the specified prefix.
pub fn remove_keys_with_prefix<V>(table: &mut BTreeMap<Vec<u8>, V>, prefix: &[u8]) {
    if prefix.is_empty() {
        // If the prefix is empty, we can be more efficient by clearing
        // the entire changes in the patch.
        table.clear();
    } else {
        // Remove all keys starting from `prefix`.
        let mut tail = table.split_off(prefix);
        if let Some(next_prefix) = next_prefix(prefix) {
            tail = tail.split_off(&next_prefix);
            table.append(&mut tail);
        }
    }
}

/// Map containing changes with a corresponding key.
#[derive(Debug, Clone)]
pub struct Changes {
    data: BTreeMap<Vec<u8>, Change>,
    prefixes_to_remove: Vec<Vec<u8>>,
}

/// Map containing changes with a corresponding key.
#[derive(Debug, Clone)]
pub struct ViewChanges {
    pub(super) data: BTreeMap<Vec<u8>, Change>,
    empty: bool,
}

impl Changes {
    /// Creates a new empty `Changes` instance.
    fn new() -> Self {
        Self {
            data: BTreeMap::new(),
            prefixes_to_remove: Vec::new(),
        }
    }

    /// Returns an iterator over the changes.
    pub fn iter(&self) -> BtmIter<Vec<u8>, Change> {
        self.data.iter()
    }

    /// Returns prefixes of keys that should be removed from the database.
    pub fn prefixes_to_remove(&self) -> &[Vec<u8>] {
        &self.prefixes_to_remove
    }
}

impl ViewChanges {
    fn new() -> Self {
        Self {
            data: BTreeMap::new(),
            empty: false,
        }
    }

    pub fn is_empty(&self) -> bool {
        self.empty
    }

    pub fn clear(&mut self) {
        self.data.clear();
        self.empty = true;
    }
}

/// Iterator over the `Changes` data.
#[derive(Debug)]
pub struct ChangesIterator {
    inner: BtmIntoIter<Vec<u8>, Change>,
}

impl StdIterator for ChangesIterator {
    type Item = (Vec<u8>, Change);

    fn next(&mut self) -> Option<Self::Item> {
        self.inner.next()
    }
}

impl IntoIterator for Changes {
    type Item = (Vec<u8>, Change);
    type IntoIter = ChangesIterator;

    fn into_iter(self) -> Self::IntoIter {
        Self::IntoIter {
            inner: self.data.into_iter(),
        }
    }
}

/// A set of serial changes that should be applied to a storage atomically.
///
/// This set can contain changes from multiple tables. When a block is added to
/// the blockchain, changes are first collected into a patch and then applied to
/// the storage.
#[derive(Debug, Clone)]
pub struct Patch2 {
    changes: HashMap<String, Changes>,
}

#[derive(Debug, Default)]
pub struct WorkingPatch {
    changes: RefCell<HashMap<IndexAddress, Option<ViewChanges>>>,
}

/// `RefMut`, but dumber.
#[derive(Debug)]
pub struct ChangesRef<'a> {
    parent: &'a WorkingPatch,
    key: IndexAddress,
    changes: Option<ViewChanges>,
}

impl Deref for ChangesRef<'_> {
    type Target = ViewChanges;

    fn deref(&self) -> &ViewChanges {
        // `.unwrap()` is safe: `changes` can be equal to `None` only when
        // the instance is being dropped.
        self.changes.as_ref().unwrap()
    }
}

impl DerefMut for ChangesRef<'_> {
    fn deref_mut(&mut self) -> &mut ViewChanges {
        // `.unwrap()` is safe: `changes` can be equal to `None` only when
        // the instance is being dropped.
        self.changes.as_mut().unwrap()
    }
}

impl Drop for ChangesRef<'_> {
    fn drop(&mut self) {
        let mut change_map = self.parent.changes.borrow_mut();
        let changes = change_map.get_mut(&self.key).unwrap_or_else(|| {
            panic!("insertion point for changes disappeared at {:?}", self.key);
        });

        debug_assert!(changes.is_none(), "edit conflict at {:?}", self.key);
        *changes = self.changes.take();
    }
}

impl WorkingPatch {
    /// Creates a new empty patch.
    fn new() -> Self {
        Self {
            changes: RefCell::new(HashMap::new()),
        }
    }

    fn is_empty(&self) -> bool {
        self.changes.borrow().is_empty()
    }

    /// Returns a mutable reference to the changes corresponding to a certain index.
    pub fn changes_mut(&self, address: &IndexAddress) -> ChangesRef {
        let view_changes = {
            let mut changes = self.changes.borrow_mut();
            let view_changes = changes.get_mut(address).map(Option::take);
            view_changes.unwrap_or_else(|| {
                changes
                    .entry(address.clone())
                    .or_insert_with(|| Some(ViewChanges::new()))
                    .take()
            })
        };

        assert!(
            view_changes.is_some(),
            "multiple mutable borrows of an index at {:?}",
            address
        );

        ChangesRef {
            changes: view_changes,
            key: address.clone(),
            parent: self,
        }
    }

    pub fn clear(&self, address: &IndexAddress) {
        let mut changes = self.changes.borrow_mut();
        let change = changes.entry(address.clone());

        change.and_modify(|v| *v = None);
    }

    // TODO: verify that this method updates `Change`s already in the `Patch` [ECR-2834]
    fn merge_into(self, patch: &mut Patch) {
        for (address, changes) in self.changes.into_inner() {
            let changes = changes.unwrap_or_else(|| {
                panic!("changes are still borrowed at address {:?}", address);
            });

            let patch_changes = patch
                .changes
                .entry(address.name().to_owned())
                .or_insert_with(Changes::new);

            if changes.is_empty() {
                let prefix = address.bytes().map_or(vec![], |bytes| bytes.to_vec());
                remove_keys_with_prefix(&mut patch_changes.data, &prefix);

                // Remember the prefix to be dropped from the database
                patch_changes.prefixes_to_remove.push(prefix);
            }

            if address.bytes().is_none() {
                patch_changes.data.extend(changes.data);
            } else {
                patch_changes.data.extend(
                    changes
                        .data
                        .into_iter()
                        .map(|(key, value)| (address.keyed(&key).1.into_owned(), value)),
                );
            }
        }
    }
}

/// Iterator over the `Patch` data.
#[derive(Debug)]
pub struct PatchIterator {
    inner: HmIntoIter<String, Changes>,
}

impl StdIterator for PatchIterator {
    type Item = (String, Changes);

    fn next(&mut self) -> Option<Self::Item> {
        self.inner.next()
    }
}

impl IntoIterator for Patch {
    type Item = (String, Changes);
    type IntoIter = PatchIterator;

    fn into_iter(self) -> Self::IntoIter {
        Self::IntoIter {
            inner: self.changes.into_iter(),
        }
    }
}

/// A generalized iterator over the storage views.
pub type Iter<'a> = Box<dyn Iterator + 'a>;

/// An enum that represents a type of change made to some key in the storage.
#[derive(Debug, Clone, PartialEq)]
pub enum Change {
    /// Put the specified value into the storage for the corresponding key.
    Put(Vec<u8>),
    /// Delete a value from the storage for the corresponding key.
    Delete,
}

/// A combination of a database snapshot and a sequence of changes on top of it.
///
/// A `Fork` provides both immutable and mutable operations over the database. Like [`Snapshot`],
/// `Fork` provides read isolation. When mutable operations ([`put`], [`remove`] and
/// [`remove_by_prefix`]) are applied to a fork, the subsequent reads act as if the changes
/// are applied to the database; in reality, these changes are accumulated in memory.
///
/// To apply changes to the database, you need to convert a `Fork` into a [`Patch`] using
/// [`into_patch`] and then atomically [`merge`] it into the database. If two
/// conflicting forks are merged into a database, this can lead to an inconsistent state. If you
/// need to consistently apply several sets of changes to the same data, the next fork should be
/// created after the previous fork has been merged.
///
/// `Fork` also supports checkpoints ([`flush`] and
/// [`rollback`] methods), which allows rolling back some of the latest changes (e.g., after
/// a runtime error). Checkpoint is created automatically after calling the `flush` method.
///
/// `Fork` implements the [`Snapshot`] trait and provides methods for both reading and
/// writing data. Thus, `&mut Fork` is used as a storage view for creating
/// read-write indices representation.
///
/// **Note.** Unless stated otherwise, "key" in the method descriptions below refers
/// to a full key (a string column family name + key as an array of bytes within the family).
///
/// [`Snapshot`]: trait.Snapshot.html
/// [`put`]: #method.put
/// [`remove`]: #method.remove
/// [`remove_by_prefix`]: #method.remove_by_prefix
/// [`Patch`]: struct.Patch.html
/// [`into_patch`]: #method.into_patch
/// [`merge`]: trait.Database.html#tymethod.merge
/// [`commit`]: #method.commit
/// [`rollback`]: #method.rollback
#[derive(Debug)]
pub struct Fork {
    patch: Patch,
    working_patch: WorkingPatch,
}

#[derive(Debug)]
<<<<<<< HEAD
pub struct Patch {
=======
pub struct FlushedFork {
>>>>>>> e202a886
    snapshot: Box<dyn Snapshot>,
    changes: HashMap<String, Changes>,
}

impl fmt::Debug for Box<dyn Snapshot> {
    fn fmt(&self, f: &mut fmt::Formatter) -> fmt::Result {
        write!(f, "Snapshot")
    }
}

pub(super) struct ForkIter<'a, T: StdIterator> {
    snapshot: Iter<'a>,
    changes: Option<Peekable<T>>,
}

#[derive(Debug, PartialEq, Eq)]
enum NextIterValue {
    Stored,
    Replaced,
    Inserted,
    Deleted,
    MissDeleted,
    Finished,
}

/// Low-level storage backend implementing a collection of named key-value stores
/// (aka column families).
///
/// A `Database` instance is shared across different threads, so it must be `Sync` and `Send`.
///
/// There is no way to directly interact with data in the database; use [`snapshot`], [`fork`]
/// and [`merge`] methods for indirect interaction. See [the module documentation](index.html)
/// for more details.
///
/// Note that `Database` effectively has [interior mutability][interior-mut];
/// `merge` and `merge_sync` methods take a shared reference to the database (`&self`)
/// rather than an exclusive one (`&mut self`). This means that the following code compiles:
///
/// ```
/// use exonum_merkledb::{Database, TemporaryDB, IndexBuilder};
///
/// // not declared as `mut db`!
/// let db: Box<Database> = Box::new(TemporaryDB::new());
/// let fork = db.fork();
/// {
///     let (mut view, _state) = IndexBuilder::new(&fork)
///         .index_name("index_name")
///         .build::<()>();
///     view.put(&vec![1, 2, 3], vec![123]);
/// }
///
/// db.merge(fork.into_patch()).unwrap();
/// ```
///
/// [`snapshot`]: #tymethod.snapshot
/// [`fork`]: #method.fork
/// [`merge`]: #tymethod.merge
/// [interior-mut]: https://doc.rust-lang.org/book/second-edition/ch15-05-interior-mutability.html
pub trait Database: Send + Sync + 'static {
    /// Creates a new snapshot of the database from its current state.
    fn snapshot(&self) -> Box<dyn Snapshot>;

    /// Creates a new fork of the database from its current state.
    fn fork(&self) -> Fork {
        Fork {
            patch: Patch {
                snapshot: self.snapshot(),
                changes: HashMap::new(),
            },
            working_patch: WorkingPatch::new(),
        }
    }

    /// Atomically applies a sequence of patch changes to the database.
    ///
    /// Note that this method may be called concurrently from different threads, the
    /// onus to guarantee atomicity is on the implementor of the trait.
    ///
    /// # Errors
    ///
    /// If this method encounters any form of I/O or other error during merging, an error variant
    /// will be returned. In case of an error, the method guarantees no changes are applied to
    /// the database.
    fn merge(&self, patch: Patch) -> Result<()>;

    /// Atomically applies a sequence of patch changes to the database with fsync.
    ///
    /// Note that this method may be called concurrently from different threads, the
    /// onus to guarantee atomicity is on the implementor of the trait.
    ///
    /// # Errors
    ///
    /// If this method encounters any form of I/O or other error during merging, an error variant
    /// will be returned. In case of an error, the method guarantees no changes are applied to
    /// the database.
    fn merge_sync(&self, patch: Patch) -> Result<()>;
}

/// A read-only snapshot of a storage backend.
///
/// A `Snapshot` instance is an immutable representation of a certain storage state.
/// It provides read isolation, so consistency is guaranteed even if the data in
/// the database changes between reads.
///
/// **Note.** Unless stated otherwise, "key" in the method descriptions below refers
/// to a full key (a string column family name + key as an array of bytes within the family).
pub trait Snapshot: Send + Sync + 'static {
    /// Returns a value corresponding to the specified key as a raw vector of bytes,
    /// or `None` if it does not exist.
    fn get(&self, name: &str, key: &[u8]) -> Option<Vec<u8>>;

    /// Returns `true` if the snapshot contains a value for the specified key.
    ///
    /// Default implementation checks existence of the value using [`get`](#tymethod.get).
    fn contains(&self, name: &str, key: &[u8]) -> bool {
        self.get(name, key).is_some()
    }

    /// Returns an iterator over the entries of the snapshot in ascending order starting from
    /// the specified key. The iterator element type is `(&[u8], &[u8])`.
    fn iter(&self, name: &str, from: &[u8]) -> Iter;
}

/// A trait that defines a streaming iterator over storage view entries. Unlike
/// the standard [`Iterator`](https://doc.rust-lang.org/std/iter/trait.Iterator.html)
/// trait, `Iterator` in Exonum is low-level and, therefore, operates with bytes.
pub trait Iterator {
    /// Advances the iterator and returns a reference to the next key and value.
    fn next(&mut self) -> Option<(&[u8], &[u8])>;

    /// Returns a reference to the current key and value without advancing the iterator.
    fn peek(&mut self) -> Option<(&[u8], &[u8])>;
}

impl Patch {
    pub fn changes(&self) -> HashMap<String, Changes> {
        self.changes.clone()
    }

    pub fn iter(&self) -> HmIter<String, Changes> {
        self.changes.iter()
    }
}

impl Snapshot for Patch {
    fn get(&self, name: &str, key: &[u8]) -> Option<Vec<u8>> {
        if let Some(changes) = self.changes.get(name) {
            if let Some(change) = changes.data.get(key) {
                match *change {
                    Change::Put(ref v) => return Some(v.clone()),
                    Change::Delete => return None,
                }
            }
        }
        self.snapshot.get(name, key)
    }

    fn contains(&self, name: &str, key: &[u8]) -> bool {
        if let Some(changes) = self.changes.get(name) {
            if let Some(change) = changes.data.get(key) {
                match *change {
                    Change::Put(..) => return true,
                    Change::Delete => return false,
                }
            }
        }
        self.snapshot.contains(name, key)
    }

    fn iter(&self, name: &str, from: &[u8]) -> Iter {
        let range = (Included(from), Unbounded);
        let changes = match self.changes.get(name) {
            Some(changes) => Some(changes.data.range::<[u8], _>(range).peekable()),
            None => None,
        };

        Box::new(ForkIter {
            snapshot: self.snapshot.iter(name, from),
            changes,
        })
    }
}

impl Fork {
    /// Creates a fork based on the provided `patch`.
    ///
    /// Note: using created fork to modify data already present in `patch` may lead
    /// to an inconsistent database state. Hence, this method is useful only if you
    /// are sure that the fork and `patch` interacted with different indices.
    pub fn from_patch(patch: Patch) -> Self {
        Self {
            patch,
            working_patch: WorkingPatch::new(),
        }
    }

    /// Finalizes all changes that were made after previous execution of the `flush` method.
    /// If no `flush` method had been called before, finalizes all changes that were
    /// made after creation of `Fork`.
    pub fn flush(&mut self) {
        let working_patch = mem::replace(&mut self.working_patch, WorkingPatch::new());
        working_patch.merge_into(&mut self.patch);
    }

    /// Rolls back all changes that were made after the latest execution
    /// of the `flush` method.
    pub fn rollback(&mut self) {
        self.working_patch = WorkingPatch::new();
    }

    /// Converts the fork into `Patch` consuming the fork instance.
    pub fn into_patch(mut self) -> Patch {
        self.flush();
        self.patch
    }

    /// Merges a patch from another fork to this fork.
    ///
    /// If both forks have changed the same data, this can lead to an inconsistent state. Hence,
    /// this method is useful only if you are sure that forks interacted with different indices.
    ///
    /// # Panics
    ///
    /// Panics if a target `Fork` contains unflushed changes.
    pub fn merge(&mut self, patch: Patch) {
        assert!(!self.is_dirty(), "cannot merge a dirty fork");

        for (name, changes) in patch {
            if let Some(in_changes) = self.patch.changes.get_mut(&name) {
                in_changes.data.extend(changes.into_iter());
                continue;
            }

            {
                self.patch.changes.insert(name.to_owned(), changes);
            }
        }
    }

    /// Checks if a fork has any unflushed changes.
    pub fn is_dirty(&self) -> bool {
        !self.working_patch.is_empty()
    }

    /// Patch containing current changes made in this fork.
    pub fn working_patch(&self) -> &WorkingPatch {
        &self.working_patch
    }

    /// Creates a fork based on the provided `patch` and `snapshot`.
    ///
    /// Note: using created fork to modify data already present in `patch` may lead
    /// to an inconsistent database state. Hence, this method is useful only if you
    /// are sure that the fork and `patch` interacted with different indices.
    pub fn from_patch(patch: Patch, snapshot: Box<dyn Snapshot>) -> Self {
        let flushed = FlushedFork { snapshot, patch };

        Self {
            flushed,
            working_patch: WorkingPatch::new(),
        }
    }
}

impl<'a> IndexAccess for &'a Fork {
    type Changes = ChangesRef<'a>;

    fn snapshot(&self) -> &dyn Snapshot {
        &self.patch
    }

    fn changes(&self, address: &IndexAddress) -> Self::Changes {
        self.working_patch.changes_mut(address)
    }
}

impl AsRef<dyn Snapshot> for Fork {
    fn as_ref(&self) -> &dyn Snapshot {
        &self.patch
    }
}

impl AsRef<dyn Snapshot> for dyn Snapshot + 'static {
    fn as_ref(&self) -> &dyn Snapshot {
        self
    }
}

impl<'a, T> ForkIter<'a, T>
where
    T: StdIterator<Item = (&'a Vec<u8>, &'a Change)>,
{
    pub fn new(snapshot: Iter<'a>, changes: Option<T>) -> Self {
        ForkIter {
            snapshot,
            changes: changes.map(StdIterator::peekable),
        }
    }

    fn step(&mut self) -> NextIterValue {
        if let Some(ref mut changes) = self.changes {
            match changes.peek() {
                Some(&(k, change)) => match self.snapshot.peek() {
                    Some((key, ..)) => match *change {
                        Change::Put(..) => match k[..].cmp(key) {
                            Equal => NextIterValue::Replaced,
                            Less => NextIterValue::Inserted,
                            Greater => NextIterValue::Stored,
                        },
                        Change::Delete => match k[..].cmp(key) {
                            Equal => NextIterValue::Deleted,
                            Less => NextIterValue::MissDeleted,
                            Greater => NextIterValue::Stored,
                        },
                    },
                    None => match *change {
                        Change::Put(..) => NextIterValue::Inserted,
                        Change::Delete => NextIterValue::MissDeleted,
                    },
                },
                None => match self.snapshot.peek() {
                    Some(..) => NextIterValue::Stored,
                    None => NextIterValue::Finished,
                },
            }
        } else {
            match self.snapshot.peek() {
                Some(..) => NextIterValue::Stored,
                None => NextIterValue::Finished,
            }
        }
    }
}

impl<'a, T> Iterator for ForkIter<'a, T>
where
    T: StdIterator<Item = (&'a Vec<u8>, &'a Change)>,
{
    fn next(&mut self) -> Option<(&[u8], &[u8])> {
        loop {
            match self.step() {
                NextIterValue::Stored => return self.snapshot.next(),
                NextIterValue::Replaced => {
                    self.snapshot.next();
                    return self.changes.as_mut().unwrap().next().map(|(key, change)| {
                        (
                            key.as_slice(),
                            match *change {
                                Change::Put(ref value) => value.as_slice(),
                                Change::Delete => unreachable!(),
                            },
                        )
                    });
                }
                NextIterValue::Inserted => {
                    return self.changes.as_mut().unwrap().next().map(|(key, change)| {
                        (
                            key.as_slice(),
                            match *change {
                                Change::Put(ref value) => value.as_slice(),
                                Change::Delete => unreachable!(),
                            },
                        )
                    });
                }
                NextIterValue::Deleted => {
                    self.changes.as_mut().unwrap().next();
                    self.snapshot.next();
                }
                NextIterValue::MissDeleted => {
                    self.changes.as_mut().unwrap().next();
                }
                NextIterValue::Finished => return None,
            }
        }
    }

    fn peek(&mut self) -> Option<(&[u8], &[u8])> {
        loop {
            match self.step() {
                NextIterValue::Stored => return self.snapshot.peek(),
                NextIterValue::Replaced | NextIterValue::Inserted => {
                    return self.changes.as_mut().unwrap().peek().map(|&(key, change)| {
                        (
                            key.as_slice(),
                            match *change {
                                Change::Put(ref value) => value.as_slice(),
                                Change::Delete => unreachable!(),
                            },
                        )
                    });
                }
                NextIterValue::Deleted => {
                    self.changes.as_mut().unwrap().next();
                    self.snapshot.next();
                }
                NextIterValue::MissDeleted => {
                    self.changes.as_mut().unwrap().next();
                }
                NextIterValue::Finished => return None,
            }
        }
    }
}

impl fmt::Debug for dyn Database {
    fn fmt(&self, f: &mut fmt::Formatter) -> fmt::Result {
        f.debug_struct("Database").finish()
    }
}

impl fmt::Debug for dyn Snapshot {
    fn fmt(&self, f: &mut fmt::Formatter) -> fmt::Result {
        f.debug_struct("Snapshot").finish()
    }
}

impl fmt::Debug for dyn Iterator {
    fn fmt(&self, f: &mut fmt::Formatter) -> fmt::Result {
        f.debug_struct("Iterator").finish()
    }
}

/// The current `MerkleDB` data layout version.
pub const DB_VERSION: u8 = 0;
/// Database metadata address.
pub const DB_METADATA: &str = "__DB_METADATA__";
/// Version attribute name.
pub const VERSION_NAME: &str = "version";

/// This function checks that the given database is compatible with the current `MerkleDB` version.
pub fn check_database(db: &mut dyn Database) -> Result<()> {
    let fork = db.fork();
    {
        let mut view = View::new(&fork, DB_METADATA);
        if let Some(saved_version) = view.get::<_, u8>(VERSION_NAME) {
            if saved_version != DB_VERSION {
                return Err(Error::new(format!(
                    "Database version doesn't match: actual {}, expected {}",
                    saved_version, DB_VERSION
                )));
            }

            return Ok(());
        } else {
            view.put(VERSION_NAME, DB_VERSION);
        }
    }
    db.merge(fork.into_patch())
}<|MERGE_RESOLUTION|>--- conflicted
+++ resolved
@@ -22,11 +22,7 @@
         HashMap,
     },
     fmt,
-<<<<<<< HEAD
-    iter::{Iterator as StdIterator, Peekable},
-=======
     iter::{FromIterator, Iterator as StdIterator, Peekable},
->>>>>>> e202a886
     mem,
     ops::{Deref, DerefMut},
 };
@@ -351,11 +347,7 @@
 }
 
 #[derive(Debug)]
-<<<<<<< HEAD
 pub struct Patch {
-=======
-pub struct FlushedFork {
->>>>>>> e202a886
     snapshot: Box<dyn Snapshot>,
     changes: HashMap<String, Changes>,
 }
@@ -603,20 +595,6 @@
     /// Patch containing current changes made in this fork.
     pub fn working_patch(&self) -> &WorkingPatch {
         &self.working_patch
-    }
-
-    /// Creates a fork based on the provided `patch` and `snapshot`.
-    ///
-    /// Note: using created fork to modify data already present in `patch` may lead
-    /// to an inconsistent database state. Hence, this method is useful only if you
-    /// are sure that the fork and `patch` interacted with different indices.
-    pub fn from_patch(patch: Patch, snapshot: Box<dyn Snapshot>) -> Self {
-        let flushed = FlushedFork { snapshot, patch };
-
-        Self {
-            flushed,
-            working_patch: WorkingPatch::new(),
-        }
     }
 }
 
