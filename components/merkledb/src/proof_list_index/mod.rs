--- conflicted
+++ resolved
@@ -16,15 +16,7 @@
 
 pub use self::proof::{CheckedListProof, ListProof, ListProofError, ValidationError};
 
-<<<<<<< HEAD
-use std::{
-    cmp, iter,
-    marker::PhantomData,
-    ops::{Bound, RangeBounds},
-};
-=======
-use std::{marker::PhantomData, ops::RangeBounds};
->>>>>>> f6144a1d
+use std::{cmp, iter, marker::PhantomData, ops::RangeBounds};
 
 use exonum_crypto::Hash;
 
@@ -250,41 +242,6 @@
         ProofListKey::new(self.height(), 0)
     }
 
-<<<<<<< HEAD
-    /// The caller must ensure that `to > from`.
-    fn construct_proof(&self, from: u64, to: u64) -> ListProof<V> {
-        if from >= self.len() {
-            return ListProof::empty(self.height(), self.merkle_root());
-        }
-
-        let items = (from..to).zip(self.iter_from(from).take((to - from) as usize));
-        let mut proof = ListProof::new(items);
-
-        let (mut left, mut right) = (from, to - 1);
-        for height in 1..self.height() {
-            if left % 2 == 1 {
-                let hash = self.get_branch_unchecked(ProofListKey::new(height, left - 1));
-                proof.push_hash(height, left - 1, hash);
-            }
-
-            if right % 2 == 0 {
-                if let Some(hash) = self.get_branch(ProofListKey::new(height, right + 1)) {
-                    proof.push_hash(height, right + 1, hash);
-                }
-            }
-            left >>= 1;
-            right >>= 1;
-        }
-
-        proof
-    }
-
-    fn merkle_root(&self) -> Hash {
-        self.get_branch(self.root_key()).unwrap_or_default()
-    }
-
-=======
->>>>>>> f6144a1d
     fn set_len(&mut self, len: u64) {
         self.state.set(len)
     }
@@ -449,35 +406,7 @@
     /// assert!(empty_proof.values_unchecked().is_empty());
     /// ```
     pub fn get_range_proof<R: RangeBounds<u64>>(&self, range: R) -> ListProof<V> {
-<<<<<<< HEAD
-        // Inclusive lower boundary of the proof range.
-        let from = match range.start_bound() {
-            Bound::Unbounded => 0_u64,
-            Bound::Included(from) => *from,
-            Bound::Excluded(from) => *from + 1,
-        };
-        if from >= self.len() && range.end_bound() == Bound::Unbounded {
-            // We assume this is a "legal" case of the caller not knowing the list length,
-            // so we don't want to panic in the `to > from` assertion below.
-            return ListProof::empty(self.height(), self.merkle_root());
-        }
-
-        // Exclusive upper boundary of the proof range.
-        let to = match range.end_bound() {
-            Bound::Unbounded => self.len(),
-            Bound::Included(to) => *to + 1,
-            Bound::Excluded(to) => *to,
-        };
-        assert!(
-            to > from,
-            "Illegal range boundaries: the range start is {:?}, but the range end is {:?}",
-            from,
-            to
-        );
-        self.construct_proof(from, to)
-=======
         self.create_range_proof(range)
->>>>>>> f6144a1d
     }
 
     /// Returns an iterator over the list. The iterator element type is V.
