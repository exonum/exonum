// Copyright 2019 The Exonum Team
//
// Licensed under the Apache License, Version 2.0 (the "License");
// you may not use this file except in compliance with the License.
// You may obtain a copy of the License at
//
//   http://www.apache.org/licenses/LICENSE-2.0
//
// Unless required by applicable law or agreed to in writing, software
// distributed under the License is distributed on an "AS IS" BASIS,
// WITHOUT WARRANTIES OR CONDITIONS OF ANY KIND, either express or implied.
// See the License for the specific language governing permissions and
// limitations under the License.

// spell-checker:ignore upup

use exonum_crypto::Hash;
use rand::{thread_rng, Rng};
use serde_json::{self, json};

use std::cmp;

<<<<<<< HEAD
use super::{key::ProofListKey, tree_height_by_length, ListProof, ListProofError, ProofListIndex};
=======
use super::{ListProof, ListProofError, ProofListIndex};
>>>>>>> 40a3a512
use crate::{BinaryValue, Database, HashTag, ObjectHash, TemporaryDB};

const IDX_NAME: &str = "idx_name";

fn random_values<R: Rng>(rng: &mut R, len: usize) -> Vec<Vec<u8>> {
    use std::collections::HashSet;

    let mut exists = HashSet::new();
    let generator = |_| {
        let mut new_val: Vec<u8> = vec![0; 10];
        rng.fill_bytes(&mut new_val);

        while exists.contains(&new_val) {
            rng.fill_bytes(&mut new_val);
        }
        exists.insert(new_val.clone());
        new_val
    };

    (0..len).map(generator).collect::<Vec<_>>()
}

#[test]
fn list_methods() {
    let db = TemporaryDB::new();
    let fork = db.fork();
    let mut index = ProofListIndex::new(IDX_NAME, &fork);

    assert!(index.is_empty());
    assert_eq!(index.len(), 0);
    index.push(vec![1]);
    assert!(!index.is_empty());
    assert_eq!(index.len(), 1);

    index.push(vec![2]);
    assert_eq!(index.len(), 2);

    index.extend(vec![vec![3]]);
    assert_eq!(index.len(), 3);

    assert_eq!(index.get(0), Some(vec![1]));
    assert_eq!(index.get(1), Some(vec![2]));
    assert_eq!(index.get(2), Some(vec![3]));
<<<<<<< HEAD
}

#[test]
fn extend_is_equivalent_to_sequential_pushes() {
    let db = TemporaryDB::new();
    let fork = db.fork();
    let mut index = ProofListIndex::new(IDX_NAME, &fork);

    for _ in 0..10 {
        index.clear();
        let values: [u8; 32] = thread_rng().gen();
        for &value in &values {
            index.push(value);
        }
        let hash_after_pushes = index.object_hash();

        index.clear();
        index.extend(values.iter().cloned());
        assert_eq!(index.object_hash(), hash_after_pushes);
    }

    // Try extending list in several calls.
    for _ in 0..10 {
        index.clear();
        let values: [u8; 32] = thread_rng().gen();
        for &value in &values {
            index.push(value);
        }
        let hash_after_pushes = index.object_hash();

        index.clear();
        let mut iter = values.iter().cloned();
        index.extend(iter.by_ref().take(5));
        index.extend(iter.by_ref().take(8));
        index.extend(iter.by_ref().take(3));
        index.extend(iter);
        assert_eq!(index.object_hash(), hash_after_pushes);
    }

    // Try mixing extensions and pushes
    for _ in 0..10 {
        index.clear();
        let values: [u8; 32] = thread_rng().gen();
        for &value in &values {
            index.push(value);
        }
        let hash_after_pushes = index.object_hash();

        index.clear();
        let mut iter = values.iter().cloned();
        index.extend(iter.by_ref().take(5));
        for value in iter.by_ref().take(3) {
            index.push(value);
        }
        index.extend(iter.by_ref().take(7));
        index.push(iter.by_ref().next().unwrap());
        index.extend(iter);
        assert_eq!(index.object_hash(), hash_after_pushes);
    }
=======
>>>>>>> 40a3a512
}

#[test]
fn tree_height() {
    let db = TemporaryDB::new();
    let fork = db.fork();
    let mut index = ProofListIndex::new(IDX_NAME, &fork);

    assert_eq!(index.height(), 0);
    index.push(vec![1]);
    assert_eq!(index.height(), 1);
    index.push(vec![2]);
    assert_eq!(index.height(), 2);
    index.push(vec![3]);
    assert_eq!(index.height(), 3);
    index.push(vec![4]);
    assert_eq!(index.height(), 3);
}

#[test]
fn iter() {
    let db = TemporaryDB::new();
    let fork = db.fork();
    let mut list_index = ProofListIndex::new(IDX_NAME, &fork);

    list_index.extend(vec![1_u8, 2, 3]);

    assert_eq!(list_index.iter().collect::<Vec<u8>>(), vec![1, 2, 3]);
    assert_eq!(list_index.iter_from(0).collect::<Vec<u8>>(), vec![1, 2, 3]);
    assert_eq!(list_index.iter_from(1).collect::<Vec<u8>>(), vec![2, 3]);
    assert_eq!(
        list_index.iter_from(3).collect::<Vec<u8>>(),
        Vec::<u8>::new()
    );
}

#[test]
fn simple_proof() {
    let db = TemporaryDB::new();
    let fork = db.fork();
    let mut index = ProofListIndex::new(IDX_NAME, &fork);

    let h0 = HashTag::hash_leaf(&2_u64.to_bytes());
    let h1 = HashTag::hash_leaf(&4_u64.to_bytes());
    let h2 = HashTag::hash_leaf(&6_u64.to_bytes());
    let h01 = HashTag::hash_node(&h0, &h1);
    let h22 = HashTag::hash_single_node(&h2);
    let h012 = HashTag::hash_node(&h01, &h22);

    assert_eq!(index.object_hash(), HashTag::empty_list_hash());

    index.push(2_u64);

    assert_eq!(index.object_hash(), HashTag::hash_list_node(1, h0));
    let proof = index.get_proof(0);
<<<<<<< HEAD
    assert_eq!(proof, ListProof::new(vec![(0, 2_u64)]));
    assert_eq!(
        *proof.validate(index.object_hash(), index.len()).unwrap(),
        [(0, 2)]
    );

    index.push(4_u64);
    assert_eq!(index.object_hash(), HashTag::hash_list_node(2, h01));

    let proof = index.get_proof(0);
    assert_eq!(proof, {
        let mut proof = ListProof::new(vec![(0, 2_u64)]);
        proof.push_hash(1, 1, h1);
        proof
    });
    assert_eq!(
        *proof.validate(index.object_hash(), index.len()).unwrap(),
        [(0, 2)]
    );

    let proof = index.get_proof(1);
    assert_eq!(proof, {
        let mut proof = ListProof::new(vec![(1, 4_u64)]);
        proof.push_hash(1, 0, h0);
        proof
    });
    assert_eq!(
        *proof.validate(index.object_hash(), index.len()).unwrap(),
        [(1, 4)]
=======
    assert_eq!(proof, ListProof::new(vec![(0, 2_u64)], index.len()));
    assert_eq!(*proof.validate(index.object_hash()).unwrap(), [(0, 2)]);

    index.push(4_u64);
    assert_eq!(index.object_hash(), HashTag::hash_list_node(2, h01));

    let proof = index.get_proof(0);
    assert_eq!(proof, {
        let mut proof = ListProof::new(vec![(0, 2_u64)], index.len());
        proof.push_hash(1, 1, h1);
        proof
    });
    assert_eq!(*proof.validate(index.object_hash()).unwrap(), [(0, 2)]);

    let proof = index.get_proof(1);
    assert_eq!(proof, {
        let mut proof = ListProof::new(vec![(1, 4_u64)], index.len());
        proof.push_hash(1, 0, h0);
        proof
    });
    assert_eq!(*proof.validate(index.object_hash()).unwrap(), [(1, 4)]);

    let proof = index.get_range_proof(0..2);
    assert_eq!(
        proof,
        ListProof::new(vec![(0, 2_u64), (1, 4_u64)], index.len())
>>>>>>> 40a3a512
    );

    let proof = index.get_range_proof(0..2);
    assert_eq!(proof, ListProof::new(vec![(0, 2_u64), (1, 4_u64)]));
    assert_eq!(
<<<<<<< HEAD
        *proof.validate(index.object_hash(), index.len()).unwrap(),
=======
        *proof.validate(index.object_hash()).unwrap(),
>>>>>>> 40a3a512
        [(0, 2), (1, 4)]
    );

    index.push(6_u64);
    assert_eq!(index.object_hash(), HashTag::hash_list_node(3, h012));

    let proof = index.get_proof(0);
    assert_eq!(proof, {
<<<<<<< HEAD
        let mut proof = ListProof::new(vec![(0, 2_u64)]);
=======
        let mut proof = ListProof::new(vec![(0, 2_u64)], index.len());
>>>>>>> 40a3a512
        proof.push_hash(1, 1, h1);
        proof.push_hash(2, 1, h22);
        proof
    });
<<<<<<< HEAD
    assert_eq!(
        *proof.validate(index.object_hash(), index.len()).unwrap(),
        [(0, 2)]
    );

    let proof = index.get_range_proof(1..3);
    assert_eq!(proof, {
        let mut proof = ListProof::new(vec![(1, 4_u64), (2, 6_u64)]);
        proof.push_hash(1, 0, h0);
        proof
    });
    assert_eq!(
        *proof.validate(index.object_hash(), index.len()).unwrap(),
        [(1, 4_u64), (2, 6_u64)]
    );

    let proof = index.get_range_proof(0..2);
    assert_eq!(proof, {
        let mut proof = ListProof::new(vec![(0, 2_u64), (1, 4_u64)]);
        proof.push_hash(2, 1, h22);
        proof
    });
    assert_eq!(
        *proof.validate(index.object_hash(), index.len()).unwrap(),
=======
    assert_eq!(*proof.validate(index.object_hash()).unwrap(), [(0, 2)]);

    let proof = index.get_range_proof(1..3);
    assert_eq!(proof, {
        let mut proof = ListProof::new(vec![(1, 4_u64), (2, 6_u64)], index.len());
        proof.push_hash(1, 0, h0);
        proof
    });
    assert_eq!(
        *proof.validate(index.object_hash()).unwrap(),
        [(1, 4_u64), (2, 6_u64)]
    );

    let proof = index.get_range_proof(0..2);
    assert_eq!(proof, {
        let mut proof = ListProof::new(vec![(0, 2_u64), (1, 4_u64)], index.len());
        proof.push_hash(2, 1, h22);
        proof
    });
    assert_eq!(
        *proof.validate(index.object_hash()).unwrap(),
>>>>>>> 40a3a512
        [(0, 2_u64), (1, 4_u64)]
    );
}

#[test]
fn random_proofs() {
    const LIST_SIZE: usize = 1 << 10;
    const MAX_RANGE_SIZE: u64 = 128;

    let db = TemporaryDB::new();
    let fork = db.fork();
    let mut index = ProofListIndex::new(IDX_NAME, &fork);

    let mut rng = thread_rng();
    let values = random_values(&mut rng, LIST_SIZE);

    for value in &values {
        index.push(value.clone());
    }
<<<<<<< HEAD

    let index_hash = index.object_hash();
    for _ in 0..10 {
        let start = rng.gen_range(0, LIST_SIZE as u64);
        let end = rng.gen_range(start + 1, LIST_SIZE as u64 + 1);
        let end = cmp::min(end, start + MAX_RANGE_SIZE);

        let range_proof = index.get_range_proof(start..end);
        let (indices, actual_values): (Vec<_>, Vec<_>) = range_proof
            .validate(index_hash, index.len())
=======

    let index_hash = index.object_hash();
    for _ in 0..10 {
        let start = rng.gen_range(0, LIST_SIZE as u64);
        let end = rng.gen_range(start + 1, LIST_SIZE as u64 + 1);
        let end = cmp::min(end, start + MAX_RANGE_SIZE);

        let range_proof = index.get_range_proof(start..end);
        let (indices, actual_values): (Vec<_>, Vec<_>) = range_proof
            .validate(index_hash)
>>>>>>> 40a3a512
            .unwrap()
            .to_vec()
            .into_iter()
            .unzip();
        assert_eq!(indices, (start..end).collect::<Vec<_>>());

        let expected_values = &values[start as usize..end as usize];
        assert_eq!(expected_values, actual_values.as_slice());
    }
}

#[test]
fn index_and_proof_roots() {
    let db = TemporaryDB::new();
    let fork = db.fork();
    let mut index = ProofListIndex::new(IDX_NAME, &fork);
    assert_eq!(index.object_hash(), HashTag::empty_list_hash());

    let h1 = HashTag::hash_leaf(&[1, 2]);
    let h2 = HashTag::hash_leaf(&[2, 3]);
    let h3 = HashTag::hash_leaf(&[3, 4]);
    let h4 = HashTag::hash_leaf(&[4, 5]);
    let h5 = HashTag::hash_leaf(&[5, 6]);
    let h6 = HashTag::hash_leaf(&[6, 7]);
    let h7 = HashTag::hash_leaf(&[7, 8]);
    let h8 = HashTag::hash_leaf(&[8, 9]);

    let h12 = HashTag::hash_node(&h1, &h2);
    let h3up = HashTag::hash_single_node(&h3);
    let h123 = HashTag::hash_node(&h12, &h3up);

    let h34 = HashTag::hash_node(&h3, &h4);
    let h1234 = HashTag::hash_node(&h12, &h34);

    let h5up = HashTag::hash_single_node(&h5);
    let h5upup = HashTag::hash_single_node(&h5up);
    let h12345 = HashTag::hash_node(&h1234, &h5upup);

    let h56 = HashTag::hash_node(&h5, &h6);
    let h56up = HashTag::hash_single_node(&h56);
    let h123456 = HashTag::hash_node(&h1234, &h56up);

    let h7up = HashTag::hash_single_node(&h7);
    let h567 = HashTag::hash_node(&h56, &h7up);
    let h1234567 = HashTag::hash_node(&h1234, &h567);

    let h78 = HashTag::hash_node(&h7, &h8);
    let h5678 = HashTag::hash_node(&h56, &h78);
    let h12345678 = HashTag::hash_node(&h1234, &h5678);

    let expected_hash_comb = vec![
        (vec![1, 2], HashTag::hash_list_node(1, h1), 0),
        (vec![2, 3], HashTag::hash_list_node(2, h12), 1),
        (vec![3, 4], HashTag::hash_list_node(3, h123), 2),
        (vec![4, 5], HashTag::hash_list_node(4, h1234), 3),
        (vec![5, 6], HashTag::hash_list_node(5, h12345), 4),
        (vec![6, 7], HashTag::hash_list_node(6, h123456), 5),
        (vec![7, 8], HashTag::hash_list_node(7, h1234567), 6),
        (vec![8, 9], HashTag::hash_list_node(8, h12345678), 7),
    ];

    for (inserted, exp_root, proof_ind) in expected_hash_comb {
        index.push(inserted);
        assert_eq!(index.object_hash(), exp_root);

        let range_proof = index.get_range_proof(proof_ind..=proof_ind);
<<<<<<< HEAD
        assert_eq!(
            range_proof
                .validate(index.object_hash(), index.len())
                .unwrap()
                .len(),
            1
        );
=======
        assert_eq!(range_proof.validate(index.object_hash()).unwrap().len(), 1);
>>>>>>> 40a3a512
        let js = serde_json::to_string(&range_proof).unwrap();
        let deserialized_proof: ListProof<Vec<u8>> = serde_json::from_str(&js).unwrap();
        assert_eq!(deserialized_proof, range_proof);

        let range_proof = index.get_range_proof(..=proof_ind);
        assert_eq!(
            range_proof.validate(index.object_hash()).unwrap().len(),
            (proof_ind + 1) as usize
        );
        let js = serde_json::to_string(&range_proof).unwrap();
        let deserialized_proof: ListProof<Vec<u8>> = serde_json::from_str(&js).unwrap();
        assert_eq!(deserialized_proof, range_proof);

        let range_proof = index.get_range_proof(0..1);
<<<<<<< HEAD
        assert_eq!(
            range_proof
                .validate(index.object_hash(), index.len())
                .unwrap()
                .len(),
            1
        );
=======
        assert_eq!(range_proof.validate(index.object_hash()).unwrap().len(), 1);
>>>>>>> 40a3a512
        let js = serde_json::to_string(&range_proof).unwrap();
        let deserialized_proof: ListProof<Vec<u8>> = serde_json::from_str(&js).unwrap();
        assert_eq!(deserialized_proof, range_proof);
    }

    let range_proof = index.get_range_proof(..);
    let (indices, val_refs): (Vec<_>, Vec<_>) = range_proof
        .validate(index.object_hash())
        .unwrap()
        .iter()
        .cloned()
        .unzip();
    assert_eq!(indices, (0..8).collect::<Vec<_>>());
    let expected_values = vec![
        vec![1, 2],
        vec![2, 3],
        vec![3, 4],
        vec![4, 5],
        vec![5, 6],
        vec![6, 7],
        vec![7, 8],
        vec![8, 9],
    ];
    for (expected, actual) in expected_values.into_iter().zip(val_refs) {
        assert_eq!(expected[..], actual[..]);
    }

    let mut range_proof = index.get_range_proof(3..5);
    assert_eq!(range_proof.validate(index.object_hash()).unwrap().len(), 2);
    range_proof = index.get_range_proof(2..6);
    assert_eq!(range_proof.validate(index.object_hash()).unwrap().len(), 4);
    assert_eq!(index.get(0), Some(vec![1, 2]));
}

#[test]
#[should_panic(expected = "the range start is 2, but the range end is 2")]
fn proof_illegal_range() {
    let db = TemporaryDB::new();
    let fork = db.fork();
    let mut index = ProofListIndex::new(IDX_NAME, &fork);
    for i in 0_u8..4 {
        index.push(vec![i]);
    }
    index.get_range_proof(2..2);
}

#[test]
fn proof_with_range_end_exceeding_list_size() {
    let db = TemporaryDB::new();
    let fork = db.fork();
    let mut index = ProofListIndex::new(IDX_NAME, &fork);
    for i in 0_u8..4 {
        index.push(vec![i]);
    }

    let proof = index.get_range_proof(2..10);
    assert_eq!(
<<<<<<< HEAD
        proof
            .validate(index.object_hash(), index.len())
            .unwrap()
            .len(),
=======
        proof.validate(index.object_hash()).unwrap().len(),
>>>>>>> 40a3a512
        2 // elements 2 and 3
    );
}

#[test]
fn proof_with_range_start_exceeding_list_size() {
    let db = TemporaryDB::new();
    let fork = db.fork();
    let mut index = ProofListIndex::new(IDX_NAME, &fork);
    for i in 0_u8..4 {
        index.push(vec![i]);
    }

    let proof = index.get_range_proof(8..10_000_000);
<<<<<<< HEAD
    assert!(proof
        .validate(index.object_hash(), index.len())
        .unwrap()
        .is_empty());

    let proof = index.get_range_proof(8..);
    assert!(proof
        .validate(index.object_hash(), index.len())
        .unwrap()
        .is_empty());
}

#[test]
fn setting_elements_leads_to_correct_list_hash() {
    let db = TemporaryDB::new();
    let hash1 = {
        let fork = db.fork();
        let mut list = ProofListIndex::new(IDX_NAME, &fork);
        list.push(vec![1]);
        list.push(vec![2]);
        list.push(vec![3]);
        list.push(vec![4]);

        list.set(0, vec![4]);
        list.set(1, vec![7]);
        list.set(2, vec![5]);
        list.set(3, vec![1]);
        list.merkle_root()
    };
    let hash2 = {
        let fork = db.fork();
        let mut list = ProofListIndex::new(IDX_NAME, &fork);
        list.push(vec![4]);
        list.push(vec![7]);
        list.push(vec![5]);
        list.push(vec![1]);
        list.merkle_root()
    };
    assert_eq!(hash1, hash2);
}

#[test]
fn setting_elements_leads_to_correct_list_hash_randomized() {
    const LIST_LEN: usize = 32;

    let mut rng = thread_rng();
    let db = TemporaryDB::new();
    let fork = db.fork();
    let mut list = ProofListIndex::new(IDX_NAME, &fork);

    for _ in 0..10 {
        // Prepare two copies of values with sufficient intersection.
        let values: [u16; LIST_LEN] = rng.gen();
        let mut new_values: [u16; LIST_LEN] = rng.gen();
        for i in 0..LIST_LEN {
            if rng.gen::<bool>() {
                new_values[i] = values[i];
            }
        }
        let proof_ranges: Vec<_> = (0..50)
            .map(|_| {
                let start = rng.gen_range(0, LIST_LEN as u64);
                let end = rng.gen_range(start, LIST_LEN as u64) + 1;
                start..end
            })
            .collect();

        list.clear();
        list.extend(new_values.iter().cloned());
        let list_hash = list.object_hash();
        let expected_proofs: Vec<_> = proof_ranges
            .iter()
            .map(|range| list.get_range_proof(range.clone()))
            .collect();

        list.clear();
        list.extend(values.iter().cloned());
        for i in 0..values.len() {
            if values[i] != new_values[i] {
                list.set(i as u64, new_values[i]);
            }
        }
        assert_eq!(list.object_hash(), list_hash);
        for (i, range) in proof_ranges.into_iter().enumerate() {
            let proof = list.get_range_proof(range.clone());
            assert_eq!(
                proof, expected_proofs[i],
                "Unexpected proof for range {:?}",
                range
            );
        }
    }
}

#[test]
fn truncating_list() {
    let db = TemporaryDB::new();
    let fork = db.fork();
    let mut list = ProofListIndex::new(IDX_NAME, &fork);
    list.extend(0_u32..30);
    list.truncate(5);
    assert_eq!(list.len(), 5);
    assert_eq!(list.get(3), Some(3));
    assert_eq!(list.get(7), None);
    assert!(list.iter().eq(0_u32..5));
    assert!(list.iter_from(3).eq(3_u32..5));

    // Check that the branches are removed.
    let level_lengths = vec![5, 5, 3, 2, 1];
    for height in 1..tree_height_by_length(30) {
        let level_len = level_lengths
            .get(height as usize)
            .copied()
            .unwrap_or_default();
        if level_len > 0 {
            assert!(list
                .get_branch(ProofListKey::new(height, level_len - 1))
                .is_some());
        }
        for index in level_len..(level_len + 30) {
            let key = ProofListKey::new(height, index);
            assert!(
                list.get_branch(key).is_none(),
                "Branch wasn't removed: {:?}",
                key
            );
        }
    }
}

#[test]
fn truncating_list_leads_to_expected_hash() {
    let mut rng = thread_rng();
    let db = TemporaryDB::new();
    let fork = db.fork();
    let mut list = ProofListIndex::new(IDX_NAME, &fork);

    for _ in 0..10 {
        let values: [u32; 32] = rng.gen();
        let truncated_len = rng.gen_range(5, 25);
        let proof_ranges: Vec<_> = (0..50)
            .map(|_| {
                let start = rng.gen_range(0, truncated_len as u64);
                let end = rng.gen_range(start, truncated_len as u64) + 1;
                start..end
            })
            .collect();

        list.clear();
        list.extend(values[..truncated_len].iter().copied());
        let list_hash = list.object_hash();
        let expected_proofs: Vec<_> = proof_ranges
            .iter()
            .map(|range| list.get_range_proof(range.clone()))
            .collect();

        list.clear();
        list.extend(values.iter().copied());
        list.truncate(truncated_len as u64);
        assert_eq!(list.object_hash(), list_hash);
        for (i, range) in proof_ranges.into_iter().enumerate() {
            let proof = list.get_range_proof(range.clone());
            assert_eq!(
                proof, expected_proofs[i],
                "Unexpected proof for range {:?}",
                range
            );
        }
    }

    // Check different values of `truncated_len` (including extreme ones).
    let values: [u32; 17] = rng.gen();
    for truncated_len in 0..=values.len() {
        list.clear();
        list.extend(values[..truncated_len].iter().copied());
        let list_hash = list.object_hash();

        list.clear();
        list.extend(values.iter().copied());
        list.truncate(truncated_len as u64);
        assert_eq!(list.object_hash(), list_hash);
    }
}

#[test]
fn popping_element_from_list() {
    let db = TemporaryDB::new();
    let fork = db.fork();
    let mut list = ProofListIndex::new(IDX_NAME, &fork);
    list.extend(0_i32..10);

    let mut count = 0;
    while let Some(last) = list.pop() {
        count += 1;
        assert_eq!(last, 10 - count);
        assert_eq!(list.len(), 10 - count as u64);
    }
    assert!(list.is_empty());
    assert_eq!(list.object_hash(), HashTag::empty_list_hash());
}

#[test]
fn proof_json_serialization() {
    let mut proof = ListProof::new(vec![(1, "foo".to_owned()), (2, "bar".to_owned())]);
    proof.push_hash(1, 0, HashTag::hash_leaf(&[4]));
    proof.push_hash(2, 1, HashTag::hash_leaf(&[2]));
    proof.push_hash(3, 1, HashTag::hash_leaf(&[1]));

    let json = serde_json::to_value(&proof).unwrap();
    assert_eq!(
        json,
        json!({
            "values": [(1, "foo"), (2, "bar")],
            "hashes": [
                { "height": 1, "index": 0, "hash": HashTag::hash_leaf(&[4]) },
                { "height": 2, "index": 1, "hash": HashTag::hash_leaf(&[2]) },
                { "height": 3, "index": 1, "hash": HashTag::hash_leaf(&[1]) },
            ],
        })
    );

    let proof_from_json: ListProof<String> = serde_json::from_value(json).unwrap();
    assert_eq!(proof_from_json, proof);
}

#[test]
fn unordered_proofs() {
    let json = json!({
        "values": [(2, "foo"), (1, "bar")],
        "hashes": [],
    });
    let proof: ListProof<String> = serde_json::from_value(json).unwrap();
    assert_eq!(
        proof.validate(HashTag::empty_list_hash(), 3).unwrap_err(),
        ListProofError::Unordered
    );

    let json = json!({
        "values": [(2, "foo")],
        "hashes": [
            { "height": 1, "index": 3, "hash": Hash::zero() },
            { "height": 1, "index": 1, "hash": Hash::zero() },
        ],
    });
    let proof: ListProof<String> = serde_json::from_value(json).unwrap();
    assert_eq!(
        proof.validate(HashTag::empty_list_hash(), 5).unwrap_err(),
        ListProofError::Unordered
    );

    let json = json!({
        "values": [(2, "foo")],
        "hashes": [
            { "height": 2, "index": 1, "hash": Hash::zero() },
            { "height": 2, "index": 3, "hash": Hash::zero() },
            { "height": 1, "index": 2, "hash": Hash::zero() },
        ],
    });
    let proof: ListProof<String> = serde_json::from_value(json).unwrap();
    assert_eq!(
        proof.validate(HashTag::empty_list_hash(), 100).unwrap_err(),
        ListProofError::Unordered
=======
    assert!(proof.validate(index.object_hash()).unwrap().is_empty());

    let proof = index.get_range_proof(8..);
    assert!(proof.validate(index.object_hash()).unwrap().is_empty());
}

#[test]
fn same_merkle_root() {
    let db = TemporaryDB::new();
    let hash1 = {
        let fork = db.fork();
        let mut list = ProofListIndex::new(IDX_NAME, &fork);
        list.push(vec![1]);
        list.push(vec![2]);
        list.push(vec![3]);
        list.push(vec![4]);

        list.set(0, vec![4]);
        list.set(1, vec![7]);
        list.set(2, vec![5]);
        list.set(3, vec![1]);
        list.merkle_root()
    };
    let hash2 = {
        let fork = db.fork();
        let mut list = ProofListIndex::new(IDX_NAME, &fork);
        list.push(vec![4]);
        list.push(vec![7]);
        list.push(vec![5]);
        list.push(vec![1]);
        list.merkle_root()
    };
    assert_eq!(hash1, hash2);
}

#[test]
fn proof_json_serialization() {
    let mut proof = ListProof::new(vec![(1, "foo".to_owned()), (2, "bar".to_owned())], 5);
    proof.push_hash(1, 0, HashTag::hash_leaf(&[4]));
    proof.push_hash(2, 1, HashTag::hash_leaf(&[2]));
    proof.push_hash(3, 1, HashTag::hash_leaf(&[1]));

    let json = serde_json::to_value(&proof).unwrap();
    assert_eq!(
        json,
        json!({
            "entries": [(1, "foo"), (2, "bar")],
            "proof": [
                { "height": 1, "index": 0, "hash": HashTag::hash_leaf(&[4]) },
                { "height": 2, "index": 1, "hash": HashTag::hash_leaf(&[2]) },
                { "height": 3, "index": 1, "hash": HashTag::hash_leaf(&[1]) },
            ],
            "length": 5,
        })
    );

    let proof_from_json: ListProof<String> = serde_json::from_value(json).unwrap();
    assert_eq!(proof_from_json, proof);
}

#[test]
fn unordered_proofs() {
    let json = json!({
        "entries": [(2, "foo"), (1, "bar")],
        "proof": [],
        "length": 3,
    });
    let proof: ListProof<String> = serde_json::from_value(json).unwrap();
    assert_eq!(
        proof.validate(HashTag::empty_list_hash()).unwrap_err(),
        ListProofError::Unordered
    );

    let json = json!({
        "entries": [(2, "foo")],
        "proof": [
            { "height": 1, "index": 3, "hash": Hash::zero() },
            { "height": 1, "index": 1, "hash": Hash::zero() },
        ],
        "length": 5,
    });
    let proof: ListProof<String> = serde_json::from_value(json).unwrap();
    assert_eq!(
        proof.validate(HashTag::empty_list_hash()).unwrap_err(),
        ListProofError::Unordered
    );

    let json = json!({
        "entries": [(2, "foo")],
        "proof": [
            { "height": 2, "index": 1, "hash": Hash::zero() },
            { "height": 2, "index": 3, "hash": Hash::zero() },
            { "height": 1, "index": 2, "hash": Hash::zero() },
        ],
        "length": 100,
    });
    let proof: ListProof<String> = serde_json::from_value(json).unwrap();
    assert_eq!(
        proof.validate(HashTag::empty_list_hash()).unwrap_err(),
        ListProofError::Unordered
    );
}

#[test]
fn non_empty_proof_for_empty_tree() {
    let json = json!({
        "entries": [(1, "bar")],
        "proof": [],
        "length": 0,
    });
    let proof: ListProof<String> = serde_json::from_value(json).unwrap();
    assert_eq!(
        proof.validate(HashTag::empty_list_hash()).unwrap_err(),
        ListProofError::NonEmptyProof
    );

    let json = json!({
        "entries": [],
        "proof": [{ "height": 1, "index": 1, "hash": Hash::zero() }],
        "length": 0,
    });
    let proof: ListProof<String> = serde_json::from_value(json).unwrap();
    assert_eq!(
        proof.validate(HashTag::empty_list_hash()).unwrap_err(),
        ListProofError::NonEmptyProof
    );
}

#[test]
fn proofs_with_unexpected_branches() {
    let proof: ListProof<u64> = serde_json::from_value(json!({
        "entries": [(2, 2)],
        "proof": [
            { "height": 10, "index": 2, "hash": Hash::zero() },
        ],
        "length": 10,
    }))
    .unwrap();
    assert_eq!(
        proof.validate(HashTag::empty_list_hash()).unwrap_err(),
        ListProofError::UnexpectedBranch
    );

    let proof: ListProof<u64> = serde_json::from_value(json!({
        "entries": [(2, 2)],
        "proof": [
            { "height": 5, "index": 0, "hash": Hash::zero() },
        ],
        "length": 10,
    }))
    .unwrap();
    assert_eq!(
        proof.validate(HashTag::empty_list_hash()).unwrap_err(),
        ListProofError::UnexpectedBranch
    );

    let mut proof = ListProof::new(vec![(1, "foo".to_owned()), (2, "bar".to_owned())], 3);
    proof.push_hash(2, 2, Hash::zero());
    assert_eq!(
        proof.validate(HashTag::empty_list_hash()).unwrap_err(),
        ListProofError::UnexpectedBranch
    );

    let mut proof = ListProof::new(vec![(1, "foo".to_owned()), (2, "bar".to_owned())], 3);
    proof.push_hash(1, 4, Hash::zero());
    assert_eq!(
        proof.validate(HashTag::empty_list_hash()).unwrap_err(),
        ListProofError::UnexpectedBranch
    );

    let mut proof = ListProof::new(vec![(1, "foo".to_owned()), (2, "bar".to_owned())], 5);
    proof.push_hash(1, 6, Hash::zero());
    assert_eq!(
        proof.validate(HashTag::empty_list_hash()).unwrap_err(),
        ListProofError::UnexpectedBranch
    );
}

#[test]
fn proofs_with_unexpected_leaf() {
    let proof: ListProof<u64> = serde_json::from_value(json!({
        "entries": [(2, 2)],
        "proof": [
            { "height": 0, "index": 1, "hash": Hash::zero() },
            { "height": 1, "index": 1, "hash": Hash::zero() },
        ],
        "length": 5,
    }))
    .unwrap();
    assert_eq!(
        proof.validate(HashTag::empty_list_hash()).unwrap_err(),
        ListProofError::UnexpectedLeaf
>>>>>>> 40a3a512
    );
}

#[test]
<<<<<<< HEAD
fn non_empty_proof_for_empty_tree() {
    let json = json!({
        "values": [(1, "bar")],
        "hashes": [],
    });
    let proof: ListProof<String> = serde_json::from_value(json).unwrap();
    assert_eq!(
        proof.validate(HashTag::empty_list_hash(), 0).unwrap_err(),
        ListProofError::NonEmptyProof
    );

    let json = json!({
        "values": [],
        "hashes": [{ "height": 1, "index": 1, "hash": Hash::zero() }],
    });
    let proof: ListProof<String> = serde_json::from_value(json).unwrap();
    assert_eq!(
        proof.validate(HashTag::empty_list_hash(), 0).unwrap_err(),
        ListProofError::NonEmptyProof
=======
fn proofs_with_missing_entry() {
    let proof = ListProof::new(vec![(1, 1_u64), (2, 2)], 3);
    // (1, 0) is missing
    assert_eq!(
        proof.validate(HashTag::empty_list_hash()).unwrap_err(),
        ListProofError::MissingHash
    );

    let mut proof = ListProof::new(vec![(1, 1_u64)], 7);
    proof.push_hash(1, 0, Hash::zero());
    // (2, 1) is missing
    assert_eq!(
        proof.validate(HashTag::empty_list_hash()).unwrap_err(),
        ListProofError::MissingHash
    );

    let mut proof = ListProof::new(vec![(1, 1_u64), (2, 2)], 9);
    proof.push_hash(1, 0, Hash::zero());
    proof.push_hash(1, 3, Hash::zero());
    // (3, 1) is missing
    assert_eq!(
        proof.validate(HashTag::empty_list_hash()).unwrap_err(),
        ListProofError::MissingHash
    );

    let mut proof = ListProof::new(vec![(1, 1_u64), (2, 2), (4, 4)], 8);
    proof.push_hash(1, 0, Hash::zero());
    proof.push_hash(1, 3, Hash::zero());
    proof.push_hash(2, 3, Hash::zero());
    assert_eq!(
        proof.validate(HashTag::empty_list_hash()).unwrap_err(),
        ListProofError::MissingHash
>>>>>>> 40a3a512
    );
}

#[test]
<<<<<<< HEAD
fn proofs_with_unexpected_branches() {
    let proof: ListProof<u64> = serde_json::from_value(json!({
        "values": [(2, 2)],
        "hashes": [
            { "height": 10, "index": 2, "hash": Hash::zero() },
        ],
    }))
    .unwrap();
    assert_eq!(
        proof.validate(HashTag::empty_list_hash(), 10).unwrap_err(),
        ListProofError::UnexpectedBranch
    );

    let proof: ListProof<u64> = serde_json::from_value(json!({
        "values": [(2, 2)],
        "hashes": [
            { "height": 5, "index": 0, "hash": Hash::zero() },
        ],
    }))
    .unwrap();
    assert_eq!(
        proof.validate(HashTag::empty_list_hash(), 10).unwrap_err(),
        ListProofError::UnexpectedBranch
    );

    let mut proof = ListProof::new(vec![(1, "foo".to_owned()), (2, "bar".to_owned())]);
    proof.push_hash(2, 2, Hash::zero());
    assert_eq!(
        proof.validate(HashTag::empty_list_hash(), 3).unwrap_err(),
        ListProofError::UnexpectedBranch
    );

    let mut proof = ListProof::new(vec![(1, "foo".to_owned()), (2, "bar".to_owned())]);
    proof.push_hash(1, 4, Hash::zero());
    assert_eq!(
        proof.validate(HashTag::empty_list_hash(), 3).unwrap_err(),
        ListProofError::UnexpectedBranch
    );
}

#[test]
fn proofs_with_unexpected_leaf() {
    let proof: ListProof<u64> = serde_json::from_value(json!({
        "values": [(2, 2)],
        "hashes": [
            { "height": 0, "index": 1, "hash": Hash::zero() },
            { "height": 1, "index": 1, "hash": Hash::zero() },
        ],
    }))
    .unwrap();
    assert_eq!(
        proof.validate(HashTag::empty_list_hash(), 5).unwrap_err(),
        ListProofError::UnexpectedLeaf
    );
}

#[test]
fn proofs_with_missing_entry() {
    let proof = ListProof::new(vec![(1, 1_u64), (2, 2)]);
    // (1, 0) is missing
    assert_eq!(
        proof.validate(HashTag::empty_list_hash(), 3).unwrap_err(),
        ListProofError::MissingHash
    );

    let mut proof = ListProof::new(vec![(1, 1_u64)]);
    proof.push_hash(1, 0, Hash::zero());
    // (2, 1) is missing
    assert_eq!(
        proof.validate(HashTag::empty_list_hash(), 7).unwrap_err(),
        ListProofError::MissingHash
    );

    let mut proof = ListProof::new(vec![(1, 1_u64), (2, 2)]);
    proof.push_hash(1, 0, Hash::zero());
    proof.push_hash(1, 3, Hash::zero());
    // (3, 1) is missing
    assert_eq!(
        proof.validate(HashTag::empty_list_hash(), 9).unwrap_err(),
        ListProofError::MissingHash
    );

    let mut proof = ListProof::new(vec![(1, 1_u64), (2, 2), (4, 4)]);
    proof.push_hash(1, 0, Hash::zero());
    proof.push_hash(1, 3, Hash::zero());
    proof.push_hash(2, 3, Hash::zero());
    assert_eq!(
        proof.validate(HashTag::empty_list_hash(), 8).unwrap_err(),
        ListProofError::MissingHash
    );
}

#[test]
fn invalid_proofs_with_no_values() {
    let proof: ListProof<u64> = serde_json::from_value(json!({
        "values": [],
        "hashes": [],
    }))
    .unwrap();
    assert_eq!(
        proof.validate(HashTag::empty_list_hash(), 1).unwrap_err(),
        ListProofError::MissingHash // we expected 1 hash
    );

    let proof: ListProof<u64> = serde_json::from_value(json!({
        "values": [],
        "hashes": [
            { "height": 0, "index": 1, "hash": Hash::zero() },
            { "height": 1, "index": 1, "hash": Hash::zero() },
        ],
    }))
    .unwrap();
    assert_eq!(
        proof.validate(HashTag::empty_list_hash(), 5).unwrap_err(),
        ListProofError::UnexpectedBranch // we expected 1 hash, got 2
    );

    let proof: ListProof<u64> = serde_json::from_value(json!({
        "values": [],
        "hashes": [
            { "height": 0, "index": 1, "hash": Hash::zero() },
        ],
    }))
    .unwrap();
    assert_eq!(
        proof.validate(HashTag::empty_list_hash(), 5).unwrap_err(),
        ListProofError::UnexpectedBranch // the hash is at an incorrect position
    );
}

=======
fn invalid_proofs_with_no_values() {
    let proof: ListProof<u64> = serde_json::from_value(json!({
        "entries": [],
        "proof": [],
        "length": 1,
    }))
    .unwrap();
    assert_eq!(
        proof.validate(HashTag::empty_list_hash()).unwrap_err(),
        ListProofError::MissingHash // we expected 1 hash
    );

    let proof: ListProof<u64> = serde_json::from_value(json!({
        "entries": [],
        "proof": [
            { "height": 0, "index": 1, "hash": Hash::zero() },
            { "height": 1, "index": 1, "hash": Hash::zero() },
        ],
        "length": 5,
    }))
    .unwrap();
    assert_eq!(
        proof.validate(HashTag::empty_list_hash()).unwrap_err(),
        ListProofError::UnexpectedBranch // we expected 1 hash, got 2
    );

    let proof: ListProof<u64> = serde_json::from_value(json!({
        "entries": [],
        "proof": [
            { "height": 0, "index": 1, "hash": Hash::zero() },
        ],
        "length": 5,
    }))
    .unwrap();
    assert_eq!(
        proof.validate(HashTag::empty_list_hash()).unwrap_err(),
        ListProofError::UnexpectedBranch // the hash is at an incorrect position
    );
}

>>>>>>> 40a3a512
mod root_hash {
    use crate::{
        hash::HashTag, proof_list_index::ProofListIndex, BinaryValue, Database, ObjectHash,
        TemporaryDB,
    };
    use exonum_crypto::{self, Hash};

    /// Cross-verify `object_hash()` with `ProofListIndex` against expected root hash value.
    fn assert_object_hash_correct<V>(values: &[V])
    where
        V: BinaryValue + Clone,
    {
        let root_actual = HashTag::hash_list(values);
        let root_index = proof_list_index_root(values);
        assert_eq!(root_actual, root_index);
    }

<<<<<<< HEAD
    fn proof_list_index_root<V>(hashes: &[V]) -> Hash
    where
        V: BinaryValue + Clone,
    {
=======
    fn proof_list_index_root(hashes: &[Hash]) -> Hash {
>>>>>>> 40a3a512
        let db = TemporaryDB::new();
        let fork = db.fork();
        let mut index = ProofListIndex::new("merkle_root", &fork);
        index.extend(hashes.iter().cloned());
        index.object_hash()
    }

    fn to_list_of_hashes(bytes: &[&[u8]]) -> Vec<Hash> {
        bytes
            .iter()
            .map(|chunk| exonum_crypto::hash(chunk))
            .collect()
    }

    #[test]
    fn object_hash_single() {
        assert_object_hash_correct(&to_list_of_hashes(&[b"1"]));
    }

    #[test]
    fn object_hash_even() {
        assert_object_hash_correct(&to_list_of_hashes(&[b"1", b"2", b"3", b"4"]));
    }

    #[test]
    fn object_hash_odd() {
        assert_object_hash_correct(&to_list_of_hashes(&[b"1", b"2", b"3", b"4", b"5"]));
    }

    #[test]
    fn object_hash_with_integers() {
        let numbers = [2_u32, 3, 5, 8, 13, 21, 34, 55];
        for i in 1..numbers.len() {
            assert_object_hash_correct(&numbers[..i]);
        }
    }
<<<<<<< HEAD

    #[test]
    fn object_hash_with_bytes() {
        let bytes: Vec<_> = [b"foo" as &[_], b"bar", b"bark", b"lorem", b"ipsum"]
            .iter()
            .map(|slice| slice.to_vec())
            .collect();
        for i in 1..bytes.len() {
            assert_object_hash_correct(&bytes[..i]);
        }
    }

    #[test]
    fn object_hash_with_strings() {
        const STRING: &str =
            "All human beings are born free and equal in dignity and rights. \
             They are endowed with reason and conscience and should act towards one another \
             in a spirit of brotherhood.";

        let words: Vec<_> = STRING.split_whitespace().map(str::to_owned).collect();
        for i in 1..words.len() {
            assert_object_hash_correct(&words[..i]);
        }
    }

    #[test]
    fn object_hash_empty() {
        assert_object_hash_correct(&to_list_of_hashes(&[]));
    }
=======
>>>>>>> 40a3a512
}<|MERGE_RESOLUTION|>--- conflicted
+++ resolved
@@ -20,11 +20,7 @@
 
 use std::cmp;
 
-<<<<<<< HEAD
 use super::{key::ProofListKey, tree_height_by_length, ListProof, ListProofError, ProofListIndex};
-=======
-use super::{ListProof, ListProofError, ProofListIndex};
->>>>>>> 40a3a512
 use crate::{BinaryValue, Database, HashTag, ObjectHash, TemporaryDB};
 
 const IDX_NAME: &str = "idx_name";
@@ -68,7 +64,6 @@
     assert_eq!(index.get(0), Some(vec![1]));
     assert_eq!(index.get(1), Some(vec![2]));
     assert_eq!(index.get(2), Some(vec![3]));
-<<<<<<< HEAD
 }
 
 #[test]
@@ -128,8 +123,6 @@
         index.extend(iter);
         assert_eq!(index.object_hash(), hash_after_pushes);
     }
-=======
->>>>>>> 40a3a512
 }
 
 #[test]
@@ -185,7 +178,6 @@
 
     assert_eq!(index.object_hash(), HashTag::hash_list_node(1, h0));
     let proof = index.get_proof(0);
-<<<<<<< HEAD
     assert_eq!(proof, ListProof::new(vec![(0, 2_u64)]));
     assert_eq!(
         *proof.validate(index.object_hash(), index.len()).unwrap(),
@@ -215,62 +207,25 @@
     assert_eq!(
         *proof.validate(index.object_hash(), index.len()).unwrap(),
         [(1, 4)]
-=======
-    assert_eq!(proof, ListProof::new(vec![(0, 2_u64)], index.len()));
-    assert_eq!(*proof.validate(index.object_hash()).unwrap(), [(0, 2)]);
-
-    index.push(4_u64);
-    assert_eq!(index.object_hash(), HashTag::hash_list_node(2, h01));
+    );
+
+    let proof = index.get_range_proof(0..2);
+    assert_eq!(proof, ListProof::new(vec![(0, 2_u64), (1, 4_u64)]));
+    assert_eq!(
+        *proof.validate(index.object_hash(), index.len()).unwrap(),
+        [(0, 2), (1, 4)]
+    );
+
+    index.push(6_u64);
+    assert_eq!(index.object_hash(), HashTag::hash_list_node(3, h012));
 
     let proof = index.get_proof(0);
     assert_eq!(proof, {
-        let mut proof = ListProof::new(vec![(0, 2_u64)], index.len());
-        proof.push_hash(1, 1, h1);
-        proof
-    });
-    assert_eq!(*proof.validate(index.object_hash()).unwrap(), [(0, 2)]);
-
-    let proof = index.get_proof(1);
-    assert_eq!(proof, {
-        let mut proof = ListProof::new(vec![(1, 4_u64)], index.len());
-        proof.push_hash(1, 0, h0);
-        proof
-    });
-    assert_eq!(*proof.validate(index.object_hash()).unwrap(), [(1, 4)]);
-
-    let proof = index.get_range_proof(0..2);
-    assert_eq!(
-        proof,
-        ListProof::new(vec![(0, 2_u64), (1, 4_u64)], index.len())
->>>>>>> 40a3a512
-    );
-
-    let proof = index.get_range_proof(0..2);
-    assert_eq!(proof, ListProof::new(vec![(0, 2_u64), (1, 4_u64)]));
-    assert_eq!(
-<<<<<<< HEAD
-        *proof.validate(index.object_hash(), index.len()).unwrap(),
-=======
-        *proof.validate(index.object_hash()).unwrap(),
->>>>>>> 40a3a512
-        [(0, 2), (1, 4)]
-    );
-
-    index.push(6_u64);
-    assert_eq!(index.object_hash(), HashTag::hash_list_node(3, h012));
-
-    let proof = index.get_proof(0);
-    assert_eq!(proof, {
-<<<<<<< HEAD
         let mut proof = ListProof::new(vec![(0, 2_u64)]);
-=======
-        let mut proof = ListProof::new(vec![(0, 2_u64)], index.len());
->>>>>>> 40a3a512
         proof.push_hash(1, 1, h1);
         proof.push_hash(2, 1, h22);
         proof
     });
-<<<<<<< HEAD
     assert_eq!(
         *proof.validate(index.object_hash(), index.len()).unwrap(),
         [(0, 2)]
@@ -295,29 +250,6 @@
     });
     assert_eq!(
         *proof.validate(index.object_hash(), index.len()).unwrap(),
-=======
-    assert_eq!(*proof.validate(index.object_hash()).unwrap(), [(0, 2)]);
-
-    let proof = index.get_range_proof(1..3);
-    assert_eq!(proof, {
-        let mut proof = ListProof::new(vec![(1, 4_u64), (2, 6_u64)], index.len());
-        proof.push_hash(1, 0, h0);
-        proof
-    });
-    assert_eq!(
-        *proof.validate(index.object_hash()).unwrap(),
-        [(1, 4_u64), (2, 6_u64)]
-    );
-
-    let proof = index.get_range_proof(0..2);
-    assert_eq!(proof, {
-        let mut proof = ListProof::new(vec![(0, 2_u64), (1, 4_u64)], index.len());
-        proof.push_hash(2, 1, h22);
-        proof
-    });
-    assert_eq!(
-        *proof.validate(index.object_hash()).unwrap(),
->>>>>>> 40a3a512
         [(0, 2_u64), (1, 4_u64)]
     );
 }
@@ -337,7 +269,6 @@
     for value in &values {
         index.push(value.clone());
     }
-<<<<<<< HEAD
 
     let index_hash = index.object_hash();
     for _ in 0..10 {
@@ -348,18 +279,6 @@
         let range_proof = index.get_range_proof(start..end);
         let (indices, actual_values): (Vec<_>, Vec<_>) = range_proof
             .validate(index_hash, index.len())
-=======
-
-    let index_hash = index.object_hash();
-    for _ in 0..10 {
-        let start = rng.gen_range(0, LIST_SIZE as u64);
-        let end = rng.gen_range(start + 1, LIST_SIZE as u64 + 1);
-        let end = cmp::min(end, start + MAX_RANGE_SIZE);
-
-        let range_proof = index.get_range_proof(start..end);
-        let (indices, actual_values): (Vec<_>, Vec<_>) = range_proof
-            .validate(index_hash)
->>>>>>> 40a3a512
             .unwrap()
             .to_vec()
             .into_iter()
@@ -426,7 +345,6 @@
         assert_eq!(index.object_hash(), exp_root);
 
         let range_proof = index.get_range_proof(proof_ind..=proof_ind);
-<<<<<<< HEAD
         assert_eq!(
             range_proof
                 .validate(index.object_hash(), index.len())
@@ -434,9 +352,6 @@
                 .len(),
             1
         );
-=======
-        assert_eq!(range_proof.validate(index.object_hash()).unwrap().len(), 1);
->>>>>>> 40a3a512
         let js = serde_json::to_string(&range_proof).unwrap();
         let deserialized_proof: ListProof<Vec<u8>> = serde_json::from_str(&js).unwrap();
         assert_eq!(deserialized_proof, range_proof);
@@ -451,7 +366,6 @@
         assert_eq!(deserialized_proof, range_proof);
 
         let range_proof = index.get_range_proof(0..1);
-<<<<<<< HEAD
         assert_eq!(
             range_proof
                 .validate(index.object_hash(), index.len())
@@ -459,9 +373,6 @@
                 .len(),
             1
         );
-=======
-        assert_eq!(range_proof.validate(index.object_hash()).unwrap().len(), 1);
->>>>>>> 40a3a512
         let js = serde_json::to_string(&range_proof).unwrap();
         let deserialized_proof: ListProof<Vec<u8>> = serde_json::from_str(&js).unwrap();
         assert_eq!(deserialized_proof, range_proof);
@@ -519,14 +430,10 @@
 
     let proof = index.get_range_proof(2..10);
     assert_eq!(
-<<<<<<< HEAD
         proof
             .validate(index.object_hash(), index.len())
             .unwrap()
             .len(),
-=======
-        proof.validate(index.object_hash()).unwrap().len(),
->>>>>>> 40a3a512
         2 // elements 2 and 3
     );
 }
@@ -541,7 +448,6 @@
     }
 
     let proof = index.get_range_proof(8..10_000_000);
-<<<<<<< HEAD
     assert!(proof
         .validate(index.object_hash(), index.len())
         .unwrap()
@@ -804,205 +710,10 @@
     assert_eq!(
         proof.validate(HashTag::empty_list_hash(), 100).unwrap_err(),
         ListProofError::Unordered
-=======
-    assert!(proof.validate(index.object_hash()).unwrap().is_empty());
-
-    let proof = index.get_range_proof(8..);
-    assert!(proof.validate(index.object_hash()).unwrap().is_empty());
-}
-
-#[test]
-fn same_merkle_root() {
-    let db = TemporaryDB::new();
-    let hash1 = {
-        let fork = db.fork();
-        let mut list = ProofListIndex::new(IDX_NAME, &fork);
-        list.push(vec![1]);
-        list.push(vec![2]);
-        list.push(vec![3]);
-        list.push(vec![4]);
-
-        list.set(0, vec![4]);
-        list.set(1, vec![7]);
-        list.set(2, vec![5]);
-        list.set(3, vec![1]);
-        list.merkle_root()
-    };
-    let hash2 = {
-        let fork = db.fork();
-        let mut list = ProofListIndex::new(IDX_NAME, &fork);
-        list.push(vec![4]);
-        list.push(vec![7]);
-        list.push(vec![5]);
-        list.push(vec![1]);
-        list.merkle_root()
-    };
-    assert_eq!(hash1, hash2);
-}
-
-#[test]
-fn proof_json_serialization() {
-    let mut proof = ListProof::new(vec![(1, "foo".to_owned()), (2, "bar".to_owned())], 5);
-    proof.push_hash(1, 0, HashTag::hash_leaf(&[4]));
-    proof.push_hash(2, 1, HashTag::hash_leaf(&[2]));
-    proof.push_hash(3, 1, HashTag::hash_leaf(&[1]));
-
-    let json = serde_json::to_value(&proof).unwrap();
-    assert_eq!(
-        json,
-        json!({
-            "entries": [(1, "foo"), (2, "bar")],
-            "proof": [
-                { "height": 1, "index": 0, "hash": HashTag::hash_leaf(&[4]) },
-                { "height": 2, "index": 1, "hash": HashTag::hash_leaf(&[2]) },
-                { "height": 3, "index": 1, "hash": HashTag::hash_leaf(&[1]) },
-            ],
-            "length": 5,
-        })
-    );
-
-    let proof_from_json: ListProof<String> = serde_json::from_value(json).unwrap();
-    assert_eq!(proof_from_json, proof);
-}
-
-#[test]
-fn unordered_proofs() {
-    let json = json!({
-        "entries": [(2, "foo"), (1, "bar")],
-        "proof": [],
-        "length": 3,
-    });
-    let proof: ListProof<String> = serde_json::from_value(json).unwrap();
-    assert_eq!(
-        proof.validate(HashTag::empty_list_hash()).unwrap_err(),
-        ListProofError::Unordered
-    );
-
-    let json = json!({
-        "entries": [(2, "foo")],
-        "proof": [
-            { "height": 1, "index": 3, "hash": Hash::zero() },
-            { "height": 1, "index": 1, "hash": Hash::zero() },
-        ],
-        "length": 5,
-    });
-    let proof: ListProof<String> = serde_json::from_value(json).unwrap();
-    assert_eq!(
-        proof.validate(HashTag::empty_list_hash()).unwrap_err(),
-        ListProofError::Unordered
-    );
-
-    let json = json!({
-        "entries": [(2, "foo")],
-        "proof": [
-            { "height": 2, "index": 1, "hash": Hash::zero() },
-            { "height": 2, "index": 3, "hash": Hash::zero() },
-            { "height": 1, "index": 2, "hash": Hash::zero() },
-        ],
-        "length": 100,
-    });
-    let proof: ListProof<String> = serde_json::from_value(json).unwrap();
-    assert_eq!(
-        proof.validate(HashTag::empty_list_hash()).unwrap_err(),
-        ListProofError::Unordered
-    );
-}
-
-#[test]
-fn non_empty_proof_for_empty_tree() {
-    let json = json!({
-        "entries": [(1, "bar")],
-        "proof": [],
-        "length": 0,
-    });
-    let proof: ListProof<String> = serde_json::from_value(json).unwrap();
-    assert_eq!(
-        proof.validate(HashTag::empty_list_hash()).unwrap_err(),
-        ListProofError::NonEmptyProof
-    );
-
-    let json = json!({
-        "entries": [],
-        "proof": [{ "height": 1, "index": 1, "hash": Hash::zero() }],
-        "length": 0,
-    });
-    let proof: ListProof<String> = serde_json::from_value(json).unwrap();
-    assert_eq!(
-        proof.validate(HashTag::empty_list_hash()).unwrap_err(),
-        ListProofError::NonEmptyProof
-    );
-}
-
-#[test]
-fn proofs_with_unexpected_branches() {
-    let proof: ListProof<u64> = serde_json::from_value(json!({
-        "entries": [(2, 2)],
-        "proof": [
-            { "height": 10, "index": 2, "hash": Hash::zero() },
-        ],
-        "length": 10,
-    }))
-    .unwrap();
-    assert_eq!(
-        proof.validate(HashTag::empty_list_hash()).unwrap_err(),
-        ListProofError::UnexpectedBranch
-    );
-
-    let proof: ListProof<u64> = serde_json::from_value(json!({
-        "entries": [(2, 2)],
-        "proof": [
-            { "height": 5, "index": 0, "hash": Hash::zero() },
-        ],
-        "length": 10,
-    }))
-    .unwrap();
-    assert_eq!(
-        proof.validate(HashTag::empty_list_hash()).unwrap_err(),
-        ListProofError::UnexpectedBranch
-    );
-
-    let mut proof = ListProof::new(vec![(1, "foo".to_owned()), (2, "bar".to_owned())], 3);
-    proof.push_hash(2, 2, Hash::zero());
-    assert_eq!(
-        proof.validate(HashTag::empty_list_hash()).unwrap_err(),
-        ListProofError::UnexpectedBranch
-    );
-
-    let mut proof = ListProof::new(vec![(1, "foo".to_owned()), (2, "bar".to_owned())], 3);
-    proof.push_hash(1, 4, Hash::zero());
-    assert_eq!(
-        proof.validate(HashTag::empty_list_hash()).unwrap_err(),
-        ListProofError::UnexpectedBranch
-    );
-
-    let mut proof = ListProof::new(vec![(1, "foo".to_owned()), (2, "bar".to_owned())], 5);
-    proof.push_hash(1, 6, Hash::zero());
-    assert_eq!(
-        proof.validate(HashTag::empty_list_hash()).unwrap_err(),
-        ListProofError::UnexpectedBranch
-    );
-}
-
-#[test]
-fn proofs_with_unexpected_leaf() {
-    let proof: ListProof<u64> = serde_json::from_value(json!({
-        "entries": [(2, 2)],
-        "proof": [
-            { "height": 0, "index": 1, "hash": Hash::zero() },
-            { "height": 1, "index": 1, "hash": Hash::zero() },
-        ],
-        "length": 5,
-    }))
-    .unwrap();
-    assert_eq!(
-        proof.validate(HashTag::empty_list_hash()).unwrap_err(),
-        ListProofError::UnexpectedLeaf
->>>>>>> 40a3a512
-    );
-}
-
-#[test]
-<<<<<<< HEAD
+    );
+}
+
+#[test]
 fn non_empty_proof_for_empty_tree() {
     let json = json!({
         "values": [(1, "bar")],
@@ -1022,45 +733,10 @@
     assert_eq!(
         proof.validate(HashTag::empty_list_hash(), 0).unwrap_err(),
         ListProofError::NonEmptyProof
-=======
-fn proofs_with_missing_entry() {
-    let proof = ListProof::new(vec![(1, 1_u64), (2, 2)], 3);
-    // (1, 0) is missing
-    assert_eq!(
-        proof.validate(HashTag::empty_list_hash()).unwrap_err(),
-        ListProofError::MissingHash
-    );
-
-    let mut proof = ListProof::new(vec![(1, 1_u64)], 7);
-    proof.push_hash(1, 0, Hash::zero());
-    // (2, 1) is missing
-    assert_eq!(
-        proof.validate(HashTag::empty_list_hash()).unwrap_err(),
-        ListProofError::MissingHash
-    );
-
-    let mut proof = ListProof::new(vec![(1, 1_u64), (2, 2)], 9);
-    proof.push_hash(1, 0, Hash::zero());
-    proof.push_hash(1, 3, Hash::zero());
-    // (3, 1) is missing
-    assert_eq!(
-        proof.validate(HashTag::empty_list_hash()).unwrap_err(),
-        ListProofError::MissingHash
-    );
-
-    let mut proof = ListProof::new(vec![(1, 1_u64), (2, 2), (4, 4)], 8);
-    proof.push_hash(1, 0, Hash::zero());
-    proof.push_hash(1, 3, Hash::zero());
-    proof.push_hash(2, 3, Hash::zero());
-    assert_eq!(
-        proof.validate(HashTag::empty_list_hash()).unwrap_err(),
-        ListProofError::MissingHash
->>>>>>> 40a3a512
-    );
-}
-
-#[test]
-<<<<<<< HEAD
+    );
+}
+
+#[test]
 fn proofs_with_unexpected_branches() {
     let proof: ListProof<u64> = serde_json::from_value(json!({
         "values": [(2, 2)],
@@ -1191,48 +867,6 @@
     );
 }
 
-=======
-fn invalid_proofs_with_no_values() {
-    let proof: ListProof<u64> = serde_json::from_value(json!({
-        "entries": [],
-        "proof": [],
-        "length": 1,
-    }))
-    .unwrap();
-    assert_eq!(
-        proof.validate(HashTag::empty_list_hash()).unwrap_err(),
-        ListProofError::MissingHash // we expected 1 hash
-    );
-
-    let proof: ListProof<u64> = serde_json::from_value(json!({
-        "entries": [],
-        "proof": [
-            { "height": 0, "index": 1, "hash": Hash::zero() },
-            { "height": 1, "index": 1, "hash": Hash::zero() },
-        ],
-        "length": 5,
-    }))
-    .unwrap();
-    assert_eq!(
-        proof.validate(HashTag::empty_list_hash()).unwrap_err(),
-        ListProofError::UnexpectedBranch // we expected 1 hash, got 2
-    );
-
-    let proof: ListProof<u64> = serde_json::from_value(json!({
-        "entries": [],
-        "proof": [
-            { "height": 0, "index": 1, "hash": Hash::zero() },
-        ],
-        "length": 5,
-    }))
-    .unwrap();
-    assert_eq!(
-        proof.validate(HashTag::empty_list_hash()).unwrap_err(),
-        ListProofError::UnexpectedBranch // the hash is at an incorrect position
-    );
-}
-
->>>>>>> 40a3a512
 mod root_hash {
     use crate::{
         hash::HashTag, proof_list_index::ProofListIndex, BinaryValue, Database, ObjectHash,
@@ -1250,14 +884,10 @@
         assert_eq!(root_actual, root_index);
     }
 
-<<<<<<< HEAD
     fn proof_list_index_root<V>(hashes: &[V]) -> Hash
     where
         V: BinaryValue + Clone,
     {
-=======
-    fn proof_list_index_root(hashes: &[Hash]) -> Hash {
->>>>>>> 40a3a512
         let db = TemporaryDB::new();
         let fork = db.fork();
         let mut index = ProofListIndex::new("merkle_root", &fork);
@@ -1294,7 +924,6 @@
             assert_object_hash_correct(&numbers[..i]);
         }
     }
-<<<<<<< HEAD
 
     #[test]
     fn object_hash_with_bytes() {
@@ -1324,6 +953,4 @@
     fn object_hash_empty() {
         assert_object_hash_correct(&to_list_of_hashes(&[]));
     }
-=======
->>>>>>> 40a3a512
 }