// Copyright 2019 The Exonum Team
//
// Licensed under the Apache License, Version 2.0 (the "License");
// you may not use this file except in compliance with the License.
// You may obtain a copy of the License at
//
//   http://www.apache.org/licenses/LICENSE-2.0
//
// Unless required by applicable law or agreed to in writing, software
// distributed under the License is distributed on an "AS IS" BASIS,
// WITHOUT WARRANTIES OR CONDITIONS OF ANY KIND, either express or implied.
// See the License for the specific language governing permissions and
// limitations under the License.

use std::fmt::Debug;

use hex::FromHex;
use rand::{thread_rng, Rng, RngCore};
use serde::Serialize;
use serde_derive::Serialize;
use serde_json::{from_str, to_string};

use exonum_crypto::Hash;

use crate::{
    hash::{HashTag, ObjectHash},
    proof_list_index::{
        ListProof::{
            self, {Full, Leaf, Left, Right},
        },
        ProofListIndex,
    },
    BinaryValue, Database, TemporaryDB,
};

const IDX_NAME: &str = "idx_name";

fn random_values(len: usize) -> Vec<Vec<u8>> {
    use std::collections::HashSet;
    let mut rng = thread_rng();
    let mut exists = HashSet::new();
    let generator = |_| {
        let mut new_val: Vec<u8> = vec![0; 10];
        rng.fill_bytes(&mut new_val);

        while exists.contains(&new_val) {
            rng.fill_bytes(&mut new_val);
        }
        exists.insert(new_val.clone());
        new_val
    };

    (0..len).map(generator).collect::<Vec<_>>()
}

#[test]
fn test_list_methods() {
    let db = TemporaryDB::default();
    let fork = db.fork();
    let mut index = ProofListIndex::new(IDX_NAME, &fork);

    assert!(index.is_empty());
    assert_eq!(index.len(), 0);
    index.push(vec![1]);
    assert!(!index.is_empty());
    assert_eq!(index.len(), 1);

    index.push(vec![2]);
    assert_eq!(index.len(), 2);

    index.extend(vec![vec![3]]);
    assert_eq!(index.len(), 3);

    assert_eq!(index.get(0), Some(vec![1]));
    assert_eq!(index.get(1), Some(vec![2]));
    assert_eq!(index.get(2), Some(vec![3]));

    assert_eq!(index.last(), Some(vec![3]));

    index.set(1, vec![4]);
    assert_eq!(index.get(1), Some(vec![4]));

    index.clear();
    assert_eq!(index.len(), 0);
}

#[test]
fn test_height() {
    let db = TemporaryDB::default();
    let fork = db.fork();
    let mut index = ProofListIndex::new(IDX_NAME, &fork);

    index.push(vec![1]);
    assert_eq!(index.height(), 1);

    index.push(vec![2]);
    assert_eq!(index.height(), 2);

    index.push(vec![3]);
    assert_eq!(index.height(), 3);

    index.push(vec![4]);
    assert_eq!(index.height(), 3);

    assert_eq!(index.len(), 4);
    assert_eq!(index.get(0), Some(vec![1]));
    assert_eq!(index.get(1), Some(vec![2]));
    assert_eq!(index.get(2), Some(vec![3]));
    assert_eq!(index.get(3), Some(vec![4]));

    index.set(1, vec![10]);
    assert_eq!(index.get(1), Some(vec![10]));
}

#[test]
fn test_iter() {
    let db = TemporaryDB::default();
    let fork = db.fork();
    let mut list_index = ProofListIndex::new(IDX_NAME, &fork);

    list_index.extend(vec![1_u8, 2, 3]);

    assert_eq!(list_index.iter().collect::<Vec<u8>>(), vec![1, 2, 3]);
    assert_eq!(list_index.iter_from(0).collect::<Vec<u8>>(), vec![1, 2, 3]);
    assert_eq!(list_index.iter_from(1).collect::<Vec<u8>>(), vec![2, 3]);
    assert_eq!(
        list_index.iter_from(3).collect::<Vec<u8>>(),
        Vec::<u8>::new()
    );
}

#[cfg_attr(feature = "cargo-clippy", allow(clippy::too_many_lines))]
#[test]
fn test_list_index_proof() {
    let db = TemporaryDB::default();
    let fork = db.fork();
    let mut index = ProofListIndex::new(IDX_NAME, &fork);

    let h0 = HashTag::hash_leaf(&2_u64.to_bytes());
    let h1 = HashTag::hash_leaf(&4_u64.to_bytes());
    let h2 = HashTag::hash_leaf(&6_u64.to_bytes());
    let h01 = HashTag::hash_node(&h0, &h1);
    let h22 = HashTag::hash_single_node(&h2);
    let h012 = HashTag::hash_node(&h01, &h22);

    assert_eq!(index.object_hash(), HashTag::empty_list_hash());

    index.push(2_u64);

    assert_eq!(index.object_hash(), HashTag::hash_list_node(1, h0));
    assert_eq!(index.get_proof(0), Leaf(2));
    assert_eq!(
        index
            .get_proof(0)
            .validate(index.object_hash(), index.len())
            .unwrap(),
        [(0, &2)]
    );

    index.push(4_u64);
    assert_eq!(index.object_hash(), HashTag::hash_list_node(2, h01));
    assert_eq!(index.get_proof(0), Left(Box::new(Leaf(2)), Some(h1)));
    assert_eq!(
        index
            .get_proof(0)
            .validate(index.object_hash(), index.len())
            .unwrap(),
        [(0, &2)]
    );
    assert_eq!(index.get_proof(1), Right(h0, Box::new(Leaf(4))));
    assert_eq!(
        index
            .get_proof(1)
            .validate(index.object_hash(), index.len())
            .unwrap(),
        [(1, &4)]
    );

    assert_eq!(
        index.get_range_proof(0..2),
        Full(Box::new(Leaf(2)), Box::new(Leaf(4)))
    );
    assert_eq!(
        index
            .get_range_proof(0..2)
            .validate(index.object_hash(), index.len())
            .unwrap(),
        [(0, &2), (1, &4)]
    );

    index.push(6_u64);
    assert_eq!(index.object_hash(), HashTag::hash_list_node(3, h012));
    assert_eq!(
        index.get_proof(0),
        Left(Box::new(Left(Box::new(Leaf(2)), Some(h1))), Some(h22))
    );
    assert_eq!(
        index
            .get_proof(0)
            .validate(index.object_hash(), index.len())
            .unwrap(),
        [(0, &2)]
    );
    assert_eq!(
        index.get_proof(1),
        Left(Box::new(Right(h0, Box::new(Leaf(4)))), Some(h22))
    );
    assert_eq!(
        index
            .get_proof(1)
            .validate(index.object_hash(), index.len())
            .unwrap(),
        [(1, &4)]
    );
    assert_eq!(
        index.get_proof(2),
        Right(h01, Box::new(Left(Box::new(Leaf(6)), None)))
    );
    assert_eq!(
        index
            .get_proof(2)
            .validate(index.object_hash(), index.len())
            .unwrap(),
        [(2, &6)]
    );

    assert_eq!(
        index.get_range_proof(0..2),
        Left(
            Box::new(Full(Box::new(Leaf(2)), Box::new(Leaf(4)))),
            Some(h22),
        )
    );
    assert_eq!(
        index
            .get_range_proof(0..2)
            .validate(index.object_hash(), index.len())
            .unwrap(),
        [(0, &2), (1, &4)]
    );

    assert_eq!(
        index.get_range_proof(1..3),
        Full(
            Box::new(Right(h0, Box::new(Leaf(4)))),
            Box::new(Left(Box::new(Leaf(6)), None)),
        )
    );
    assert_eq!(
        index
            .get_range_proof(1..3)
            .validate(index.object_hash(), index.len())
            .unwrap(),
        [(1, &4), (2, &6)]
    );

    assert_eq!(
        index.get_range_proof(0..3),
        Full(
            Box::new(Full(Box::new(Leaf(2)), Box::new(Leaf(4)))),
            Box::new(Left(Box::new(Leaf(6)), None)),
        )
    );
    assert_eq!(
        index
            .get_range_proof(0..3)
            .validate(index.object_hash(), index.len())
            .unwrap(),
        [(0, &2), (1, &4), (2, &6)]
    );
}

#[test]
fn test_randomly_generate_proofs() {
    let db = TemporaryDB::default();
    let fork = db.fork();
    let mut index = ProofListIndex::new(IDX_NAME, &fork);
    let num_values = 100;
    let values = random_values(num_values as usize);
    let mut rng = thread_rng();
    for value in &values {
        index.push(value.clone());
    }
    index.get(0);
    let table_merkle_root = index.object_hash();

    for _ in 0..50 {
        let start_range = rng.gen_range(0, num_values);
        let end_range = rng.gen_range(start_range + 1, num_values + 1);
        let range_proof = index.get_range_proof(start_range..end_range);
        {
            let (indices, actual_values): (Vec<_>, Vec<_>) = range_proof
                .validate(table_merkle_root, index.len())
                .unwrap()
                .into_iter()
                .unzip();
            assert_eq!(indices, (start_range..end_range).collect::<Vec<_>>());

            let expect_values = &values[start_range as usize..end_range as usize];
            for (expected, actual) in expect_values.iter().zip(actual_values) {
                assert_eq!(*expected, *actual);
            }
        }

        let _proof_info = ProofInfo {
            merkle_root: table_merkle_root,
            list_length: index.len(),
            proof: &range_proof,
            range_st: start_range,
            range_end: end_range,
        };

        let json_representation = to_string(&range_proof).unwrap();
        assert!(!json_representation.is_empty());
        assert_eq!(range_proof, from_str(&json_representation).unwrap());
    }
}

fn hash_leaf_node(value: &[u8]) -> Hash {
    HashTag::Blob.hash_stream().update(value).hash()
}

fn hash_branch_node(value: &[u8]) -> Hash {
    HashTag::ListBranchNode.hash_stream().update(value).hash()
}

#[test]
#[allow(clippy::range_plus_one)]
fn test_index_and_proof_roots() {
    let db = TemporaryDB::default();
    let fork = db.fork();
    let mut index = ProofListIndex::new(IDX_NAME, &fork);
    assert_eq!(index.object_hash(), HashTag::empty_list_hash());

    let h1 = hash_leaf_node(&[1, 2]);
    let h2 = hash_leaf_node(&[2, 3]);
    let h3 = hash_leaf_node(&[3, 4]);
    let h4 = hash_leaf_node(&[4, 5]);
    let h5 = hash_leaf_node(&[5, 6]);
    let h6 = hash_leaf_node(&[6, 7]);
    let h7 = hash_leaf_node(&[7, 8]);
    let h8 = hash_leaf_node(&[8, 9]);

    let h12 = hash_branch_node(&[h1.as_ref(), h2.as_ref()].concat());
    let h3up = hash_branch_node(h3.as_ref());
    let h123 = hash_branch_node(&[h12.as_ref(), h3up.as_ref()].concat());

    let h34 = hash_branch_node(&[h3.as_ref(), h4.as_ref()].concat());
    let h1234 = hash_branch_node(&[h12.as_ref(), h34.as_ref()].concat());

    let h5up = hash_branch_node(h5.as_ref());
    let h5upup = hash_branch_node(h5up.as_ref());
    let h12345 = hash_branch_node(&[h1234.as_ref(), h5upup.as_ref()].concat());

    let h56 = hash_branch_node(&[h5.as_ref(), h6.as_ref()].concat());
    let h56up = hash_branch_node(h56.as_ref());
    let h123456 = hash_branch_node(&[h1234.as_ref(), h56up.as_ref()].concat());

    let h7up = hash_branch_node(h7.as_ref());
    let h567 = hash_branch_node(&[h56.as_ref(), h7up.as_ref()].concat());
    let h1234567 = hash_branch_node(&[h1234.as_ref(), h567.as_ref()].concat());

    let h78 = hash_branch_node(&[h7.as_ref(), h8.as_ref()].concat());
    let h5678 = hash_branch_node(&[h56.as_ref(), h78.as_ref()].concat());
    let h12345678 = hash_branch_node(&[h1234.as_ref(), h5678.as_ref()].concat());

    let expected_hash_comb: Vec<(Vec<u8>, Hash, u64)> = vec![
        (vec![1, 2], HashTag::hash_list_node(1, h1), 0),
        (vec![2, 3], HashTag::hash_list_node(2, h12), 1),
        (vec![3, 4], HashTag::hash_list_node(3, h123), 2),
        (vec![4, 5], HashTag::hash_list_node(4, h1234), 3),
        (vec![5, 6], HashTag::hash_list_node(5, h12345), 4),
        (vec![6, 7], HashTag::hash_list_node(6, h123456), 5),
        (vec![7, 8], HashTag::hash_list_node(7, h1234567), 6),
        (vec![8, 9], HashTag::hash_list_node(8, h12345678), 7),
    ];

    for (inserted, exp_root, proof_ind) in expected_hash_comb {
        index.push(inserted);

        assert_eq!(index.object_hash(), exp_root);
        let range_proof = index.get_range_proof(proof_ind..proof_ind + 1);
        assert_eq!(
            range_proof
                .validate(index.object_hash(), index.len())
                .unwrap()
                .len(),
            1
        );
        let json_representation = to_string(&range_proof).unwrap();
        let deserialized_proof: ListProof<Vec<u8>> = from_str(&json_representation).unwrap();
        assert_eq!(deserialized_proof, range_proof);
        let range_proof = index.get_range_proof(0..proof_ind + 1);
        assert_eq!(
            range_proof
                .validate(index.object_hash(), index.len())
                .unwrap()
                .len(),
            (proof_ind + 1) as usize
        );
        let json_representation = to_string(&range_proof).unwrap();
        let deserialized_proof: ListProof<Vec<u8>> = from_str(&json_representation).unwrap();
        assert_eq!(deserialized_proof, range_proof);
        let range_proof = index.get_range_proof(0..1);
        assert_eq!(
            range_proof
                .validate(index.object_hash(), index.len())
                .unwrap()
                .len(),
            1
        );
        let json_representation = to_string(&range_proof).unwrap();
        let deserialized_proof: ListProof<Vec<u8>> = from_str(&json_representation).unwrap();
        assert_eq!(deserialized_proof, range_proof);
    }

    let range_proof = index.get_range_proof(0..8);
    let (indices, val_refs): (Vec<_>, Vec<_>) = range_proof
        .validate(index.object_hash(), index.len())
        .unwrap()
        .into_iter()
        .unzip();
    assert_eq!(indices, (0..8).collect::<Vec<_>>());
    let expect_values = vec![
        vec![1, 2],
        vec![2, 3],
        vec![3, 4],
        vec![4, 5],
        vec![5, 6],
        vec![6, 7],
        vec![7, 8],
        vec![8, 9],
    ];
    let paired = expect_values.into_iter().zip(val_refs);
    for pair in paired {
        assert_eq!(pair.0, *pair.1);
    }

    let mut range_proof = index.get_range_proof(3..5);
    assert_eq!(
        range_proof
            .validate(index.object_hash(), index.len())
            .unwrap()
            .len(),
        2
    );
    range_proof = index.get_range_proof(2..6);
    assert_eq!(
        range_proof
            .validate(index.object_hash(), index.len())
            .unwrap()
            .len(),
        4
    );
    assert_eq!(index.get(0), Some(vec![1, 2]));
}

#[test]
fn test_proof_illegal_lower_bound() {
    let db = TemporaryDB::default();
    let fork = db.fork();
    let mut index = ProofListIndex::new(IDX_NAME, &fork);
    let proof = index.get_range_proof(0..1);

    assert_proof_of_absence(proof, index.object_hash(), index.len());
    index.push(vec![1]);
}

#[test]
fn test_proof_illegal_bound_empty() {
    let db = TemporaryDB::default();
    let fork = db.fork();
    let mut index = ProofListIndex::new(IDX_NAME, &fork);
    for i in 0_u8..8 {
        index.push(vec![i]);
    }
    let proof = index.get_range_proof(8..9);
    assert_proof_of_absence(proof, index.object_hash(), index.len());
}

#[test]
#[should_panic(expected = "the range start is 2, but the range end is 2")]
fn test_proof_illegal_range() {
    let db = TemporaryDB::default();
    let fork = db.fork();
    let mut index = ProofListIndex::new(IDX_NAME, &fork);
    for i in 0_u8..4 {
        index.push(vec![i]);
    }
    index.get_range_proof(2..2);
}

#[test]
fn test_proof_structure() {
    let db = TemporaryDB::default();
    let fork = db.fork();
    let mut index = ProofListIndex::new(IDX_NAME, &fork);
    assert_eq!(index.object_hash(), HashTag::empty_list_hash());

    // spell-checker:ignore upup

    let h1 = hash_leaf_node(&[0, 1, 2]);
    let h2 = hash_leaf_node(&[1, 2, 3]);
    let h3 = hash_leaf_node(&[2, 3, 4]);
    let h4 = hash_leaf_node(&[3, 4, 5]);
    let h5 = hash_leaf_node(&[4, 5, 6]);
    let h12 = hash_branch_node(&[h1.as_ref(), h2.as_ref()].concat());
    let h34 = hash_branch_node(&[h3.as_ref(), h4.as_ref()].concat());
    let h1234 = hash_branch_node(&[h12.as_ref(), h34.as_ref()].concat());
    let h5up = hash_branch_node(h5.as_ref());
    let h5upup = hash_branch_node(h5up.as_ref());
    let h12345 = hash_branch_node(&[h1234.as_ref(), h5upup.as_ref()].concat());

    for i in 0_u8..5 {
        index.push(vec![i, i + 1, i + 2]);
    }

    let list_hash = HashTag::hash_list_node(index.len(), h12345);

    assert_eq!(index.object_hash(), list_hash);
    let range_proof = index.get_range_proof(4..5);

    assert_eq!(
        vec![4, 5, 6],
        *(range_proof.validate(list_hash, 5).unwrap()[0].1)
    );

    let serialized_proof = to_string(&range_proof).unwrap();
    let deserialized_proof: ListProof<Vec<u8>> = from_str(&serialized_proof).unwrap();
    assert_eq!(deserialized_proof, range_proof);

    if let ListProof::Right(left_hash1, right_proof1) = range_proof {
        assert_eq!(left_hash1, h1234);
        let unboxed_proof = *right_proof1;
        if let ListProof::Left(left_proof2, right_hash2) = unboxed_proof {
            assert!(right_hash2.is_none());
            let unboxed_proof = *left_proof2;
            if let ListProof::Left(_, right_hash3) = unboxed_proof {
                assert!(right_hash3.is_none());
            } else {
<<<<<<< HEAD
                panic!("Expected ListProof::Left variant");
            }
        } else {
            panic!("Expected ListProof::Left variant");
        }
    } else {
        panic!("Expected ListProof::Right variant");
=======
                panic!("Expected ListProof::Left branch");
            }
        } else {
            panic!("Expected ListProof::Left branch");
        }
    } else {
        panic!("Expected ListProof::Right branch");
>>>>>>> c750ddea
    }
}

#[test]
fn test_simple_merkle_root() {
    let db = TemporaryDB::default();
    let h1 = HashTag::hash_list_node(1, hash_leaf_node(&[1]));
    let h2 = HashTag::hash_list_node(1, hash_leaf_node(&[2]));

    let fork = db.fork();
    let mut index = ProofListIndex::new(IDX_NAME, &fork);
    assert_eq!(index.get(0), None);
    index.push(vec![1]);
    assert_eq!(index.object_hash(), h1);

    index.set(0, vec![2]);
    assert_eq!(index.object_hash(), h2);
}

#[test]
fn test_same_merkle_root() {
    let db1 = TemporaryDB::default();
    let db2 = TemporaryDB::default();
    let fork1 = db1.fork();

    let mut i1 = ProofListIndex::new(IDX_NAME, &fork1);
    i1.push(vec![1]);
    i1.push(vec![2]);
    i1.push(vec![3]);
    i1.push(vec![4]);

    i1.set(0, vec![4]);
    i1.set(1, vec![7]);
    i1.set(2, vec![5]);
    i1.set(3, vec![1]);

    let fork2 = db2.fork();

    let mut i2 = ProofListIndex::new(IDX_NAME, &fork2);
    i2.push(vec![4]);
    i2.push(vec![7]);
    i2.push(vec![5]);
    i2.push(vec![1]);

    assert_eq!(i1.object_hash(), i2.object_hash());
}

#[derive(Serialize)]
struct ProofInfo<'a, V: Serialize> {
    merkle_root: Hash,
    list_length: u64,
    proof: &'a ListProof<V>,
    range_st: u64,
    range_end: u64,
}

mod root_hash_tests {
    use crate::{
        hash::HashTag, proof_list_index::ProofListIndex, Database, ObjectHash, TemporaryDB,
    };
    use exonum_crypto::{self, Hash};

    /// Cross-verify `object_hash()` with `ProofListIndex` against expected root hash value.
    fn assert_object_hash_correct(hashes: &[Hash]) {
        let root_actual = HashTag::hash_list(hashes);
        let root_index = proof_list_index_root(hashes);
        assert_eq!(root_actual, root_index);
    }

    fn proof_list_index_root(hashes: &[Hash]) -> Hash {
        let db = TemporaryDB::default();
        let fork = db.fork();
        let mut index = ProofListIndex::new("merkle_root", &fork);
        index.extend(hashes.iter().cloned());
        index.object_hash()
    }

    fn hash_list(bytes: &[&[u8]]) -> Vec<Hash> {
        bytes
            .iter()
            .map(|chunk| exonum_crypto::hash(chunk))
            .collect()
    }

    #[test]
    fn object_hash_single() {
        assert_object_hash_correct(&hash_list(&[b"1"]));
    }

    #[test]
    fn object_hash_even() {
        assert_object_hash_correct(&hash_list(&[b"1", b"2", b"3", b"4"]));
    }

    #[test]
    fn object_hash_odd() {
        assert_object_hash_correct(&hash_list(&[b"1", b"2", b"3", b"4", b"5"]));
    }

    #[test]
    fn object_hash_empty() {
        assert_object_hash_correct(&hash_list(&[]));
    }
}

#[test]
fn proof_of_absence() {
    let db = TemporaryDB::new();
    let fork = db.fork();
    let mut list = ProofListIndex::new("absence", &fork);

    for i in 1..=5 {
        list.push(vec![i]);
    }

    let object_hash =
        Hash::from_hex("5ba859b4d1799cb27ece9db8f7a76a50fc713a5d9d22f753eca42172996a88f9").unwrap();

    let non_existed_index = 6_u64;
    let expected_hash = HashTag::hash_list_node(list.len(), object_hash);

    let proof = list.get_proof(non_existed_index);
    assert_proof_of_absence(proof, expected_hash, list.len());

    let proof = list.get_range_proof(2..non_existed_index);
    assert_proof_of_absence(proof, expected_hash, list.len());
}

#[test]
fn proof_of_absence_range() {
    let db = TemporaryDB::new();
    let fork = db.fork();
    let mut list = ProofListIndex::new("absence", &fork);

    for i in 1..=5 {
        list.push(vec![i]);
    }

    let object_hash =
        Hash::from_hex("5ba859b4d1799cb27ece9db8f7a76a50fc713a5d9d22f753eca42172996a88f9").unwrap();

    let non_existed_index = 6_u64;
    let expected_hash = HashTag::hash_list_node(list.len(), object_hash);

    let proof = list.get_range_proof(2..);
    assert!(proof.validate(expected_hash, list.len()).is_ok());

    let proof = list.get_range_proof(2..non_existed_index);
    assert_proof_of_absence(proof, expected_hash, list.len());
}

fn assert_proof_of_absence<V: BinaryValue + ObjectHash + Debug>(
    proof: ListProof<V>,
    expected_hash: Hash,
    len: u64,
) {
    let validation_result = proof.validate(expected_hash, len);
    assert!(validation_result.is_ok());
    assert!(validation_result.unwrap().is_empty());

    if let ListProof::Absent(proof) = proof {
        let actual_hash = HashTag::hash_list_node(proof.length(), proof.merkle_root());
        assert_eq!(expected_hash, actual_hash);
    } else {
        panic!("Unexpected proof {:?}", proof);
    }
}<|MERGE_RESOLUTION|>--- conflicted
+++ resolved
@@ -538,7 +538,6 @@
             if let ListProof::Left(_, right_hash3) = unboxed_proof {
                 assert!(right_hash3.is_none());
             } else {
-<<<<<<< HEAD
                 panic!("Expected ListProof::Left variant");
             }
         } else {
@@ -546,15 +545,6 @@
         }
     } else {
         panic!("Expected ListProof::Right variant");
-=======
-                panic!("Expected ListProof::Left branch");
-            }
-        } else {
-            panic!("Expected ListProof::Left branch");
-        }
-    } else {
-        panic!("Expected ListProof::Right branch");
->>>>>>> c750ddea
     }
 }
 
