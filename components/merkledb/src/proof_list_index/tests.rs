// Copyright 2019 The Exonum Team
//
// Licensed under the Apache License, Version 2.0 (the "License");
// you may not use this file except in compliance with the License.
// You may obtain a copy of the License at
//
//   http://www.apache.org/licenses/LICENSE-2.0
//
// Unless required by applicable law or agreed to in writing, software
// distributed under the License is distributed on an "AS IS" BASIS,
// WITHOUT WARRANTIES OR CONDITIONS OF ANY KIND, either express or implied.
// See the License for the specific language governing permissions and
// limitations under the License.

// spell-checker:ignore upup

use exonum_crypto::Hash;
use rand::{thread_rng, Rng};
use serde_json::{self, json};

use std::cmp;

use super::{key::ProofListKey, tree_height_by_length, ListProof, ListProofError, ProofListIndex};
use crate::{BinaryValue, Database, HashTag, ObjectHash, TemporaryDB};

const IDX_NAME: &str = "idx_name";

fn random_values<R: Rng>(rng: &mut R, len: usize) -> Vec<Vec<u8>> {
    use std::collections::HashSet;

    let mut exists = HashSet::new();
    let generator = |_| {
        let mut new_val: Vec<u8> = vec![0; 10];
        rng.fill_bytes(&mut new_val);

        while exists.contains(&new_val) {
            rng.fill_bytes(&mut new_val);
        }
        exists.insert(new_val.clone());
        new_val
    };

    (0..len).map(generator).collect::<Vec<_>>()
}

#[test]
fn list_methods() {
    let db = TemporaryDB::new();
    let fork = db.fork();
    let mut index = ProofListIndex::new(IDX_NAME, &fork);

    assert!(index.is_empty());
    assert_eq!(index.len(), 0);
    index.push(vec![1]);
    assert!(!index.is_empty());
    assert_eq!(index.len(), 1);

    index.push(vec![2]);
    assert_eq!(index.len(), 2);

    index.extend(vec![vec![3]]);
    assert_eq!(index.len(), 3);

    assert_eq!(index.get(0), Some(vec![1]));
    assert_eq!(index.get(1), Some(vec![2]));
    assert_eq!(index.get(2), Some(vec![3]));
}

#[test]
fn extend_is_equivalent_to_sequential_pushes() {
    let db = TemporaryDB::new();
    let fork = db.fork();
    let mut index = ProofListIndex::new(IDX_NAME, &fork);

    for _ in 0..10 {
        index.clear();
        let values: [u8; 32] = thread_rng().gen();
        for &value in &values {
            index.push(value);
        }
        let hash_after_pushes = index.object_hash();

        index.clear();
        index.extend(values.iter().cloned());
        assert_eq!(index.object_hash(), hash_after_pushes);
    }

    // Try extending list in several calls.
    for _ in 0..10 {
        index.clear();
        let values: [u8; 32] = thread_rng().gen();
        for &value in &values {
            index.push(value);
        }
        let hash_after_pushes = index.object_hash();

        index.clear();
        let mut iter = values.iter().cloned();
        index.extend(iter.by_ref().take(5));
        index.extend(iter.by_ref().take(8));
        index.extend(iter.by_ref().take(3));
        index.extend(iter);
        assert_eq!(index.object_hash(), hash_after_pushes);
    }

    // Try mixing extensions and pushes
    for _ in 0..10 {
        index.clear();
        let values: [u8; 32] = thread_rng().gen();
        for &value in &values {
            index.push(value);
        }
        let hash_after_pushes = index.object_hash();

        index.clear();
        let mut iter = values.iter().cloned();
        index.extend(iter.by_ref().take(5));
        for value in iter.by_ref().take(3) {
            index.push(value);
        }
        index.extend(iter.by_ref().take(7));
        index.push(iter.by_ref().next().unwrap());
        index.extend(iter);
        assert_eq!(index.object_hash(), hash_after_pushes);
    }
}

#[test]
fn tree_height() {
    let db = TemporaryDB::new();
    let fork = db.fork();
    let mut index = ProofListIndex::new(IDX_NAME, &fork);

    assert_eq!(index.height(), 0);
    index.push(vec![1]);
    assert_eq!(index.height(), 1);
    index.push(vec![2]);
    assert_eq!(index.height(), 2);
    index.push(vec![3]);
    assert_eq!(index.height(), 3);
    index.push(vec![4]);
    assert_eq!(index.height(), 3);
}

#[test]
fn iter() {
    let db = TemporaryDB::new();
    let fork = db.fork();
    let mut list_index = ProofListIndex::new(IDX_NAME, &fork);

    list_index.extend(vec![1_u8, 2, 3]);

    assert_eq!(list_index.iter().collect::<Vec<u8>>(), vec![1, 2, 3]);
    assert_eq!(list_index.iter_from(0).collect::<Vec<u8>>(), vec![1, 2, 3]);
    assert_eq!(list_index.iter_from(1).collect::<Vec<u8>>(), vec![2, 3]);
    assert_eq!(
        list_index.iter_from(3).collect::<Vec<u8>>(),
        Vec::<u8>::new()
    );
}

#[test]
fn simple_proof() {
    let db = TemporaryDB::new();
    let fork = db.fork();
    let mut index = ProofListIndex::new(IDX_NAME, &fork);

    let h0 = HashTag::hash_leaf(&2_u64.to_bytes());
    let h1 = HashTag::hash_leaf(&4_u64.to_bytes());
    let h2 = HashTag::hash_leaf(&6_u64.to_bytes());
    let h01 = HashTag::hash_node(&h0, &h1);
    let h22 = HashTag::hash_single_node(&h2);
    let h012 = HashTag::hash_node(&h01, &h22);

    assert_eq!(index.object_hash(), HashTag::empty_list_hash());

    index.push(2_u64);

    assert_eq!(index.object_hash(), HashTag::hash_list_node(1, h0));
    let proof = index.get_proof(0);
<<<<<<< HEAD
    assert_eq!(proof, ListProof::new(vec![(0, 2_u64)]));
    assert_eq!(
        *proof.validate(index.object_hash(), index.len()).unwrap(),
        [(0, 2)]
    );
=======
    assert_eq!(proof, ListProof::new(vec![(0, 2_u64)], index.len()));
    let proof = proof.check().unwrap();
    assert_eq!(proof.index_hash(), index.object_hash());
    assert_eq!(*proof.entries(), [(0, 2)]);
>>>>>>> f6144a1d

    index.push(4_u64);
    assert_eq!(index.object_hash(), HashTag::hash_list_node(2, h01));

    let proof = index.get_proof(0);
    assert_eq!(proof, {
        let mut proof = ListProof::new(vec![(0, 2_u64)]);
        proof.push_hash(1, 1, h1);
        proof
    });
<<<<<<< HEAD
    assert_eq!(
        *proof.validate(index.object_hash(), index.len()).unwrap(),
        [(0, 2)]
    );
=======
    let proof = proof.check().unwrap();
    assert_eq!(proof.index_hash(), index.object_hash());
    assert_eq!(*proof.entries(), [(0, 2)]);
>>>>>>> f6144a1d

    let proof = index.get_proof(1);
    assert_eq!(proof, {
        let mut proof = ListProof::new(vec![(1, 4_u64)]);
        proof.push_hash(1, 0, h0);
        proof
    });
<<<<<<< HEAD
=======
    let proof = proof.check().unwrap();
    assert_eq!(proof.index_hash(), index.object_hash());
    assert_eq!(*proof.entries(), [(1, 4)]);

    let proof = index.get_range_proof(0..2);
>>>>>>> f6144a1d
    assert_eq!(
        *proof.validate(index.object_hash(), index.len()).unwrap(),
        [(1, 4)]
    );

    let proof = index.get_range_proof(0..2);
    assert_eq!(proof, ListProof::new(vec![(0, 2_u64), (1, 4_u64)]));
    assert_eq!(
<<<<<<< HEAD
        *proof.validate(index.object_hash(), index.len()).unwrap(),
=======
        *proof
            .check_against_hash(index.object_hash())
            .unwrap()
            .entries(),
>>>>>>> f6144a1d
        [(0, 2), (1, 4)]
    );

    index.push(6_u64);
    assert_eq!(index.object_hash(), HashTag::hash_list_node(3, h012));

    let proof = index.get_proof(0);
    assert_eq!(proof, {
        let mut proof = ListProof::new(vec![(0, 2_u64)]);
        proof.push_hash(1, 1, h1);
        proof.push_hash(2, 1, h22);
        proof
    });
    assert_eq!(
<<<<<<< HEAD
        *proof.validate(index.object_hash(), index.len()).unwrap(),
=======
        *proof
            .check_against_hash(index.object_hash())
            .unwrap()
            .entries(),
>>>>>>> f6144a1d
        [(0, 2)]
    );

    let proof = index.get_range_proof(1..3);
    assert_eq!(proof, {
        let mut proof = ListProof::new(vec![(1, 4_u64), (2, 6_u64)]);
        proof.push_hash(1, 0, h0);
        proof
    });
    assert_eq!(
<<<<<<< HEAD
        *proof.validate(index.object_hash(), index.len()).unwrap(),
=======
        *proof
            .check_against_hash(index.object_hash())
            .unwrap()
            .entries(),
>>>>>>> f6144a1d
        [(1, 4_u64), (2, 6_u64)]
    );

    let proof = index.get_range_proof(0..2);
    assert_eq!(proof, {
        let mut proof = ListProof::new(vec![(0, 2_u64), (1, 4_u64)]);
        proof.push_hash(2, 1, h22);
        proof
    });
    assert_eq!(
<<<<<<< HEAD
        *proof.validate(index.object_hash(), index.len()).unwrap(),
=======
        *proof
            .check_against_hash(index.object_hash())
            .unwrap()
            .entries(),
>>>>>>> f6144a1d
        [(0, 2_u64), (1, 4_u64)]
    );
}

#[test]
fn proofs_in_empty_list() {
    let db = TemporaryDB::new();
    let fork = db.fork();
    let index: ProofListIndex<_, u32> = ProofListIndex::new(IDX_NAME, &fork);
    let proof = index.get_range_proof(..);
    proof.check_against_hash(index.object_hash()).unwrap();
    assert!(proof.check_against_hash(index.object_hash()).is_ok());
    let proof = index.get_range_proof(..0);
    assert!(proof.check_against_hash(index.object_hash()).is_ok());
}

#[test]
fn empty_proof_ranges() {
    let db = TemporaryDB::new();
    let fork = db.fork();
    let mut index = ProofListIndex::new(IDX_NAME, &fork);
    index.extend(vec![1_u32, 2, 3]);
    let proof = index.get_range_proof(1..1);
    assert!(proof
        .check_against_hash(index.object_hash())
        .unwrap()
        .entries()
        .is_empty());
    let proof = index.get_range_proof(1..=0);
    assert!(proof
        .check_against_hash(index.object_hash())
        .unwrap()
        .entries()
        .is_empty());
}

#[test]
fn random_proofs() {
    const LIST_SIZE: usize = 1 << 10;
    const MAX_RANGE_SIZE: u64 = 128;

    let db = TemporaryDB::new();
    let fork = db.fork();
    let mut index = ProofListIndex::new(IDX_NAME, &fork);

    let mut rng = thread_rng();
    let values = random_values(&mut rng, LIST_SIZE);

    for value in &values {
        index.push(value.clone());
    }

    let index_hash = index.object_hash();
    for _ in 0..10 {
        let start = rng.gen_range(0, LIST_SIZE as u64);
        let end = rng.gen_range(start + 1, LIST_SIZE as u64 + 1);
        let end = cmp::min(end, start + MAX_RANGE_SIZE);

        let range_proof = index.get_range_proof(start..end);
<<<<<<< HEAD
        let (indices, actual_values): (Vec<_>, Vec<_>) = range_proof
            .validate(index_hash, index.len())
            .unwrap()
            .to_vec()
            .into_iter()
            .unzip();
        assert_eq!(indices, (start..end).collect::<Vec<_>>());

        let expected_values = &values[start as usize..end as usize];
        assert_eq!(expected_values, actual_values.as_slice());
=======
        let checked_proof = range_proof.check_against_hash(index_hash).unwrap();
        let expected_entries = (start..end).zip(&values[start as usize..end as usize]);
        assert!(checked_proof
            .entries()
            .iter()
            .map(|(i, value)| (*i, value))
            .eq(expected_entries));
>>>>>>> f6144a1d
    }
}

#[test]
fn index_and_proof_roots() {
    let db = TemporaryDB::new();
    let fork = db.fork();
    let mut index = ProofListIndex::new(IDX_NAME, &fork);
    assert_eq!(index.object_hash(), HashTag::empty_list_hash());

    let h1 = HashTag::hash_leaf(&[1, 2]);
    let h2 = HashTag::hash_leaf(&[2, 3]);
    let h3 = HashTag::hash_leaf(&[3, 4]);
    let h4 = HashTag::hash_leaf(&[4, 5]);
    let h5 = HashTag::hash_leaf(&[5, 6]);
    let h6 = HashTag::hash_leaf(&[6, 7]);
    let h7 = HashTag::hash_leaf(&[7, 8]);
    let h8 = HashTag::hash_leaf(&[8, 9]);

    let h12 = HashTag::hash_node(&h1, &h2);
    let h3up = HashTag::hash_single_node(&h3);
    let h123 = HashTag::hash_node(&h12, &h3up);

    let h34 = HashTag::hash_node(&h3, &h4);
    let h1234 = HashTag::hash_node(&h12, &h34);

    let h5up = HashTag::hash_single_node(&h5);
    let h5upup = HashTag::hash_single_node(&h5up);
    let h12345 = HashTag::hash_node(&h1234, &h5upup);

    let h56 = HashTag::hash_node(&h5, &h6);
    let h56up = HashTag::hash_single_node(&h56);
    let h123456 = HashTag::hash_node(&h1234, &h56up);

    let h7up = HashTag::hash_single_node(&h7);
    let h567 = HashTag::hash_node(&h56, &h7up);
    let h1234567 = HashTag::hash_node(&h1234, &h567);

    let h78 = HashTag::hash_node(&h7, &h8);
    let h5678 = HashTag::hash_node(&h56, &h78);
    let h12345678 = HashTag::hash_node(&h1234, &h5678);

    let expected_hash_comb = vec![
        (vec![1, 2], HashTag::hash_list_node(1, h1), 0),
        (vec![2, 3], HashTag::hash_list_node(2, h12), 1),
        (vec![3, 4], HashTag::hash_list_node(3, h123), 2),
        (vec![4, 5], HashTag::hash_list_node(4, h1234), 3),
        (vec![5, 6], HashTag::hash_list_node(5, h12345), 4),
        (vec![6, 7], HashTag::hash_list_node(6, h123456), 5),
        (vec![7, 8], HashTag::hash_list_node(7, h1234567), 6),
        (vec![8, 9], HashTag::hash_list_node(8, h12345678), 7),
    ];

    for (inserted, exp_root, proof_ind) in expected_hash_comb {
        index.push(inserted);
        assert_eq!(index.object_hash(), exp_root);

        let range_proof = index.get_range_proof(proof_ind..=proof_ind);
        assert_eq!(
            range_proof
<<<<<<< HEAD
                .validate(index.object_hash(), index.len())
                .unwrap()
=======
                .check_against_hash(index.object_hash())
                .unwrap()
                .entries()
>>>>>>> f6144a1d
                .len(),
            1
        );
        let js = serde_json::to_string(&range_proof).unwrap();
        let deserialized_proof: ListProof<Vec<u8>> = serde_json::from_str(&js).unwrap();
        assert_eq!(deserialized_proof, range_proof);

        let range_proof = index.get_range_proof(..=proof_ind);
        assert_eq!(
            range_proof
<<<<<<< HEAD
                .validate(index.object_hash(), index.len())
                .unwrap()
=======
                .check_against_hash(index.object_hash())
                .unwrap()
                .entries()
>>>>>>> f6144a1d
                .len(),
            (proof_ind + 1) as usize
        );
        let js = serde_json::to_string(&range_proof).unwrap();
        let deserialized_proof: ListProof<Vec<u8>> = serde_json::from_str(&js).unwrap();
        assert_eq!(deserialized_proof, range_proof);

        let range_proof = index.get_range_proof(0..1);
        assert_eq!(
            range_proof
<<<<<<< HEAD
                .validate(index.object_hash(), index.len())
                .unwrap()
=======
                .check_against_hash(index.object_hash())
                .unwrap()
                .entries()
>>>>>>> f6144a1d
                .len(),
            1
        );
        let js = serde_json::to_string(&range_proof).unwrap();
        let deserialized_proof: ListProof<Vec<u8>> = serde_json::from_str(&js).unwrap();
        assert_eq!(deserialized_proof, range_proof);
    }

    let range_proof = index.get_range_proof(..);
<<<<<<< HEAD
    let (indices, val_refs): (Vec<_>, Vec<_>) = range_proof
        .validate(index.object_hash(), index.len())
=======
    let entries = range_proof
        .check_against_hash(index.object_hash())
>>>>>>> f6144a1d
        .unwrap()
        .entries();
    let expected_entries = (0..8).zip(vec![
        vec![1, 2],
        vec![2, 3],
        vec![3, 4],
        vec![4, 5],
        vec![5, 6],
        vec![6, 7],
        vec![7, 8],
        vec![8, 9],
    ]);
    assert!(entries
        .iter()
        .zip(expected_entries)
        .all(|(actual, expected)| *actual == expected));

    let mut range_proof = index.get_range_proof(3..5);
    assert_eq!(
        range_proof
<<<<<<< HEAD
            .validate(index.object_hash(), index.len())
            .unwrap()
=======
            .check_against_hash(index.object_hash())
            .unwrap()
            .entries()
>>>>>>> f6144a1d
            .len(),
        2
    );
    range_proof = index.get_range_proof(2..6);
    assert_eq!(
        range_proof
<<<<<<< HEAD
            .validate(index.object_hash(), index.len())
            .unwrap()
=======
            .check_against_hash(index.object_hash())
            .unwrap()
            .entries()
>>>>>>> f6144a1d
            .len(),
        4
    );
    assert_eq!(index.get(0), Some(vec![1, 2]));
}

#[test]
#[should_panic(expected = "the range start is 2, but the range end is 1")]
fn proof_illegal_range() {
    let db = TemporaryDB::new();
    let fork = db.fork();
    let mut index = ProofListIndex::new(IDX_NAME, &fork);
    for i in 0_u8..4 {
        index.push(vec![i]);
    }
    index.get_range_proof(2..1);
}

#[test]
#[should_panic(expected = "the range start is 2, but the range end is 1")]
fn proof_illegal_inclusive_range() {
    let db = TemporaryDB::new();
    let fork = db.fork();
    let mut index = ProofListIndex::new(IDX_NAME, &fork);
    for i in 0_u8..4 {
        index.push(vec![i]);
    }
    index.get_range_proof(2..=0); // `2..=1` is a legal empty range; cf. `Vec` slicing
}

<<<<<<< HEAD
    let proof = index.get_range_proof(2..10);
    assert_eq!(
        proof
            .validate(index.object_hash(), index.len())
            .unwrap()
            .len(),
        2 // elements 2 and 3
    );
=======
#[test]
fn ranges_work_similar_to_vec_slicing() {
    use std::{
        fmt,
        ops::RangeBounds,
        panic::{self, UnwindSafe},
        slice::SliceIndex,
    };

    #[allow(clippy::needless_pass_by_value)] // references to ranges look awkward
    fn check_bounds(
        v: &[u32],
        slice_bounds: impl SliceIndex<[u32], Output = [u32]> + Clone + UnwindSafe + fmt::Debug,
        index_bounds: impl RangeBounds<u64> + UnwindSafe,
    ) {
        let panic_hook = panic::take_hook();
        panic::set_hook(Box::new(|_| {}));

        let slice_bounds_ = slice_bounds.clone();
        let slicing_res = panic::catch_unwind(|| v[slice_bounds_].to_vec());
        let proof_res = panic::catch_unwind(|| {
            let fork = TemporaryDB::new().fork();
            let mut index = ProofListIndex::new(IDX_NAME, &fork);
            index.extend(v.to_vec());
            (index.object_hash(), index.get_range_proof(index_bounds))
        });

        panic::set_hook(panic_hook);

        if let Ok((index_hash, proof)) = proof_res {
            let checked_proof = proof.check_against_hash(index_hash).unwrap();

            match slicing_res {
                Ok(slice) => {
                    assert_eq!(
                        checked_proof
                            .entries()
                            .iter()
                            .map(|(_, value)| *value)
                            .collect::<Vec<_>>(),
                        slice
                    );
                }
                Err(e) => {
                    // Slicing is more strict if the range does not completely fit
                    // in the slice indexes.
                    assert!(
                        e.downcast_ref::<String>().unwrap().contains("out of range"),
                        "{:?}",
                        slice_bounds
                    );
                }
            }
        } else {
            assert!(slicing_res.is_err(), "{:?}", slice_bounds);
        }
    }

    let v = vec![1, 2, 3, 4, 5];
    check_bounds(&v, .., ..);
    for start in 0_usize..10 {
        for end in 0_usize..10 {
            check_bounds(&v, start..end, (start as u64)..(end as u64));
            check_bounds(&v, start..=end, (start as u64)..=(end as u64));
            if start == 0 {
                check_bounds(&v, ..end, ..(end as u64));
                check_bounds(&v, ..=end, ..=(end as u64));
            }
            if end == 0 && start <= v.len() {
                check_bounds(&v, start.., (start as u64)..);
            }
        }
    }
>>>>>>> f6144a1d
}

#[test]
fn proof_with_range_start_exceeding_list_size() {
    let db = TemporaryDB::new();
    let fork = db.fork();
    let mut index = ProofListIndex::new(IDX_NAME, &fork);
    for i in 0_u8..4 {
        index.push(vec![i]);
    }

    let proof = index.get_range_proof(8..10_000_000);
    assert!(proof
<<<<<<< HEAD
        .validate(index.object_hash(), index.len())
        .unwrap()
=======
        .check_against_hash(index.object_hash())
        .unwrap()
        .entries()
>>>>>>> f6144a1d
        .is_empty());

    let proof = index.get_range_proof(8..);
    assert!(proof
<<<<<<< HEAD
        .validate(index.object_hash(), index.len())
        .unwrap()
        .is_empty());
=======
        .check_against_hash(index.object_hash())
        .unwrap()
        .entries()
        .is_empty());
}

#[test]
fn proof_with_range_end_exceeding_list_size() {
    let db = TemporaryDB::new();
    let fork = db.fork();
    let mut index = ProofListIndex::new(IDX_NAME, &fork);
    for i in 0_u8..4 {
        index.push(vec![i]);
    }

    let proof = index.get_range_proof(2..10);
    assert_eq!(
        proof
            .check_against_hash(index.object_hash())
            .unwrap()
            .entries()
            .len(),
        2 // elements 2 and 3
    );
>>>>>>> f6144a1d
}

#[test]
fn setting_elements_leads_to_correct_list_hash() {
    let db = TemporaryDB::new();
    let hash1 = {
        let fork = db.fork();
        let mut list = ProofListIndex::new(IDX_NAME, &fork);
        list.push(vec![1]);
        list.push(vec![2]);
        list.push(vec![3]);
        list.push(vec![4]);

        list.set(0, vec![4]);
        list.set(1, vec![7]);
        list.set(2, vec![5]);
        list.set(3, vec![1]);
        list.object_hash()
    };
    let hash2 = {
        let fork = db.fork();
        let mut list = ProofListIndex::new(IDX_NAME, &fork);
        list.push(vec![4]);
        list.push(vec![7]);
        list.push(vec![5]);
        list.push(vec![1]);
        list.object_hash()
    };
    assert_eq!(hash1, hash2);
}

#[test]
fn setting_elements_leads_to_correct_list_hash_randomized() {
    const LIST_LEN: usize = 32;

    let mut rng = thread_rng();
    let db = TemporaryDB::new();
    let fork = db.fork();
    let mut list = ProofListIndex::new(IDX_NAME, &fork);

    for _ in 0..10 {
        // Prepare two copies of values with sufficient intersection.
        let values: [u16; LIST_LEN] = rng.gen();
        let mut new_values: [u16; LIST_LEN] = rng.gen();
        for i in 0..LIST_LEN {
            if rng.gen::<bool>() {
                new_values[i] = values[i];
            }
        }
        let proof_ranges: Vec<_> = (0..50)
            .map(|_| {
                let start = rng.gen_range(0, LIST_LEN as u64);
                let end = rng.gen_range(start, LIST_LEN as u64) + 1;
                start..end
            })
            .collect();

        list.clear();
        list.extend(new_values.iter().cloned());
        let list_hash = list.object_hash();
        let expected_proofs: Vec<_> = proof_ranges
            .iter()
            .map(|range| list.get_range_proof(range.clone()))
            .collect();

        list.clear();
        list.extend(values.iter().cloned());
        for i in 0..values.len() {
            if values[i] != new_values[i] {
                list.set(i as u64, new_values[i]);
            }
        }
        assert_eq!(list.object_hash(), list_hash);
        for (i, range) in proof_ranges.into_iter().enumerate() {
            let proof = list.get_range_proof(range.clone());
            assert_eq!(
                proof, expected_proofs[i],
                "Unexpected proof for range {:?}",
                range
            );
        }
    }
}

#[test]
fn truncating_list() {
    let db = TemporaryDB::new();
    let fork = db.fork();
    let mut list = ProofListIndex::new(IDX_NAME, &fork);
    list.extend(0_u32..30);
    list.truncate(5);
    assert_eq!(list.len(), 5);
    assert_eq!(list.get(3), Some(3));
    assert_eq!(list.get(7), None);
    assert!(list.iter().eq(0_u32..5));
    assert!(list.iter_from(3).eq(3_u32..5));

    // Check that the branches are removed.
    let level_lengths = vec![5, 5, 3, 2, 1];
    for height in 1..tree_height_by_length(30) {
        let level_len = level_lengths
            .get(height as usize)
            .copied()
            .unwrap_or_default();
        if level_len > 0 {
            assert!(list
                .get_branch(ProofListKey::new(height, level_len - 1))
                .is_some());
        }
        for index in level_len..(level_len + 30) {
            let key = ProofListKey::new(height, index);
            assert!(
                list.get_branch(key).is_none(),
                "Branch wasn't removed: {:?}",
                key
            );
        }
    }
}

#[test]
fn truncating_list_leads_to_expected_hash() {
    let mut rng = thread_rng();
    let db = TemporaryDB::new();
    let fork = db.fork();
    let mut list = ProofListIndex::new(IDX_NAME, &fork);

    for _ in 0..10 {
        let values: [u32; 32] = rng.gen();
        let truncated_len = rng.gen_range(5, 25);
        let proof_ranges: Vec<_> = (0..50)
            .map(|_| {
                let start = rng.gen_range(0, truncated_len as u64);
                let end = rng.gen_range(start, truncated_len as u64) + 1;
                start..end
            })
            .collect();

        list.clear();
        list.extend(values[..truncated_len].iter().copied());
        let list_hash = list.object_hash();
        let expected_proofs: Vec<_> = proof_ranges
            .iter()
            .map(|range| list.get_range_proof(range.clone()))
            .collect();

        list.clear();
        list.extend(values.iter().copied());
        list.truncate(truncated_len as u64);
        assert_eq!(list.object_hash(), list_hash);
        for (i, range) in proof_ranges.into_iter().enumerate() {
            let proof = list.get_range_proof(range.clone());
            assert_eq!(
                proof, expected_proofs[i],
                "Unexpected proof for range {:?}",
                range
            );
        }
    }

    // Check different values of `truncated_len` (including extreme ones).
    let values: [u32; 17] = rng.gen();
    for truncated_len in 0..=values.len() {
        list.clear();
        list.extend(values[..truncated_len].iter().copied());
        let list_hash = list.object_hash();

        list.clear();
        list.extend(values.iter().copied());
        list.truncate(truncated_len as u64);
        assert_eq!(list.object_hash(), list_hash);
    }
}

#[test]
fn popping_element_from_list() {
    let db = TemporaryDB::new();
    let fork = db.fork();
    let mut list = ProofListIndex::new(IDX_NAME, &fork);
    list.extend(0_i32..10);

    let mut count = 0;
    while let Some(last) = list.pop() {
        count += 1;
        assert_eq!(last, 10 - count);
        assert_eq!(list.len(), 10 - count as u64);
    }
    assert!(list.is_empty());
    assert_eq!(list.object_hash(), HashTag::empty_list_hash());
}

#[test]
fn proof_json_serialization() {
    let mut proof = ListProof::new(vec![(1, "foo".to_owned()), (2, "bar".to_owned())]);
    proof.push_hash(1, 0, HashTag::hash_leaf(&[4]));
    proof.push_hash(2, 1, HashTag::hash_leaf(&[2]));
    proof.push_hash(3, 1, HashTag::hash_leaf(&[1]));

    let json = serde_json::to_value(&proof).unwrap();
    assert_eq!(
        json,
        json!({
            "values": [(1, "foo"), (2, "bar")],
            "hashes": [
                { "height": 1, "index": 0, "hash": HashTag::hash_leaf(&[4]) },
                { "height": 2, "index": 1, "hash": HashTag::hash_leaf(&[2]) },
                { "height": 3, "index": 1, "hash": HashTag::hash_leaf(&[1]) },
            ],
        })
    );

    let proof_from_json: ListProof<String> = serde_json::from_value(json).unwrap();
    assert_eq!(proof_from_json, proof);
}

#[test]
fn unordered_proofs() {
    let json = json!({
        "values": [(2, "foo"), (1, "bar")],
        "hashes": [],
    });
    let proof: ListProof<String> = serde_json::from_value(json).unwrap();
<<<<<<< HEAD
    assert_eq!(
        proof.validate(HashTag::empty_list_hash(), 3).unwrap_err(),
        ListProofError::Unordered
    );
=======
    assert_eq!(proof.check().unwrap_err(), ListProofError::Unordered);
>>>>>>> f6144a1d

    let json = json!({
        "values": [(2, "foo")],
        "hashes": [
            { "height": 1, "index": 3, "hash": Hash::zero() },
            { "height": 1, "index": 1, "hash": Hash::zero() },
        ],
    });
    let proof: ListProof<String> = serde_json::from_value(json).unwrap();
<<<<<<< HEAD
    assert_eq!(
        proof.validate(HashTag::empty_list_hash(), 5).unwrap_err(),
        ListProofError::Unordered
    );
=======
    assert_eq!(proof.check().unwrap_err(), ListProofError::Unordered);
>>>>>>> f6144a1d

    let json = json!({
        "values": [(2, "foo")],
        "hashes": [
            { "height": 2, "index": 1, "hash": Hash::zero() },
            { "height": 2, "index": 3, "hash": Hash::zero() },
            { "height": 1, "index": 2, "hash": Hash::zero() },
        ],
    });
    let proof: ListProof<String> = serde_json::from_value(json).unwrap();
<<<<<<< HEAD
    assert_eq!(
        proof.validate(HashTag::empty_list_hash(), 100).unwrap_err(),
        ListProofError::Unordered
    );
=======
    assert_eq!(proof.check().unwrap_err(), ListProofError::Unordered);
>>>>>>> f6144a1d
}

#[test]
fn non_empty_proof_for_empty_tree() {
    let json = json!({
        "values": [(1, "bar")],
        "hashes": [],
    });
    let proof: ListProof<String> = serde_json::from_value(json).unwrap();
<<<<<<< HEAD
    assert_eq!(
        proof.validate(HashTag::empty_list_hash(), 0).unwrap_err(),
        ListProofError::NonEmptyProof
    );
=======
    assert_eq!(proof.check().unwrap_err(), ListProofError::NonEmptyProof);
>>>>>>> f6144a1d

    let json = json!({
        "values": [],
        "hashes": [{ "height": 1, "index": 1, "hash": Hash::zero() }],
    });
    let proof: ListProof<String> = serde_json::from_value(json).unwrap();
<<<<<<< HEAD
    assert_eq!(
        proof.validate(HashTag::empty_list_hash(), 0).unwrap_err(),
        ListProofError::NonEmptyProof
    );
=======
    assert_eq!(proof.check().unwrap_err(), ListProofError::NonEmptyProof);
>>>>>>> f6144a1d
}

#[test]
fn proofs_with_unexpected_branches() {
    let proof: ListProof<u64> = serde_json::from_value(json!({
        "values": [(2, 2)],
        "hashes": [
            { "height": 10, "index": 2, "hash": Hash::zero() },
        ],
    }))
    .unwrap();
<<<<<<< HEAD
    assert_eq!(
        proof.validate(HashTag::empty_list_hash(), 10).unwrap_err(),
        ListProofError::UnexpectedBranch
    );
=======
    assert_eq!(proof.check().unwrap_err(), ListProofError::UnexpectedBranch);
>>>>>>> f6144a1d

    let proof: ListProof<u64> = serde_json::from_value(json!({
        "values": [(2, 2)],
        "hashes": [
            { "height": 5, "index": 0, "hash": Hash::zero() },
        ],
    }))
    .unwrap();
<<<<<<< HEAD
    assert_eq!(
        proof.validate(HashTag::empty_list_hash(), 10).unwrap_err(),
        ListProofError::UnexpectedBranch
    );
=======
    assert_eq!(proof.check().unwrap_err(), ListProofError::UnexpectedBranch);
>>>>>>> f6144a1d

    let mut proof = ListProof::new(vec![(1, "foo".to_owned()), (2, "bar".to_owned())]);
    proof.push_hash(2, 2, Hash::zero());
<<<<<<< HEAD
    assert_eq!(
        proof.validate(HashTag::empty_list_hash(), 3).unwrap_err(),
        ListProofError::UnexpectedBranch
    );
=======
    assert_eq!(proof.check().unwrap_err(), ListProofError::UnexpectedBranch);
>>>>>>> f6144a1d

    let mut proof = ListProof::new(vec![(1, "foo".to_owned()), (2, "bar".to_owned())]);
    proof.push_hash(1, 4, Hash::zero());
<<<<<<< HEAD
    assert_eq!(
        proof.validate(HashTag::empty_list_hash(), 3).unwrap_err(),
        ListProofError::UnexpectedBranch
    );
=======
    assert_eq!(proof.check().unwrap_err(), ListProofError::UnexpectedBranch);

    let mut proof = ListProof::new(vec![(1, "foo".to_owned()), (2, "bar".to_owned())], 5);
    proof.push_hash(1, 6, Hash::zero());
    assert_eq!(proof.check().unwrap_err(), ListProofError::UnexpectedBranch);
>>>>>>> f6144a1d
}

#[test]
fn proofs_with_unexpected_leaf() {
    let proof: ListProof<u64> = serde_json::from_value(json!({
        "values": [(2, 2)],
        "hashes": [
            { "height": 0, "index": 1, "hash": Hash::zero() },
            { "height": 1, "index": 1, "hash": Hash::zero() },
        ],
    }))
    .unwrap();
<<<<<<< HEAD
    assert_eq!(
        proof.validate(HashTag::empty_list_hash(), 5).unwrap_err(),
        ListProofError::UnexpectedLeaf
    );
=======
    assert_eq!(proof.check().unwrap_err(), ListProofError::UnexpectedLeaf);
>>>>>>> f6144a1d
}

#[test]
fn proofs_with_missing_entry() {
    let proof = ListProof::new(vec![(1, 1_u64), (2, 2)]);
    // (1, 0) is missing
<<<<<<< HEAD
    assert_eq!(
        proof.validate(HashTag::empty_list_hash(), 3).unwrap_err(),
        ListProofError::MissingHash
    );
=======
    assert_eq!(proof.check().unwrap_err(), ListProofError::MissingHash);
>>>>>>> f6144a1d

    let mut proof = ListProof::new(vec![(1, 1_u64)]);
    proof.push_hash(1, 0, Hash::zero());
    // (2, 1) is missing
<<<<<<< HEAD
    assert_eq!(
        proof.validate(HashTag::empty_list_hash(), 7).unwrap_err(),
        ListProofError::MissingHash
    );
=======
    assert_eq!(proof.check().unwrap_err(), ListProofError::MissingHash);
>>>>>>> f6144a1d

    let mut proof = ListProof::new(vec![(1, 1_u64), (2, 2)]);
    proof.push_hash(1, 0, Hash::zero());
    proof.push_hash(1, 3, Hash::zero());
    // (3, 1) is missing
<<<<<<< HEAD
    assert_eq!(
        proof.validate(HashTag::empty_list_hash(), 9).unwrap_err(),
        ListProofError::MissingHash
    );
=======
    assert_eq!(proof.check().unwrap_err(), ListProofError::MissingHash);
>>>>>>> f6144a1d

    let mut proof = ListProof::new(vec![(1, 1_u64), (2, 2), (4, 4)]);
    proof.push_hash(1, 0, Hash::zero());
    proof.push_hash(1, 3, Hash::zero());
    proof.push_hash(2, 3, Hash::zero());
<<<<<<< HEAD
    assert_eq!(
        proof.validate(HashTag::empty_list_hash(), 8).unwrap_err(),
        ListProofError::MissingHash
    );
=======
    assert_eq!(proof.check().unwrap_err(), ListProofError::MissingHash);
>>>>>>> f6144a1d
}

#[test]
fn invalid_proofs_with_no_values() {
    let proof: ListProof<u64> = serde_json::from_value(json!({
        "values": [],
        "hashes": [],
    }))
    .unwrap();
    assert_eq!(
<<<<<<< HEAD
        proof.validate(HashTag::empty_list_hash(), 1).unwrap_err(),
=======
        proof.check().unwrap_err(),
>>>>>>> f6144a1d
        ListProofError::MissingHash // we expected 1 hash
    );

    let proof: ListProof<u64> = serde_json::from_value(json!({
        "values": [],
        "hashes": [
            { "height": 0, "index": 1, "hash": Hash::zero() },
            { "height": 1, "index": 1, "hash": Hash::zero() },
        ],
    }))
    .unwrap();
    assert_eq!(
<<<<<<< HEAD
        proof.validate(HashTag::empty_list_hash(), 5).unwrap_err(),
=======
        proof.check().unwrap_err(),
>>>>>>> f6144a1d
        ListProofError::UnexpectedBranch // we expected 1 hash, got 2
    );

    let proof: ListProof<u64> = serde_json::from_value(json!({
        "values": [],
        "hashes": [
            { "height": 0, "index": 1, "hash": Hash::zero() },
        ],
    }))
    .unwrap();
    assert_eq!(
<<<<<<< HEAD
        proof.validate(HashTag::empty_list_hash(), 5).unwrap_err(),
=======
        proof.check().unwrap_err(),
>>>>>>> f6144a1d
        ListProofError::UnexpectedBranch // the hash is at an incorrect position
    );
}

mod root_hash {
    use crate::{
        hash::HashTag, proof_list_index::ProofListIndex, BinaryValue, Database, ObjectHash,
        TemporaryDB,
    };
    use exonum_crypto::{self, Hash};

    /// Cross-verify `object_hash()` with `ProofListIndex` against expected root hash value.
    fn assert_object_hash_correct<V>(values: &[V])
    where
        V: BinaryValue + Clone,
    {
        let root_actual = HashTag::hash_list(values);
        let root_index = proof_list_index_root(values);
        assert_eq!(root_actual, root_index);
    }

    fn proof_list_index_root<V>(hashes: &[V]) -> Hash
    where
        V: BinaryValue + Clone,
    {
        let db = TemporaryDB::new();
        let fork = db.fork();
        let mut index = ProofListIndex::new("merkle_root", &fork);
        index.extend(hashes.iter().cloned());
        index.object_hash()
    }

    fn to_list_of_hashes(bytes: &[&[u8]]) -> Vec<Hash> {
        bytes
            .iter()
            .map(|chunk| exonum_crypto::hash(chunk))
            .collect()
    }

    #[test]
    fn object_hash_single() {
        assert_object_hash_correct(&to_list_of_hashes(&[b"1"]));
    }

    #[test]
    fn object_hash_even() {
        assert_object_hash_correct(&to_list_of_hashes(&[b"1", b"2", b"3", b"4"]));
    }

    #[test]
    fn object_hash_odd() {
        assert_object_hash_correct(&to_list_of_hashes(&[b"1", b"2", b"3", b"4", b"5"]));
    }

    #[test]
    fn object_hash_with_integers() {
        let numbers = [2_u32, 3, 5, 8, 13, 21, 34, 55];
        for i in 1..numbers.len() {
            assert_object_hash_correct(&numbers[..i]);
        }
    }

    #[test]
    fn object_hash_with_bytes() {
        let bytes: Vec<_> = [b"foo" as &[_], b"bar", b"bark", b"lorem", b"ipsum"]
            .iter()
            .map(|slice| slice.to_vec())
            .collect();
        for i in 1..bytes.len() {
            assert_object_hash_correct(&bytes[..i]);
        }
    }

    #[test]
    fn object_hash_with_strings() {
        const STRING: &str =
            "All human beings are born free and equal in dignity and rights. \
             They are endowed with reason and conscience and should act towards one another \
             in a spirit of brotherhood.";

        let words: Vec<_> = STRING.split_whitespace().map(str::to_owned).collect();
        for i in 1..words.len() {
            assert_object_hash_correct(&words[..i]);
        }
    }

    #[test]
    fn object_hash_empty() {
        assert_object_hash_correct(&to_list_of_hashes(&[]));
    }
}<|MERGE_RESOLUTION|>--- conflicted
+++ resolved
@@ -178,69 +178,45 @@
 
     assert_eq!(index.object_hash(), HashTag::hash_list_node(1, h0));
     let proof = index.get_proof(0);
-<<<<<<< HEAD
-    assert_eq!(proof, ListProof::new(vec![(0, 2_u64)]));
-    assert_eq!(
-        *proof.validate(index.object_hash(), index.len()).unwrap(),
-        [(0, 2)]
-    );
-=======
     assert_eq!(proof, ListProof::new(vec![(0, 2_u64)], index.len()));
     let proof = proof.check().unwrap();
     assert_eq!(proof.index_hash(), index.object_hash());
     assert_eq!(*proof.entries(), [(0, 2)]);
->>>>>>> f6144a1d
 
     index.push(4_u64);
     assert_eq!(index.object_hash(), HashTag::hash_list_node(2, h01));
 
     let proof = index.get_proof(0);
     assert_eq!(proof, {
-        let mut proof = ListProof::new(vec![(0, 2_u64)]);
+        let mut proof = ListProof::new(vec![(0, 2_u64)], index.len());
         proof.push_hash(1, 1, h1);
         proof
     });
-<<<<<<< HEAD
-    assert_eq!(
-        *proof.validate(index.object_hash(), index.len()).unwrap(),
-        [(0, 2)]
-    );
-=======
     let proof = proof.check().unwrap();
     assert_eq!(proof.index_hash(), index.object_hash());
     assert_eq!(*proof.entries(), [(0, 2)]);
->>>>>>> f6144a1d
 
     let proof = index.get_proof(1);
     assert_eq!(proof, {
-        let mut proof = ListProof::new(vec![(1, 4_u64)]);
+        let mut proof = ListProof::new(vec![(1, 4_u64)], index.len());
         proof.push_hash(1, 0, h0);
         proof
     });
-<<<<<<< HEAD
-=======
+
     let proof = proof.check().unwrap();
     assert_eq!(proof.index_hash(), index.object_hash());
     assert_eq!(*proof.entries(), [(1, 4)]);
 
     let proof = index.get_range_proof(0..2);
->>>>>>> f6144a1d
-    assert_eq!(
-        *proof.validate(index.object_hash(), index.len()).unwrap(),
-        [(1, 4)]
-    );
-
-    let proof = index.get_range_proof(0..2);
-    assert_eq!(proof, ListProof::new(vec![(0, 2_u64), (1, 4_u64)]));
-    assert_eq!(
-<<<<<<< HEAD
-        *proof.validate(index.object_hash(), index.len()).unwrap(),
-=======
+    assert_eq!(
+        proof,
+        ListProof::new(vec![(0, 2_u64), (1, 4_u64)], index.len())
+    );
+    assert_eq!(
         *proof
             .check_against_hash(index.object_hash())
             .unwrap()
             .entries(),
->>>>>>> f6144a1d
         [(0, 2), (1, 4)]
     );
 
@@ -249,56 +225,44 @@
 
     let proof = index.get_proof(0);
     assert_eq!(proof, {
-        let mut proof = ListProof::new(vec![(0, 2_u64)]);
+        let mut proof = ListProof::new(vec![(0, 2_u64)], index.len());
         proof.push_hash(1, 1, h1);
         proof.push_hash(2, 1, h22);
         proof
     });
     assert_eq!(
-<<<<<<< HEAD
-        *proof.validate(index.object_hash(), index.len()).unwrap(),
-=======
         *proof
             .check_against_hash(index.object_hash())
             .unwrap()
             .entries(),
->>>>>>> f6144a1d
         [(0, 2)]
     );
 
     let proof = index.get_range_proof(1..3);
     assert_eq!(proof, {
-        let mut proof = ListProof::new(vec![(1, 4_u64), (2, 6_u64)]);
+        let mut proof = ListProof::new(vec![(1, 4_u64), (2, 6_u64)], index.len());
         proof.push_hash(1, 0, h0);
         proof
     });
     assert_eq!(
-<<<<<<< HEAD
-        *proof.validate(index.object_hash(), index.len()).unwrap(),
-=======
         *proof
             .check_against_hash(index.object_hash())
             .unwrap()
             .entries(),
->>>>>>> f6144a1d
         [(1, 4_u64), (2, 6_u64)]
     );
 
     let proof = index.get_range_proof(0..2);
     assert_eq!(proof, {
-        let mut proof = ListProof::new(vec![(0, 2_u64), (1, 4_u64)]);
+        let mut proof = ListProof::new(vec![(0, 2_u64), (1, 4_u64)], index.len());
         proof.push_hash(2, 1, h22);
         proof
     });
     assert_eq!(
-<<<<<<< HEAD
-        *proof.validate(index.object_hash(), index.len()).unwrap(),
-=======
         *proof
             .check_against_hash(index.object_hash())
             .unwrap()
             .entries(),
->>>>>>> f6144a1d
         [(0, 2_u64), (1, 4_u64)]
     );
 }
@@ -358,18 +322,6 @@
         let end = cmp::min(end, start + MAX_RANGE_SIZE);
 
         let range_proof = index.get_range_proof(start..end);
-<<<<<<< HEAD
-        let (indices, actual_values): (Vec<_>, Vec<_>) = range_proof
-            .validate(index_hash, index.len())
-            .unwrap()
-            .to_vec()
-            .into_iter()
-            .unzip();
-        assert_eq!(indices, (start..end).collect::<Vec<_>>());
-
-        let expected_values = &values[start as usize..end as usize];
-        assert_eq!(expected_values, actual_values.as_slice());
-=======
         let checked_proof = range_proof.check_against_hash(index_hash).unwrap();
         let expected_entries = (start..end).zip(&values[start as usize..end as usize]);
         assert!(checked_proof
@@ -377,7 +329,6 @@
             .iter()
             .map(|(i, value)| (*i, value))
             .eq(expected_entries));
->>>>>>> f6144a1d
     }
 }
 
@@ -438,14 +389,9 @@
         let range_proof = index.get_range_proof(proof_ind..=proof_ind);
         assert_eq!(
             range_proof
-<<<<<<< HEAD
-                .validate(index.object_hash(), index.len())
-                .unwrap()
-=======
                 .check_against_hash(index.object_hash())
                 .unwrap()
                 .entries()
->>>>>>> f6144a1d
                 .len(),
             1
         );
@@ -456,14 +402,9 @@
         let range_proof = index.get_range_proof(..=proof_ind);
         assert_eq!(
             range_proof
-<<<<<<< HEAD
-                .validate(index.object_hash(), index.len())
-                .unwrap()
-=======
                 .check_against_hash(index.object_hash())
                 .unwrap()
                 .entries()
->>>>>>> f6144a1d
                 .len(),
             (proof_ind + 1) as usize
         );
@@ -474,14 +415,9 @@
         let range_proof = index.get_range_proof(0..1);
         assert_eq!(
             range_proof
-<<<<<<< HEAD
-                .validate(index.object_hash(), index.len())
-                .unwrap()
-=======
                 .check_against_hash(index.object_hash())
                 .unwrap()
                 .entries()
->>>>>>> f6144a1d
                 .len(),
             1
         );
@@ -491,13 +427,8 @@
     }
 
     let range_proof = index.get_range_proof(..);
-<<<<<<< HEAD
-    let (indices, val_refs): (Vec<_>, Vec<_>) = range_proof
-        .validate(index.object_hash(), index.len())
-=======
     let entries = range_proof
         .check_against_hash(index.object_hash())
->>>>>>> f6144a1d
         .unwrap()
         .entries();
     let expected_entries = (0..8).zip(vec![
@@ -518,28 +449,18 @@
     let mut range_proof = index.get_range_proof(3..5);
     assert_eq!(
         range_proof
-<<<<<<< HEAD
-            .validate(index.object_hash(), index.len())
-            .unwrap()
-=======
             .check_against_hash(index.object_hash())
             .unwrap()
             .entries()
->>>>>>> f6144a1d
             .len(),
         2
     );
     range_proof = index.get_range_proof(2..6);
     assert_eq!(
         range_proof
-<<<<<<< HEAD
-            .validate(index.object_hash(), index.len())
-            .unwrap()
-=======
             .check_against_hash(index.object_hash())
             .unwrap()
             .entries()
->>>>>>> f6144a1d
             .len(),
         4
     );
@@ -570,16 +491,6 @@
     index.get_range_proof(2..=0); // `2..=1` is a legal empty range; cf. `Vec` slicing
 }
 
-<<<<<<< HEAD
-    let proof = index.get_range_proof(2..10);
-    assert_eq!(
-        proof
-            .validate(index.object_hash(), index.len())
-            .unwrap()
-            .len(),
-        2 // elements 2 and 3
-    );
-=======
 #[test]
 fn ranges_work_similar_to_vec_slicing() {
     use std::{
@@ -653,7 +564,6 @@
             }
         }
     }
->>>>>>> f6144a1d
 }
 
 #[test]
@@ -667,23 +577,13 @@
 
     let proof = index.get_range_proof(8..10_000_000);
     assert!(proof
-<<<<<<< HEAD
-        .validate(index.object_hash(), index.len())
-        .unwrap()
-=======
         .check_against_hash(index.object_hash())
         .unwrap()
         .entries()
->>>>>>> f6144a1d
         .is_empty());
 
     let proof = index.get_range_proof(8..);
     assert!(proof
-<<<<<<< HEAD
-        .validate(index.object_hash(), index.len())
-        .unwrap()
-        .is_empty());
-=======
         .check_against_hash(index.object_hash())
         .unwrap()
         .entries()
@@ -708,7 +608,6 @@
             .len(),
         2 // elements 2 and 3
     );
->>>>>>> f6144a1d
 }
 
 #[test]
@@ -902,7 +801,7 @@
 
 #[test]
 fn proof_json_serialization() {
-    let mut proof = ListProof::new(vec![(1, "foo".to_owned()), (2, "bar".to_owned())]);
+    let mut proof = ListProof::new(vec![(1, "foo".to_owned()), (2, "bar".to_owned())], 5);
     proof.push_hash(1, 0, HashTag::hash_leaf(&[4]));
     proof.push_hash(2, 1, HashTag::hash_leaf(&[2]));
     proof.push_hash(3, 1, HashTag::hash_leaf(&[1]));
@@ -911,12 +810,13 @@
     assert_eq!(
         json,
         json!({
-            "values": [(1, "foo"), (2, "bar")],
-            "hashes": [
+            "entries": [(1, "foo"), (2, "bar")],
+            "proof": [
                 { "height": 1, "index": 0, "hash": HashTag::hash_leaf(&[4]) },
                 { "height": 2, "index": 1, "hash": HashTag::hash_leaf(&[2]) },
                 { "height": 3, "index": 1, "hash": HashTag::hash_leaf(&[1]) },
             ],
+            "length": 5,
         })
     );
 
@@ -927,265 +827,165 @@
 #[test]
 fn unordered_proofs() {
     let json = json!({
-        "values": [(2, "foo"), (1, "bar")],
-        "hashes": [],
+        "entries": [(2, "foo"), (1, "bar")],
+        "proof": [],
+        "length": 3,
     });
     let proof: ListProof<String> = serde_json::from_value(json).unwrap();
-<<<<<<< HEAD
-    assert_eq!(
-        proof.validate(HashTag::empty_list_hash(), 3).unwrap_err(),
-        ListProofError::Unordered
-    );
-=======
     assert_eq!(proof.check().unwrap_err(), ListProofError::Unordered);
->>>>>>> f6144a1d
 
     let json = json!({
-        "values": [(2, "foo")],
-        "hashes": [
+        "entries": [(2, "foo")],
+        "proof": [
             { "height": 1, "index": 3, "hash": Hash::zero() },
             { "height": 1, "index": 1, "hash": Hash::zero() },
         ],
+        "length": 5,
     });
     let proof: ListProof<String> = serde_json::from_value(json).unwrap();
-<<<<<<< HEAD
-    assert_eq!(
-        proof.validate(HashTag::empty_list_hash(), 5).unwrap_err(),
-        ListProofError::Unordered
-    );
-=======
     assert_eq!(proof.check().unwrap_err(), ListProofError::Unordered);
->>>>>>> f6144a1d
 
     let json = json!({
-        "values": [(2, "foo")],
-        "hashes": [
+        "entries": [(2, "foo")],
+        "proof": [
             { "height": 2, "index": 1, "hash": Hash::zero() },
             { "height": 2, "index": 3, "hash": Hash::zero() },
             { "height": 1, "index": 2, "hash": Hash::zero() },
         ],
+        "length": 100,
     });
     let proof: ListProof<String> = serde_json::from_value(json).unwrap();
-<<<<<<< HEAD
-    assert_eq!(
-        proof.validate(HashTag::empty_list_hash(), 100).unwrap_err(),
-        ListProofError::Unordered
-    );
-=======
     assert_eq!(proof.check().unwrap_err(), ListProofError::Unordered);
->>>>>>> f6144a1d
 }
 
 #[test]
 fn non_empty_proof_for_empty_tree() {
     let json = json!({
-        "values": [(1, "bar")],
-        "hashes": [],
+        "entries": [(1, "bar")],
+        "proof": [],
+        "length": 0,
     });
     let proof: ListProof<String> = serde_json::from_value(json).unwrap();
-<<<<<<< HEAD
-    assert_eq!(
-        proof.validate(HashTag::empty_list_hash(), 0).unwrap_err(),
-        ListProofError::NonEmptyProof
-    );
-=======
     assert_eq!(proof.check().unwrap_err(), ListProofError::NonEmptyProof);
->>>>>>> f6144a1d
 
     let json = json!({
-        "values": [],
-        "hashes": [{ "height": 1, "index": 1, "hash": Hash::zero() }],
+        "entries": [],
+        "proof": [{ "height": 1, "index": 1, "hash": Hash::zero() }],
+        "length": 0,
     });
     let proof: ListProof<String> = serde_json::from_value(json).unwrap();
-<<<<<<< HEAD
-    assert_eq!(
-        proof.validate(HashTag::empty_list_hash(), 0).unwrap_err(),
-        ListProofError::NonEmptyProof
-    );
-=======
     assert_eq!(proof.check().unwrap_err(), ListProofError::NonEmptyProof);
->>>>>>> f6144a1d
 }
 
 #[test]
 fn proofs_with_unexpected_branches() {
     let proof: ListProof<u64> = serde_json::from_value(json!({
-        "values": [(2, 2)],
-        "hashes": [
+        "entries": [(2, 2)],
+        "proof": [
             { "height": 10, "index": 2, "hash": Hash::zero() },
         ],
+        "length": 10,
     }))
     .unwrap();
-<<<<<<< HEAD
-    assert_eq!(
-        proof.validate(HashTag::empty_list_hash(), 10).unwrap_err(),
-        ListProofError::UnexpectedBranch
-    );
-=======
     assert_eq!(proof.check().unwrap_err(), ListProofError::UnexpectedBranch);
->>>>>>> f6144a1d
 
     let proof: ListProof<u64> = serde_json::from_value(json!({
-        "values": [(2, 2)],
-        "hashes": [
+        "entries": [(2, 2)],
+        "proof": [
             { "height": 5, "index": 0, "hash": Hash::zero() },
         ],
+        "length": 10,
     }))
     .unwrap();
-<<<<<<< HEAD
-    assert_eq!(
-        proof.validate(HashTag::empty_list_hash(), 10).unwrap_err(),
-        ListProofError::UnexpectedBranch
-    );
-=======
     assert_eq!(proof.check().unwrap_err(), ListProofError::UnexpectedBranch);
->>>>>>> f6144a1d
-
-    let mut proof = ListProof::new(vec![(1, "foo".to_owned()), (2, "bar".to_owned())]);
+
+    let mut proof = ListProof::new(vec![(1, "foo".to_owned()), (2, "bar".to_owned())], 3);
     proof.push_hash(2, 2, Hash::zero());
-<<<<<<< HEAD
-    assert_eq!(
-        proof.validate(HashTag::empty_list_hash(), 3).unwrap_err(),
-        ListProofError::UnexpectedBranch
-    );
-=======
     assert_eq!(proof.check().unwrap_err(), ListProofError::UnexpectedBranch);
->>>>>>> f6144a1d
-
-    let mut proof = ListProof::new(vec![(1, "foo".to_owned()), (2, "bar".to_owned())]);
+
+    let mut proof = ListProof::new(vec![(1, "foo".to_owned()), (2, "bar".to_owned())], 3);
     proof.push_hash(1, 4, Hash::zero());
-<<<<<<< HEAD
-    assert_eq!(
-        proof.validate(HashTag::empty_list_hash(), 3).unwrap_err(),
-        ListProofError::UnexpectedBranch
-    );
-=======
     assert_eq!(proof.check().unwrap_err(), ListProofError::UnexpectedBranch);
 
     let mut proof = ListProof::new(vec![(1, "foo".to_owned()), (2, "bar".to_owned())], 5);
     proof.push_hash(1, 6, Hash::zero());
-    assert_eq!(proof.check().unwrap_err(), ListProofError::UnexpectedBranch);
->>>>>>> f6144a1d
 }
 
 #[test]
 fn proofs_with_unexpected_leaf() {
     let proof: ListProof<u64> = serde_json::from_value(json!({
-        "values": [(2, 2)],
-        "hashes": [
+        "entries": [(2, 2)],
+        "proof": [
             { "height": 0, "index": 1, "hash": Hash::zero() },
             { "height": 1, "index": 1, "hash": Hash::zero() },
         ],
+        "length": 5,
     }))
     .unwrap();
-<<<<<<< HEAD
-    assert_eq!(
-        proof.validate(HashTag::empty_list_hash(), 5).unwrap_err(),
-        ListProofError::UnexpectedLeaf
-    );
-=======
     assert_eq!(proof.check().unwrap_err(), ListProofError::UnexpectedLeaf);
->>>>>>> f6144a1d
 }
 
 #[test]
 fn proofs_with_missing_entry() {
-    let proof = ListProof::new(vec![(1, 1_u64), (2, 2)]);
+    let proof = ListProof::new(vec![(1, 1_u64), (2, 2)], 3);
     // (1, 0) is missing
-<<<<<<< HEAD
-    assert_eq!(
-        proof.validate(HashTag::empty_list_hash(), 3).unwrap_err(),
-        ListProofError::MissingHash
-    );
-=======
     assert_eq!(proof.check().unwrap_err(), ListProofError::MissingHash);
->>>>>>> f6144a1d
-
-    let mut proof = ListProof::new(vec![(1, 1_u64)]);
+
+    let mut proof = ListProof::new(vec![(1, 1_u64)], 7);
     proof.push_hash(1, 0, Hash::zero());
     // (2, 1) is missing
-<<<<<<< HEAD
-    assert_eq!(
-        proof.validate(HashTag::empty_list_hash(), 7).unwrap_err(),
-        ListProofError::MissingHash
-    );
-=======
     assert_eq!(proof.check().unwrap_err(), ListProofError::MissingHash);
->>>>>>> f6144a1d
-
-    let mut proof = ListProof::new(vec![(1, 1_u64), (2, 2)]);
+
+    let mut proof = ListProof::new(vec![(1, 1_u64), (2, 2)], 9);
     proof.push_hash(1, 0, Hash::zero());
     proof.push_hash(1, 3, Hash::zero());
     // (3, 1) is missing
-<<<<<<< HEAD
-    assert_eq!(
-        proof.validate(HashTag::empty_list_hash(), 9).unwrap_err(),
-        ListProofError::MissingHash
-    );
-=======
     assert_eq!(proof.check().unwrap_err(), ListProofError::MissingHash);
->>>>>>> f6144a1d
-
-    let mut proof = ListProof::new(vec![(1, 1_u64), (2, 2), (4, 4)]);
+
+    let mut proof = ListProof::new(vec![(1, 1_u64), (2, 2), (4, 4)], 8);
     proof.push_hash(1, 0, Hash::zero());
     proof.push_hash(1, 3, Hash::zero());
     proof.push_hash(2, 3, Hash::zero());
-<<<<<<< HEAD
-    assert_eq!(
-        proof.validate(HashTag::empty_list_hash(), 8).unwrap_err(),
-        ListProofError::MissingHash
-    );
-=======
     assert_eq!(proof.check().unwrap_err(), ListProofError::MissingHash);
->>>>>>> f6144a1d
 }
 
 #[test]
 fn invalid_proofs_with_no_values() {
     let proof: ListProof<u64> = serde_json::from_value(json!({
-        "values": [],
-        "hashes": [],
+        "entries": [],
+        "proof": [],
+        "length": 1,
     }))
     .unwrap();
     assert_eq!(
-<<<<<<< HEAD
-        proof.validate(HashTag::empty_list_hash(), 1).unwrap_err(),
-=======
         proof.check().unwrap_err(),
->>>>>>> f6144a1d
         ListProofError::MissingHash // we expected 1 hash
     );
 
     let proof: ListProof<u64> = serde_json::from_value(json!({
-        "values": [],
-        "hashes": [
+        "entries": [],
+        "proof": [
             { "height": 0, "index": 1, "hash": Hash::zero() },
             { "height": 1, "index": 1, "hash": Hash::zero() },
         ],
+        "length": 5,
     }))
     .unwrap();
     assert_eq!(
-<<<<<<< HEAD
-        proof.validate(HashTag::empty_list_hash(), 5).unwrap_err(),
-=======
         proof.check().unwrap_err(),
->>>>>>> f6144a1d
         ListProofError::UnexpectedBranch // we expected 1 hash, got 2
     );
 
     let proof: ListProof<u64> = serde_json::from_value(json!({
-        "values": [],
-        "hashes": [
+        "entries": [],
+        "proof": [
             { "height": 0, "index": 1, "hash": Hash::zero() },
         ],
+        "length": 5,
     }))
     .unwrap();
     assert_eq!(
-<<<<<<< HEAD
-        proof.validate(HashTag::empty_list_hash(), 5).unwrap_err(),
-=======
         proof.check().unwrap_err(),
->>>>>>> f6144a1d
         ListProofError::UnexpectedBranch // the hash is at an incorrect position
     );
 }
