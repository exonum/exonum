// Copyright 2019 The Exonum Team
//
// Licensed under the Apache License, Version 2.0 (the "License");
// you may not use this file except in compliance with the License.
// You may obtain a copy of the License at
//
//   http://www.apache.org/licenses/LICENSE-2.0
//
// Unless required by applicable law or agreed to in writing, software
// distributed under the License is distributed on an "AS IS" BASIS,
// WITHOUT WARRANTIES OR CONDITIONS OF ANY KIND, either express or implied.
// See the License for the specific language governing permissions and
// limitations under the License.

use exonum_crypto::Hash;
use serde_derive::*;

use std::cmp::Ordering;

use super::{key::ProofListKey, tree_height_by_length};
use crate::{BinaryValue, HashTag};

/// Validation errors associated with `ListProof`s.
pub type ValidationError = crate::ValidationError<ListProofError>;

#[derive(Debug, Clone, Copy, PartialEq, Serialize, Deserialize)]
struct HashedEntry {
    #[serde(flatten)]
    key: ProofListKey,
    hash: Hash,
}

impl HashedEntry {
    fn new(key: ProofListKey, hash: Hash) -> Self {
        Self { key, hash }
    }
}

/// View of a `ProofListIndex`, i.e., a subset of its elements coupled with a *proof*,
/// which jointly allow restoring the `object_hash()` of the index. Apart from proving
/// elements in the list, `ListProof` can assert that the list is shorter than the requested
/// range of indexes.
///
/// # Workflow
///
/// You can create `ListProof`s with [`get_proof()`] and [`get_range_proof()`] methods of
/// `ProofListIndex`. Proofs can be verified on the server side with the help of
/// [`check()`]. Prior to the `check` conversion, you may use `*unchecked` methods
/// to obtain information about the proof.
///
/// ```
/// # use exonum_merkledb::{
/// #     Database, TemporaryDB, BinaryValue, ListProof, ProofListIndex, ObjectHash,
/// # };
/// # use failure::Error;
/// # fn main() -> Result<(), Error> {
/// let fork = { let db = TemporaryDB::new(); db.fork() };
/// let mut list = ProofListIndex::new("index", &fork);
/// list.extend(vec![100_u32, 200_u32, 300_u32]);
///
/// // Get the proof from the index
/// let proof = list.get_range_proof(1..);
///
<<<<<<< HEAD
/// // Check the proof consistency
/// let elements = proof.validate(list.object_hash(), list.len()).unwrap();
/// assert_eq!(*elements, [(1, 200_u32), (2, 300_u32)]);
=======
/// // Check the proof consistency.
/// let checked_proof = proof.check()?;
/// assert_eq!(checked_proof.index_hash(), list.object_hash());
/// assert_eq!(*checked_proof.entries(), [(1, 200_u32), (2, 300_u32)]);
///
/// // If the trusted list hash is known, there is a convenient method
/// // to combine integrity check and hash equality check.
/// let checked_proof = proof.check_against_hash(list.object_hash())?;
/// assert!(checked_proof.indexes().eq(1..=2));
/// # Ok(())
/// # }
>>>>>>> f6144a1d
/// ```
///
/// # JSON serialization
///
/// `ListProof` is serialized to JSON as an object with 2 array fields:
///
/// - `hashes` is an array of `{ height: number, index: number, hash: Hash }` objects.
/// - `values` is an array with list elements and their indexes, that is,
///   tuples `[number, V]`.
///
/// ```
/// # use serde_json::{self, json};
/// # use exonum_merkledb::{Database, TemporaryDB, BinaryValue, HashTag, ListProof, ProofListIndex};
/// # fn main() {
/// let fork = { let db = TemporaryDB::new(); db.fork() };
/// let mut list = ProofListIndex::new("index", &fork);
/// list.extend(vec![1_u32, 2, 3]);
/// let h1 = HashTag::hash_leaf(&1_u32.to_bytes());
/// let h3 = HashTag::hash_leaf(&3_u32.to_bytes());
/// let h33 = HashTag::hash_single_node(&h3);
///
/// let proof = list.get_proof(1);
/// assert_eq!(
///     serde_json::to_value(&proof).unwrap(),
///     json!({
///         "hashes": [
///             { "index": 0, "height": 1, "hash": h1 },
///             { "index": 1, "height": 2, "hash": h33 },
///         ],
///         "values": [ [1, 2] ],
///     })
/// );
/// # }
/// ```
///
/// ## Note on external implementations
///
/// External implementations (e.g., in light clients) must treat serialized `ListProof`s
/// as untrusted inputs. Implementations may rely on the invariants provided by Exonum nodes
/// (e.g., ordering of `proof` / `entries`; see [`check()`]) only if these invariants are checked
/// during proof verification.
///
/// [`get_proof()`]: struct.ProofListIndex.html#method.get_proof
/// [`get_range_proof()`]: struct.ProofListIndex.html#method.get_range_proof
/// [`check()`]: #method.check
#[derive(Debug, PartialEq, Serialize, Deserialize)]
pub struct ListProof<V> {
    hashes: Vec<HashedEntry>,
    values: Vec<(u64, V)>,
}

fn merge(
    first: impl Iterator<Item = HashedEntry>,
    second: impl Iterator<Item = HashedEntry>,
) -> impl Iterator<Item = Result<HashedEntry, ()>> {
    struct Merge<T, U> {
        first: T,
        second: U,
        first_item: Option<HashedEntry>,
        second_item: Option<HashedEntry>,
    }

    impl<T, U> Merge<T, U>
    where
        T: Iterator<Item = HashedEntry>,
        U: Iterator<Item = HashedEntry>,
    {
        fn new(mut first: T, mut second: U) -> Self {
            let (first_item, second_item) = (first.next(), second.next());
            Self {
                first,
                second,
                first_item,
                second_item,
            }
        }
    }

    impl<T, U> Iterator for Merge<T, U>
    where
        T: Iterator<Item = HashedEntry>,
        U: Iterator<Item = HashedEntry>,
    {
        type Item = Result<HashedEntry, ()>;

        fn next(&mut self) -> Option<Self::Item> {
            match (self.first_item, self.second_item) {
                (Some(x), Some(y)) => match x.key.cmp(&y.key) {
                    Ordering::Less => {
                        self.first_item = self.first.next();
                        Some(Ok(x))
                    }
                    Ordering::Greater => {
                        self.second_item = self.second.next();
                        Some(Ok(y))
                    }
                    Ordering::Equal => Some(Err(())),
                },

                (Some(x), None) => {
                    self.first_item = self.first.next();
                    Some(Ok(x))
                }

                (None, Some(y)) => {
                    self.second_item = self.second.next();
                    Some(Ok(y))
                }

                (None, None) => None,
            }
        }
    }

    Merge::new(first, second)
}

fn hash_layer(layer: &[HashedEntry], last_index: u64) -> Result<Vec<HashedEntry>, ListProofError> {
    let mut hashed = Vec::with_capacity(layer.len() / 2 + 1);

    for chunk in layer.chunks(2) {
        match *chunk {
            [x, y] => {
                if !x.key.is_left() || y.key.index() != x.key.index() + 1 {
                    return Err(ListProofError::MissingHash);
                }

                hashed.push(HashedEntry::new(
                    x.key.parent(),
                    HashTag::hash_node(&x.hash, &y.hash),
                ));
            }

            [last] => {
                if last_index % 2 == 1 || last.key.index() != last_index {
                    return Err(ListProofError::MissingHash);
                }

                hashed.push(HashedEntry::new(
                    last.key.parent(),
                    HashTag::hash_single_node(&last.hash),
                ));
            }

            _ => unreachable!(),
        }
    }

    Ok(hashed)
}

impl<V: BinaryValue> ListProof<V> {
    pub(super) fn new<I>(values: I) -> Self
    where
        I: IntoIterator<Item = (u64, V)>,
    {
        Self {
            values: values.into_iter().collect(),
            hashes: vec![],
        }
    }

<<<<<<< HEAD
    pub(super) fn empty(height: u8, merkle_root: Hash) -> Self {
        Self {
            values: vec![],
            hashes: vec![HashedEntry {
                key: ProofListKey::new(height, 0),
                hash: merkle_root,
            }],
=======
    pub(super) fn empty(merkle_root: Hash, length: u64) -> Self {
        let proof = if length == 0 {
            // The empty tree is special: it does not require the root element in the proof.
            vec![]
        } else {
            let height = tree_height_by_length(length);
            vec![HashedEntry {
                key: ProofListKey::new(height, 0),
                hash: merkle_root,
            }]
        };

        Self {
            entries: vec![],
            proof,
            length,
>>>>>>> f6144a1d
        }
    }

    pub(super) fn push_hash(&mut self, height: u8, index: u64, hash: Hash) -> &mut Self {
        debug_assert!(height > 0);

        let key = ProofListKey::new(height, index);
        debug_assert!(
            if let Some(&HashedEntry { key: last_key, .. }) = self.hashes.last() {
                key > last_key
            } else {
                true
            }
        );

        self.hashes.push(HashedEntry::new(key, hash));
        self
    }

<<<<<<< HEAD
    fn collect(&self, list_len: u64) -> Result<Hash, ListProofError> {
        let tree_height = tree_height_by_length(list_len);
        if tree_height == 0 && (!self.hashes.is_empty() || !self.values.is_empty()) {
            return Err(ListProofError::NonEmptyProof);
=======
    /// Restores the root hash of the Merkle tree.
    ///
    /// The root hash is computed by iterating over each height of the Merkle tree
    /// and computing hashes on this height based on the information in the proof.
    /// We don't need to restore *all* hashes on *all* heights; we just need sufficient information
    /// to restore the single hash at the last height (which is the Merkle tree root).
    ///
    /// For proofs of a single element or a contiguous range of elements,
    /// the total number of restored hashes is `O(log_2(N))`, where `N` is the list length.
    fn collect(&self) -> Result<Hash, ListProofError> {
        let tree_height = tree_height_by_length(self.length);

        // First, check an edge case when the list contains no elements.
        if tree_height == 0 {
            return if self.proof.is_empty() && self.entries.is_empty() {
                Ok(Hash::zero())
            } else {
                Err(ListProofError::NonEmptyProof)
            };
>>>>>>> f6144a1d
        }
        // Fast path in case there are no values: in this case, the proof can contain
        // only a single root hash.
        if self.values.is_empty() {
            return match self.hashes[..] {
                [] => Err(ListProofError::MissingHash),
                [HashedEntry { key, hash }] if key == ProofListKey::new(tree_height, 0) => Ok(hash),
                _ => Err(ListProofError::UnexpectedBranch),
            };
        }

        let values_ordered = self
            .values
            .windows(2)
            .all(|window| window[0].0 < window[1].0);
        if !values_ordered {
            return Err(ListProofError::Unordered);
        }

        let hashes_ordered = self
            .hashes
            .windows(2)
            .all(|window| window[0].key < window[1].key);
        if !hashes_ordered {
            return Err(ListProofError::Unordered);
        }

        for &HashedEntry { key, .. } in &self.hashes {
            let height = key.height();

            if height == 0 {
                return Err(ListProofError::UnexpectedLeaf);
            }
            if height >= tree_height || key.index() >= 1 << u64::from(tree_height - height) {
                return Err(ListProofError::UnexpectedBranch);
            }
        }

        let mut layer: Vec<_> = self
            .values
            .iter()
            .map(|(i, value)| {
                HashedEntry::new(
                    ProofListKey::new(1, *i),
                    HashTag::hash_leaf(&value.to_bytes()),
                )
            })
            .collect();

        let mut hashes = self.hashes.clone();
        // We have covered `list_len == 0` case before, so this subtraction is safe.
        let mut last_index = list_len - 1;

        for height in 1..tree_height {
            let split_index = hashes.iter().position(|entry| entry.key.height() > height);
            let remaining_hashes = if let Some(i) = split_index {
                hashes.split_off(i)
            } else {
                vec![]
            };

            let merged = merge(layer.into_iter(), hashes.into_iter())
                .collect::<Result<Vec<_>, _>>()
                .map_err(|_| ListProofError::RedundantHash)?;

            layer = hash_layer(&merged, last_index)?;
            last_index >>= 1;
            hashes = remaining_hashes;
        }

        debug_assert_eq!(layer.len(), 1);
        debug_assert_eq!(layer[0].key, ProofListKey::new(tree_height, 0));
        Ok(layer[0].hash)
    }

<<<<<<< HEAD
=======
    /// Returns the length of the underlying `ProofListIndex`.
    pub fn list_len(&self) -> u64 {
        self.length
    }

>>>>>>> f6144a1d
    /// Returns indices and references to elements in the proof without verifying it.
    pub fn values_unchecked(&self) -> &[(u64, V)] {
        &self.values
    }

    /// Returns iterator over indexes of the elements in the proof without verifying
    /// proof integrity.
    pub fn indexes_unchecked<'s>(&'s self) -> impl Iterator<Item = u64> + 's {
        self.values_unchecked().iter().map(|(index, _)| *index)
    }

    /// Estimates the number of hash operations necessary to validate the proof.
    ///
    /// An error will be returned if the proof fails basic integrity checks. Not returning an error
    /// does not guarantee that the proof is valid, however; the estimation skips most
    /// of the checks for speed.
    pub fn hash_ops(&self) -> Result<usize, ListProofError> {
        let mut hash_ops = self.values.len();
        let mut hashes_on_this_level = hash_ops;
        let mut height = 1;
        for HashedEntry { key, .. } in &self.hashes {
            if key.height() < height {
                return Err(if height == 0 {
                    ListProofError::UnexpectedLeaf
                } else {
                    ListProofError::Unordered
                });
            }
            while key.height() > height {
                hashes_on_this_level = (hashes_on_this_level + 1) / 2;
                hash_ops += hashes_on_this_level;
                height += 1;
            }
            debug_assert_eq!(key.height(), height);
            hashes_on_this_level += 1;
        }

        while hashes_on_this_level > 1 {
            hashes_on_this_level = (hashes_on_this_level + 1) / 2;
            hash_ops += hashes_on_this_level;
        }

        Ok(hash_ops)
    }

<<<<<<< HEAD
    /// Verifies the correctness of the proof by the trusted Merkle root hash and the number of
    /// elements in the tree.
    ///
    /// If the proof is valid, a vector with indices and references to elements is returned.
    /// Otherwise, an error is returned.
    pub fn validate(
        &self,
        expected_list_hash: Hash,
        len: u64,
    ) -> Result<&[(u64, V)], ListProofError> {
        let tree_root = self.collect(len)?;
        if HashTag::hash_list_node(len, tree_root) == expected_list_hash {
            Ok(&self.values)
        } else {
            Err(ListProofError::UnmatchedRootHash)
        }
=======
    /// Verifies the correctness of the proof.
    ///
    /// If the proof is valid, a checked list proof is returned, which allows to access
    /// proven elements.
    ///
    /// ## Errors
    ///
    /// An error is returned if proof is malformed. The following checks are performed:
    ///
    /// - `proof` field is ordered by increasing `(height, index)` tuple.
    /// - `entries` are ordered by increasing index.
    /// - Positions of elements in `proof` and `entries` are feasible.
    /// - There is sufficient information in `proof` and `entries` to restore the Merkle tree root.
    /// - There are no redundant entries in `proof` (i.e., ones that can be inferred from other
    ///   `proof` elements / `entries`).
    pub fn check(&self) -> Result<CheckedListProof<V>, ListProofError> {
        let tree_root = self.collect()?;
        Ok(CheckedListProof {
            entries: &self.entries,
            length: self.length,
            hash: HashTag::hash_list_node(self.length, tree_root),
        })
    }

    /// Verifies the correctness of the proof according to the trusted list hash.
    ///
    /// The method is essentially a convenience wrapper around `check()`.
    ///
    /// # Return value
    ///
    /// If the proof is valid, a checked list proof is returned, which allows to access
    /// proven elements. Otherwise, an error is returned.
    pub fn check_against_hash(
        &self,
        expected_list_hash: Hash,
    ) -> Result<CheckedListProof<V>, ValidationError> {
        self.check()
            .map_err(ValidationError::Malformed)
            .and_then(|checked_proof| {
                if checked_proof.index_hash() == expected_list_hash {
                    Ok(checked_proof)
                } else {
                    Err(ValidationError::UnmatchedRootHash)
                }
            })
    }
}

/// Version of `ListProof` obtained after verification.
///
/// See [`ListProof`] for an example of usage.
///
/// [`ListProof`]: struct.ListProof.html#workflow
#[derive(Debug, Clone, Copy, PartialEq)]
pub struct CheckedListProof<'a, V> {
    entries: &'a [(u64, V)],
    length: u64,
    hash: Hash,
}

impl<'a, V> CheckedListProof<'a, V> {
    /// Returns indices and references to elements in the proof.
    pub fn entries(&self) -> &'a [(u64, V)] {
        self.entries
    }

    /// Returns iterator over indexes of the elements in the proof without verifying
    /// proof integrity.
    pub fn indexes<'s>(&'s self) -> impl Iterator<Item = u64> + 's {
        self.entries().iter().map(|(index, _)| *index)
    }

    /// Returns the length of the underlying `ProofListIndex`.
    pub fn list_len(&self) -> u64 {
        self.length
    }

    /// Returns the `object_hash()` of the underlying `ProofListIndex`.
    pub fn index_hash(&self) -> Hash {
        self.hash
>>>>>>> f6144a1d
    }
}

/// An error that is returned when the list proof is invalid.
#[derive(Debug, Copy, Clone, Eq, PartialEq, Fail)]
pub enum ListProofError {
    /// Proof contains a hash in a place where a value was expected.
    #[fail(display = "proof contains a hash in a place where a value was expected")]
    UnexpectedLeaf,

    /// Proof contains a hash in the position which is impossible according to the list length.
    #[fail(
        display = "proof contains a hash in the position which is impossible according to the list length"
    )]
    UnexpectedBranch,

    /// Values or hashes in the proof are not ordered by their keys.
    #[fail(display = "values or hashes in the proof are not ordered by their keys")]
    Unordered,

    /// There are redundant hashes in the proof: the hash of the underlying list can be calculated
    /// without some of them.
    #[fail(display = "redundant hash in the proof")]
    RedundantHash,

    /// Proof does not contain necessary information to compute the hash of the underlying list.
    #[fail(display = "missing hash")]
    MissingHash,

    /// Non-empty proof for an empty list.
    ///
    /// Empty lists should always have empty proofs, since there is no data to get values
    /// or hashes from.
    #[fail(display = "non-empty proof for an empty list")]
    NonEmptyProof,
}

#[cfg(test)]
mod tests {
    use super::*;
    use crate::{Database, ProofListIndex, TemporaryDB};

    fn entry(height: u8, index: u64) -> HashedEntry {
        HashedEntry::new(
            ProofListKey::new(height, index),
            HashTag::hash_leaf(&index.to_bytes()),
        )
    }

    #[test]
    fn merge_example() {
        let first = vec![entry(1, 0), entry(1, 5), entry(2, 5)].into_iter();
        let second = vec![
            entry(1, 1),
            entry(2, 2),
            entry(2, 3),
            entry(3, 0),
            entry(4, 1),
        ]
        .into_iter();
        let merged = merge(first, second).collect::<Result<Vec<_>, _>>().unwrap();

        assert_eq!(
            merged,
            vec![
                entry(1, 0),
                entry(1, 1),
                entry(1, 5),
                entry(2, 2),
                entry(2, 3),
                entry(2, 5),
                entry(3, 0),
                entry(4, 1),
            ]
        );
    }

    #[test]
    fn hash_layer_example() {
        let layer = vec![
            entry(1, 0),
            entry(1, 1),
            entry(1, 6),
            entry(1, 7),
            entry(1, 8),
        ];
        let hashed = hash_layer(&layer, 8).unwrap();
        assert!(hashed.iter().map(|entry| entry.key).eq(vec![
            ProofListKey::new(2, 0),
            ProofListKey::new(2, 3),
            ProofListKey::new(2, 4),
        ]));

        assert_eq!(
            hashed[0].hash,
            HashTag::hash_node(
                &HashTag::hash_leaf(&0_u64.to_bytes()),
                &HashTag::hash_leaf(&1_u64.to_bytes()),
            )
        );
        assert_eq!(
            hashed[2].hash,
            HashTag::hash_single_node(&HashTag::hash_leaf(&8_u64.to_bytes()))
        );

        // layer[0] has odd index
        let layer = vec![entry(1, 1), entry(1, 2)];
        assert!(hash_layer(&layer, 2).is_err());

        // layer[1] is not adjacent to layer[0]
        let layer = vec![entry(1, 0), entry(1, 2)];
        assert!(hash_layer(&layer, 3).is_err());
        let layer = vec![entry(1, 0), entry(1, 3)];
        assert!(hash_layer(&layer, 3).is_err());

        // layer[-1] has odd index, while there is even number of elements in the layer
        let layer = vec![entry(1, 0), entry(1, 1), entry(1, 7)];
        assert!(hash_layer(&layer, 7).is_err());

        // layer[-1] has index lesser that the layer length
        let layer = vec![entry(1, 0), entry(1, 1), entry(1, 4)];
        assert!(hash_layer(&layer, 6).is_err());
    }

    #[test]
    fn hash_ops_examples() {
        // Empty proof.
        let proof = ListProof::<u32>::empty(5, Hash::zero());
        assert_eq!(proof.hash_ops().unwrap(), 0);

        // Proof for a single-element tree.
        let proof = ListProof::new(vec![(0, 0_u32)]);
        assert_eq!(proof.hash_ops().unwrap(), 1);

        // Proof for index 1 in a 3-element tree.
        let mut proof = ListProof::new(vec![(1, 1_u32)]);
        proof.push_hash(1, 0, Hash::zero());
        proof.push_hash(2, 1, Hash::zero());
        assert_eq!(proof.hash_ops().unwrap(), 3);
        // 1 ops to hash values + 1 ops on level 1 + 1 op on level 2:
        //
        //   root
        //  /    \
        //  *    x   Level #2
        // / \
        // x *       Level #1
        //   |
        //   x       Values

        // Proof for index 4 in a 5-element tree.
        let mut proof = ListProof::new(vec![(4, 4_u32)]);
        proof.push_hash(3, 0, Hash::zero());
        assert_eq!(proof.hash_ops().unwrap(), 4);
        // 1 ops to hash values + 1 op per levels 1..=3:
        //
        //   root
        //  /    \
        //  x    *   Level #3
        //       |
        //       *   Level #2
        //       |
        //       *   Level #1
        //       |
        //       x   Values

        // Proof for indices 1..=2 in a 3-element tree.
        let mut proof = ListProof::new(vec![(1, 1_u32), (2, 2)]);
        proof.push_hash(1, 0, Hash::zero());
        assert_eq!(proof.hash_ops().unwrap(), 5);
        // 2 ops to hash values + 2 ops on level 1 + 1 op on level 2:
        //
        //   root
        //  /    \
        //  *    *   Level #2
        // / \   |
        // x *   *   Level #1
        //   |   |
        //   x   x   Values
    }

    #[test]
    fn hash_ops_in_full_tree() {
        // Consider a graph for computing Merkle root of the tree, such as one depicted above.
        // Denote `l` the number of leaves in this tree (i.e., nodes with degree 1),
        // `v2` number of nodes with degree 2, and `v3` the number of nodes with degree 3.
        // For example, in the tree above, `l = 3`, `v2 = 3`, `v3 = 1`.
        //
        // We have
        //
        //     l = proof.values.len() + proof.hashes.len().
        //
        // The number of edges in the tree is `|E| = (l + 2*v2 + 3*v3) / 2`; on the other hand,
        // it is connected to the number of nodes `|E| = l + v2 + v3 - 1`. Hence,
        //
        //     v3 = l - 2.
        //
        // The number of hash operations is
        //
        //     Ops = v2 + v3 = l + v2 - 2.
        //
        // `v2` counts at least values and the root node (provided there is >1 node in the tree);
        // i.e.,
        //
        //     v2  >= proof.values.len() + 1;
        //     Ops >= 2 * proof.values.len() + proof.hashes.len() - 1.
        //
        // For a full Merkle tree, this becomes an equality, as there can be no other degree-2
        // nodes in the proof.

        let db = TemporaryDB::new();
        let fork = db.fork();
        let mut list = ProofListIndex::new("test", &fork);
        list.extend(0_u32..8);

        for len in 1..8 {
            for i in 0..(8 - len) {
                let proof = list.get_range_proof(i..(i + len));
                assert_eq!(
                    proof.hash_ops().unwrap(),
                    2 * proof.values.len() + proof.hashes.len() - 1,
                    "{:?}",
                    proof
                );
            }
        }
    }
}<|MERGE_RESOLUTION|>--- conflicted
+++ resolved
@@ -61,11 +61,6 @@
 /// // Get the proof from the index
 /// let proof = list.get_range_proof(1..);
 ///
-<<<<<<< HEAD
-/// // Check the proof consistency
-/// let elements = proof.validate(list.object_hash(), list.len()).unwrap();
-/// assert_eq!(*elements, [(1, 200_u32), (2, 300_u32)]);
-=======
 /// // Check the proof consistency.
 /// let checked_proof = proof.check()?;
 /// assert_eq!(checked_proof.index_hash(), list.object_hash());
@@ -77,16 +72,16 @@
 /// assert!(checked_proof.indexes().eq(1..=2));
 /// # Ok(())
 /// # }
->>>>>>> f6144a1d
 /// ```
 ///
 /// # JSON serialization
 ///
 /// `ListProof` is serialized to JSON as an object with 2 array fields:
 ///
-/// - `hashes` is an array of `{ height: number, index: number, hash: Hash }` objects.
-/// - `values` is an array with list elements and their indexes, that is,
+/// - `proof` is an array of `{ height: number, index: number, hash: Hash }` objects.
+/// - `entries` is an array with list elements and their indexes, that is,
 ///   tuples `[number, V]`.
+/// - `length` is the length of the underlying `ProofListIndex`.
 ///
 /// ```
 /// # use serde_json::{self, json};
@@ -103,11 +98,12 @@
 /// assert_eq!(
 ///     serde_json::to_value(&proof).unwrap(),
 ///     json!({
-///         "hashes": [
+///         "proof": [
 ///             { "index": 0, "height": 1, "hash": h1 },
 ///             { "index": 1, "height": 2, "hash": h33 },
 ///         ],
-///         "values": [ [1, 2] ],
+///         "entries": [[1, 2]],
+///         "length": 3,
 ///     })
 /// );
 /// # }
@@ -125,10 +121,22 @@
 /// [`check()`]: #method.check
 #[derive(Debug, PartialEq, Serialize, Deserialize)]
 pub struct ListProof<V> {
-    hashes: Vec<HashedEntry>,
-    values: Vec<(u64, V)>,
-}
-
+    proof: Vec<HashedEntry>,
+    entries: Vec<(u64, V)>,
+    length: u64,
+}
+
+/// Merges two iterators with `HashedEntry`s so that the elements in the resulting iterator
+/// are ordered by increasing `HashedEntry.key`.
+///
+/// # Arguments
+///
+/// Both inputs need to be ordered by `HashedEntry.key`.
+///
+/// # Return value
+///
+/// Iterator will yield an error if there is an equal `HashedEntry.key` present in both
+/// input iterators.
 fn merge(
     first: impl Iterator<Item = HashedEntry>,
     second: impl Iterator<Item = HashedEntry>,
@@ -141,9 +149,9 @@
     }
 
     impl<T, U> Merge<T, U>
-    where
-        T: Iterator<Item = HashedEntry>,
-        U: Iterator<Item = HashedEntry>,
+        where
+            T: Iterator<Item = HashedEntry>,
+            U: Iterator<Item = HashedEntry>,
     {
         fn new(mut first: T, mut second: U) -> Self {
             let (first_item, second_item) = (first.next(), second.next());
@@ -157,9 +165,9 @@
     }
 
     impl<T, U> Iterator for Merge<T, U>
-    where
-        T: Iterator<Item = HashedEntry>,
-        U: Iterator<Item = HashedEntry>,
+        where
+            T: Iterator<Item = HashedEntry>,
+            U: Iterator<Item = HashedEntry>,
     {
         type Item = Result<HashedEntry, ()>;
 
@@ -195,60 +203,58 @@
     Merge::new(first, second)
 }
 
-fn hash_layer(layer: &[HashedEntry], last_index: u64) -> Result<Vec<HashedEntry>, ListProofError> {
-    let mut hashed = Vec::with_capacity(layer.len() / 2 + 1);
-
-    for chunk in layer.chunks(2) {
-        match *chunk {
-            [x, y] => {
-                if !x.key.is_left() || y.key.index() != x.key.index() + 1 {
-                    return Err(ListProofError::MissingHash);
-                }
-
-                hashed.push(HashedEntry::new(
-                    x.key.parent(),
-                    HashTag::hash_node(&x.hash, &y.hash),
-                ));
-            }
-
-            [last] => {
-                if last_index % 2 == 1 || last.key.index() != last_index {
-                    return Err(ListProofError::MissingHash);
-                }
-
-                hashed.push(HashedEntry::new(
-                    last.key.parent(),
-                    HashTag::hash_single_node(&last.hash),
-                ));
-            }
-
-            _ => unreachable!(),
-        }
-    }
-
-    Ok(hashed)
+/// Takes a subset of hashes at a particular height in the Merkle tree and
+/// computes all known hashes on the next height.
+///
+/// # Arguments
+///
+/// - `last_index` is the index of the last element in the Merkle tree on the given height.
+///
+/// # Return value
+///
+/// The `layer` is modified in place. An error is returned if the layer is malformed (e.g.,
+/// there is insufficient data to hash it).
+///
+/// # Examples
+///
+/// See unit tests at the end of this file.
+fn hash_layer(layer: &mut Vec<HashedEntry>, last_index: u64) -> Result<(), ListProofError> {
+    let new_len = (layer.len() + 1) / 2;
+    for i in 0..new_len {
+        let x = &layer[2 * i];
+        layer[i] = if let Some(y) = layer.get(2 * i + 1) {
+            // To be able to zip two hashes on the layer, they need to be adjacent to each other,
+            // and the first of them needs to have an even index.
+            if !x.key.is_left() || y.key.index() != x.key.index() + 1 {
+                return Err(ListProofError::MissingHash);
+            }
+            HashedEntry::new(x.key.parent(), HashTag::hash_node(&x.hash, &y.hash))
+        } else {
+            // If there is an odd number of hashes on the layer, the solitary hash must have
+            // the greatest possible index.
+            if last_index % 2 == 1 || x.key.index() != last_index {
+                return Err(ListProofError::MissingHash);
+            }
+            HashedEntry::new(x.key.parent(), HashTag::hash_single_node(&x.hash))
+        };
+    }
+
+    layer.truncate(new_len);
+    Ok(())
 }
 
 impl<V: BinaryValue> ListProof<V> {
-    pub(super) fn new<I>(values: I) -> Self
-    where
-        I: IntoIterator<Item = (u64, V)>,
+    pub(super) fn new<I>(values: I, length: u64) -> Self
+        where
+            I: IntoIterator<Item = (u64, V)>,
     {
         Self {
-            values: values.into_iter().collect(),
-            hashes: vec![],
-        }
-    }
-
-<<<<<<< HEAD
-    pub(super) fn empty(height: u8, merkle_root: Hash) -> Self {
-        Self {
-            values: vec![],
-            hashes: vec![HashedEntry {
-                key: ProofListKey::new(height, 0),
-                hash: merkle_root,
-            }],
-=======
+            entries: values.into_iter().collect(),
+            proof: vec![],
+            length,
+        }
+    }
+
     pub(super) fn empty(merkle_root: Hash, length: u64) -> Self {
         let proof = if length == 0 {
             // The empty tree is special: it does not require the root element in the proof.
@@ -265,7 +271,6 @@
             entries: vec![],
             proof,
             length,
->>>>>>> f6144a1d
         }
     }
 
@@ -274,23 +279,17 @@
 
         let key = ProofListKey::new(height, index);
         debug_assert!(
-            if let Some(&HashedEntry { key: last_key, .. }) = self.hashes.last() {
+            if let Some(&HashedEntry { key: last_key, .. }) = self.proof.last() {
                 key > last_key
             } else {
                 true
             }
         );
 
-        self.hashes.push(HashedEntry::new(key, hash));
+        self.proof.push(HashedEntry::new(key, hash));
         self
     }
 
-<<<<<<< HEAD
-    fn collect(&self, list_len: u64) -> Result<Hash, ListProofError> {
-        let tree_height = tree_height_by_length(list_len);
-        if tree_height == 0 && (!self.hashes.is_empty() || !self.values.is_empty()) {
-            return Err(ListProofError::NonEmptyProof);
-=======
     /// Restores the root hash of the Merkle tree.
     ///
     /// The root hash is computed by iterating over each height of the Merkle tree
@@ -310,20 +309,22 @@
             } else {
                 Err(ListProofError::NonEmptyProof)
             };
->>>>>>> f6144a1d
-        }
+        }
+
         // Fast path in case there are no values: in this case, the proof can contain
         // only a single root hash.
-        if self.values.is_empty() {
-            return match self.hashes[..] {
+        if self.entries.is_empty() {
+            return match self.proof[..] {
                 [] => Err(ListProofError::MissingHash),
                 [HashedEntry { key, hash }] if key == ProofListKey::new(tree_height, 0) => Ok(hash),
                 _ => Err(ListProofError::UnexpectedBranch),
             };
         }
 
+        // Check ordering of `self.values` and `self.hashes`, which is relied upon
+        // in the following steps.
         let values_ordered = self
-            .values
+            .entries
             .windows(2)
             .all(|window| window[0].0 < window[1].0);
         if !values_ordered {
@@ -331,26 +332,29 @@
         }
 
         let hashes_ordered = self
-            .hashes
+            .proof
             .windows(2)
             .all(|window| window[0].key < window[1].key);
         if !hashes_ordered {
             return Err(ListProofError::Unordered);
         }
 
-        for &HashedEntry { key, .. } in &self.hashes {
+        // Check that hashes on each height have indices in the allowed range.
+        for &HashedEntry { key, .. } in &self.proof {
             let height = key.height();
-
             if height == 0 {
                 return Err(ListProofError::UnexpectedLeaf);
             }
-            if height >= tree_height || key.index() >= 1 << u64::from(tree_height - height) {
+
+            // `self.length - 1` is the index of the last element at `height = 1`. This index
+            // is divided by 2 with each new height.
+            if height >= tree_height || key.index() > (self.length - 1) >> u64::from(height - 1) {
                 return Err(ListProofError::UnexpectedBranch);
             }
         }
 
         let mut layer: Vec<_> = self
-            .values
+            .entries
             .iter()
             .map(|(i, value)| {
                 HashedEntry::new(
@@ -360,24 +364,42 @@
             })
             .collect();
 
-        let mut hashes = self.hashes.clone();
-        // We have covered `list_len == 0` case before, so this subtraction is safe.
-        let mut last_index = list_len - 1;
+        let mut hashes = self.proof.clone();
+        // We track `last_index` instead of layer length in order to be able to more efficiently
+        // update it when transitioning to the next height. It suffices to divide `last_index` by 2,
+        // while if we used length, it would need to be modified as `l = (l + 1) / 2`.
+        let mut last_index = self.length - 1;
+        // We have covered `self.length == 0` case before, so the subtraction above is safe.
 
         for height in 1..tree_height {
-            let split_index = hashes.iter().position(|entry| entry.key.height() > height);
-            let remaining_hashes = if let Some(i) = split_index {
-                hashes.split_off(i)
-            } else {
-                vec![]
-            };
-
-            let merged = merge(layer.into_iter(), hashes.into_iter())
+            // We split `hashes` into those at `height` and those having greater height
+            // (by construction, there may be no hashes with the lesser height).
+            let split_key = ProofListKey::new(height + 1, 0);
+            let split_index = hashes
+                .binary_search_by(|entry| entry.key.cmp(&split_key))
+                .unwrap_or_else(|i| i);
+            let remaining_hashes = hashes.split_off(split_index);
+            debug_assert!(
+                hashes.iter().all(|entry| entry.key.height() == height),
+                "Unexpected `hashes`: {:?}",
+                hashes
+            );
+            debug_assert!(
+                remaining_hashes
+                    .first()
+                    .map_or(true, |first| first.key.height() > height),
+                "Unexpected `remaining_hashes`: {:?}",
+                remaining_hashes
+            );
+
+            // Merge `hashes` with those obtained by zipping the previous layer.
+            layer = merge(layer.into_iter(), hashes.into_iter())
                 .collect::<Result<Vec<_>, _>>()
                 .map_err(|_| ListProofError::RedundantHash)?;
 
-            layer = hash_layer(&merged, last_index)?;
-            last_index >>= 1;
+            // Zip the current layer.
+            hash_layer(&mut layer, last_index)?;
+            last_index /= 2;
             hashes = remaining_hashes;
         }
 
@@ -386,23 +408,20 @@
         Ok(layer[0].hash)
     }
 
-<<<<<<< HEAD
-=======
     /// Returns the length of the underlying `ProofListIndex`.
     pub fn list_len(&self) -> u64 {
         self.length
     }
 
->>>>>>> f6144a1d
     /// Returns indices and references to elements in the proof without verifying it.
-    pub fn values_unchecked(&self) -> &[(u64, V)] {
-        &self.values
+    pub fn entries_unchecked(&self) -> &[(u64, V)] {
+        &self.entries
     }
 
     /// Returns iterator over indexes of the elements in the proof without verifying
     /// proof integrity.
     pub fn indexes_unchecked<'s>(&'s self) -> impl Iterator<Item = u64> + 's {
-        self.values_unchecked().iter().map(|(index, _)| *index)
+        self.entries_unchecked().iter().map(|(index, _)| *index)
     }
 
     /// Estimates the number of hash operations necessary to validate the proof.
@@ -411,10 +430,17 @@
     /// does not guarantee that the proof is valid, however; the estimation skips most
     /// of the checks for speed.
     pub fn hash_ops(&self) -> Result<usize, ListProofError> {
-        let mut hash_ops = self.values.len();
-        let mut hashes_on_this_level = hash_ops;
+        // First, we need to hash all values in the proof.
+        let mut hash_ops = self.entries.len();
+
+        // Observe that the number of hashes known at each height of the Merkle tree
+        // determines the number of hash operations necessary to produce hashes on the next height.
+        // Thus, we just track the number of hashes known at each height.
+        let mut hashes_on_this_height = hash_ops;
         let mut height = 1;
-        for HashedEntry { key, .. } in &self.hashes {
+
+        for HashedEntry { key, .. } in &self.proof {
+            // If `key.height()`s are not ordered, we know for sure that the proof is malformed.
             if key.height() < height {
                 return Err(if height == 0 {
                     ListProofError::UnexpectedLeaf
@@ -422,41 +448,33 @@
                     ListProofError::Unordered
                 });
             }
+
+            // Move hashes to the next height while possible. If `self.hashes` are sorted
+            // (which they should be), we cannot get new hashes on the heights considered here
+            // on the following `for` iterations.
             while key.height() > height {
-                hashes_on_this_level = (hashes_on_this_level + 1) / 2;
-                hash_ops += hashes_on_this_level;
+                hashes_on_this_height = (hashes_on_this_height + 1) / 2;
+                hash_ops += hashes_on_this_height;
                 height += 1;
             }
+
+            // If the proof is properly formed, hashes in `self.hashes` all have differing `key`s
+            // among each other and with the hashes we can compute from earlier heights. Thus,
+            // we can increment `hashes_on_this_height`.
             debug_assert_eq!(key.height(), height);
-            hashes_on_this_level += 1;
-        }
-
-        while hashes_on_this_level > 1 {
-            hashes_on_this_level = (hashes_on_this_level + 1) / 2;
-            hash_ops += hashes_on_this_level;
+            hashes_on_this_height += 1;
+        }
+
+        // We've run out of hashes in the proof; now, we just successively zip hashes
+        // until a single hash remains (this hash is the Merkle tree root).
+        while hashes_on_this_height > 1 {
+            hashes_on_this_height = (hashes_on_this_height + 1) / 2;
+            hash_ops += hashes_on_this_height;
         }
 
         Ok(hash_ops)
     }
 
-<<<<<<< HEAD
-    /// Verifies the correctness of the proof by the trusted Merkle root hash and the number of
-    /// elements in the tree.
-    ///
-    /// If the proof is valid, a vector with indices and references to elements is returned.
-    /// Otherwise, an error is returned.
-    pub fn validate(
-        &self,
-        expected_list_hash: Hash,
-        len: u64,
-    ) -> Result<&[(u64, V)], ListProofError> {
-        let tree_root = self.collect(len)?;
-        if HashTag::hash_list_node(len, tree_root) == expected_list_hash {
-            Ok(&self.values)
-        } else {
-            Err(ListProofError::UnmatchedRootHash)
-        }
-=======
     /// Verifies the correctness of the proof.
     ///
     /// If the proof is valid, a checked list proof is returned, which allows to access
@@ -537,7 +555,6 @@
     /// Returns the `object_hash()` of the underlying `ProofListIndex`.
     pub fn index_hash(&self) -> Hash {
         self.hash
->>>>>>> f6144a1d
     }
 }
 
@@ -550,7 +567,7 @@
 
     /// Proof contains a hash in the position which is impossible according to the list length.
     #[fail(
-        display = "proof contains a hash in the position which is impossible according to the list length"
+    display = "proof contains a hash in the position which is impossible according to the list length"
     )]
     UnexpectedBranch,
 
@@ -597,7 +614,7 @@
             entry(3, 0),
             entry(4, 1),
         ]
-        .into_iter();
+            .into_iter();
         let merged = merge(first, second).collect::<Result<Vec<_>, _>>().unwrap();
 
         assert_eq!(
@@ -617,67 +634,67 @@
 
     #[test]
     fn hash_layer_example() {
-        let layer = vec![
+        let mut layer = vec![
             entry(1, 0),
             entry(1, 1),
             entry(1, 6),
             entry(1, 7),
             entry(1, 8),
         ];
-        let hashed = hash_layer(&layer, 8).unwrap();
-        assert!(hashed.iter().map(|entry| entry.key).eq(vec![
+        hash_layer(&mut layer, 8).unwrap();
+        assert!(layer.iter().map(|entry| entry.key).eq(vec![
             ProofListKey::new(2, 0),
             ProofListKey::new(2, 3),
             ProofListKey::new(2, 4),
         ]));
 
         assert_eq!(
-            hashed[0].hash,
+            layer[0].hash,
             HashTag::hash_node(
                 &HashTag::hash_leaf(&0_u64.to_bytes()),
                 &HashTag::hash_leaf(&1_u64.to_bytes()),
             )
         );
         assert_eq!(
-            hashed[2].hash,
+            layer[2].hash,
             HashTag::hash_single_node(&HashTag::hash_leaf(&8_u64.to_bytes()))
         );
 
         // layer[0] has odd index
-        let layer = vec![entry(1, 1), entry(1, 2)];
-        assert!(hash_layer(&layer, 2).is_err());
+        let mut layer = vec![entry(1, 1), entry(1, 2)];
+        assert!(hash_layer(&mut layer, 2).is_err());
 
         // layer[1] is not adjacent to layer[0]
-        let layer = vec![entry(1, 0), entry(1, 2)];
-        assert!(hash_layer(&layer, 3).is_err());
-        let layer = vec![entry(1, 0), entry(1, 3)];
-        assert!(hash_layer(&layer, 3).is_err());
+        let mut layer = vec![entry(1, 0), entry(1, 2)];
+        assert!(hash_layer(&mut layer, 3).is_err());
+        let mut layer = vec![entry(1, 0), entry(1, 3)];
+        assert!(hash_layer(&mut layer, 3).is_err());
 
         // layer[-1] has odd index, while there is even number of elements in the layer
-        let layer = vec![entry(1, 0), entry(1, 1), entry(1, 7)];
-        assert!(hash_layer(&layer, 7).is_err());
+        let mut layer = vec![entry(1, 0), entry(1, 1), entry(1, 7)];
+        assert!(hash_layer(&mut layer, 7).is_err());
 
         // layer[-1] has index lesser that the layer length
-        let layer = vec![entry(1, 0), entry(1, 1), entry(1, 4)];
-        assert!(hash_layer(&layer, 6).is_err());
+        let mut layer = vec![entry(1, 0), entry(1, 1), entry(1, 4)];
+        assert!(hash_layer(&mut layer, 6).is_err());
     }
 
     #[test]
     fn hash_ops_examples() {
         // Empty proof.
-        let proof = ListProof::<u32>::empty(5, Hash::zero());
+        let proof = ListProof::<u32>::empty(Hash::zero(), 15);
         assert_eq!(proof.hash_ops().unwrap(), 0);
 
         // Proof for a single-element tree.
-        let proof = ListProof::new(vec![(0, 0_u32)]);
+        let proof = ListProof::new(vec![(0, 0_u32)], 1);
         assert_eq!(proof.hash_ops().unwrap(), 1);
 
         // Proof for index 1 in a 3-element tree.
-        let mut proof = ListProof::new(vec![(1, 1_u32)]);
+        let mut proof = ListProof::new(vec![(1, 1_u32)], 3);
         proof.push_hash(1, 0, Hash::zero());
         proof.push_hash(2, 1, Hash::zero());
         assert_eq!(proof.hash_ops().unwrap(), 3);
-        // 1 ops to hash values + 1 ops on level 1 + 1 op on level 2:
+        // 1 ops to hash values + 1 ops on height 1 + 1 op on height 2:
         //
         //   root
         //  /    \
@@ -688,10 +705,10 @@
         //   x       Values
 
         // Proof for index 4 in a 5-element tree.
-        let mut proof = ListProof::new(vec![(4, 4_u32)]);
+        let mut proof = ListProof::new(vec![(4, 4_u32)], 5);
         proof.push_hash(3, 0, Hash::zero());
         assert_eq!(proof.hash_ops().unwrap(), 4);
-        // 1 ops to hash values + 1 op per levels 1..=3:
+        // 1 ops to hash values + 1 op per heights 1..=3:
         //
         //   root
         //  /    \
@@ -704,10 +721,10 @@
         //       x   Values
 
         // Proof for indices 1..=2 in a 3-element tree.
-        let mut proof = ListProof::new(vec![(1, 1_u32), (2, 2)]);
+        let mut proof = ListProof::new(vec![(1, 1_u32), (2, 2)], 3);
         proof.push_hash(1, 0, Hash::zero());
         assert_eq!(proof.hash_ops().unwrap(), 5);
-        // 2 ops to hash values + 2 ops on level 1 + 1 op on level 2:
+        // 2 ops to hash values + 2 ops on height 1 + 1 op on height 2:
         //
         //   root
         //  /    \
@@ -757,7 +774,7 @@
                 let proof = list.get_range_proof(i..(i + len));
                 assert_eq!(
                     proof.hash_ops().unwrap(),
-                    2 * proof.values.len() + proof.hashes.len() - 1,
+                    2 * proof.entries.len() + proof.proof.len() - 1,
                     "{:?}",
                     proof
                 );
