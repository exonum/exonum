// Copyright 2019 The Exonum Team
//
// Licensed under the Apache License, Version 2.0 (the "License");
// you may not use this file except in compliance with the License.
// You may obtain a copy of the License at
//
//   http://www.apache.org/licenses/LICENSE-2.0
//
// Unless required by applicable law or agreed to in writing, software
// distributed under the License is distributed on an "AS IS" BASIS,
// WITHOUT WARRANTIES OR CONDITIONS OF ANY KIND, either express or implied.
// See the License for the specific language governing permissions and
// limitations under the License.

//! An implementation of a Merkelized version of a map (Merkle Patricia tree).

pub use self::node::{BranchNode, Node};
pub use self::{
    key::{Hashed, ProofPath, Raw, ToProofPath, KEY_SIZE as PROOF_MAP_KEY_SIZE, PROOF_PATH_SIZE},
    proof::{CheckedMapProof, MapProof, MapProofError, RawMapProof, ValidationError},
};

use std::{fmt, io, marker::PhantomData};

use exonum_crypto::Hash;

use self::{
    key::{BitsRange, ChildKind, VALUE_KEY_PREFIX},
    proof_builder::{BuildProof, MerklePatriciaTree},
};
use crate::{
    access::{Access, AccessError, FromAccess},
    views::{
        BinaryAttribute, IndexAddress, IndexState, IndexType, Iter as ViewIter, RawAccess,
        RawAccessMut, View, ViewWithMetadata,
    },
    BinaryKey, BinaryValue, HashTag, ObjectHash,
};

mod key;
mod node;
mod proof;
mod proof_builder;
#[cfg(test)]
mod tests;

// Necessary to allow building proofs.
impl<T, K, V, KeyMode> MerklePatriciaTree<K, V> for ProofMapIndexBase<T, K, V, KeyMode>
where
    T: RawAccess,
    K: BinaryKey + ObjectHash,
    V: BinaryValue,
    KeyMode: ToProofPath<K>,
{
    fn root_node(&self) -> Option<(ProofPath, Node)> {
        self.get_root_node()
    }

    fn node(&self, path: &ProofPath) -> Node {
        self.get_node_unchecked(path)
    }

    fn value(&self, key: &K) -> V {
        self.get_value_unchecked(key)
    }
}

<<<<<<< HEAD
#[doc(hidden)]
pub struct ProofMapIndexBase<T: IndexAccess, K, V, KeyMode: ToProofPath<K>> {
=======
/// A Merkelized version of a map that provides proofs of existence or non-existence for the map
/// keys.
///
/// `ProofMapIndex` implements a Merkle Patricia tree, storing values as leaves.
/// `ProofMapIndex` requires that keys implement the [`BinaryKey`] trait and
/// values implement the [`BinaryValue`] trait.
///
/// [`BinaryKey`]: ../trait.BinaryKey.html
/// [`BinaryValue`]: ../trait.BinaryValue.html
pub struct ProofMapIndex<T: RawAccess, K, V> {
>>>>>>> f9e7e422
    base: View<T>,
    state: IndexState<T, ProofPath>,
    _k: PhantomData<K>,
    _v: PhantomData<V>,
    _key_mode: PhantomData<KeyMode>,
}

/// An iterator over the entries of a `ProofMapIndex`.
///
/// This struct is created by the [`iter`] or
/// [`iter_from`] method on [`ProofMapIndex`]. See its documentation for details.
///
/// [`iter`]: type.ProofMapIndex.html#method.iter
/// [`iter_from`]: type.ProofMapIndex.html#method.iter_from
/// [`ProofMapIndex`]: type.ProofMapIndex.html
#[derive(Debug)]
pub struct ProofMapIndexIter<'a, K, V> {
    base_iter: ViewIter<'a, Vec<u8>, V>,
    _k: PhantomData<K>,
}

/// An iterator over the keys of a `ProofMapIndex`.
///
/// This struct is created by the [`keys`] or
/// [`keys_from`] method on [`ProofMapIndex`]. See its documentation for details.
///
/// [`keys`]: type.ProofMapIndex.html#method.keys
/// [`keys_from`]: type.ProofMapIndex.html#method.keys_from
/// [`ProofMapIndex`]: type.ProofMapIndex.html
#[derive(Debug)]
pub struct ProofMapIndexKeys<'a, K> {
    base_iter: ViewIter<'a, Vec<u8>, ()>,
    _k: PhantomData<K>,
}

/// An iterator over the values of a `ProofMapIndex`.
///
/// This struct is created by the [`values`] or
/// [`values_from`] method on [`ProofMapIndex`]. See its documentation for details.
///
/// [`values`]: type.ProofMapIndex.html#method.values
/// [`values_from`]: type.ProofMapIndex.html#method.values_from
/// [`ProofMapIndex`]: type.ProofMapIndex.html
#[derive(Debug)]
pub struct ProofMapIndexValues<'a, V> {
    base_iter: ViewIter<'a, Vec<u8>, V>,
}

/// TODO Clarify documentation. [ECR-2820]
enum RemoveAction {
    KeyNotFound,
    Leaf,
    Branch((ProofPath, Hash)),
    UpdateHash(Hash),
}

/// The internal key representation that uses to address values.
///
/// Represents the original key bytes with the `VALUE_KEY_PREFIX` prefix.
/// TODO Clarify documentation. [ECR-2820]
trait ValuePath: ToOwned {
    /// Converts the given key to the value path bytes.
    fn to_value_path(&self) -> Vec<u8>;
    /// Extracts the given key from the value path bytes.
    fn from_value_path(bytes: &[u8]) -> Self::Owned;
}

impl<T: BinaryKey> ValuePath for T {
    fn to_value_path(&self) -> Vec<u8> {
        let mut buf = vec![0_u8; self.size() + 1];
        buf[0] = VALUE_KEY_PREFIX;
        self.write(&mut buf[1..]);
        buf
    }

    fn from_value_path(buffer: &[u8]) -> Self::Owned {
        Self::read(&buffer[1..])
    }
}

impl BinaryAttribute for ProofPath {
    fn size(&self) -> usize {
        PROOF_PATH_SIZE
    }

    fn write(&self, buffer: &mut Vec<u8>) {
        let mut tmp = [0_u8; PROOF_PATH_SIZE];
        BinaryKey::write(self, &mut tmp);
        buffer.extend_from_slice(&tmp[..]);
    }

    fn read(buffer: &[u8]) -> Result<Self, io::Error> {
        if buffer.len() != PROOF_PATH_SIZE {
            return Err(io::Error::new(
                io::ErrorKind::Other,
                "Invalid `ProofPath` size",
            ));
        }
        Ok(<Self as BinaryKey>::read(buffer))
    }
}

<<<<<<< HEAD
/// A Merkelized version of a map that provides proofs of existence or non-existence for the map
/// keys.
///
/// `ProofMapIndex` implements a Merkle Patricia tree, storing values as leaves.
/// `ProofMapIndex` requires that keys implement the [`BinaryKey`] trait and
/// values implement the [`BinaryValue`] trait.
///
/// [`BinaryKey`]: ../trait.BinaryKey.html
/// [`BinaryValue`]: ../trait.BinaryValue.html
pub type ProofMapIndex<T, K, V> = ProofMapIndexBase<T, K, V, Hashed>;

/// Raw variant of the `ProofMapIndex`, useful for keys that mapped directly to
/// `ProofPath` without hashing. For example `Hash` and `PublicKey`.
///
/// It's possible to use any type that can be represented with byte array of length 32
/// as a key for this map.
pub type RawProofMapIndex<T, K, V> = ProofMapIndexBase<T, K, V, Raw>;

impl<T, K, V, KeyMode> ProofMapIndexBase<T, K, V, KeyMode>
=======
impl<T, K, V> FromAccess<T> for ProofMapIndex<T::Base, K, V>
>>>>>>> f9e7e422
where
    T: Access,
    K: BinaryKey + ObjectHash,
    V: BinaryValue,
    KeyMode: ToProofPath<K>,
{
<<<<<<< HEAD
    /// Creates a new index representation based on the name and storage view.
    ///
    /// Storage view can be specified as [`&Snapshot`] or [`&mut Fork`]. In the first case, only
    /// immutable methods are available. In the second case, both immutable and mutable methods are
    /// available.
    ///
    /// [`&Snapshot`]: ../trait.Snapshot.html
    /// [`&mut Fork`]: ../struct.Fork.html
    ///
    /// # Examples
    ///
    /// ```
    /// use exonum_merkledb::{TemporaryDB, Database, ProofMapIndex};
    /// use exonum_crypto::Hash;
    ///
    /// let db = TemporaryDB::new();
    /// let name = "name";
    /// let snapshot = db.snapshot();
    /// let index: ProofMapIndex<_, Hash, u8> = ProofMapIndex::new(name, &snapshot);
    ///
    /// let fork = db.fork();
    /// let mut mut_index: ProofMapIndex<_, Hash, u8> = ProofMapIndex::new(name, &fork);
    /// ```
    pub fn new<S: Into<String>>(index_name: S, view: T) -> Self {
        let (base, state) = IndexBuilder::new(view)
            .index_type(IndexType::ProofMap)
            .index_name(index_name)
            .build();
        Self {
            base,
            state,
            _k: PhantomData,
            _v: PhantomData,
            _key_mode: PhantomData,
        }
    }

    /// Creates a new index representation based on the name, common prefix of its keys
    /// and storage view.
    ///
    /// Storage view can be specified as [`&Snapshot`] or [`&mut Fork`]. In the first case, only
    /// immutable methods are available. In the second case, both immutable and mutable methods are
    /// available.
    ///
    /// [`&Snapshot`]: ../trait.Snapshot.html
    /// [`&mut Fork`]: ../struct.Fork.html
    ///
    /// # Examples
    ///
    /// ```
    /// use exonum_merkledb::{TemporaryDB, Database, ProofMapIndex};
    /// use exonum_crypto::Hash;
    ///
    /// let db = TemporaryDB::new();
    /// let name = "name";
    /// let index_id = vec![01];
    ///
    /// let snapshot = db.snapshot();
    /// let index: ProofMapIndex<_, Hash, u8> = ProofMapIndex::new_in_family(
    ///     name,
    ///     &index_id,
    ///     &snapshot,
    ///  );
    ///
    /// let fork = db.fork();
    /// let mut mut_index: ProofMapIndex<_, Hash, u8> = ProofMapIndex::new_in_family(
    ///     name,
    ///     &index_id,
    ///     &fork,
    ///  );
    /// ```
    pub fn new_in_family<S, I>(family_name: S, index_id: &I, view: T) -> Self
    where
        I: BinaryKey + ?Sized,
        S: Into<String>,
    {
        let (base, state) = IndexBuilder::new(view)
            .index_type(IndexType::ProofMap)
            .index_name(family_name)
            .family_id(index_id)
            .build();
        Self {
            base,
            state,
            _k: PhantomData,
            _v: PhantomData,
            _key_mode: PhantomData,
        }
=======
    fn from_access(access: T, addr: IndexAddress) -> Result<Self, AccessError> {
        let view = access.get_or_create_view(addr, IndexType::ProofMap)?;
        Ok(Self::new(view))
>>>>>>> f9e7e422
    }
}

<<<<<<< HEAD
    pub(crate) fn get_from<I: Into<IndexAddress>>(address: I, access: T) -> Option<Self> {
        IndexBuilder::from_address(address, access)
            .index_type(IndexType::ProofMap)
            .build_existed()
            .map(|(base, state)| Self {
                base,
                state,
                _k: PhantomData,
                _v: PhantomData,
                _key_mode: PhantomData,
            })
    }

    pub(crate) fn create_from<I: Into<IndexAddress>>(address: I, access: T) -> Self {
        let (base, state) = IndexBuilder::from_address(address, access)
            .index_type(IndexType::ProofMap)
            .build();

=======
impl<T, K, V> ProofMapIndex<T, K, V>
where
    T: RawAccess,
    K: BinaryKey + ObjectHash,
    V: BinaryValue,
{
    fn new(view: ViewWithMetadata<T>) -> Self {
        let (base, state) = view.into_parts();
>>>>>>> f9e7e422
        Self {
            base,
            state,
            _k: PhantomData,
            _v: PhantomData,
            _key_mode: PhantomData,
        }
    }

    fn get_root_path(&self) -> Option<ProofPath> {
        self.state.get()
    }

    fn get_root_node(&self) -> Option<(ProofPath, Node)> {
        self.get_root_path().map(|key| {
            let node = self.get_node_unchecked(&key);
            (key, node)
        })
    }

    fn get_node_unchecked(&self, key: &ProofPath) -> Node {
        // TODO: Unwraps? (ECR-84)
        if key.is_leaf() {
            Node::Leaf(self.base.get(key).unwrap())
        } else {
            Node::Branch(self.base.get(key).unwrap())
        }
    }

    fn get_value_unchecked(&self, key: &K) -> V {
        self.get(key).expect("Value for the given key is absent")
    }

    pub(crate) fn merkle_root(&self) -> Hash {
        match self.get_root_node() {
            Some((path, Node::Leaf(hash))) => HashTag::hash_single_entry_map(&path, &hash),
            Some((_, Node::Branch(branch))) => branch.object_hash(),
            None => Hash::zero(),
        }
    }

    /// Returns a value corresponding to the key.
    ///
    /// # Examples
    ///
    /// ```
    /// use exonum_merkledb::{access::AccessExt, TemporaryDB, Database, ProofMapIndex};
    /// use exonum_crypto::Hash;
    ///
    /// let db = TemporaryDB::new();
    /// let fork = db.fork();
    /// let mut index = fork.get_proof_map("name");
    ///
    /// let hash = Hash::default();
    /// assert_eq!(None, index.get(&hash));
    ///
    /// index.put(&hash, 2);
    /// assert_eq!(Some(2), index.get(&hash));
    /// ```
    pub fn get(&self, key: &K) -> Option<V> {
        self.base.get(&key.to_value_path())
    }

    /// Returns `true` if the map contains a value for the specified key.
    ///
    /// # Examples
    ///
    /// ```
    /// use exonum_merkledb::{access::AccessExt, TemporaryDB, Database, ProofMapIndex};
    /// use exonum_crypto::Hash;
    ///
    /// let db = TemporaryDB::new();
    /// let fork = db.fork();
    /// let mut index = fork.get_proof_map("name");
    ///
    /// let hash = Hash::default();
    /// assert!(!index.contains(&hash));
    ///
    /// index.put(&hash, 2);
    /// assert!(index.contains(&hash));
    /// ```
    pub fn contains(&self, key: &K) -> bool {
        self.base.contains(&key.to_value_path())
    }

    /// Returns the proof of existence or non-existence for the specified key.
    ///
    /// # Examples
    ///
    /// ```
    /// use exonum_merkledb::{access::AccessExt, TemporaryDB, Database, ProofMapIndex};
    /// use exonum_crypto::Hash;
    ///
    /// let db = TemporaryDB::new();
    /// let fork = db.fork();
    /// let index = fork.get_proof_map::<_, Hash, u8>("name");
    ///
    /// let proof = index.get_proof(Hash::default());
    /// ```
    pub fn get_proof(&self, key: K) -> MapProof<K, V, KeyMode> {
        self.create_proof(key)
    }

    /// Returns the combined proof of existence or non-existence for the multiple specified keys.
    ///
    /// # Examples
    ///
    /// ```
    /// use exonum_merkledb::{access::AccessExt, TemporaryDB, Database, ProofMapIndex};
    ///
    /// let db = TemporaryDB::new();
    /// let fork = db.fork();
    /// let index = fork.get_proof_map::<_, String, u8>("name");
    ///
    /// let proof = index.get_multiproof(vec!["foo".to_owned(), "bar".to_owned()]);
    /// ```
    pub fn get_multiproof<KI>(&self, keys: KI) -> MapProof<K, V, KeyMode>
    where
        KI: IntoIterator<Item = K>,
    {
        self.create_multiproof(keys)
    }

    /// Returns an iterator over the entries of the map in ascending order. The iterator element
    /// type is `(K::Output, V)`.
    ///
    /// # Examples
    ///
    /// ```
    /// use exonum_merkledb::{access::AccessExt, TemporaryDB, Database, ProofMapIndex};
    /// use exonum_crypto::Hash;
    ///
    /// let db = TemporaryDB::new();
    /// let fork = db.fork();
    /// let index = fork.get_proof_map::<_, Hash, u8>("name");
    ///
    /// for val in index.iter() {
    ///     println!("{:?}", val);
    /// }
    /// ```
    pub fn iter(&self) -> ProofMapIndexIter<'_, K, V> {
        ProofMapIndexIter {
            base_iter: self.base.iter(&VALUE_KEY_PREFIX),
            _k: PhantomData,
        }
    }

    /// Returns an iterator over the keys of the map in ascending order. The iterator element
    /// type is `K::Output`.
    ///
    /// # Examples
    ///
    /// ```
    /// use exonum_merkledb::{access::AccessExt, TemporaryDB, Database, ProofMapIndex};
    /// use exonum_crypto::Hash;
    ///
    /// let db = TemporaryDB::new();
    /// let fork = db.fork();
    /// let index = fork.get_proof_map::<_, Hash, u8>("name");
    ///
    /// for key in index.keys() {
    ///     println!("{:?}", key);
    /// }
    /// ```
    pub fn keys(&self) -> ProofMapIndexKeys<'_, K> {
        ProofMapIndexKeys {
            base_iter: self.base.iter(&VALUE_KEY_PREFIX),
            _k: PhantomData,
        }
    }

    /// Returns an iterator over the values of the map in ascending order of keys. The iterator
    /// element type is `V`.
    ///
    /// # Examples
    ///
    /// ```
    /// use exonum_merkledb::{access::AccessExt, TemporaryDB, Database, ProofMapIndex};
    /// use exonum_crypto::Hash;
    ///
    /// let db = TemporaryDB::new();
    /// let fork = db.fork();
    /// let index = fork.get_proof_map::<_, Hash, u8>("name");
    ///
    /// for val in index.values() {
    ///     println!("{}", val);
    /// }
    /// ```
    pub fn values(&self) -> ProofMapIndexValues<'_, V> {
        ProofMapIndexValues {
            base_iter: self.base.iter(&VALUE_KEY_PREFIX),
        }
    }

    /// Returns an iterator over the entries of the map in ascending order starting from the
    /// specified key. The iterator element type is `(K::Output, V)`.
    ///
    /// # Examples
    ///
    /// ```
    /// use exonum_merkledb::{access::AccessExt, TemporaryDB, Database, ProofMapIndex};
    /// use exonum_crypto::Hash;
    ///
    /// let db = TemporaryDB::new();
    /// let fork = db.fork();
    /// let index = fork.get_proof_map::<_, Hash, u8>("name");
    ///
    /// let hash = Hash::default();
    /// for val in index.iter_from(&hash) {
    ///     println!("{:?}", val);
    /// }
    /// ```
    pub fn iter_from(&self, from: &K) -> ProofMapIndexIter<'_, K, V> {
        ProofMapIndexIter {
            base_iter: self
                .base
                .iter_from(&VALUE_KEY_PREFIX, &from.to_value_path()),
            _k: PhantomData,
        }
    }

    /// Returns an iterator over the keys of the map in ascending order starting from the
    /// specified key. The iterator element type is `K::Output`.
    ///
    /// # Examples
    ///
    /// ```
    /// use exonum_merkledb::{access::AccessExt, TemporaryDB, Database, ProofMapIndex};
    /// use exonum_crypto::Hash;
    ///
    /// let db = TemporaryDB::new();
    /// let fork = db.fork();
    /// let index = fork.get_proof_map::<_, Hash, u8>("name");
    ///
    /// let hash = Hash::default();
    /// for key in index.keys_from(&hash) {
    ///     println!("{:?}", key);
    /// }
    /// ```
    pub fn keys_from(&self, from: &K) -> ProofMapIndexKeys<'_, K> {
        ProofMapIndexKeys {
            base_iter: self
                .base
                .iter_from(&VALUE_KEY_PREFIX, &from.to_value_path()),
            _k: PhantomData,
        }
    }

    /// Returns an iterator over the values of the map in ascending order of keys starting from the
    /// specified key. The iterator element type is `V`.
    ///
    /// # Examples
    ///
    /// ```
    /// use exonum_merkledb::{access::AccessExt, TemporaryDB, Database, ProofMapIndex};
    /// use exonum_crypto::Hash;
    ///
    /// let db = TemporaryDB::new();
    /// let fork = db.fork();
    /// let index = fork.get_proof_map::<_, Hash, u8>("name");
    ///
    /// let hash = Hash::default();
    /// for val in index.values_from(&hash) {
    ///     println!("{}", val);
    /// }
    /// ```
    pub fn values_from(&self, from: &K) -> ProofMapIndexValues<'_, V> {
        ProofMapIndexValues {
            base_iter: self
                .base
                .iter_from(&VALUE_KEY_PREFIX, &from.to_value_path()),
        }
    }
}

impl<T, K, V> ProofMapIndex<T, K, V>
where
    T: RawAccessMut,
    K: BinaryKey + ObjectHash,
    V: BinaryValue,
{
    fn insert_leaf(&mut self, proof_path: &ProofPath, key: &K, value: V) -> Hash {
        debug_assert!(proof_path.is_leaf());
        let hash = HashTag::hash_leaf(&value.to_bytes());
        self.base.put(proof_path, hash);
        self.base.put(&key.to_value_path(), value);
        hash
    }

    fn remove_leaf(&mut self, proof_path: &ProofPath, key: &K) {
        self.base.remove(proof_path);
        self.base.remove(&key.to_value_path());
    }

    fn update_root_path(&mut self, path: ProofPath) {
        self.state.set(path);
    }

    // Inserts a new node of the current branch and returns the updated hash
    // or, if a new node has a shorter key, returns a new key length.
    fn insert_branch(
        &mut self,
        parent: &BranchNode,
        proof_path: &ProofPath,
        key: &K,
        value: V,
    ) -> (Option<u16>, Hash) {
        let child_path = parent
            .child_path(proof_path.bit(0))
            .start_from(proof_path.start());
        // If the path is fully fit in key then there is a two cases
        let i = child_path.common_prefix_len(proof_path);
        if child_path.len() == i {
            // check that child is leaf to avoid unnecessary read
            if child_path.is_leaf() {
                // there is a leaf in branch and we needs to update its value
                let hash = self.insert_leaf(proof_path, key, value);
                (None, hash)
            } else {
                match self.get_node_unchecked(&child_path) {
                    Node::Leaf(_) => {
                        unreachable!("Something went wrong!");
                    }
                    // There is a child in branch and we needs to lookup it recursively
                    Node::Branch(mut branch) => {
                        let (j, h) = self.insert_branch(&branch, &proof_path.suffix(i), key, value);
                        match j {
                            Some(j) => {
                                branch.set_child(
                                    proof_path.bit(i),
                                    &proof_path.suffix(i).prefix(j),
                                    &h,
                                );
                            }
                            None => branch.set_child_hash(proof_path.bit(i), &h),
                        };
                        let hash = branch.object_hash();
                        self.base.put(&child_path, branch);
                        (None, hash)
                    }
                }
            }
        } else {
            // A simple case of inserting a new branch
            let suffix_path = proof_path.suffix(i);
            let mut new_branch = BranchNode::empty();
            // Add a new leaf
            let hash = self.insert_leaf(&suffix_path, key, value);
            new_branch.set_child(suffix_path.bit(0), &suffix_path, &hash);
            // Move current branch
            new_branch.set_child(
                child_path.bit(i),
                &child_path.suffix(i),
                &parent.child_hash(proof_path.bit(0)),
            );

            let hash = new_branch.object_hash();
            self.base.put(&proof_path.prefix(i), new_branch);
            (Some(i), hash)
        }
    }

    fn remove_node(
        &mut self,
        parent: &BranchNode,
        proof_path: &ProofPath,
        key: &K,
    ) -> RemoveAction {
        let child_path = parent
            .child_path(proof_path.bit(0))
            .start_from(proof_path.start());
        let i = child_path.common_prefix_len(proof_path);

        if i == child_path.len() {
            match self.get_node_unchecked(&child_path) {
                Node::Leaf(_) => {
                    self.remove_leaf(proof_path, key);
                    return RemoveAction::Leaf;
                }
                Node::Branch(mut branch) => {
                    let suffix_path = proof_path.suffix(i);
                    match self.remove_node(&branch, &suffix_path, key) {
                        RemoveAction::Leaf => {
                            let child = !suffix_path.bit(0);
                            let key = branch.child_path(child);
                            let hash = branch.child_hash(child);

                            self.base.remove(&child_path);
                            return RemoveAction::Branch((key, hash));
                        }
                        RemoveAction::Branch((key, hash)) => {
                            let new_child_path = key.start_from(suffix_path.start());
                            branch.set_child(suffix_path.bit(0), &new_child_path, &hash);
                            let h = branch.object_hash();

                            self.base.put(&child_path, branch);
                            return RemoveAction::UpdateHash(h);
                        }
                        RemoveAction::UpdateHash(hash) => {
                            branch.set_child_hash(suffix_path.bit(0), &hash);
                            let h = branch.object_hash();

                            self.base.put(&child_path, branch);
                            return RemoveAction::UpdateHash(h);
                        }
                        RemoveAction::KeyNotFound => return RemoveAction::KeyNotFound,
                    }
                }
            }
        }
        RemoveAction::KeyNotFound
    }

    /// Inserts the key-value pair into the proof map.
    ///
    /// # Examples
    ///
    /// ```
    /// use exonum_merkledb::{access::AccessExt, TemporaryDB, Database, ProofMapIndex};
    /// use exonum_crypto::Hash;
    ///
    /// let db = TemporaryDB::new();
    /// let fork = db.fork();
    /// let mut index = fork.get_proof_map("name");
    ///
    /// let hash = Hash::default();
    /// index.put(&hash, 2);
    /// assert!(index.contains(&hash));
    /// ```
    pub fn put(&mut self, key: &K, value: V) {
        let proof_path = KeyMode::transform_key(key);
        let root_path = match self.get_root_node() {
            Some((prefix, Node::Leaf(prefix_data))) => {
                let prefix_path = prefix;
                let i = prefix_path.common_prefix_len(&proof_path);

                let leaf_hash = self.insert_leaf(&proof_path, key, value);
                if i < proof_path.len() {
                    let mut branch = BranchNode::empty();
                    branch.set_child(proof_path.bit(i), &proof_path.suffix(i), &leaf_hash);
                    branch.set_child(prefix_path.bit(i), &prefix_path.suffix(i), &prefix_data);
                    let new_prefix = proof_path.prefix(i);
                    self.base.put(&new_prefix, branch);
                    new_prefix
                } else {
                    proof_path
                }
            }
            Some((prefix, Node::Branch(mut branch))) => {
                let prefix_path = prefix;
                let i = prefix_path.common_prefix_len(&proof_path);

                if i == prefix_path.len() {
                    let suffix_path = proof_path.suffix(i);
                    // Just cut the prefix and recursively descent on.
                    let (j, h) = self.insert_branch(&branch, &suffix_path, key, value);
                    match j {
                        Some(j) => branch.set_child(suffix_path.bit(0), &suffix_path.prefix(j), &h),
                        None => branch.set_child_hash(suffix_path.bit(0), &h),
                    };
                    self.base.put(&prefix_path, branch);
                    prefix_path
                } else {
                    // Inserts a new branch and adds current branch as its child
                    let hash = self.insert_leaf(&proof_path, key, value);
                    let mut new_branch = BranchNode::empty();
                    new_branch.set_child(
                        prefix_path.bit(i),
                        &prefix_path.suffix(i),
                        &branch.object_hash(),
                    );
                    new_branch.set_child(proof_path.bit(i), &proof_path.suffix(i), &hash);
                    // Saves a new branch
                    let new_prefix = prefix_path.prefix(i);
                    self.base.put(&new_prefix, new_branch);
                    new_prefix
                }
            }
            None => {
                self.insert_leaf(&proof_path, key, value);
                proof_path
            }
        };
        self.update_root_path(root_path);
    }

    /// Removes a key from the proof map.
    ///
    /// # Examples
    ///
    /// ```
    /// use exonum_merkledb::{access::AccessExt, TemporaryDB, Database, ProofMapIndex};
    /// use exonum_crypto::Hash;
    ///
    /// let db = TemporaryDB::new();
    /// let fork = db.fork();
    /// let mut index = fork.get_proof_map("name");
    ///
    /// let hash = Hash::default();
    /// index.put(&hash, 2);
    /// assert!(index.contains(&hash));
    ///
    /// index.remove(&hash);
    /// assert!(!index.contains(&hash));
    /// ```
    pub fn remove(&mut self, key: &K) {
        let proof_path = KeyMode::transform_key(key);
        match self.get_root_node() {
            // If we have only on leaf, then we just need to remove it (if any)
            Some((prefix, Node::Leaf(_))) => {
                if proof_path == prefix {
                    self.remove_leaf(&proof_path, key);
                    self.state.unset();
                }
            }

            Some((prefix, Node::Branch(mut branch))) => {
                // Truncate prefix
                let i = prefix.common_prefix_len(&proof_path);
                if i == prefix.len() {
                    let suffix_path = proof_path.suffix(i);
                    match self.remove_node(&branch, &suffix_path, key) {
                        RemoveAction::Leaf => {
                            // After removing one of leaves second child becomes a new root.
                            self.base.remove(&prefix);
                            let root_path = branch.child_path(!suffix_path.bit(0));
                            self.update_root_path(root_path);
                        }
                        RemoveAction::Branch((key, hash)) => {
                            let new_child_path = key.start_from(suffix_path.start());
                            branch.set_child(suffix_path.bit(0), &new_child_path, &hash);
                            self.base.put(&prefix, branch);
                        }
                        RemoveAction::UpdateHash(hash) => {
                            branch.set_child_hash(suffix_path.bit(0), &hash);
                            self.base.put(&prefix, branch);
                        }
                        RemoveAction::KeyNotFound => {}
                    }
                }
            }
            None => {}
        }
    }

    /// Clears the proof map, removing all entries.
    ///
    /// # Notes
    ///
    /// Currently, this method is not optimized to delete a large set of data. During the execution of
    /// this method, the amount of allocated memory is linearly dependent on the number of elements
    /// in the index.
    ///
    /// # Examples
    ///
    /// ```
    /// use exonum_merkledb::{access::AccessExt, TemporaryDB, Database, ProofMapIndex};
    /// use exonum_crypto::Hash;
    ///
    /// let db = TemporaryDB::new();
    /// let fork = db.fork();
    /// let mut index = fork.get_proof_map("name");
    ///
    /// let hash = Hash::default();
    /// index.put(&hash, 2);
    /// assert!(index.contains(&hash));
    ///
    /// index.clear();
    /// assert!(!index.contains(&hash));
    /// ```
    pub fn clear(&mut self) {
        self.base.clear();
        self.state.unset();
    }
}

impl<T, K, V, KeyMode> ObjectHash for ProofMapIndexBase<T, K, V, KeyMode>
where
    T: RawAccess,
    K: BinaryKey + ObjectHash,
    V: BinaryValue,
    KeyMode: ToProofPath<K>,
{
    /// Returns the hash of the proof map object. See [`HashTag::hash_map_node`].
    /// For hash of the empty map see [`HashTag::empty_map_hash`].
    ///
    /// # Examples
    ///
    /// ```
    /// use exonum_merkledb::{access::AccessExt, TemporaryDB, Database, ProofMapIndex, HashTag, ObjectHash};
    /// use exonum_crypto::Hash;
    ///
    /// let db = TemporaryDB::new();
    /// let fork = db.fork();
    /// let mut index = fork.get_proof_map("name");
    ///
    /// let default_hash = index.object_hash();
    /// assert_eq!(HashTag::empty_map_hash(), default_hash);
    ///
    /// index.put(&default_hash, 100);
    /// let hash = index.object_hash();
    /// assert_ne!(hash, default_hash);
    /// ```
    ///
    /// [`HashTag::hash_map_node`]: ../enum.HashTag.html#method.hash_map_node
    /// [`HashTag::empty_map_hash`]: ../enum.HashTag.html#method.empty_map_hash
    fn object_hash(&self) -> Hash {
        HashTag::hash_map_node(self.merkle_root())
    }
}

impl<'a, T, K, V> std::iter::IntoIterator for &'a ProofMapIndex<T, K, V>
where
    T: RawAccess,
    K: BinaryKey + ObjectHash,
    V: BinaryValue,
{
    type Item = (K::Owned, V);
    type IntoIter = ProofMapIndexIter<'a, K, V>;

    fn into_iter(self) -> Self::IntoIter {
        self.iter()
    }
}

impl<'a, K, V> Iterator for ProofMapIndexIter<'a, K, V>
where
    K: BinaryKey,
    V: BinaryValue,
{
    type Item = (K::Owned, V);

    fn next(&mut self) -> Option<Self::Item> {
        self.base_iter
            .next()
            .map(|(k, v)| (K::from_value_path(&k), v))
    }
}

impl<'a, K> Iterator for ProofMapIndexKeys<'a, K>
where
    K: BinaryKey,
{
    type Item = K::Owned;

    fn next(&mut self) -> Option<Self::Item> {
        self.base_iter.next().map(|(k, _)| K::from_value_path(&k))
    }
}

impl<'a, V> Iterator for ProofMapIndexValues<'a, V>
where
    V: BinaryValue,
{
    type Item = V;

    fn next(&mut self) -> Option<Self::Item> {
        self.base_iter.next().map(|(_, v)| v)
    }
}

impl<T, K, V, KeyMode> fmt::Debug for ProofMapIndexBase<T, K, V, KeyMode>
where
    T: RawAccess,
    K: BinaryKey + ObjectHash,
    V: BinaryValue + fmt::Debug,
    KeyMode: ToProofPath<K>,
{
    fn fmt(&self, f: &mut fmt::Formatter<'_>) -> fmt::Result {
<<<<<<< HEAD
        struct Entry<'a, T: IndexAccess, K: ObjectHash, V: BinaryValue, KeyMode: ToProofPath<K>> {
            index: &'a ProofMapIndexBase<T, K, V, KeyMode>,
=======
        struct Entry<'a, T: RawAccess, K, V: BinaryValue> {
            index: &'a ProofMapIndex<T, K, V>,
>>>>>>> f9e7e422
            path: ProofPath,
            hash: Hash,
            node: Node,
        }

        impl<'a, T, K, V, KeyMode> Entry<'a, T, K, V, KeyMode>
        where
            T: RawAccess,
            K: BinaryKey + ObjectHash,
            V: BinaryValue,
            KeyMode: ToProofPath<K>,
        {
            fn new(
                index: &'a ProofMapIndexBase<T, K, V, KeyMode>,
                hash: Hash,
                path: ProofPath,
            ) -> Self {
                Self {
                    index,
                    path,
                    hash,
                    node: index.get_node_unchecked(&path),
                }
            }

            fn child(&self, self_branch: &BranchNode, kind: ChildKind) -> Self {
                Self::new(
                    self.index,
                    self_branch.child_hash(kind),
                    self_branch.child_path(kind),
                )
            }
        }

        impl<T, K, V, KeyMode> fmt::Debug for Entry<'_, T, K, V, KeyMode>
        where
            T: RawAccess,
            K: BinaryKey + ObjectHash,
            V: BinaryValue + fmt::Debug,
            KeyMode: ToProofPath<K>,
        {
            fn fmt(&self, f: &mut fmt::Formatter<'_>) -> fmt::Result {
                match self.node {
                    Node::Leaf(ref value) => f
                        .debug_struct("Leaf")
                        .field("key", &self.path)
                        .field("hash", &self.hash)
                        .field("value", value)
                        .finish(),
                    Node::Branch(ref branch) => f
                        .debug_struct("Branch")
                        .field("path", &self.path)
                        .field("hash", &self.hash)
                        .field("left", &self.child(branch, ChildKind::Left))
                        .field("right", &self.child(branch, ChildKind::Right))
                        .finish(),
                }
            }
        }

        if let Some(prefix) = self.get_root_path() {
            let root_entry = Entry::new(self, self.object_hash(), prefix);
            f.debug_struct("ProofMapIndex")
                .field("entries", &root_entry)
                .finish()
        } else {
            f.debug_struct("ProofMapIndex").finish()
        }
    }
}<|MERGE_RESOLUTION|>--- conflicted
+++ resolved
@@ -65,21 +65,8 @@
     }
 }
 
-<<<<<<< HEAD
 #[doc(hidden)]
-pub struct ProofMapIndexBase<T: IndexAccess, K, V, KeyMode: ToProofPath<K>> {
-=======
-/// A Merkelized version of a map that provides proofs of existence or non-existence for the map
-/// keys.
-///
-/// `ProofMapIndex` implements a Merkle Patricia tree, storing values as leaves.
-/// `ProofMapIndex` requires that keys implement the [`BinaryKey`] trait and
-/// values implement the [`BinaryValue`] trait.
-///
-/// [`BinaryKey`]: ../trait.BinaryKey.html
-/// [`BinaryValue`]: ../trait.BinaryValue.html
-pub struct ProofMapIndex<T: RawAccess, K, V> {
->>>>>>> f9e7e422
+pub struct ProofMapIndexBase<T: RawAccess, K, V, KeyMode: ToProofPath<K>> {
     base: View<T>,
     state: IndexState<T, ProofPath>,
     _k: PhantomData<K>,
@@ -182,7 +169,18 @@
     }
 }
 
-<<<<<<< HEAD
+impl<T, K, V> FromAccess<T> for ProofMapIndex<T::Base, K, V>
+where
+    T: Access,
+    K: BinaryKey + ObjectHash,
+    V: BinaryValue,
+{
+    fn from_access(access: T, addr: IndexAddress) -> Result<Self, AccessError> {
+        let view = access.get_or_create_view(addr, IndexType::ProofMap)?;
+        Ok(Self::new(view))
+    }
+}
+
 /// A Merkelized version of a map that provides proofs of existence or non-existence for the map
 /// keys.
 ///
@@ -202,44 +200,14 @@
 pub type RawProofMapIndex<T, K, V> = ProofMapIndexBase<T, K, V, Raw>;
 
 impl<T, K, V, KeyMode> ProofMapIndexBase<T, K, V, KeyMode>
-=======
-impl<T, K, V> FromAccess<T> for ProofMapIndex<T::Base, K, V>
->>>>>>> f9e7e422
 where
-    T: Access,
+    T: RawAccess,
     K: BinaryKey + ObjectHash,
     V: BinaryValue,
     KeyMode: ToProofPath<K>,
 {
-<<<<<<< HEAD
-    /// Creates a new index representation based on the name and storage view.
-    ///
-    /// Storage view can be specified as [`&Snapshot`] or [`&mut Fork`]. In the first case, only
-    /// immutable methods are available. In the second case, both immutable and mutable methods are
-    /// available.
-    ///
-    /// [`&Snapshot`]: ../trait.Snapshot.html
-    /// [`&mut Fork`]: ../struct.Fork.html
-    ///
-    /// # Examples
-    ///
-    /// ```
-    /// use exonum_merkledb::{TemporaryDB, Database, ProofMapIndex};
-    /// use exonum_crypto::Hash;
-    ///
-    /// let db = TemporaryDB::new();
-    /// let name = "name";
-    /// let snapshot = db.snapshot();
-    /// let index: ProofMapIndex<_, Hash, u8> = ProofMapIndex::new(name, &snapshot);
-    ///
-    /// let fork = db.fork();
-    /// let mut mut_index: ProofMapIndex<_, Hash, u8> = ProofMapIndex::new(name, &fork);
-    /// ```
-    pub fn new<S: Into<String>>(index_name: S, view: T) -> Self {
-        let (base, state) = IndexBuilder::new(view)
-            .index_type(IndexType::ProofMap)
-            .index_name(index_name)
-            .build();
+    fn new(view: ViewWithMetadata<T>) -> Self {
+        let (base, state) = view.into_parts();
         Self {
             base,
             state,
@@ -249,103 +217,6 @@
         }
     }
 
-    /// Creates a new index representation based on the name, common prefix of its keys
-    /// and storage view.
-    ///
-    /// Storage view can be specified as [`&Snapshot`] or [`&mut Fork`]. In the first case, only
-    /// immutable methods are available. In the second case, both immutable and mutable methods are
-    /// available.
-    ///
-    /// [`&Snapshot`]: ../trait.Snapshot.html
-    /// [`&mut Fork`]: ../struct.Fork.html
-    ///
-    /// # Examples
-    ///
-    /// ```
-    /// use exonum_merkledb::{TemporaryDB, Database, ProofMapIndex};
-    /// use exonum_crypto::Hash;
-    ///
-    /// let db = TemporaryDB::new();
-    /// let name = "name";
-    /// let index_id = vec![01];
-    ///
-    /// let snapshot = db.snapshot();
-    /// let index: ProofMapIndex<_, Hash, u8> = ProofMapIndex::new_in_family(
-    ///     name,
-    ///     &index_id,
-    ///     &snapshot,
-    ///  );
-    ///
-    /// let fork = db.fork();
-    /// let mut mut_index: ProofMapIndex<_, Hash, u8> = ProofMapIndex::new_in_family(
-    ///     name,
-    ///     &index_id,
-    ///     &fork,
-    ///  );
-    /// ```
-    pub fn new_in_family<S, I>(family_name: S, index_id: &I, view: T) -> Self
-    where
-        I: BinaryKey + ?Sized,
-        S: Into<String>,
-    {
-        let (base, state) = IndexBuilder::new(view)
-            .index_type(IndexType::ProofMap)
-            .index_name(family_name)
-            .family_id(index_id)
-            .build();
-        Self {
-            base,
-            state,
-            _k: PhantomData,
-            _v: PhantomData,
-            _key_mode: PhantomData,
-        }
-=======
-    fn from_access(access: T, addr: IndexAddress) -> Result<Self, AccessError> {
-        let view = access.get_or_create_view(addr, IndexType::ProofMap)?;
-        Ok(Self::new(view))
->>>>>>> f9e7e422
-    }
-}
-
-<<<<<<< HEAD
-    pub(crate) fn get_from<I: Into<IndexAddress>>(address: I, access: T) -> Option<Self> {
-        IndexBuilder::from_address(address, access)
-            .index_type(IndexType::ProofMap)
-            .build_existed()
-            .map(|(base, state)| Self {
-                base,
-                state,
-                _k: PhantomData,
-                _v: PhantomData,
-                _key_mode: PhantomData,
-            })
-    }
-
-    pub(crate) fn create_from<I: Into<IndexAddress>>(address: I, access: T) -> Self {
-        let (base, state) = IndexBuilder::from_address(address, access)
-            .index_type(IndexType::ProofMap)
-            .build();
-
-=======
-impl<T, K, V> ProofMapIndex<T, K, V>
-where
-    T: RawAccess,
-    K: BinaryKey + ObjectHash,
-    V: BinaryValue,
-{
-    fn new(view: ViewWithMetadata<T>) -> Self {
-        let (base, state) = view.into_parts();
->>>>>>> f9e7e422
-        Self {
-            base,
-            state,
-            _k: PhantomData,
-            _v: PhantomData,
-            _key_mode: PhantomData,
-        }
-    }
-
     fn get_root_path(&self) -> Option<ProofPath> {
         self.state.get()
     }
@@ -612,11 +483,12 @@
     }
 }
 
-impl<T, K, V> ProofMapIndex<T, K, V>
+impl<T, K, V, KeyMode> ProofMapIndexBase<T, K, V, KeyMode>
 where
     T: RawAccessMut,
     K: BinaryKey + ObjectHash,
     V: BinaryValue,
+    KeyMode: ToProofPath<K>,
 {
     fn insert_leaf(&mut self, proof_path: &ProofPath, key: &K, value: V) -> Hash {
         debug_assert!(proof_path.is_leaf());
@@ -1006,13 +878,8 @@
     KeyMode: ToProofPath<K>,
 {
     fn fmt(&self, f: &mut fmt::Formatter<'_>) -> fmt::Result {
-<<<<<<< HEAD
-        struct Entry<'a, T: IndexAccess, K: ObjectHash, V: BinaryValue, KeyMode: ToProofPath<K>> {
+        struct Entry<'a, T: RawAccess, K: ObjectHash, V: BinaryValue, KeyMode: ToProofPath<K>> {
             index: &'a ProofMapIndexBase<T, K, V, KeyMode>,
-=======
-        struct Entry<'a, T: RawAccess, K, V: BinaryValue> {
-            index: &'a ProofMapIndex<T, K, V>,
->>>>>>> f9e7e422
             path: ProofPath,
             hash: Hash,
             node: Node,
