// Copyright 2019 The Exonum Team
//
// Licensed under the Apache License, Version 2.0 (the "License");
// you may not use this file except in compliance with the License.
// You may obtain a copy of the License at
//
//   http://www.apache.org/licenses/LICENSE-2.0
//
// Unless required by applicable law or agreed to in writing, software
// distributed under the License is distributed on an "AS IS" BASIS,
// WITHOUT WARRANTIES OR CONDITIONS OF ANY KIND, either express or implied.
// See the License for the specific language governing permissions and
// limitations under the License.

//! An implementation of a Merkelized version of a map (Merkle Patricia tree).

pub use self::node::{BranchNode, Node};
pub use self::{
    key::{ProofPath, KEY_SIZE as PROOF_MAP_KEY_SIZE, PROOF_PATH_SIZE},
    proof::{CheckedMapProof, MapProof, MapProofError, ValidationError},
};

use std::{fmt, io, marker::PhantomData};

use exonum_crypto::Hash;

use self::{
    key::{BitsRange, ChildKind, VALUE_KEY_PREFIX},
    proof_builder::{BuildProof, MerklePatriciaTree},
};
use crate::{
    access::{Access, AccessError, Restore},
    views::{
        BinaryAttribute, IndexAddress, IndexState, IndexType, Iter as ViewIter, RawAccess,
        RawAccessMut, View, ViewWithMetadata,
    },
    BinaryKey, BinaryValue, HashTag, ObjectHash,
};

mod key;
mod node;
mod proof;
mod proof_builder;
#[cfg(test)]
mod tests;

// Necessary to allow building proofs.
impl<T, K, V> MerklePatriciaTree<K, V> for ProofMapIndex<T, K, V>
where
    T: RawAccess,
    K: BinaryKey + ObjectHash,
    V: BinaryValue,
{
    fn root_node(&self) -> Option<(ProofPath, Node)> {
        self.get_root_node()
    }

    fn node(&self, path: &ProofPath) -> Node {
        self.get_node_unchecked(path)
    }

    fn value(&self, key: &K) -> V {
        self.get_value_unchecked(key)
    }
}

/// A Merkelized version of a map that provides proofs of existence or non-existence for the map
/// keys.
///
/// `ProofMapIndex` implements a Merkle Patricia tree, storing values as leaves.
/// `ProofMapIndex` requires that keys implement the [`BinaryKey`] trait and
/// values implement the [`BinaryValue`] trait.
///
/// [`BinaryKey`]: ../trait.BinaryKey.html
/// [`BinaryValue`]: ../trait.BinaryValue.html
pub struct ProofMapIndex<T: RawAccess, K, V> {
    base: View<T>,
    state: IndexState<T, ProofPath>,
    _k: PhantomData<K>,
    _v: PhantomData<V>,
}

/// An iterator over the entries of a `ProofMapIndex`.
///
/// This struct is created by the [`iter`] or
/// [`iter_from`] method on [`ProofMapIndex`]. See its documentation for details.
///
/// [`iter`]: struct.ProofMapIndex.html#method.iter
/// [`iter_from`]: struct.ProofMapIndex.html#method.iter_from
/// [`ProofMapIndex`]: struct.ProofMapIndex.html
#[derive(Debug)]
pub struct ProofMapIndexIter<'a, K, V> {
    base_iter: ViewIter<'a, Vec<u8>, V>,
    _k: PhantomData<K>,
}

/// An iterator over the keys of a `ProofMapIndex`.
///
/// This struct is created by the [`keys`] or
/// [`keys_from`] method on [`ProofMapIndex`]. See its documentation for details.
///
/// [`keys`]: struct.ProofMapIndex.html#method.keys
/// [`keys_from`]: struct.ProofMapIndex.html#method.keys_from
/// [`ProofMapIndex`]: struct.ProofMapIndex.html
#[derive(Debug)]
pub struct ProofMapIndexKeys<'a, K> {
    base_iter: ViewIter<'a, Vec<u8>, ()>,
    _k: PhantomData<K>,
}

/// An iterator over the values of a `ProofMapIndex`.
///
/// This struct is created by the [`values`] or
/// [`values_from`] method on [`ProofMapIndex`]. See its documentation for details.
///
/// [`values`]: struct.ProofMapIndex.html#method.values
/// [`values_from`]: struct.ProofMapIndex.html#method.values_from
/// [`ProofMapIndex`]: struct.ProofMapIndex.html
#[derive(Debug)]
pub struct ProofMapIndexValues<'a, V> {
    base_iter: ViewIter<'a, Vec<u8>, V>,
}

/// TODO Clarify documentation. [ECR-2820]
enum RemoveAction {
    KeyNotFound,
    Leaf,
    Branch((ProofPath, Hash)),
    UpdateHash(Hash),
}

/// The internal key representation that uses to address values.
///
/// Represents the original key bytes with the `VALUE_KEY_PREFIX` prefix.
/// TODO Clarify documentation. [ECR-2820]
trait ValuePath: ToOwned {
    /// Converts the given key to the value path bytes.
    fn to_value_path(&self) -> Vec<u8>;
    /// Extracts the given key from the value path bytes.
    fn from_value_path(bytes: &[u8]) -> Self::Owned;
}

impl<T: BinaryKey> ValuePath for T {
    fn to_value_path(&self) -> Vec<u8> {
        let mut buf = vec![0_u8; self.size() + 1];
        buf[0] = VALUE_KEY_PREFIX;
        self.write(&mut buf[1..]);
        buf
    }

    fn from_value_path(buffer: &[u8]) -> Self::Owned {
        Self::read(&buffer[1..])
    }
}

impl BinaryAttribute for ProofPath {
    fn size(&self) -> usize {
        PROOF_PATH_SIZE
    }

    fn write(&self, buffer: &mut Vec<u8>) {
        let mut tmp = [0_u8; PROOF_PATH_SIZE];
        BinaryKey::write(self, &mut tmp);
        buffer.extend_from_slice(&tmp[..]);
    }

    fn read(buffer: &[u8]) -> Result<Self, io::Error> {
        if buffer.len() != PROOF_PATH_SIZE {
            return Err(io::Error::new(
                io::ErrorKind::Other,
                "Invalid `ProofPath` size",
            ));
        }
        Ok(<Self as BinaryKey>::read(buffer))
    }
}

impl<T, K, V> Restore<T> for ProofMapIndex<T::Base, K, V>
where
    T: Access,
    K: BinaryKey + ObjectHash,
    V: BinaryValue,
{
    fn restore(access: &T, addr: IndexAddress) -> Result<Self, AccessError> {
        let view = access.get_or_create_view(addr, IndexType::ProofMap)?;
        Ok(Self::new(view))
    }
}

impl<T, K, V> ProofMapIndex<T, K, V>
where
    T: RawAccess,
    K: BinaryKey + ObjectHash,
    V: BinaryValue,
{
    fn new(view: ViewWithMetadata<T>) -> Self {
        let (base, state) = view.into_parts();
        Self {
            base,
            state,
            _k: PhantomData,
            _v: PhantomData,
        }
    }

    fn get_root_path(&self) -> Option<ProofPath> {
        self.state.get()
    }

    fn get_root_node(&self) -> Option<(ProofPath, Node)> {
        self.get_root_path().map(|key| {
            let node = self.get_node_unchecked(&key);
            (key, node)
        })
    }

    fn get_node_unchecked(&self, key: &ProofPath) -> Node {
        // TODO: Unwraps? (ECR-84)
        if key.is_leaf() {
            Node::Leaf(self.base.get(key).unwrap())
        } else {
            Node::Branch(self.base.get(key).unwrap())
        }
    }

    fn get_value_unchecked(&self, key: &K) -> V {
        self.get(key).expect("Value for the given key is absent")
    }

    pub(crate) fn merkle_root(&self) -> Hash {
        match self.get_root_node() {
            Some((path, Node::Leaf(hash))) => HashTag::hash_single_entry_map(&path, &hash),
            Some((_, Node::Branch(branch))) => branch.object_hash(),
            None => Hash::zero(),
        }
    }

    /// Returns a value corresponding to the key.
    ///
    /// # Examples
    ///
    /// ```
    /// use exonum_merkledb::{access::AccessExt, TemporaryDB, Database, ProofMapIndex};
    /// use exonum_crypto::Hash;
    ///
    /// let db = TemporaryDB::new();
    /// let fork = db.fork();
    /// let mut index = fork.as_ref().get_proof_map("name");
    ///
    /// let hash = Hash::default();
    /// assert_eq!(None, index.get(&hash));
    ///
    /// index.put(&hash, 2);
    /// assert_eq!(Some(2), index.get(&hash));
    /// ```
    pub fn get(&self, key: &K) -> Option<V> {
        self.base.get(&key.to_value_path())
    }

    /// Returns `true` if the map contains a value for the specified key.
    ///
    /// # Examples
    ///
    /// ```
    /// use exonum_merkledb::{access::AccessExt, TemporaryDB, Database, ProofMapIndex};
    /// use exonum_crypto::Hash;
    ///
    /// let db = TemporaryDB::new();
    /// let fork = db.fork();
    /// let mut index = fork.as_ref().get_proof_map("name");
    ///
    /// let hash = Hash::default();
    /// assert!(!index.contains(&hash));
    ///
    /// index.put(&hash, 2);
    /// assert!(index.contains(&hash));
    /// ```
    pub fn contains(&self, key: &K) -> bool {
        self.base.contains(&key.to_value_path())
    }

    /// Returns the proof of existence or non-existence for the specified key.
    ///
    /// # Examples
    ///
    /// ```
    /// use exonum_merkledb::{access::AccessExt, TemporaryDB, Database, ProofMapIndex};
    /// use exonum_crypto::Hash;
    ///
    /// let db = TemporaryDB::new();
    /// let fork = db.fork();
    /// let index = fork.as_ref().get_proof_map::<_, Hash, u8>("name");
    ///
    /// let proof = index.get_proof(Hash::default());
    /// ```
    pub fn get_proof(&self, key: K) -> MapProof<K, V> {
        self.create_proof(key)
    }

    /// Returns the combined proof of existence or non-existence for the multiple specified keys.
    ///
    /// # Examples
    ///
    /// ```
    /// use exonum_merkledb::{access::AccessExt, TemporaryDB, Database, ProofMapIndex};
    ///
    /// let db = TemporaryDB::new();
    /// let fork = db.fork();
    /// let index = fork.as_ref().get_proof_map::<_, String, u8>("name");
    ///
    /// let proof = index.get_multiproof(vec!["foo".to_owned(), "bar".to_owned()]);
    /// ```
    pub fn get_multiproof<KI>(&self, keys: KI) -> MapProof<K, V>
    where
        KI: IntoIterator<Item = K>,
    {
        self.create_multiproof(keys)
    }

    /// Returns an iterator over the entries of the map in ascending order. The iterator element
    /// type is `(K::Output, V)`.
    ///
    /// # Examples
    ///
    /// ```
    /// use exonum_merkledb::{access::AccessExt, TemporaryDB, Database, ProofMapIndex};
    /// use exonum_crypto::Hash;
    ///
    /// let db = TemporaryDB::new();
    /// let fork = db.fork();
    /// let index = fork.as_ref().get_proof_map::<_, Hash, u8>("name");
    ///
    /// for val in index.iter() {
    ///     println!("{:?}", val);
    /// }
    /// ```
    pub fn iter(&self) -> ProofMapIndexIter<'_, K, V> {
        ProofMapIndexIter {
            base_iter: self.base.iter(&VALUE_KEY_PREFIX),
            _k: PhantomData,
        }
    }

    /// Returns an iterator over the keys of the map in ascending order. The iterator element
    /// type is `K::Output`.
    ///
    /// # Examples
    ///
    /// ```
    /// use exonum_merkledb::{access::AccessExt, TemporaryDB, Database, ProofMapIndex};
    /// use exonum_crypto::Hash;
    ///
    /// let db = TemporaryDB::new();
    /// let fork = db.fork();
    /// let index = fork.as_ref().get_proof_map::<_, Hash, u8>("name");
    ///
    /// for key in index.keys() {
    ///     println!("{:?}", key);
    /// }
    /// ```
    pub fn keys(&self) -> ProofMapIndexKeys<'_, K> {
        ProofMapIndexKeys {
            base_iter: self.base.iter(&VALUE_KEY_PREFIX),
            _k: PhantomData,
        }
    }

    /// Returns an iterator over the values of the map in ascending order of keys. The iterator
    /// element type is `V`.
    ///
    /// # Examples
    ///
    /// ```
    /// use exonum_merkledb::{access::AccessExt, TemporaryDB, Database, ProofMapIndex};
    /// use exonum_crypto::Hash;
    ///
    /// let db = TemporaryDB::new();
    /// let fork = db.fork();
    /// let index = fork.as_ref().get_proof_map::<_, Hash, u8>("name");
    ///
    /// for val in index.values() {
    ///     println!("{}", val);
    /// }
    /// ```
    pub fn values(&self) -> ProofMapIndexValues<'_, V> {
        ProofMapIndexValues {
            base_iter: self.base.iter(&VALUE_KEY_PREFIX),
        }
    }

    /// Returns an iterator over the entries of the map in ascending order starting from the
    /// specified key. The iterator element type is `(K::Output, V)`.
    ///
    /// # Examples
    ///
    /// ```
    /// use exonum_merkledb::{access::AccessExt, TemporaryDB, Database, ProofMapIndex};
    /// use exonum_crypto::Hash;
    ///
    /// let db = TemporaryDB::new();
    /// let fork = db.fork();
    /// let index = fork.as_ref().get_proof_map::<_, Hash, u8>("name");
    ///
    /// let hash = Hash::default();
    /// for val in index.iter_from(&hash) {
    ///     println!("{:?}", val);
    /// }
    /// ```
    pub fn iter_from(&self, from: &K) -> ProofMapIndexIter<'_, K, V> {
        ProofMapIndexIter {
            base_iter: self
                .base
                .iter_from(&VALUE_KEY_PREFIX, &from.to_value_path()),
            _k: PhantomData,
        }
    }

    /// Returns an iterator over the keys of the map in ascending order starting from the
    /// specified key. The iterator element type is `K::Output`.
    ///
    /// # Examples
    ///
    /// ```
    /// use exonum_merkledb::{access::AccessExt, TemporaryDB, Database, ProofMapIndex};
    /// use exonum_crypto::Hash;
    ///
    /// let db = TemporaryDB::new();
    /// let fork = db.fork();
    /// let index = fork.as_ref().get_proof_map::<_, Hash, u8>("name");
    ///
    /// let hash = Hash::default();
    /// for key in index.keys_from(&hash) {
    ///     println!("{:?}", key);
    /// }
    /// ```
    pub fn keys_from(&self, from: &K) -> ProofMapIndexKeys<'_, K> {
        ProofMapIndexKeys {
            base_iter: self
                .base
                .iter_from(&VALUE_KEY_PREFIX, &from.to_value_path()),
            _k: PhantomData,
        }
    }

    /// Returns an iterator over the values of the map in ascending order of keys starting from the
    /// specified key. The iterator element type is `V`.
    ///
    /// # Examples
    ///
    /// ```
    /// use exonum_merkledb::{access::AccessExt, TemporaryDB, Database, ProofMapIndex};
    /// use exonum_crypto::Hash;
    ///
    /// let db = TemporaryDB::new();
    /// let fork = db.fork();
    /// let index = fork.as_ref().get_proof_map::<_, Hash, u8>("name");
    ///
    /// let hash = Hash::default();
    /// for val in index.values_from(&hash) {
    ///     println!("{}", val);
    /// }
    /// ```
    pub fn values_from(&self, from: &K) -> ProofMapIndexValues<'_, V> {
        ProofMapIndexValues {
            base_iter: self
                .base
                .iter_from(&VALUE_KEY_PREFIX, &from.to_value_path()),
        }
    }
}

impl<T, K, V> ProofMapIndex<T, K, V>
where
    T: RawAccessMut,
    K: BinaryKey + ObjectHash,
    V: BinaryValue,
{
    fn insert_leaf(&mut self, proof_path: &ProofPath, key: &K, value: V) -> Hash {
        debug_assert!(proof_path.is_leaf());
        let hash = HashTag::hash_leaf(&value.to_bytes());
        self.base.put(proof_path, hash);
        self.base.put(&key.to_value_path(), value);
        hash
    }

    fn remove_leaf(&mut self, proof_path: &ProofPath, key: &K) {
        self.base.remove(proof_path);
        self.base.remove(&key.to_value_path());
    }

    fn update_root_path(&mut self, path: ProofPath) {
        self.state.set(path);
    }

    // Inserts a new node of the current branch and returns the updated hash
    // or, if a new node has a shorter key, returns a new key length.
    fn insert_branch(
        &mut self,
        parent: &BranchNode,
        proof_path: &ProofPath,
        key: &K,
        value: V,
    ) -> (Option<u16>, Hash) {
        let child_path = parent
            .child_path(proof_path.bit(0))
            .start_from(proof_path.start());
        // If the path is fully fit in key then there is a two cases
        let i = child_path.common_prefix_len(proof_path);
        if child_path.len() == i {
            // check that child is leaf to avoid unnecessary read
            if child_path.is_leaf() {
                // there is a leaf in branch and we needs to update its value
                let hash = self.insert_leaf(proof_path, key, value);
                (None, hash)
            } else {
                match self.get_node_unchecked(&child_path) {
                    Node::Leaf(_) => {
                        unreachable!("Something went wrong!");
                    }
                    // There is a child in branch and we needs to lookup it recursively
                    Node::Branch(mut branch) => {
                        let (j, h) = self.insert_branch(&branch, &proof_path.suffix(i), key, value);
                        match j {
                            Some(j) => {
                                branch.set_child(
                                    proof_path.bit(i),
                                    &proof_path.suffix(i).prefix(j),
                                    &h,
                                );
                            }
                            None => branch.set_child_hash(proof_path.bit(i), &h),
                        };
                        let hash = branch.object_hash();
                        self.base.put(&child_path, branch);
                        (None, hash)
                    }
                }
            }
        } else {
            // A simple case of inserting a new branch
            let suffix_path = proof_path.suffix(i);
            let mut new_branch = BranchNode::empty();
            // Add a new leaf
            let hash = self.insert_leaf(&suffix_path, key, value);
            new_branch.set_child(suffix_path.bit(0), &suffix_path, &hash);
            // Move current branch
            new_branch.set_child(
                child_path.bit(i),
                &child_path.suffix(i),
                &parent.child_hash(proof_path.bit(0)),
            );

            let hash = new_branch.object_hash();
            self.base.put(&proof_path.prefix(i), new_branch);
            (Some(i), hash)
        }
    }

    fn remove_node(
        &mut self,
        parent: &BranchNode,
        proof_path: &ProofPath,
        key: &K,
    ) -> RemoveAction {
        let child_path = parent
            .child_path(proof_path.bit(0))
            .start_from(proof_path.start());
        let i = child_path.common_prefix_len(proof_path);

        if i == child_path.len() {
            match self.get_node_unchecked(&child_path) {
                Node::Leaf(_) => {
                    self.remove_leaf(proof_path, key);
                    return RemoveAction::Leaf;
                }
                Node::Branch(mut branch) => {
                    let suffix_path = proof_path.suffix(i);
                    match self.remove_node(&branch, &suffix_path, key) {
                        RemoveAction::Leaf => {
                            let child = !suffix_path.bit(0);
                            let key = branch.child_path(child);
                            let hash = branch.child_hash(child);

                            self.base.remove(&child_path);
                            return RemoveAction::Branch((key, hash));
                        }
                        RemoveAction::Branch((key, hash)) => {
                            let new_child_path = key.start_from(suffix_path.start());
                            branch.set_child(suffix_path.bit(0), &new_child_path, &hash);
                            let h = branch.object_hash();

                            self.base.put(&child_path, branch);
                            return RemoveAction::UpdateHash(h);
                        }
                        RemoveAction::UpdateHash(hash) => {
                            branch.set_child_hash(suffix_path.bit(0), &hash);
                            let h = branch.object_hash();

                            self.base.put(&child_path, branch);
                            return RemoveAction::UpdateHash(h);
                        }
                        RemoveAction::KeyNotFound => return RemoveAction::KeyNotFound,
                    }
                }
            }
        }
        RemoveAction::KeyNotFound
    }

    /// Inserts the key-value pair into the proof map.
    ///
    /// # Examples
    ///
    /// ```
    /// use exonum_merkledb::{access::AccessExt, TemporaryDB, Database, ProofMapIndex};
    /// use exonum_crypto::Hash;
    ///
    /// let db = TemporaryDB::new();
    /// let fork = db.fork();
    /// let mut index = fork.as_ref().get_proof_map("name");
    ///
    /// let hash = Hash::default();
    /// index.put(&hash, 2);
    /// assert!(index.contains(&hash));
    /// ```
    pub fn put(&mut self, key: &K, value: V) {
        let proof_path = ProofPath::new(key);
        let root_path = match self.get_root_node() {
            Some((prefix, Node::Leaf(prefix_data))) => {
                let prefix_path = prefix;
                let i = prefix_path.common_prefix_len(&proof_path);

                let leaf_hash = self.insert_leaf(&proof_path, key, value);
                if i < proof_path.len() {
                    let mut branch = BranchNode::empty();
                    branch.set_child(proof_path.bit(i), &proof_path.suffix(i), &leaf_hash);
                    branch.set_child(
                        prefix_path.bit(i),
                        &prefix_path.suffix(i),
                        &prefix_data.object_hash(),
                    );
                    let new_prefix = proof_path.prefix(i);
                    self.base.put(&new_prefix, branch);
                    new_prefix
                } else {
                    proof_path
                }
            }
            Some((prefix, Node::Branch(mut branch))) => {
                let prefix_path = prefix;
                let i = prefix_path.common_prefix_len(&proof_path);

                if i == prefix_path.len() {
                    let suffix_path = proof_path.suffix(i);
                    // Just cut the prefix and recursively descent on.
                    let (j, h) = self.insert_branch(&branch, &suffix_path, key, value);
                    match j {
                        Some(j) => branch.set_child(suffix_path.bit(0), &suffix_path.prefix(j), &h),
                        None => branch.set_child_hash(suffix_path.bit(0), &h),
                    };
                    self.base.put(&prefix_path, branch);
                    prefix_path
                } else {
                    // Inserts a new branch and adds current branch as its child
                    let hash = self.insert_leaf(&proof_path, key, value);
                    let mut new_branch = BranchNode::empty();
                    new_branch.set_child(
                        prefix_path.bit(i),
                        &prefix_path.suffix(i),
                        &branch.object_hash(),
                    );
                    new_branch.set_child(proof_path.bit(i), &proof_path.suffix(i), &hash);
                    // Saves a new branch
                    let new_prefix = prefix_path.prefix(i);
                    self.base.put(&new_prefix, new_branch);
                    new_prefix
                }
            }
            None => {
                self.insert_leaf(&proof_path, key, value);
                proof_path
            }
        };
        self.update_root_path(root_path);
    }

    /// Removes a key from the proof map.
    ///
    /// # Examples
    ///
    /// ```
    /// use exonum_merkledb::{access::AccessExt, TemporaryDB, Database, ProofMapIndex};
    /// use exonum_crypto::Hash;
    ///
    /// let db = TemporaryDB::new();
    /// let fork = db.fork();
    /// let mut index = fork.as_ref().get_proof_map("name");
    ///
    /// let hash = Hash::default();
    /// index.put(&hash, 2);
    /// assert!(index.contains(&hash));
    ///
    /// index.remove(&hash);
    /// assert!(!index.contains(&hash));
    /// ```
    pub fn remove(&mut self, key: &K) {
        let proof_path = ProofPath::new(key);
        match self.get_root_node() {
            // If we have only on leaf, then we just need to remove it (if any)
            Some((prefix, Node::Leaf(_))) => {
                if proof_path == prefix {
                    self.remove_leaf(&proof_path, key);
                    self.state.unset();
                }
            }

            Some((prefix, Node::Branch(mut branch))) => {
                // Truncate prefix
                let i = prefix.common_prefix_len(&proof_path);
                if i == prefix.len() {
                    let suffix_path = proof_path.suffix(i);
                    match self.remove_node(&branch, &suffix_path, key) {
                        RemoveAction::Leaf => {
                            // After removing one of leaves second child becomes a new root.
                            self.base.remove(&prefix);
                            let root_path = branch.child_path(!suffix_path.bit(0));
                            self.update_root_path(root_path);
                        }
                        RemoveAction::Branch((key, hash)) => {
                            let new_child_path = key.start_from(suffix_path.start());
                            branch.set_child(suffix_path.bit(0), &new_child_path, &hash);
                            self.base.put(&prefix, branch);
                        }
                        RemoveAction::UpdateHash(hash) => {
                            branch.set_child_hash(suffix_path.bit(0), &hash);
                            self.base.put(&prefix, branch);
                        }
                        RemoveAction::KeyNotFound => {}
                    }
                }
            }
            None => {}
        }
    }

    /// Clears the proof map, removing all entries.
    ///
    /// # Notes
    ///
    /// Currently, this method is not optimized to delete a large set of data. During the execution of
    /// this method, the amount of allocated memory is linearly dependent on the number of elements
    /// in the index.
    ///
    /// # Examples
    ///
    /// ```
    /// use exonum_merkledb::{access::AccessExt, TemporaryDB, Database, ProofMapIndex};
    /// use exonum_crypto::Hash;
    ///
    /// let db = TemporaryDB::new();
    /// let fork = db.fork();
    /// let mut index = fork.as_ref().get_proof_map("name");
    ///
    /// let hash = Hash::default();
    /// index.put(&hash, 2);
    /// assert!(index.contains(&hash));
    ///
    /// index.clear();
    /// assert!(!index.contains(&hash));
    /// ```
    pub fn clear(&mut self) {
        self.base.clear();
        self.state.unset();
    }
}

impl<T, K, V> ObjectHash for ProofMapIndex<T, K, V>
where
    T: RawAccess,
    K: BinaryKey + ObjectHash,
    V: BinaryValue,
{
    /// Returns the hash of the proof map object. See [`HashTag::hash_map_node`].
    /// For hash of the empty map see [`HashTag::empty_map_hash`].
    ///
    /// # Examples
    ///
    /// ```
    /// use exonum_merkledb::{access::AccessExt, TemporaryDB, Database, ProofMapIndex, HashTag, ObjectHash};
    /// use exonum_crypto::Hash;
    ///
    /// let db = TemporaryDB::new();
    /// let fork = db.fork();
    /// let mut index = fork.as_ref().get_proof_map("name");
    ///
    /// let default_hash = index.object_hash();
    /// assert_eq!(HashTag::empty_map_hash(), default_hash);
    ///
    /// index.put(&default_hash, 100);
    /// let hash = index.object_hash();
    /// assert_ne!(hash, default_hash);
    /// ```
    ///
    /// [`HashTag::hash_map_node`]: ../enum.HashTag.html#method.hash_map_node
    /// [`HashTag::empty_map_hash`]: ../enum.HashTag.html#method.empty_map_hash
    fn object_hash(&self) -> Hash {
        HashTag::hash_map_node(self.merkle_root())
    }
}

impl<'a, T, K, V> std::iter::IntoIterator for &'a ProofMapIndex<T, K, V>
where
    T: RawAccess,
    K: BinaryKey + ObjectHash,
    V: BinaryValue,
{
    type Item = (K::Owned, V);
    type IntoIter = ProofMapIndexIter<'a, K, V>;

    fn into_iter(self) -> Self::IntoIter {
        self.iter()
    }
}

impl<'a, K, V> Iterator for ProofMapIndexIter<'a, K, V>
where
    K: BinaryKey,
    V: BinaryValue,
{
    type Item = (K::Owned, V);

    fn next(&mut self) -> Option<Self::Item> {
        self.base_iter
            .next()
            .map(|(k, v)| (K::from_value_path(&k), v))
    }
}

impl<'a, K> Iterator for ProofMapIndexKeys<'a, K>
where
    K: BinaryKey,
{
    type Item = K::Owned;

    fn next(&mut self) -> Option<Self::Item> {
        self.base_iter.next().map(|(k, _)| K::from_value_path(&k))
    }
}

impl<'a, V> Iterator for ProofMapIndexValues<'a, V>
where
    V: BinaryValue,
{
    type Item = V;

    fn next(&mut self) -> Option<Self::Item> {
        self.base_iter.next().map(|(_, v)| v)
    }
}

impl<T, K, V> fmt::Debug for ProofMapIndex<T, K, V>
where
    T: RawAccess,
    K: BinaryKey + ObjectHash,
    V: BinaryValue + fmt::Debug,
{
<<<<<<< HEAD
    fn fmt(&self, f: &mut fmt::Formatter) -> fmt::Result {
        struct Entry<'a, T: RawAccess, K, V: BinaryValue> {
=======
    fn fmt(&self, f: &mut fmt::Formatter<'_>) -> fmt::Result {
        struct Entry<'a, T: IndexAccess, K, V: BinaryValue> {
>>>>>>> a75206f9
            index: &'a ProofMapIndex<T, K, V>,
            path: ProofPath,
            hash: Hash,
            node: Node,
        }

        impl<'a, T, K, V> Entry<'a, T, K, V>
        where
            T: RawAccess,
            K: BinaryKey + ObjectHash,
            V: BinaryValue,
        {
            fn new(index: &'a ProofMapIndex<T, K, V>, hash: Hash, path: ProofPath) -> Self {
                Self {
                    index,
                    path,
                    hash,
                    node: index.get_node_unchecked(&path),
                }
            }

            fn child(&self, self_branch: &BranchNode, kind: ChildKind) -> Self {
                Self::new(
                    self.index,
                    self_branch.child_hash(kind),
                    self_branch.child_path(kind),
                )
            }
        }

        impl<T, K, V> fmt::Debug for Entry<'_, T, K, V>
        where
            T: RawAccess,
            K: BinaryKey + ObjectHash,
            V: BinaryValue + fmt::Debug,
        {
            fn fmt(&self, f: &mut fmt::Formatter<'_>) -> fmt::Result {
                match self.node {
                    Node::Leaf(ref value) => f
                        .debug_struct("Leaf")
                        .field("key", &self.path)
                        .field("hash", &self.hash)
                        .field("value", value)
                        .finish(),
                    Node::Branch(ref branch) => f
                        .debug_struct("Branch")
                        .field("path", &self.path)
                        .field("hash", &self.hash)
                        .field("left", &self.child(branch, ChildKind::Left))
                        .field("right", &self.child(branch, ChildKind::Right))
                        .finish(),
                }
            }
        }

        if let Some(prefix) = self.get_root_path() {
            let root_entry = Entry::new(self, self.object_hash(), prefix);
            f.debug_struct("ProofMapIndex")
                .field("entries", &root_entry)
                .finish()
        } else {
            f.debug_struct("ProofMapIndex").finish()
        }
    }
}<|MERGE_RESOLUTION|>--- conflicted
+++ resolved
@@ -864,13 +864,8 @@
     K: BinaryKey + ObjectHash,
     V: BinaryValue + fmt::Debug,
 {
-<<<<<<< HEAD
-    fn fmt(&self, f: &mut fmt::Formatter) -> fmt::Result {
+    fn fmt(&self, f: &mut fmt::Formatter<'_>) -> fmt::Result {
         struct Entry<'a, T: RawAccess, K, V: BinaryValue> {
-=======
-    fn fmt(&self, f: &mut fmt::Formatter<'_>) -> fmt::Result {
-        struct Entry<'a, T: IndexAccess, K, V: BinaryValue> {
->>>>>>> a75206f9
             index: &'a ProofMapIndex<T, K, V>,
             path: ProofPath,
             hash: Hash,
