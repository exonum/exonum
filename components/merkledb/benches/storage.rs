--- conflicted
+++ resolved
@@ -303,11 +303,7 @@
 
     let table_root_hash = table.object_hash();
     for proof in proofs {
-<<<<<<< HEAD
         let items = proof.validate(table_root_hash, table.len()).unwrap();
-=======
-        let items = proof.validate(table_root_hash).unwrap();
->>>>>>> 40a3a512
         assert_eq!(items.len(), 1);
     }
 }
@@ -326,11 +322,7 @@
 
     b.iter(|| {
         for proof in &proofs {
-<<<<<<< HEAD
             let items = proof.validate(table_root_hash, table.len()).unwrap();
-=======
-            let items = proof.validate(table_root_hash).unwrap();
->>>>>>> 40a3a512
             assert_eq!(items.len(), 1);
         }
     });
@@ -422,10 +414,9 @@
     );
     // ProofListIndex
     bench_fn(c, "storage/proof_list/append", proof_list_append);
-<<<<<<< HEAD
+
     bench_fn(c, "storage/proof_list/extend", proof_list_extend);
-=======
->>>>>>> 40a3a512
+
     bench_fn(
         c,
         "storage/proof_list/proofs/build",
