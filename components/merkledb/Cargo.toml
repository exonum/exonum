--- conflicted
+++ resolved
@@ -31,18 +31,6 @@
 smallvec = "0.6"
 tempfile = "3.0"
 uuid = { version="0.7", features = ["v4"] }
-<<<<<<< HEAD
-rand = "0.6.5"
-protobuf = "2.7.0"
-
-[dev-dependencies]
-criterion = "0.2"
-rand = "0.6.5"
-proptest = "0.9"
-modifier = "0.1"
-pretty_assertions = "0.6"
-url = "1.7.2"
-=======
 rand = "0.7"
 protobuf = "2.8.0"
 
@@ -53,7 +41,6 @@
 modifier = "0.1"
 pretty_assertions = "0.6"
 url = "2.0.0"
->>>>>>> ce1caf9c
 
 [[bench]]
 name = "criterion"
