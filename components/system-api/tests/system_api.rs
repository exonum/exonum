--- conflicted
+++ resolved
@@ -29,13 +29,8 @@
         .build()
 }
 
-<<<<<<< HEAD
 #[actix_rt::test]
-async fn healthcheck() {
-=======
-#[test]
-fn info() {
->>>>>>> 5d420c08
+async fn info() {
     // This test checks whether the endpoint returns expected result and correctness of
     // serialize. Expected results:
     //
@@ -44,17 +39,8 @@
     let mut testkit = create_testkit();
     let api = testkit.api();
 
-<<<<<<< HEAD
-    let info: HealthCheckInfo = api
-        .public(ApiKind::System)
-        .get("v1/healthcheck")
-        .await
-        .unwrap();
-    let expected = HealthCheckInfo {
-=======
-    let info: NodeInfo = api.private(ApiKind::System).get("v1/info").unwrap();
+    let info: NodeInfo = api.private(ApiKind::System).get("v1/info").await.unwrap();
     let expected = NodeInfo {
->>>>>>> 5d420c08
         consensus_status: ConsensusStatus::Enabled,
         connected_peers: vec![],
         exonum_version: exonum_version().unwrap(),
@@ -68,14 +54,9 @@
 async fn stats() {
     let mut testkit = create_testkit();
     let api = testkit.api();
-<<<<<<< HEAD
-    let info: StatsInfo = api.public(ApiKind::System).get("v1/stats").await.unwrap();
-    let expected = StatsInfo {
-=======
-    let info: NodeStats = api.private(ApiKind::System).get("v1/stats").unwrap();
+    let info: NodeStats = api.private(ApiKind::System).get("v1/stats").await.unwrap();
     let expected = NodeStats {
         height: 0,
->>>>>>> 5d420c08
         tx_pool_size: 0,
         tx_count: 0,
         tx_cache_size: 0,
@@ -84,38 +65,8 @@
     assert_eq!(info, expected);
 }
 
-<<<<<<< HEAD
-#[actix_rt::test]
-async fn user_agent_info() {
-    let mut testkit = create_testkit();
-    let api = testkit.api();
-    let info: String = api
-        .public(ApiKind::System)
-        .get("v1/user_agent")
-        .await
-        .unwrap();
-    let expected = user_agent();
-    assert_eq!(info, expected);
-}
-
-#[actix_rt::test]
-async fn network() {
-    let mut testkit = create_testkit();
-    let api = testkit.api();
-    let info: NodeInfo = api
-        .private(ApiKind::System)
-        .get("v1/network")
-        .await
-        .unwrap();
-    assert!(info.core_version.is_some());
-}
-
 #[actix_rt::test]
 async fn shutdown() {
-=======
-#[test]
-fn shutdown() {
->>>>>>> 5d420c08
     let mut testkit = create_testkit();
     let api = testkit.api();
     api.private(ApiKind::System)
