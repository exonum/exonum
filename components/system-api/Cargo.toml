--- conflicted
+++ resolved
@@ -27,16 +27,11 @@
 serde_derive = "1.0"
 
 [dev-dependencies]
+exonum-testkit = { version = "1.0.0-rc.1", path = "../../test-suite/testkit", features = ["exonum-node"] }
+
 anyhow = "1.0.26"
-exonum-testkit = { version = "1.0.0-rc.1", path = "../../test-suite/testkit", features = ["exonum-node"] }
-<<<<<<< HEAD
-
-failure = "0.1.5"
 pretty_assertions = "0.6.1"
 
 [dev-dependencies.tokio]
 version = "0.2.13"
-features = ["blocking", "dns", "io-util", "macros", "rt-threaded", "tcp", "time"]
-=======
-pretty_assertions = "0.6.1"
->>>>>>> 0532a29c
+features = ["blocking", "dns", "io-util", "macros", "rt-threaded", "tcp", "time"]