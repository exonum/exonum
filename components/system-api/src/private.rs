// Copyright 2020 The Exonum Team
//
// Licensed under the Apache License, Version 2.0 (the "License");
// you may not use this file except in compliance with the License.
// You may obtain a copy of the License at
//
//   http://www.apache.org/licenses/LICENSE-2.0
//
// Unless required by applicable law or agreed to in writing, software
// distributed under the License is distributed on an "AS IS" BASIS,
// WITHOUT WARRANTIES OR CONDITIONS OF ANY KIND, either express or implied.
// See the License for the specific language governing permissions and
// limitations under the License.

//! Private part of the node REST API.
//!
//! Private API includes requests that are available only to the blockchain
//! administrators, e.g. shutting down the node.
//!
//! # Table of Contents
//!
//! - [Get node info](#get-node-info)
//! - [Get node statistics](#get-node-statistics)
//! - [Add peer](#add-peer)
//! - [Change consensus status](#change-consensus-status)
//! - [Node shutdown](#node-shutdown)
//!
//! # Get Node Info
//!
//! | Property    | Value |
//! |-------------|-------|
//! | Path        | `/api/system/v1/info` |
//! | Method      | GET   |
//! | Query type  | - |
//! | Return type | [`NodeInfo`] |
//!
//! Obtains information about node.
//!
//! [`NodeInfo`]: struct.NodeInfo.html
//!
//! ```
//! use exonum_system_api::{private::NodeInfo, SystemApiPlugin};
//! use exonum_testkit::{ApiKind, TestKitBuilder};
//!
<<<<<<< HEAD
//! # #[tokio::main]
//! # async fn main() -> Result<(), failure::Error> {
=======
//! # fn main() -> anyhow::Result<()> {
>>>>>>> 0532a29c
//! let mut testkit = TestKitBuilder::validator()
//!     .with_plugin(SystemApiPlugin)
//!     .build();
//! let api = testkit.api();
//! let info: NodeInfo = api.private(ApiKind::System).get("v1/info").await?;
//! # Ok(())
//! # }
//! ```
//!
//! # Get Node Statistics
//!
//! | Property    | Value |
//! |-------------|-------|
//! | Path        | `/api/system/v1/stats` |
//! | Method      | GET   |
//! | Query type  | - |
//! | Return type | [`NodeStats`] |
//!
//! Returns the statistics of the current node.
//!
//! [`PeersInfo`]: struct.NodeStats.html
//!
//! ```
//! use exonum_system_api::{private::NodeStats, SystemApiPlugin};
//! use exonum_testkit::{ApiKind, TestKitBuilder};
//!
<<<<<<< HEAD
//! # #[tokio::main]
//! # async fn main() -> Result<(), failure::Error> {
=======
//! # fn main() -> anyhow::Result<()> {
>>>>>>> 0532a29c
//! let mut testkit = TestKitBuilder::validator()
//!     .with_plugin(SystemApiPlugin)
//!     .build();
//! let api = testkit.api();
//! let info: NodeStats = api.private(ApiKind::System).get("v1/stats").await?;
//! # Ok(())
//! # }
//! ```
//!
//! # Add Peer
//!
//! | Property    | Value |
//! |-------------|-------|
//! | Path        | `/api/system/v1/peers` |
//! | Method      | POST   |
//! | Query type  | [`ConnectInfo`] |
//! | Return type | - |
//!
//! Adds a peer to the Exonum node. Node will attempt to connect to this peer.
//! After adding a new peer the node config file will be rewritten.
//!
//! [`ConnectInfo`]: https://docs.rs/exonum-node/latest/exonum_node/struct.ConnectInfo.html
//!
//! ```
//! use exonum_node::ConnectInfo;
//! use exonum_system_api::SystemApiPlugin;
//! use exonum_testkit::{ApiKind, TestKitBuilder};
//!
<<<<<<< HEAD
//! # #[tokio::main]
//! # async fn main() -> Result<(), failure::Error> {
=======
//! # fn main() -> anyhow::Result<()> {
>>>>>>> 0532a29c
//! # let address = "127.0.0.1:8080".to_owned();
//! # let public_key = Default::default();
//! // Obtaining address and public key of target node skipped...
//! let connect_info = ConnectInfo {
//!     address,
//!     public_key,
//! };
//!
//! let mut testkit = TestKitBuilder::validator()
//!     .with_plugin(SystemApiPlugin)
//!     .build();
//! let api = testkit.api();
//! api.private(ApiKind::System)
//!     .query(&connect_info)
//!     .post("v1/peers")
//!     .await?;
//! # Ok(())
//! # }
//! ```
//!
//! # Change Consensus Status
//!
//! | Property    | Value |
//! |-------------|-------|
//! | Path        | `/api/system/v1/consensus_status` |
//! | Method      | POST   |
//! | Query type  | [`ConsensusEnabledQuery`] |
//! | Return type | - |
//!
//! Enables or disables consensus on the node.
//!
//! [`ConsensusEnabledQuery`]: struct.ConsensusEnabledQuery.html
//!
//! ```
//! use exonum_system_api::{private::ConsensusEnabledQuery, SystemApiPlugin};
//! use exonum_testkit::{ApiKind, TestKitBuilder};
//!
<<<<<<< HEAD
//! # #[tokio::main]
//! # async fn main() -> Result<(), failure::Error> {
=======
//! # fn main() -> anyhow::Result<()> {
>>>>>>> 0532a29c
//! let mut testkit = TestKitBuilder::validator()
//!     .with_plugin(SystemApiPlugin)
//!     .build();
//! let api = testkit.api();
//! let enabled = true;
//! let query = ConsensusEnabledQuery::new(enabled);
//! api.private(ApiKind::System)
//!     .query(&query)
//!     .post("v1/consensus_status")
//!     .await?;
//! # Ok(())
//! # }
//! ```
//!
//! # Node Shutdown
//!
//! | Property    | Value |
//! |-------------|-------|
//! | Path        | `/api/system/v1/shutdown` |
//! | Method      | POST   |
//! | Query type  | - |
//! | Return type | - |
//!
//! Shuts down the node.
//!
//! ```
//! use exonum_system_api::SystemApiPlugin;
//! use exonum_testkit::{ApiKind, TestKitBuilder};
//!
<<<<<<< HEAD
//! # #[tokio::main]
//! # async fn main() -> Result<(), failure::Error> {
=======
//! # fn main() -> anyhow::Result<()> {
>>>>>>> 0532a29c
//! let mut testkit = TestKitBuilder::validator()
//!     .with_plugin(SystemApiPlugin)
//!     .build();
//! let api = testkit.api();
//! api.private(ApiKind::System)
//!     .post::<()>("v1/shutdown")
//!     .await?;
//! # Ok(())
//! # }
//! ```
// limitations under the License.

use exonum::{
    blockchain::{ApiSender, Blockchain, Schema},
    crypto::PublicKey,
    helpers::{exonum_version, os_info, rust_version},
};
use exonum_api::{self as api, ApiBackend, ApiScope};
use exonum_node::{ConnectInfo, ExternalMessage, SharedNodeState};
use futures::{future, prelude::*};
use semver::Version;
use serde::{Deserialize, Serialize};
use std::{sync::Arc, time::SystemTime};

/// Information about the current state of the node.
#[derive(Debug, Clone, Serialize, Deserialize)]
#[non_exhaustive]
pub struct NodeStats {
    /// Height of the blockchain.
    pub height: u64,
    /// Total number of uncommitted transactions stored in persistent pool.
    pub tx_pool_size: u64,
    /// Total number of transactions in the blockchain.
    pub tx_count: u64,
    /// Size of the transaction cache.
    pub tx_cache_size: usize,
    /// Work duration of the node in seconds.
    pub uptime: u64,
}

/// Consensus status of the current node.
#[derive(Deserialize, Serialize, Clone, Debug, PartialEq)]
#[serde(rename_all = "snake_case")]
#[non_exhaustive]
pub enum ConsensusStatus {
    /// Consensus disabled on this node.
    Disabled,
    /// Consensus enabled on this node.
    Enabled,
    /// Consensus enabled and the node has enough connected peers.
    Active,
}

/// Type of the network connection.
#[derive(Clone, Copy, Debug, Deserialize, Serialize, PartialEq)]
#[serde(rename_all = "snake_case")]
#[non_exhaustive]
pub enum ConnectDirection {
    /// Incoming connection.
    Incoming,
    /// Outgoing connection.
    Outgoing,
}

/// Info about connected peer.
#[derive(Serialize, Deserialize, Clone, Debug, PartialEq)]
#[non_exhaustive]
pub struct ConnectedPeerInfo {
    /// Address of the peer.
    pub address: String,
    /// Consensus public key of the peer.
    pub public_key: PublicKey,
    /// Connect direction.
    pub direction: ConnectDirection,
}

impl ConnectedPeerInfo {
    fn new(connect_info: &ConnectInfo, direction: ConnectDirection) -> Self {
        Self {
            address: connect_info.address.to_owned(),
            public_key: connect_info.public_key,
            direction,
        }
    }
}

/// Short information about the current node.
#[derive(Serialize, Deserialize, Clone, Debug)]
#[non_exhaustive]
pub struct NodeInfo {
    /// Consensus status.
    pub consensus_status: ConsensusStatus,
    /// List of connected peers.
    pub connected_peers: Vec<ConnectedPeerInfo>,
    /// Version of the `exonum` crate.
    pub exonum_version: Version,
    /// Rust version.
    pub rust_version: Version,
    /// OS info.
    pub os_info: String,
}

/// Query for setting consensus enabled or disabled.
#[derive(Serialize, Deserialize, Clone, Debug)]
#[non_exhaustive]
pub struct ConsensusEnabledQuery {
    /// Denotes if consensus should be enabled or disabled.
    pub enabled: bool,
}

impl ConsensusEnabledQuery {
    /// Creates a new consensus switch query.
    pub fn new(enabled: bool) -> Self {
        Self { enabled }
    }
}

/// Private system API.
#[derive(Clone, Debug)]
pub(super) struct SystemApi {
    blockchain: Blockchain,
    shared_api_state: SharedNodeState,
    sender: ApiSender<ExternalMessage>,
    start_time: SystemTime,
}

impl SystemApi {
    /// Create a new `private::SystemApi` instance.
    pub fn new(
        blockchain: Blockchain,
        sender: ApiSender<ExternalMessage>,
        shared_api_state: SharedNodeState,
    ) -> Self {
        Self {
            blockchain,
            sender,
            shared_api_state,
            start_time: SystemTime::now(),
        }
    }

    /// Add private system API endpoints to the corresponding scope.
    pub fn wire(self, api_scope: &mut ApiScope) -> &mut ApiScope {
        self.handle_info("v1/info", api_scope)
            .handle_stats("v1/stats", api_scope)
            .handle_peers("v1/peers", api_scope)
            .handle_consensus_status("v1/consensus_status", api_scope)
            .handle_shutdown("v1/shutdown", api_scope);
        api_scope
    }

    fn handle_info(self, name: &'static str, api_scope: &mut ApiScope) -> Self {
        let shared_api_state = self.shared_api_state.clone();
        api_scope.endpoint(name, move |_query: ()| {
            let mut connected_peers = Vec::new();

            for connect_info in shared_api_state.outgoing_connections() {
                connected_peers.push(ConnectedPeerInfo::new(
                    &connect_info,
                    ConnectDirection::Outgoing,
                ));
            }

            for connect_info in shared_api_state.incoming_connections() {
                connected_peers.push(ConnectedPeerInfo::new(
                    &connect_info,
                    ConnectDirection::Incoming,
                ));
            }

            let info = NodeInfo {
                consensus_status: Self::get_consensus_status(&shared_api_state),
                connected_peers,
                exonum_version: exonum_version().unwrap_or_else(|| Version::new(0, 0, 0)),
                rust_version: rust_version().unwrap_or_else(|| Version::new(0, 0, 0)),
                os_info: os_info(),
            };

            future::ok(info)
        });
        self
    }

    fn handle_stats(self, name: &'static str, api_scope: &mut ApiScope) -> Self {
        let this = self.clone();
        api_scope.endpoint(name, move |_query: ()| {
            let snapshot = this.blockchain.snapshot();
            let schema = Schema::new(&snapshot);
            let uptime = SystemTime::now()
                .duration_since(this.start_time)
                .unwrap_or_default()
                .as_secs();
            let stats = NodeStats {
                height: schema.height().into(),
                tx_pool_size: schema.transactions_pool_len(),
                tx_count: schema.transactions_len(),
                tx_cache_size: this.shared_api_state.tx_cache_size(),
                uptime,
            };

            future::ok(stats)
        });
        self
    }

    fn handle_peers(self, name: &'static str, api_scope: &mut ApiScope) -> Self {
        let sender = self.sender.clone();
        api_scope.endpoint_mut(name, move |connect_info: ConnectInfo| {
            let mut sender = sender.clone();
            async move {
                sender
                    .send_message(ExternalMessage::PeerAdd(connect_info))
                    .await
                    .map_err(|e| api::Error::internal(e).title("Failed to add peer"))
            }
        });
        self
    }

    fn handle_consensus_status(self, name: &'static str, api_scope: &mut ApiScope) -> Self {
        let sender = self.sender.clone();
        api_scope.endpoint_mut(name, move |query: ConsensusEnabledQuery| {
            let mut sender = sender.clone();
            async move {
                sender
                    .send_message(ExternalMessage::Enable(query.enabled))
                    .await
                    .map_err(|e| api::Error::internal(e).title("Failed to set consensus enabled"))
            }
        });
        self
    }

    fn handle_shutdown(self, name: &'static str, api_scope: &mut ApiScope) -> Self {
        // These backend-dependent uses are needed to provide realization of the support of empty
        // request which is not easy in the generic approach, so it will be harder to misuse
        // those features (and as a result get a completely backend-dependent code).
        use actix_web::HttpResponse;
        use exonum_api::backends::actix::{RawHandler, RequestHandler};

        let sender = self.sender.clone();
        let index = move |_, _| {
            let mut sender = sender.clone();
            async move {
                sender
                    .send_message(ExternalMessage::Shutdown)
                    .await
                    .map(|_| HttpResponse::Ok().json(()))
                    .map_err(|e| {
                        api::Error::internal(e)
                            .title("Failed to handle shutdown")
                            .into()
                    })
            }
            .boxed_local()
        };

        let handler = RequestHandler {
            name: name.to_owned(),
            method: actix_web::http::Method::POST,
            inner: Arc::new(index) as Arc<RawHandler>,
        };
        api_scope.web_backend().raw_handler(handler);

        self
    }

    fn get_consensus_status(state: &SharedNodeState) -> ConsensusStatus {
        if state.is_enabled() {
            if state.consensus_status() {
                ConsensusStatus::Active
            } else {
                ConsensusStatus::Enabled
            }
        } else {
            ConsensusStatus::Disabled
        }
    }
}<|MERGE_RESOLUTION|>--- conflicted
+++ resolved
@@ -42,12 +42,8 @@
 //! use exonum_system_api::{private::NodeInfo, SystemApiPlugin};
 //! use exonum_testkit::{ApiKind, TestKitBuilder};
 //!
-<<<<<<< HEAD
 //! # #[tokio::main]
-//! # async fn main() -> Result<(), failure::Error> {
-=======
 //! # fn main() -> anyhow::Result<()> {
->>>>>>> 0532a29c
 //! let mut testkit = TestKitBuilder::validator()
 //!     .with_plugin(SystemApiPlugin)
 //!     .build();
@@ -74,12 +70,8 @@
 //! use exonum_system_api::{private::NodeStats, SystemApiPlugin};
 //! use exonum_testkit::{ApiKind, TestKitBuilder};
 //!
-<<<<<<< HEAD
 //! # #[tokio::main]
-//! # async fn main() -> Result<(), failure::Error> {
-=======
 //! # fn main() -> anyhow::Result<()> {
->>>>>>> 0532a29c
 //! let mut testkit = TestKitBuilder::validator()
 //!     .with_plugin(SystemApiPlugin)
 //!     .build();
@@ -108,12 +100,8 @@
 //! use exonum_system_api::SystemApiPlugin;
 //! use exonum_testkit::{ApiKind, TestKitBuilder};
 //!
-<<<<<<< HEAD
 //! # #[tokio::main]
-//! # async fn main() -> Result<(), failure::Error> {
-=======
 //! # fn main() -> anyhow::Result<()> {
->>>>>>> 0532a29c
 //! # let address = "127.0.0.1:8080".to_owned();
 //! # let public_key = Default::default();
 //! // Obtaining address and public key of target node skipped...
@@ -151,12 +139,8 @@
 //! use exonum_system_api::{private::ConsensusEnabledQuery, SystemApiPlugin};
 //! use exonum_testkit::{ApiKind, TestKitBuilder};
 //!
-<<<<<<< HEAD
 //! # #[tokio::main]
-//! # async fn main() -> Result<(), failure::Error> {
-=======
 //! # fn main() -> anyhow::Result<()> {
->>>>>>> 0532a29c
 //! let mut testkit = TestKitBuilder::validator()
 //!     .with_plugin(SystemApiPlugin)
 //!     .build();
@@ -186,12 +170,8 @@
 //! use exonum_system_api::SystemApiPlugin;
 //! use exonum_testkit::{ApiKind, TestKitBuilder};
 //!
-<<<<<<< HEAD
 //! # #[tokio::main]
-//! # async fn main() -> Result<(), failure::Error> {
-=======
 //! # fn main() -> anyhow::Result<()> {
->>>>>>> 0532a29c
 //! let mut testkit = TestKitBuilder::validator()
 //!     .with_plugin(SystemApiPlugin)
 //!     .build();
