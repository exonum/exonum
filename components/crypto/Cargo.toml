--- conflicted
+++ resolved
@@ -12,20 +12,18 @@
 description = "Cryptography related types, constants, traits and functions."
 
 [dependencies]
+byteorder = { version = "1.2.7", features = [ "i128" ] }
+chrono = "0.4.6"
 hex = "0.3.2"
 hex-buffer-serde = "0.2.0"
-<<<<<<< HEAD
-pwbox = "0.1.4"
-rand = "0.6"
-=======
 pwbox = "0.2.0"
 rand = "0.7"
 rust_decimal = "1.0"
->>>>>>> ce1caf9c
 serde = "1.0.10"
 serde_derive = "1.0.64"
 serde_json = "1.0.19"
 toml = "0.5.0"
+uuid = "0.7.1"
 exonum_sodiumoxide = { version = "0.0.22", optional = true }
 
 [dev-dependencies]
