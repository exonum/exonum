--- conflicted
+++ resolved
@@ -28,20 +28,15 @@
 };
 use exonum_derive::*;
 use exonum_proto::ProtobufConvert;
-<<<<<<< HEAD
 use exonum_testkit::TestKitBuilder;
-=======
-use exonum_testkit::{InstanceCollection, TestKitBuilder};
 use serde_derive::*;
 
-use std::sync::Arc;
-
->>>>>>> a58e74f9
 use exonum_time::{
     schema::TimeSchema,
     time_provider::{MockTimeProvider, TimeProvider},
     TimeServiceFactory,
 };
+use std::sync::Arc;
 
 mod proto;
 
