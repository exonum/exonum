// Copyright 2019 The Exonum Team
//
// Licensed under the Apache License, Version 2.0 (the "License");
// you may not use this file except in compliance with the License.
// You may obtain a copy of the License at
//
//   http://www.apache.org/licenses/LICENSE-2.0
//
// Unless required by applicable law or agreed to in writing, software
// distributed under the License is distributed on an "AS IS" BASIS,
// WITHOUT WARRANTIES OR CONDITIONS OF ANY KIND, either express or implied.
// See the License for the specific language governing permissions and
// limitations under the License.

//! Service, which uses the time oracle.

#[macro_use]
extern crate exonum_testkit;
#[macro_use]
extern crate serde_derive;
#[macro_use]
extern crate exonum_derive;

use exonum_merkledb::{IndexAccess, ObjectHash, ProofMapIndex, Snapshot};

use chrono::{DateTime, Duration, TimeZone, Utc};
use exonum::{
    blockchain::ExecutionError,
    crypto::{gen_keypair, Hash, PublicKey, SecretKey},
    helpers::Height,
    messages::Verified,
    runtime::{
        rust::{Service, Transaction, TransactionContext},
        AnyTx, InstanceDescriptor, InstanceId,
    },
};
<<<<<<< HEAD
use exonum_proto_derive::ProtobufConvert;
=======
use exonum_proto::ProtobufConvert;
>>>>>>> 5939be1a
use exonum_testkit::{InstanceCollection, TestKitBuilder};
use exonum_time::{
    schema::TimeSchema,
    time_provider::{MockTimeProvider, TimeProvider},
    TimeServiceFactory,
};

use std::sync::Arc;

mod proto;

/// Time oracle instance ID.
const TIME_SERVICE_ID: InstanceId = 112;
/// Time oracle instance name.
const TIME_SERVICE_NAME: &str = "time-oracle";
/// Marker service ID.
const SERVICE_ID: InstanceId = 128;
/// Marker service name.
const SERVICE_NAME: &str = "marker";

/// Marker service database schema.
#[derive(Debug)]
pub struct MarkerSchema<'a, T> {
    access: T,
    service_name: &'a str,
}

impl<'a, T: IndexAccess> MarkerSchema<'a, T> {
    /// Constructs schema for the given `snapshot`.
    pub fn new(service_name: &'a str, access: T) -> Self {
        MarkerSchema {
            service_name,
            access,
        }
    }

    fn index_name(&self, name: &str) -> String {
        [self.service_name, ".", name].concat()
    }

    /// Returns the table mapping `i32` value to public keys authoring marker transactions.
    pub fn marks(&self) -> ProofMapIndex<T, PublicKey, i32> {
        ProofMapIndex::new(self.index_name("marks"), self.access.clone())
    }

    /// Returns hashes for stored table.
    pub fn state_hash(&self) -> Vec<Hash> {
        vec![self.marks().object_hash()]
    }
}

#[derive(Serialize, Deserialize, Debug, Clone, ProtobufConvert, BinaryValue, ObjectHash)]
#[protobuf_convert(source = "proto::TxMarker")]
/// Transaction, which must be executed no later than the specified time (field `time`).
pub struct TxMarker {
    mark: i32,
    time: DateTime<Utc>,
}

impl TxMarker {
    fn signed(
        mark: i32,
        time: DateTime<Utc>,
        public_key: &PublicKey,
        secret_key: &SecretKey,
    ) -> Verified<AnyTx> {
        Self { mark, time }.sign(SERVICE_ID, *public_key, secret_key)
    }
}

#[exonum_service]
pub trait MarkerInterface {
    fn mark(&self, context: TransactionContext, arg: TxMarker) -> Result<(), ExecutionError>;
}

#[derive(Debug, ServiceFactory)]
#[exonum(
    artifact_name = "marker",
    artifact_version = "0.1.0",
    proto_sources = "proto",
    implements("MarkerInterface")
)]
struct MarkerService;

impl MarkerInterface for MarkerService {
    fn mark(&self, context: TransactionContext, arg: TxMarker) -> Result<(), ExecutionError> {
        let author = context
            .caller()
            .as_transaction()
            .expect("Wrong `TxMarker` initiator")
            .1;

        let time = TimeSchema::new(TIME_SERVICE_NAME, context.fork())
            .time()
            .get();
        match time {
            Some(current_time) if current_time <= arg.time => {
                let schema = MarkerSchema::new(context.instance.name, context.fork());
                schema.marks().put(&author, arg.mark);
            }
            _ => {}
        }
        Ok(())
    }
}

impl Service for MarkerService {
    fn state_hash(&self, descriptor: InstanceDescriptor, snapshot: &dyn Snapshot) -> Vec<Hash> {
        MarkerSchema::new(descriptor.name, snapshot).state_hash()
    }
}

fn main() {
    let mock_provider = Arc::new(MockTimeProvider::default());
    // Create testkit for network with one validator.
    let mut testkit = TestKitBuilder::validator()
        .with_rust_service(
            InstanceCollection::new(TimeServiceFactory::with_provider(
                mock_provider.clone() as Arc<dyn TimeProvider>
            ))
            .with_instance(TIME_SERVICE_ID, TIME_SERVICE_NAME, ()),
        )
        .with_rust_service(InstanceCollection::new(MarkerService).with_instance(
            SERVICE_ID,
            SERVICE_NAME,
            (),
        ))
        .create();

    mock_provider.set_time(Utc.timestamp(10, 0));
    testkit.create_blocks_until(Height(2));

    let snapshot = testkit.snapshot();
    let time_schema = TimeSchema::new(TIME_SERVICE_NAME, &snapshot);
    assert_eq!(
        time_schema.time().get().map(|time| time),
        Some(mock_provider.time())
    );

    let keypair1 = gen_keypair();
    let keypair2 = gen_keypair();
    let keypair3 = gen_keypair();
    let tx1 = TxMarker::signed(1, mock_provider.time(), &keypair1.0, &keypair1.1);
    let tx2 = TxMarker::signed(
        2,
        mock_provider.time() + Duration::seconds(10),
        &keypair2.0,
        &keypair2.1,
    );
    let tx3 = TxMarker::signed(
        3,
        mock_provider.time() - Duration::seconds(5),
        &keypair3.0,
        &keypair3.1,
    );
    testkit.create_block_with_transactions(txvec![tx1, tx2, tx3]);

    let snapshot = testkit.snapshot();
    let schema = MarkerSchema::new(SERVICE_NAME, &snapshot);
    assert_eq!(schema.marks().get(&keypair1.0), Some(1));
    assert_eq!(schema.marks().get(&keypair2.0), Some(2));
    assert_eq!(schema.marks().get(&keypair3.0), None);

    let tx4 = TxMarker::signed(4, Utc.timestamp(15, 0), &keypair3.0, &keypair3.1);
    testkit.create_block_with_transactions(txvec![tx4]);

    let snapshot = testkit.snapshot();
    let schema = MarkerSchema::new(SERVICE_NAME, &snapshot);
    assert_eq!(schema.marks().get(&keypair3.0), Some(4));
}<|MERGE_RESOLUTION|>--- conflicted
+++ resolved
@@ -34,11 +34,7 @@
         AnyTx, InstanceDescriptor, InstanceId,
     },
 };
-<<<<<<< HEAD
-use exonum_proto_derive::ProtobufConvert;
-=======
 use exonum_proto::ProtobufConvert;
->>>>>>> 5939be1a
 use exonum_testkit::{InstanceCollection, TestKitBuilder};
 use exonum_time::{
     schema::TimeSchema,
