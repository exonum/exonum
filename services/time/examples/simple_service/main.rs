// Copyright 2020 The Exonum Team
//
// Licensed under the Apache License, Version 2.0 (the "License");
// you may not use this file except in compliance with the License.
// You may obtain a copy of the License at
//
//   http://www.apache.org/licenses/LICENSE-2.0
//
// Unless required by applicable law or agreed to in writing, software
// distributed under the License is distributed on an "AS IS" BASIS,
// WITHOUT WARRANTIES OR CONDITIONS OF ANY KIND, either express or implied.
// See the License for the specific language governing permissions and
// limitations under the License.

//! Service which uses the time oracle.

use chrono::{DateTime, Duration, TimeZone, Utc};
use exonum::{
    crypto::{gen_keypair, PublicKey},
    helpers::Height,
    merkledb::{
        access::{Access, FromAccess},
        ProofMapIndex,
    },
};
use exonum_derive::*;
<<<<<<< HEAD
=======
use exonum_proto::ProtobufConvert;
use exonum_rust_runtime::{
    CallContext, ExecutionError, InstanceId, Service, ServiceFactory, SnapshotExt,
};
>>>>>>> b970896e
use exonum_testkit::TestKitBuilder;
use serde_derive::{Deserialize, Serialize};

use exonum_time::{
    schema::TimeSchema,
    time_provider::{MockTimeProvider, TimeProvider},
    TimeServiceFactory,
};
use std::sync::Arc;

/// The argument of the `MarkerInterface::mark` method.
#[derive(Clone, Debug)]
#[derive(Serialize, Deserialize)]
#[derive(BinaryValue, ObjectHash)]
#[binary_value(codec = "bincode")]
pub struct TxMarker {
    mark: i32,
    time: DateTime<Utc>,
}

impl TxMarker {
    fn new(mark: i32, time: DateTime<Utc>) -> Self {
        Self { mark, time }
    }
}

/// Marker service transactions interface definition.
#[exonum_interface]
pub trait MarkerTransactions<Ctx> {
    /// Output returned by the interface methods.
    type Output;
    /// Transaction which must be executed no later than the specified time (field `time`).
    fn mark(&self, context: Ctx, arg: TxMarker) -> Self::Output;
}

#[derive(Debug, ServiceDispatcher, ServiceFactory)]
#[service_factory(artifact_name = "marker", artifact_version = "0.1.0")]
#[service_dispatcher(implements("MarkerTransactions"))]
struct MarkerService;

/// Marker service database schema.
#[derive(Debug, FromAccess, RequireArtifact)]
#[require_artifact(name = "marker", version = "0.1.x")]
// ^-- Must match the name / version specified for `MarkerService`.
pub struct MarkerSchema<T: Access> {
    pub marks: ProofMapIndex<T::Base, PublicKey, i32>,
}

impl<T: Access> MarkerSchema<T> {
    fn new(access: T) -> Self {
        Self::from_root(access).unwrap()
    }
}

impl MarkerTransactions<CallContext<'_>> for MarkerService {
    type Output = Result<(), ExecutionError>;

    fn mark(&self, context: CallContext<'_>, arg: TxMarker) -> Result<(), ExecutionError> {
        let author = context
            .caller()
            .author()
            .expect("Wrong `TxMarker` initiator");

        let data = context.data();
        let time_schema: TimeSchema<_> = data.service_schema(TIME_SERVICE_NAME)?;
        let time = time_schema.time.get();
        match time {
            Some(current_time) if current_time <= arg.time => {
                let mut schema = MarkerSchema::new(context.service_data());
                schema.marks.put(&author, arg.mark);
            }
            _ => {}
        }
        Ok(())
    }
}

impl Service for MarkerService {}

// Several helpers for testkit.

/// Time oracle instance ID.
const TIME_SERVICE_ID: InstanceId = 112;
/// Time oracle instance name.
const TIME_SERVICE_NAME: &str = "time-oracle";
/// Marker service ID.
const SERVICE_ID: InstanceId = 128;
/// Marker service name.
const SERVICE_NAME: &str = "marker";

fn main() {
    let mock_provider = Arc::new(MockTimeProvider::default());
    // Create testkit for network with one validator.
    let time_service =
        TimeServiceFactory::with_provider(mock_provider.clone() as Arc<dyn TimeProvider>);
    let time_service_artifact = time_service.artifact_id();
    let marker_service = MarkerService;
    let marker_service_artifact = marker_service.artifact_id();

    let mut testkit = TestKitBuilder::validator()
        .with_artifact(time_service_artifact.clone())
        .with_instance(
            time_service_artifact.into_default_instance(TIME_SERVICE_ID, TIME_SERVICE_NAME),
        )
        .with_rust_service(time_service)
        .with_artifact(marker_service_artifact.clone())
        .with_instance(marker_service_artifact.into_default_instance(SERVICE_ID, SERVICE_NAME))
        .with_rust_service(marker_service)
        .create();

    mock_provider.set_time(Utc.timestamp(10, 0));
    testkit.create_blocks_until(Height(2));

    let snapshot = testkit.snapshot();
    let time_schema: TimeSchema<_> = snapshot.service_schema(TIME_SERVICE_NAME).unwrap();
    assert_eq!(
        time_schema.time.get().map(|time| time),
        Some(mock_provider.time())
    );

    let keypair1 = gen_keypair();
    let keypair2 = gen_keypair();
    let keypair3 = gen_keypair();
    let tx1 = keypair1.mark(SERVICE_ID, TxMarker::new(1, mock_provider.time()));
    let tx2 = keypair2.mark(
        SERVICE_ID,
        TxMarker::new(2, mock_provider.time() + Duration::seconds(10)),
    );
    let tx3 = keypair3.mark(
        SERVICE_ID,
        TxMarker::new(3, mock_provider.time() - Duration::seconds(5)),
    );
    testkit.create_block_with_transactions(vec![tx1, tx2, tx3]);

    let snapshot = testkit.snapshot();
    let schema: MarkerSchema<_> = snapshot.service_schema(SERVICE_NAME).unwrap();
    assert_eq!(schema.marks.get(&keypair1.0), Some(1));
    assert_eq!(schema.marks.get(&keypair2.0), Some(2));
    assert_eq!(schema.marks.get(&keypair3.0), None);

    let tx4 = keypair3.mark(SERVICE_ID, TxMarker::new(4, Utc.timestamp(15, 0)));
    testkit.create_block_with_transactions(vec![tx4]);

    let snapshot = testkit.snapshot();
    let schema: MarkerSchema<_> = snapshot.service_schema(SERVICE_NAME).unwrap();
    assert_eq!(schema.marks.get(&keypair3.0), Some(4));
}<|MERGE_RESOLUTION|>--- conflicted
+++ resolved
@@ -24,13 +24,9 @@
     },
 };
 use exonum_derive::*;
-<<<<<<< HEAD
-=======
-use exonum_proto::ProtobufConvert;
 use exonum_rust_runtime::{
     CallContext, ExecutionError, InstanceId, Service, ServiceFactory, SnapshotExt,
 };
->>>>>>> b970896e
 use exonum_testkit::TestKitBuilder;
 use serde_derive::{Deserialize, Serialize};
 
