--- conflicted
+++ resolved
@@ -28,12 +28,7 @@
     blockchain::{ExecutionResult, Service, Transaction, TransactionContext, TransactionSet},
     crypto::{gen_keypair, Hash, PublicKey, SecretKey},
     helpers::Height,
-<<<<<<< HEAD
     messages::{AnyTx, Message, Signed},
-    storage::{Fork, ProofMapIndex, Snapshot},
-=======
-    messages::{Message, RawTransaction, Signed},
->>>>>>> c750ddea
 };
 use exonum_testkit::TestKitBuilder;
 use exonum_time::{schema::TimeSchema, time_provider::MockTimeProvider, TimeService};
