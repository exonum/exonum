--- conflicted
+++ resolved
@@ -58,12 +58,8 @@
 pub trait MarkerTransactions<Ctx> {
     /// Output returned by the interface methods.
     type Output;
-<<<<<<< HEAD
-    /// Transaction, which must be executed no later than the specified time (field `time`).
+    /// Transaction which must be executed no later than the specified time (field `time`).
     #[interface_method(id = 0)]
-=======
-    /// Transaction which must be executed no later than the specified time (field `time`).
->>>>>>> cdb0db80
     fn mark(&self, context: Ctx, arg: TxMarker) -> Self::Output;
 }
 
