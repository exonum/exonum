// Copyright 2019 The Exonum Team
//
// Licensed under the Apache License, Version 2.0 (the "License");
// you may not use this file except in compliance with the License.
// You may obtain a copy of the License at
//
//   http://www.apache.org/licenses/LICENSE-2.0
//
// Unless required by applicable law or agreed to in writing, software
// distributed under the License is distributed on an "AS IS" BASIS,
// WITHOUT WARRANTIES OR CONDITIONS OF ANY KIND, either express or implied.
// See the License for the specific language governing permissions and
// limitations under the License.

use chrono::{DateTime, Utc};

use exonum::{blockchain::ValidatorKeys, crypto::PublicKey};
use exonum_merkledb::{
<<<<<<< HEAD
    access::{Access, FromAccess, Prefixed, RawAccessMut},
    ProofEntry, ProofMapIndex,
=======
    access::{Access, RawAccessMut},
    Entry, ObjectHash, ProofMapIndex,
>>>>>>> 571d3568
};

/// `Exonum-time` service database schema.
#[derive(Debug, FromAccess)]
pub struct TimeSchema<T: Access> {
    /// `DateTime` for every validator. May contain keys corresponding to past validators.
    pub validators_times: ProofMapIndex<T::Base, PublicKey, DateTime<Utc>>,
    /// Consolidated time.
    pub time: ProofEntry<T::Base, DateTime<Utc>>,
}

<<<<<<< HEAD
impl<'a, T: Access> TimeSchema<Prefixed<'a, T>> {
    /// Constructs schema for the given `access`.
    pub fn new(access: Prefixed<'a, T>) -> Self {
        Self {
            validators_times: FromAccess::from_access(access.clone(), "validators_times".into())
                .unwrap(),
            time: FromAccess::from_access(access, "time".into()).unwrap(),
        }
=======
impl<T: Access> TimeSchema<T> {
    /// Returns hashes for stored tables.
    pub fn state_hash(&self) -> Vec<Hash> {
        vec![self.validators_times.object_hash(), self.time.object_hash()]
>>>>>>> 571d3568
    }
}

impl<T: Access> TimeSchema<T>
where
    T::Base: RawAccessMut,
{
    /// Returns an error if the currently registered validator time is greater than `time`.
    pub(crate) fn update_validator_time(
        &mut self,
        author: PublicKey,
        time: DateTime<Utc>,
    ) -> Result<(), ()> {
        match self.validators_times.get(&author) {
            // The validator time in the storage should be less than in the transaction.
            Some(val_time) if val_time >= time => Err(()),
            // Write the time for the validator.
            _ => {
                self.validators_times.put(&author, time);
                Ok(())
            }
        }
    }

    pub(crate) fn update_consolidated_time(&mut self, validator_keys: &[ValidatorKeys]) {
        // Find all known times for the validators.
        let validator_times = {
            let mut times = self
                .validators_times
                .iter()
                .filter_map(|(public_key, time)| {
                    validator_keys
                        .iter()
                        .find(|validator| validator.service_key == public_key)
                        .map(|_| time)
                })
                .collect::<Vec<_>>();
            // Ordering time from highest to lowest.
            times.sort_by(|a, b| b.cmp(a));
            times
        };

        // The largest number of Byzantine nodes.
        let max_byzantine_nodes = (validator_keys.len() - 1) / 3;
        if validator_times.len() <= 2 * max_byzantine_nodes {
            return;
        }

        match self.time.get() {
            // Selected time should be greater than the time in the storage.
            Some(current_time) if current_time >= validator_times[max_byzantine_nodes] => {}
            _ => {
                // Change the time in the storage.
                self.time.set(validator_times[max_byzantine_nodes]);
            }
        }
    }
}<|MERGE_RESOLUTION|>--- conflicted
+++ resolved
@@ -16,13 +16,8 @@
 
 use exonum::{blockchain::ValidatorKeys, crypto::PublicKey};
 use exonum_merkledb::{
-<<<<<<< HEAD
-    access::{Access, FromAccess, Prefixed, RawAccessMut},
+    access::{Access, RawAccessMut},
     ProofEntry, ProofMapIndex,
-=======
-    access::{Access, RawAccessMut},
-    Entry, ObjectHash, ProofMapIndex,
->>>>>>> 571d3568
 };
 
 /// `Exonum-time` service database schema.
@@ -32,24 +27,6 @@
     pub validators_times: ProofMapIndex<T::Base, PublicKey, DateTime<Utc>>,
     /// Consolidated time.
     pub time: ProofEntry<T::Base, DateTime<Utc>>,
-}
-
-<<<<<<< HEAD
-impl<'a, T: Access> TimeSchema<Prefixed<'a, T>> {
-    /// Constructs schema for the given `access`.
-    pub fn new(access: Prefixed<'a, T>) -> Self {
-        Self {
-            validators_times: FromAccess::from_access(access.clone(), "validators_times".into())
-                .unwrap(),
-            time: FromAccess::from_access(access, "time".into()).unwrap(),
-        }
-=======
-impl<T: Access> TimeSchema<T> {
-    /// Returns hashes for stored tables.
-    pub fn state_hash(&self) -> Vec<Hash> {
-        vec![self.validators_times.object_hash(), self.time.object_hash()]
->>>>>>> 571d3568
-    }
 }
 
 impl<T: Access> TimeSchema<T>
