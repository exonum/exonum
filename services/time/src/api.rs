--- conflicted
+++ resolved
@@ -179,11 +179,7 @@
 
 impl PrivateApi {
     /// Endpoint for getting time values for all validators.
-<<<<<<< HEAD
     pub fn all_validators_times(state: &api::ServiceApiState<'_>) -> Result<Vec<ValidatorTime>> {
-=======
-    fn all_validators_times(state: &api::ServiceApiState<'_>) -> api::Result<Vec<ValidatorTime>> {
->>>>>>> eeae256f
         let schema = TimeSchema::new(state.service_data());
         // All available times of the validators.
         let validators_times = schema
@@ -198,13 +194,7 @@
     }
 
     /// Endpoint for getting time values for current validators.
-<<<<<<< HEAD
     pub fn current_validators_time(state: &api::ServiceApiState<'_>) -> Result<Vec<ValidatorTime>> {
-=======
-    fn current_validators_time(
-        state: &api::ServiceApiState<'_>,
-    ) -> api::Result<Vec<ValidatorTime>> {
->>>>>>> eeae256f
         let validator_keys = state.data().for_core().consensus_config().validator_keys;
         let schema = TimeSchema::new(state.service_data());
 
