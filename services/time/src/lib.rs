--- conflicted
+++ resolved
@@ -51,12 +51,7 @@
     blockchain::{Service, ServiceContext, Transaction, TransactionSet},
     crypto::Hash,
     helpers::fabric::{Context, ServiceFactory},
-<<<<<<< HEAD
     messages::AnyTx,
-    storage::{Fork, Snapshot},
-=======
-    messages::RawTransaction,
->>>>>>> c750ddea
 };
 use serde_json::Value;
 
