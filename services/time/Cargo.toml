[package]
name = "exonum-time"
version = "0.12.0"
edition = "2018"
authors = ["The Exonum Team <exonum@bitfury.com>"]
homepage = "https://exonum.com/"
repository = "https://github.com/exonum/exonum"
documentation = "https://docs.rs/exonum-time"
readme = "README.md"
license = "Apache-2.0"
keywords = ["exonum", "time"]
categories = ["cryptography", "date-and-time"]
description = "The time oracle service for Exonum."

[badges]
travis-ci = { repository = "exonum/exonum" }

[dependencies]
chrono = { version = "0.4.6", features = ["serde"] }
exonum = { version = "0.12.0", path = "../../exonum" }
exonum-derive = { version = "0.12.0", path = "../../components/derive" }
<<<<<<< HEAD
exonum-crypto = { version = "0.12.0", path = "../../components/crypto" }
exonum-merkledb = { version = "0.12.0", path = "../../components/merkledb" }
exonum-proto = { version = "0.12.0", path = "../../components/proto" }

=======
exonum-merkledb = { version = "0.12.0", path = "../../components/merkledb" }
>>>>>>> 7b77e213
failure = "0.1.5"
serde = "1.0.10"
serde_derive = "1.0.10"
serde_json = "1.0.2"
protobuf = "2.8.0"

[dev-dependencies]
<<<<<<< HEAD
exonum-supervisor = { version = "0.12.0", path = "../supervisor" }
exonum-testkit = { version = "0.12.0", path = "../../test-suite/testkit" }
exonum-cli = { version = "0.12.0", path = "../../cli" }
=======
exonum-testkit = { version = "0.12.0", path = "../../testkit" }
>>>>>>> 7b77e213
pretty_assertions = "0.6.1"

[build-dependencies]
exonum-build = { version = "0.12.0", path = "../../components/build" }<|MERGE_RESOLUTION|>--- conflicted
+++ resolved
@@ -19,28 +19,20 @@
 chrono = { version = "0.4.6", features = ["serde"] }
 exonum = { version = "0.12.0", path = "../../exonum" }
 exonum-derive = { version = "0.12.0", path = "../../components/derive" }
-<<<<<<< HEAD
 exonum-crypto = { version = "0.12.0", path = "../../components/crypto" }
 exonum-merkledb = { version = "0.12.0", path = "../../components/merkledb" }
 exonum-proto = { version = "0.12.0", path = "../../components/proto" }
 
-=======
-exonum-merkledb = { version = "0.12.0", path = "../../components/merkledb" }
->>>>>>> 7b77e213
 failure = "0.1.5"
-serde = "1.0.10"
-serde_derive = "1.0.10"
-serde_json = "1.0.2"
+serde = "1.0"
+serde_derive = "1.0"
+serde_json = "1.0"
 protobuf = "2.8.0"
 
 [dev-dependencies]
-<<<<<<< HEAD
 exonum-supervisor = { version = "0.12.0", path = "../supervisor" }
 exonum-testkit = { version = "0.12.0", path = "../../test-suite/testkit" }
 exonum-cli = { version = "0.12.0", path = "../../cli" }
-=======
-exonum-testkit = { version = "0.12.0", path = "../../testkit" }
->>>>>>> 7b77e213
 pretty_assertions = "0.6.1"
 
 [build-dependencies]
