--- conflicted
+++ resolved
@@ -24,12 +24,7 @@
     blockchain::{Schema, TransactionErrorType, TransactionResult},
     crypto::{gen_keypair, CryptoHash, PublicKey},
     helpers::{Height, ValidatorId},
-<<<<<<< HEAD
     messages::{AnyTx, Signed},
-    storage::Snapshot,
-=======
-    messages::{RawTransaction, Signed},
->>>>>>> c750ddea
 };
 use exonum_testkit::{ApiKind, TestKitApi, TestKitBuilder, TestNode};
 use exonum_time::{
