// Copyright 2019 The Exonum Team
//
// Licensed under the Apache License, Version 2.0 (the "License");
// you may not use this file except in compliance with the License.
// You may obtain a copy of the License at
//
//   http://www.apache.org/licenses/LICENSE-2.0
//
// Unless required by applicable law or agreed to in writing, software
// distributed under the License is distributed on an "AS IS" BASIS,
// WITHOUT WARRANTIES OR CONDITIONS OF ANY KIND, either express or implied.
// See the License for the specific language governing permissions and
// limitations under the License.

#[macro_use]
extern crate exonum_testkit;
#[macro_use]
extern crate pretty_assertions;

use chrono::{DateTime, Duration, TimeZone, Utc};
use exonum::{
    crypto::{gen_keypair, PublicKey},
    helpers::Height,
    runtime::{
        rust::{ServiceFactory, Transaction},
        ErrorMatch, InstanceId, SnapshotExt,
    },
};
use exonum_merkledb::{access::Access, Snapshot};
use exonum_supervisor::{ConfigPropose, Supervisor};
use exonum_testkit::{ApiKind, TestKit, TestKitApi, TestKitBuilder, TestNode};

use std::{collections::HashMap, iter::FromIterator};

use exonum_time::{
    api::ValidatorTime, schema::TimeSchema, time_provider::MockTimeProvider, transactions::Error,
    transactions::TxTime, TimeServiceFactory,
};

const INSTANCE_ID: InstanceId = 112;
const INSTANCE_NAME: &str = "my-time";

fn get_schema<'a>(snapshot: &'a dyn Snapshot) -> TimeSchema<impl Access + 'a> {
    TimeSchema::new(snapshot.for_service(INSTANCE_NAME).unwrap())
}

fn assert_storage_times_eq(
    snapshot: &dyn Snapshot,
    validators: &[TestNode],
    expected_current_time: Option<DateTime<Utc>>,
    expected_validators_times: &[Option<DateTime<Utc>>],
) {
    let schema = get_schema(snapshot);
    assert_eq!(schema.time.get(), expected_current_time);

    for (i, validator) in validators.iter().enumerate() {
        let public_key = &validator.public_keys().service_key;
        assert_eq!(
            schema.validators_times.get(&public_key),
            expected_validators_times[i]
        );
    }
}

#[test]
fn test_exonum_time_service_with_3_validators() {
    let mut testkit = create_testkit_with_validators(3);

    let validators = testkit.network().validators().to_vec();

    // Validators time, that is saved in storage, look like this:
    // number | 0    | 1    | 2    |
    // time   | None | None | None |
    //
    // Consolidated time is None.

    assert_storage_times_eq(&testkit.snapshot(), &validators, None, &[None, None, None]);

    // Add first transaction `tx0` from first validator with time `time0`.
    // After that validators time look like this:
    // number | 0       | 1    | 2    |
    // time   | `time0` | None | None |
    //
    // Consolidated time will have the value `time0`.

    let time0 = Utc::now();
    let tx0 = {
        let (pub_key, sec_key) = validators[0].service_keypair();
        TxTime { time: time0 }.sign(INSTANCE_ID, pub_key, &sec_key)
    };
    testkit.create_block_with_transactions(txvec![tx0]);

    assert_storage_times_eq(
        &testkit.snapshot(),
        &validators,
        Some(time0),
        &[Some(time0), None, None],
    );

    // Add second transaction `tx1` from second validator with time `time1` = `time0` + 10 sec.
    // After that validators time look like this:
    // number | 0       | 1       | 2    |
    // time   | `time0` | `time1` | None |
    //
    // In sorted order: `time1` >= `time0`.
    // Consolidated time will have the value `time1`.

    let time1 = time0 + Duration::seconds(10);
    let tx1 = {
        let (pub_key, sec_key) = validators[1].service_keypair();
        TxTime { time: time1 }.sign(INSTANCE_ID, pub_key, &sec_key)
    };
    testkit.create_block_with_transactions(txvec![tx1]);

    assert_storage_times_eq(
        &testkit.snapshot(),
        &validators,
        Some(time1),
        &[Some(time0), Some(time1), None],
    );
}

#[test]
fn test_exonum_time_service_with_4_validators() {
    let mut testkit = create_testkit_with_validators(4);

    let validators = testkit.network().validators().to_vec();

    // Validators time, that is saved in storage, look like this:
    // number | 0    | 1    | 2    | 3    |
    // time   | None | None | None | None |
    //
    // max_byzantine_nodes = (4 - 1) / 3 = 1.
    //
    // Consolidated time is None.

    assert_storage_times_eq(
        &testkit.snapshot(),
        &validators,
        None,
        &[None, None, None, None],
    );

    // Add first transaction `tx0` from first validator with time `time0`.
    // After that validators time look like this:
    // number | 0       | 1    | 2    | 3    |
    // time   | `time0` | None | None | None |
    //
    // Consolidated time doesn't change.

    let time0 = Utc::now();
    let tx0 = {
        let (pub_key, sec_key) = validators[0].service_keypair();
        TxTime { time: time0 }.sign(INSTANCE_ID, pub_key, &sec_key)
    };
    testkit.create_block_with_transactions(txvec![tx0]);

    assert_storage_times_eq(
        &testkit.snapshot(),
        &validators,
        None,
        &[Some(time0), None, None, None],
    );

    // Add second transaction `tx1` from second validator with time `time1` = `time0` + 10 sec.
    // After that validators time look like this:
    // number | 0       | 1       | 2    | 3    |
    // time   | `time0` | `time1` | None | None |
    //
    // In sorted order: `time1` >= `time0`.
    // Consolidated time doesn't change.

    let time1 = time0 + Duration::seconds(10);
    let tx1 = {
        let (pub_key, sec_key) = validators[1].service_keypair();
        TxTime { time: time1 }.sign(INSTANCE_ID, pub_key, &sec_key)
    };
    testkit.create_block_with_transactions(txvec![tx1]);

    assert_storage_times_eq(
        &testkit.snapshot(),
        &validators,
        None,
        &[Some(time0), Some(time1), None, None],
    );

    // Add third transaction `tx2` from third validator with time `time2` = `time1` + 10 sec.
    // After that validators time look like this:
    // number | 0       | 1       | 2       | 3    |
    // time   | `time0` | `time1` | `time2` | None |
    //
    // In sorted order: `time2` >= `time1` >= `time0`.
    // Consolidated time will have the value `time1`.

    let time2 = time1 + Duration::seconds(10);
    let tx2 = {
        let (pub_key, sec_key) = validators[2].service_keypair();
        TxTime { time: time2 }.sign(INSTANCE_ID, pub_key, &sec_key)
    };
    testkit.create_block_with_transactions(txvec![tx2]);

    assert_storage_times_eq(
        &testkit.snapshot(),
        &validators,
        Some(time1),
        &[Some(time0), Some(time1), Some(time2), None],
    );

    // Add fourth transaction `tx3` from fourth validator with time `time3` = `time2` + 10 sec.
    // After that validators time look like this:
    // number | 0       | 1       | 2       | 3       |
    // time   | `time0` | `time1` | `time2` | `time3` |
    //
    // In sorted order: `time3` >= `time2` >= `time1` >= `time0`.
    // Consolidated time will have the value `time2`.

    let time3 = time2 + Duration::seconds(10);
    let tx3 = {
        let (pub_key, sec_key) = validators[3].service_keypair();
        TxTime { time: time3 }.sign(INSTANCE_ID, pub_key, &sec_key)
    };
    testkit.create_block_with_transactions(txvec![tx3]);

    assert_storage_times_eq(
        &testkit.snapshot(),
        &validators,
        Some(time2),
        &[Some(time0), Some(time1), Some(time2), Some(time3)],
    );
}

#[test]
fn test_exonum_time_service_with_7_validators() {
    let mut testkit = create_testkit_with_validators(7);

    let validators = testkit.network().validators().to_vec();
    let mut validators_times = vec![None; 7];

    assert_storage_times_eq(&testkit.snapshot(), &validators, None, &validators_times);

    let time = Utc::now();
    let times = (0..7)
        .map(|x| time + Duration::seconds(x * 10))
        .collect::<Vec<_>>();
    let expected_storage_times = vec![
        None,
        None,
        None,
        None,
        Some(times[2]),
        Some(times[3]),
        Some(times[4]),
    ];

    for (i, validator) in validators.iter().enumerate() {
        let (pub_key, sec_key) = validator.service_keypair();
        let tx = TxTime { time: times[i] }.sign(INSTANCE_ID, pub_key, &sec_key);
        let block = testkit.create_block_with_transaction(tx);
        block[0].status().unwrap();

        validators_times[i] = Some(times[i]);

        assert_storage_times_eq(
            &testkit.snapshot(),
            &validators,
            expected_storage_times[i],
            &validators_times,
        );
    }
}

#[test]
fn test_mock_provider() {
    let mock_provider = MockTimeProvider::default();
    let time_service = TimeServiceFactory::with_provider(mock_provider.clone());
    let artifact = time_service.artifact_id();
    let mut testkit = TestKitBuilder::validator()
        .with_artifact(artifact.clone())
        .with_instance(artifact.into_default_instance(INSTANCE_ID, INSTANCE_NAME))
        .with_rust_service(time_service)
        .create();

    let validators = testkit.network().validators().to_vec();
    let assert_storage_times = |snapshot: Box<dyn Snapshot>| {
        assert_storage_times_eq(
            &snapshot,
            &validators,
            Some(mock_provider.time()),
            &[Some(mock_provider.time())],
        );
    };

    mock_provider.add_time(Duration::seconds(10));
    assert_eq!(Utc.timestamp(10, 0), mock_provider.time());
    testkit.create_blocks_until(Height(2));
    assert_storage_times(testkit.snapshot());

    mock_provider.set_time(Utc.timestamp(50, 0));
    assert_eq!(Utc.timestamp(50, 0), mock_provider.time());
    testkit.create_blocks_until(Height(4));
    assert_storage_times(testkit.snapshot());

    mock_provider.add_time(Duration::seconds(20));
    assert_eq!(Utc.timestamp(70, 0), mock_provider.time());
    testkit.create_blocks_until(Height(6));
    assert_storage_times(testkit.snapshot());

    mock_provider.set_time(Utc.timestamp(30, 0));
    assert_eq!(Utc.timestamp(30, 0), mock_provider.time());
    testkit.create_blocks_until(Height(8));
    assert_storage_times_eq(
        &testkit.snapshot(),
        &validators,
        Some(Utc.timestamp(70, 0)),
        &[Some(Utc.timestamp(70, 0))],
    );
}

#[test]
fn test_selected_time_less_than_time_in_storage() {
    let time_service = TimeServiceFactory::default();
    let artifact = time_service.artifact_id();
    let mut testkit = TestKitBuilder::validator()
        .with_validators(1)
        .with_artifact(artifact.clone())
        .with_instance(artifact.into_default_instance(INSTANCE_ID, INSTANCE_NAME))
        .with_rust_service(time_service)
        .with_rust_service(Supervisor)
        .with_artifact(Supervisor.artifact_id())
<<<<<<< HEAD
        .with_instance(Supervisor::builtin_instance(Supervisor::simple_config()))
=======
        .with_instance(Supervisor::simple())
>>>>>>> 0793790a
        .create();

    let validators = testkit.network().validators().to_vec();

    let (pub_key_0, sec_key_0) = validators[0].service_keypair();

    let cfg_change_height = Height(5);
    let new_cfg = {
        let mut cfg = testkit.consensus_config();
        cfg.validator_keys = vec![testkit.network_mut().add_node().public_keys()];
        cfg
    };

    testkit.create_block_with_transaction(
        ConfigPropose::new(0, cfg_change_height)
            .consensus_config(new_cfg)
            .sign_for_supervisor(pub_key_0, &sec_key_0),
    );
    testkit.create_blocks_until(cfg_change_height);

    let validators = testkit.network().validators().to_vec();
    let (pub_key_1, sec_key_1) = validators[0].service_keypair();

    let snapshot = testkit.snapshot();
    let schema = get_schema(&snapshot);

    assert!(schema.time.get().is_some());
    assert!(schema.validators_times.get(&pub_key_0).is_some());
    assert!(schema.validators_times.get(&pub_key_1).is_none());
    assert_eq!(schema.time.get(), schema.validators_times.get(&pub_key_0));

    if let Some(time_in_storage) = schema.time.get() {
        let time_tx = time_in_storage - Duration::seconds(10);
        let tx = TxTime { time: time_tx }.sign(INSTANCE_ID, pub_key_1, &sec_key_1);
        let block = testkit.create_block_with_transaction(tx);
        block[0].status().unwrap();
    }

    let snapshot = testkit.snapshot();
    let schema = get_schema(&snapshot);
    assert!(schema.time.get().is_some());
    assert!(schema.validators_times.get(&pub_key_0).is_some());
    assert!(schema.validators_times.get(&pub_key_1).is_some());
    assert_eq!(schema.time.get(), schema.validators_times.get(&pub_key_0));
}

#[test]
fn test_creating_transaction_is_not_validator() {
    let mut testkit = create_testkit_with_validators(1);

    let (pub_key, sec_key) = gen_keypair();
    let tx = TxTime { time: Utc::now() }.sign(INSTANCE_ID, pub_key, &sec_key);
    let block = testkit.create_block_with_transaction(tx);
    assert_eq!(
        *block[0].status().unwrap_err(),
        ErrorMatch::from_fail(&Error::UnknownSender).for_service(INSTANCE_ID)
    );

    let snapshot = testkit.snapshot();
    let schema = get_schema(&snapshot);
    assert!(schema.time.get().is_none());
    assert!(schema.validators_times.get(&pub_key).is_none());
}

#[test]
fn test_transaction_time_less_than_validator_time_in_storage() {
    let mut testkit = create_testkit_with_validators(1);

    let validator = &testkit.network().validators().to_vec()[0];
    let (pub_key, sec_key) = validator.service_keypair();

    let time0 = Utc::now();
    let tx0 = TxTime { time: time0 }.sign(INSTANCE_ID, pub_key, &sec_key);
    let block = testkit.create_block_with_transaction(tx0);
    block[0].status().unwrap();

    let snapshot = testkit.snapshot();
    let schema = get_schema(&snapshot);
    assert_eq!(schema.time.get(), Some(time0));
    assert_eq!(schema.validators_times.get(&pub_key), Some(time0));

    let time1 = time0 - Duration::seconds(10);
    let tx1 = TxTime { time: time1 }.sign(INSTANCE_ID, pub_key, &sec_key);
    let block = testkit.create_block_with_transaction(tx1);
    assert_eq!(
        *block[0].status().unwrap_err(),
        ErrorMatch::from_fail(&Error::ValidatorTimeIsGreater).for_service(INSTANCE_ID),
    );

    let snapshot = testkit.snapshot();
    let schema = get_schema(&snapshot);
    assert_eq!(schema.time.get(), Some(time0));
    assert_eq!(schema.validators_times.get(&pub_key), Some(time0));
}

fn create_testkit_with_validators(validators_count: u16) -> TestKit {
    let time_service = TimeServiceFactory::default();
    let artifact = time_service.artifact_id();
    TestKitBuilder::validator()
        .with_validators(validators_count)
        .with_artifact(artifact.clone())
        .with_instance(artifact.into_default_instance(INSTANCE_ID, INSTANCE_NAME))
        .with_rust_service(time_service)
        .create()
}

fn get_current_time(api: &mut TestKitApi) -> Option<DateTime<Utc>> {
    api.public(ApiKind::Service(INSTANCE_NAME))
        .get("v1/current_time")
        .unwrap()
}

fn get_current_validators_times(api: &mut TestKitApi) -> Vec<ValidatorTime> {
    api.private(ApiKind::Service(INSTANCE_NAME))
        .get("v1/validators_times")
        .unwrap()
}

fn get_all_validators_times(api: &mut TestKitApi) -> Vec<ValidatorTime> {
    api.private(ApiKind::Service(INSTANCE_NAME))
        .get("v1/validators_times/all")
        .unwrap()
}

fn assert_current_time_eq(api: &mut TestKitApi, expected_time: Option<DateTime<Utc>>) {
    let current_time = get_current_time(api);
    assert_eq!(expected_time, current_time);
}

fn assert_current_validators_times_eq(
    api: &mut TestKitApi,
    expected_times: &HashMap<PublicKey, Option<DateTime<Utc>>>,
) {
    let validators_times = HashMap::from_iter(
        get_current_validators_times(api)
            .iter()
            .map(|validator| (validator.public_key, validator.time)),
    );

    assert_eq!(*expected_times, validators_times);
}

fn assert_all_validators_times_eq(
    api: &mut TestKitApi,
    expected_validators_times: &HashMap<PublicKey, Option<DateTime<Utc>>>,
) {
    let validators_times = HashMap::from_iter(
        get_all_validators_times(api)
            .iter()
            .map(|validator| (validator.public_key, validator.time)),
    );

    assert_eq!(*expected_validators_times, validators_times);
}

#[test]
fn test_endpoint_api() {
    let time_service = TimeServiceFactory::default();
    let artifact = time_service.artifact_id();
    let mut testkit = TestKitBuilder::validator()
        .with_validators(3)
        .with_artifact(artifact.clone())
        .with_instance(artifact.into_default_instance(INSTANCE_ID, INSTANCE_NAME))
        .with_rust_service(time_service)
        .with_rust_service(Supervisor)
        .with_artifact(Supervisor.artifact_id())
<<<<<<< HEAD
        .with_instance(Supervisor::builtin_instance(Supervisor::simple_config()))
=======
        .with_instance(Supervisor::simple())
>>>>>>> 0793790a
        .create();

    let mut api = testkit.api();
    let validators = testkit.network().validators().to_vec();
    let mut current_validators_times: HashMap<_, _> = HashMap::from_iter(
        validators
            .iter()
            .map(|validator| (validator.service_keypair().0, None)),
    );
    let mut all_validators_times = HashMap::new();

    assert_current_time_eq(&mut api, None);
    assert_current_validators_times_eq(&mut api, &current_validators_times);
    assert_all_validators_times_eq(&mut api, &all_validators_times);

    let time0 = Utc::now();
    let (pub_key, sec_key) = validators[0].service_keypair();
    testkit.create_block_with_transactions(txvec![
        //
        TxTime { time: time0 }.sign(INSTANCE_ID, pub_key, &sec_key)
    ]);
    current_validators_times.insert(pub_key, Some(time0));
    all_validators_times.insert(pub_key, Some(time0));

    assert_current_time_eq(&mut api, Some(time0));
    assert_current_validators_times_eq(&mut api, &current_validators_times);
    assert_all_validators_times_eq(&mut api, &all_validators_times);

    let time1 = time0 + Duration::seconds(10);
    let (pub_key, sec_key) = validators[1].service_keypair();
    testkit.create_block_with_transaction(TxTime { time: time1 }.sign(
        INSTANCE_ID,
        pub_key,
        &sec_key,
    ));
    current_validators_times.insert(pub_key, Some(time1));
    all_validators_times.insert(pub_key, Some(time1));

    assert_current_time_eq(&mut api, Some(time1));
    assert_current_validators_times_eq(&mut api, &current_validators_times);
    assert_all_validators_times_eq(&mut api, &all_validators_times);

    let time2 = time1 + Duration::seconds(10);
    let (pub_key, sec_key) = validators[2].service_keypair();
    testkit.create_block_with_transaction(TxTime { time: time2 }.sign(
        INSTANCE_ID,
        pub_key,
        &sec_key,
    ));
    current_validators_times.insert(pub_key, Some(time2));
    all_validators_times.insert(pub_key, Some(time2));

    assert_current_time_eq(&mut api, Some(time2));
    assert_current_validators_times_eq(&mut api, &current_validators_times);
    assert_all_validators_times_eq(&mut api, &all_validators_times);

    let (public_key_0, secret_key_0) = validators[0].service_keypair();
    let cfg_change_height = Height(10);
    let new_cfg = {
        let mut cfg = testkit.consensus_config();
        cfg.validator_keys = vec![
            testkit.network_mut().add_node().public_keys(),
            validators[1].public_keys(),
            validators[2].public_keys(),
        ];
        cfg
    };
    testkit.create_block_with_transaction(
        ConfigPropose::new(0, cfg_change_height)
            .consensus_config(new_cfg)
            .sign_for_supervisor(public_key_0, &secret_key_0),
    );
    testkit.create_blocks_until(cfg_change_height);

    current_validators_times.remove(&public_key_0);
    let validators = testkit.network().validators().to_vec();
    current_validators_times.insert(validators[0].service_keypair().0, None);

    let snapshot = testkit.snapshot();
    let schema = get_schema(&snapshot);
    if let Some(time) = schema.validators_times.get(&public_key_0) {
        all_validators_times.insert(public_key_0, Some(time));
    }

    assert_current_time_eq(&mut api, Some(time2));
    assert_current_validators_times_eq(&mut api, &current_validators_times);
    assert_all_validators_times_eq(&mut api, &all_validators_times);

    let time3 = time2 + Duration::seconds(10);
    let (pub_key, sec_key) = validators[0].service_keypair();
    testkit.create_block_with_transaction(TxTime { time: time3 }.sign(
        INSTANCE_ID,
        pub_key,
        &sec_key,
    ));
    current_validators_times.insert(pub_key, Some(time3));
    all_validators_times.insert(pub_key, Some(time3));

    assert_current_time_eq(&mut api, Some(time3));
    assert_current_validators_times_eq(&mut api, &current_validators_times);
    assert_all_validators_times_eq(&mut api, &all_validators_times);
}<|MERGE_RESOLUTION|>--- conflicted
+++ resolved
@@ -327,11 +327,7 @@
         .with_rust_service(time_service)
         .with_rust_service(Supervisor)
         .with_artifact(Supervisor.artifact_id())
-<<<<<<< HEAD
-        .with_instance(Supervisor::builtin_instance(Supervisor::simple_config()))
-=======
         .with_instance(Supervisor::simple())
->>>>>>> 0793790a
         .create();
 
     let validators = testkit.network().validators().to_vec();
@@ -498,11 +494,7 @@
         .with_rust_service(time_service)
         .with_rust_service(Supervisor)
         .with_artifact(Supervisor.artifact_id())
-<<<<<<< HEAD
-        .with_instance(Supervisor::builtin_instance(Supervisor::simple_config()))
-=======
         .with_instance(Supervisor::simple())
->>>>>>> 0793790a
         .create();
 
     let mut api = testkit.api();
