// Copyright 2020 The Exonum Team
//
// Licensed under the Apache License, Version 2.0 (the "License");
// you may not use this file except in compliance with the License.
// You may obtain a copy of the License at
//
//   http://www.apache.org/licenses/LICENSE-2.0
//
// Unless required by applicable law or agreed to in writing, software
// distributed under the License is distributed on an "AS IS" BASIS,
// WITHOUT WARRANTIES OR CONDITIONS OF ANY KIND, either express or implied.
// See the License for the specific language governing permissions and
// limitations under the License.

use chrono::{DateTime, Duration, TimeZone, Utc};
use exonum::{
    crypto::{KeyPair, PublicKey},
    helpers::Height,
    merkledb::{access::Access, Snapshot},
    runtime::{CommonError, ErrorMatch, InstanceId, SnapshotExt, SUPERVISOR_INSTANCE_ID},
};
use exonum_supervisor::{ConfigPropose, Supervisor, SupervisorInterface};
use exonum_testkit::{ApiKind, Spec, TestKit, TestKitApi, TestKitBuilder, TestNode};
use pretty_assertions::assert_eq;

use std::{collections::HashMap, iter::FromIterator};

use exonum_time::{
    Error, MockTimeProvider, TimeOracleInterface, TimeSchema, TimeServiceFactory, TxTime,
    ValidatorTime,
};

const INSTANCE_ID: InstanceId = 112;
const INSTANCE_NAME: &str = "my-time";

fn get_schema<'a>(snapshot: &'a dyn Snapshot) -> TimeSchema<impl Access + 'a> {
    snapshot.service_schema(INSTANCE_NAME).unwrap()
}

fn assert_storage_times_eq(
    snapshot: &dyn Snapshot,
    validators: &[TestNode],
    expected_current_time: Option<DateTime<Utc>>,
    expected_validators_times: &[Option<DateTime<Utc>>],
) {
    let schema = get_schema(snapshot);
    assert_eq!(schema.time.get(), expected_current_time);

    for (i, validator) in validators.iter().enumerate() {
        let public_key = &validator.public_keys().service_key;
        assert_eq!(
            schema.validators_times.get(&public_key),
            expected_validators_times[i]
        );
    }
}

#[test]
fn test_exonum_time_service_with_3_validators() {
    let mut testkit = create_testkit_with_validators(3);
    let validators = testkit.network().validators().to_vec();

    // Validators time, that is saved in storage, look like this:
    // number | 0    | 1    | 2    |
    // time   | None | None | None |
    //
    // Consolidated time is None.

    assert_storage_times_eq(&testkit.snapshot(), &validators, None, &[None, None, None]);

    // Add first transaction `tx0` from first validator with time `time0`.
    // After that validators time look like this:
    // number | 0       | 1    | 2    |
    // time   | `time0` | None | None |
    //
    // Consolidated time will have the value `time0`.

    let time0 = Utc::now();
    let tx0 = validators[0]
        .service_keypair()
        .report_time(INSTANCE_ID, TxTime::new(time0));
    testkit.create_block_with_transaction(tx0);

    assert_storage_times_eq(
        &testkit.snapshot(),
        &validators,
        Some(time0),
        &[Some(time0), None, None],
    );

    // Add second transaction `tx1` from second validator with time `time1` = `time0` + 10 sec.
    // After that validators time look like this:
    // number | 0       | 1       | 2    |
    // time   | `time0` | `time1` | None |
    //
    // In sorted order: `time1` >= `time0`.
    // Consolidated time will have the value `time1`.

    let time1 = time0 + Duration::seconds(10);
    let tx1 = validators[1]
        .service_keypair()
        .report_time(INSTANCE_ID, TxTime::new(time1));
    testkit.create_block_with_transaction(tx1);

    assert_storage_times_eq(
        &testkit.snapshot(),
        &validators,
        Some(time1),
        &[Some(time0), Some(time1), None],
    );
}

#[test]
fn test_exonum_time_service_with_4_validators() {
    let mut testkit = create_testkit_with_validators(4);
    let validators = testkit.network().validators().to_vec();

    // Validators time, that is saved in storage, look like this:
    // number | 0    | 1    | 2    | 3    |
    // time   | None | None | None | None |
    //
    // max_byzantine_nodes = (4 - 1) / 3 = 1.
    //
    // Consolidated time is None.

    assert_storage_times_eq(
        &testkit.snapshot(),
        &validators,
        None,
        &[None, None, None, None],
    );

    // Add first transaction `tx0` from first validator with time `time0`.
    // After that validators time look like this:
    // number | 0       | 1    | 2    | 3    |
    // time   | `time0` | None | None | None |
    //
    // Consolidated time doesn't change.

    let time0 = Utc::now();
    let tx0 = validators[0]
        .service_keypair()
        .report_time(INSTANCE_ID, TxTime::new(time0));
    testkit.create_block_with_transaction(tx0);

    assert_storage_times_eq(
        &testkit.snapshot(),
        &validators,
        None,
        &[Some(time0), None, None, None],
    );

    // Add second transaction `tx1` from second validator with time `time1` = `time0` + 10 sec.
    // After that validators time look like this:
    // number | 0       | 1       | 2    | 3    |
    // time   | `time0` | `time1` | None | None |
    //
    // In sorted order: `time1` >= `time0`.
    // Consolidated time doesn't change.

    let time1 = time0 + Duration::seconds(10);
    let tx1 = validators[1]
        .service_keypair()
        .report_time(INSTANCE_ID, TxTime::new(time1));
    testkit.create_block_with_transaction(tx1);

    assert_storage_times_eq(
        &testkit.snapshot(),
        &validators,
        None,
        &[Some(time0), Some(time1), None, None],
    );

    // Add third transaction `tx2` from third validator with time `time2` = `time1` + 10 sec.
    // After that validators time look like this:
    // number | 0       | 1       | 2       | 3    |
    // time   | `time0` | `time1` | `time2` | None |
    //
    // In sorted order: `time2` >= `time1` >= `time0`.
    // Consolidated time will have the value `time1`.

    let time2 = time1 + Duration::seconds(10);
    let tx2 = validators[2]
        .service_keypair()
        .report_time(INSTANCE_ID, TxTime::new(time2));
    testkit.create_block_with_transaction(tx2);

    assert_storage_times_eq(
        &testkit.snapshot(),
        &validators,
        Some(time1),
        &[Some(time0), Some(time1), Some(time2), None],
    );

    // Add fourth transaction `tx3` from fourth validator with time `time3` = `time2` + 10 sec.
    // After that validators time look like this:
    // number | 0       | 1       | 2       | 3       |
    // time   | `time0` | `time1` | `time2` | `time3` |
    //
    // In sorted order: `time3` >= `time2` >= `time1` >= `time0`.
    // Consolidated time will have the value `time2`.

    let time3 = time2 + Duration::seconds(10);
    let tx3 = validators[3]
        .service_keypair()
        .report_time(INSTANCE_ID, TxTime::new(time3));
    testkit.create_block_with_transaction(tx3);

    assert_storage_times_eq(
        &testkit.snapshot(),
        &validators,
        Some(time2),
        &[Some(time0), Some(time1), Some(time2), Some(time3)],
    );
}

#[test]
fn test_exonum_time_service_with_7_validators() {
    let mut testkit = create_testkit_with_validators(7);
    let validators = testkit.network().validators().to_vec();
    let mut validators_times = vec![None; 7];

    assert_storage_times_eq(&testkit.snapshot(), &validators, None, &validators_times);

    let time = Utc::now();
    let times = (0..7)
        .map(|x| time + Duration::seconds(x * 10))
        .collect::<Vec<_>>();
    let expected_storage_times = vec![
        None,
        None,
        None,
        None,
        Some(times[2]),
        Some(times[3]),
        Some(times[4]),
    ];

    for (i, validator) in validators.iter().enumerate() {
        let tx = validator
            .service_keypair()
            .report_time(INSTANCE_ID, TxTime::new(times[i]));
        let block = testkit.create_block_with_transaction(tx);
        block[0].status().unwrap();

        validators_times[i] = Some(times[i]);
        assert_storage_times_eq(
            &testkit.snapshot(),
            &validators,
            expected_storage_times[i],
            &validators_times,
        );
    }
}

#[test]
fn test_mock_provider() {
    let mock_provider = MockTimeProvider::default();
    let time_service = TimeServiceFactory::with_provider(mock_provider.clone());
    let mut testkit = TestKitBuilder::validator()
        .with(Spec::new(time_service).with_instance(INSTANCE_ID, INSTANCE_NAME, ()))
        .build();

    let validators = testkit.network().validators().to_vec();
    let assert_storage_times = |snapshot: Box<dyn Snapshot>| {
        assert_storage_times_eq(
            &snapshot,
            &validators,
            Some(mock_provider.time()),
            &[Some(mock_provider.time())],
        );
    };

    mock_provider.add_time(Duration::seconds(10));
    assert_eq!(Utc.timestamp(10, 0), mock_provider.time());
    testkit.create_blocks_until(Height(2));
    assert_storage_times(testkit.snapshot());

    mock_provider.set_time(Utc.timestamp(50, 0));
    assert_eq!(Utc.timestamp(50, 0), mock_provider.time());
    testkit.create_blocks_until(Height(4));
    assert_storage_times(testkit.snapshot());

    mock_provider.add_time(Duration::seconds(20));
    assert_eq!(Utc.timestamp(70, 0), mock_provider.time());
    testkit.create_blocks_until(Height(6));
    assert_storage_times(testkit.snapshot());

    mock_provider.set_time(Utc.timestamp(30, 0));
    assert_eq!(Utc.timestamp(30, 0), mock_provider.time());
    testkit.create_blocks_until(Height(8));
    assert_storage_times_eq(
        &testkit.snapshot(),
        &validators,
        Some(Utc.timestamp(70, 0)),
        &[Some(Utc.timestamp(70, 0))],
    );
}

#[test]
fn test_selected_time_less_than_time_in_storage() {
    let time_service = TimeServiceFactory::default();
    let mut testkit = TestKitBuilder::validator()
        .with_validators(1)
        .with(Spec::new(time_service).with_instance(INSTANCE_ID, INSTANCE_NAME, ()))
        .with(Supervisor::simple())
        .build();

    let validators = testkit.network().validators().to_vec();
    let old_keypair = validators[0].service_keypair();

    let cfg_change_height = Height(5);
    let new_cfg = {
        let validator_keys = vec![testkit.network_mut().add_node().public_keys()];
        testkit
            .consensus_config()
            .with_validator_keys(validator_keys)
    };

    let change = ConfigPropose::new(0, cfg_change_height).consensus_config(new_cfg);
    let change = old_keypair.propose_config_change(SUPERVISOR_INSTANCE_ID, change);
    testkit.create_block_with_transaction(change);
    testkit.create_blocks_until(cfg_change_height);

    let validators = testkit.network().validators();
    let new_keypair = validators[0].service_keypair();
    let snapshot = testkit.snapshot();
    let schema = get_schema(&snapshot);

    assert!(schema.time.get().is_some());
    assert!(schema
        .validators_times
        .get(&old_keypair.public_key())
        .is_some());
    assert!(schema
        .validators_times
        .get(&new_keypair.public_key())
        .is_none());
    assert_eq!(
        schema.time.get(),
        schema.validators_times.get(&old_keypair.public_key())
    );

    if let Some(time_in_storage) = schema.time.get() {
        let time_tx = time_in_storage - Duration::seconds(10);
        let tx = new_keypair.report_time(INSTANCE_ID, TxTime::new(time_tx));
        let block = testkit.create_block_with_transaction(tx);
        block[0].status().unwrap();
    }

    let snapshot = testkit.snapshot();
    let schema = get_schema(&snapshot);
    assert!(schema.time.get().is_some());
    assert!(schema
        .validators_times
        .get(&old_keypair.public_key())
        .is_some());
    assert!(schema
        .validators_times
        .get(&new_keypair.public_key())
        .is_some());
    assert_eq!(
        schema.time.get(),
        schema.validators_times.get(&old_keypair.public_key())
    );
}

#[test]
fn test_creating_transaction_is_not_validator() {
    let mut testkit = create_testkit_with_validators(1);

    let keypair = KeyPair::random();
    let tx = keypair.report_time(INSTANCE_ID, TxTime::new(Utc::now()));
    let block = testkit.create_block_with_transaction(tx);
    assert_eq!(
        *block[0].status().unwrap_err(),
        ErrorMatch::from_fail(&CommonError::UnauthorizedCaller).for_service(INSTANCE_ID)
    );

    let snapshot = testkit.snapshot();
    let schema = get_schema(&snapshot);
    assert!(schema.time.get().is_none());
    assert!(schema.validators_times.get(&keypair.public_key()).is_none());
}

#[test]
fn test_transaction_time_less_than_validator_time_in_storage() {
    let mut testkit = create_testkit_with_validators(1);
    let validator = testkit.network().validators()[0].service_keypair();

    let time0 = Utc::now();
    let tx0 = validator.report_time(INSTANCE_ID, TxTime::new(time0));
    let block = testkit.create_block_with_transaction(tx0);
    block[0].status().unwrap();

    let snapshot = testkit.snapshot();
    let schema = get_schema(&snapshot);
    assert_eq!(schema.time.get(), Some(time0));
    assert_eq!(
        schema.validators_times.get(&validator.public_key()),
        Some(time0)
    );

    let time1 = time0 - Duration::seconds(10);
    let tx1 = validator.report_time(INSTANCE_ID, TxTime::new(time1));
    let block = testkit.create_block_with_transaction(tx1);
    assert_eq!(
        *block[0].status().unwrap_err(),
        ErrorMatch::from_fail(&Error::ValidatorTimeIsGreater).for_service(INSTANCE_ID),
    );

    let snapshot = testkit.snapshot();
    let schema = get_schema(&snapshot);
    assert_eq!(schema.time.get(), Some(time0));
    assert_eq!(
        schema.validators_times.get(&validator.public_key()),
        Some(time0)
    );
}

fn create_testkit_with_validators(validators_count: u16) -> TestKit {
    let time_service =
        Spec::new(TimeServiceFactory::default()).with_instance(INSTANCE_ID, INSTANCE_NAME, ());
    TestKitBuilder::validator()
        .with_validators(validators_count)
        .with(time_service)
        .build()
}

async fn get_current_time(api: &mut TestKitApi) -> Option<DateTime<Utc>> {
    api.public(ApiKind::Service(INSTANCE_NAME))
        .get("v1/current_time")
        .await
        .unwrap()
}

async fn get_current_validators_times(api: &mut TestKitApi) -> Vec<ValidatorTime> {
    api.private(ApiKind::Service(INSTANCE_NAME))
        .get("v1/validators_times")
        .await
        .unwrap()
}

async fn get_all_validators_times(api: &mut TestKitApi) -> Vec<ValidatorTime> {
    api.private(ApiKind::Service(INSTANCE_NAME))
        .get("v1/validators_times/all")
        .await
        .unwrap()
}

async fn assert_current_time_eq(api: &mut TestKitApi, expected_time: Option<DateTime<Utc>>) {
    let current_time = get_current_time(api).await;
    assert_eq!(expected_time, current_time);
}

async fn assert_current_validators_times_eq(
    api: &mut TestKitApi,
    expected_times: &HashMap<PublicKey, Option<DateTime<Utc>>>,
) {
    let validators_times = HashMap::from_iter(
        get_current_validators_times(api)
            .await
            .iter()
            .map(|validator| (validator.public_key, validator.time)),
    );

    assert_eq!(*expected_times, validators_times);
}

async fn assert_all_validators_times_eq(
    api: &mut TestKitApi,
    expected_validators_times: &HashMap<PublicKey, Option<DateTime<Utc>>>,
) {
    let validators_times = HashMap::from_iter(
        get_all_validators_times(api)
            .await
            .iter()
            .map(|validator| (validator.public_key, validator.time)),
    );

    assert_eq!(*expected_validators_times, validators_times);
}

<<<<<<< HEAD
#[tokio::test]
async fn test_endpoint_api() {
    let time_service = TimeServiceFactory::default();
    let artifact = time_service.artifact_id();
=======
#[test]
fn test_endpoint_api() {
    let time_service =
        Spec::new(TimeServiceFactory::default()).with_instance(INSTANCE_ID, INSTANCE_NAME, ());
>>>>>>> 0532a29c
    let mut testkit = TestKitBuilder::validator()
        .with_validators(3)
        .with(time_service)
        .with(Supervisor::simple())
        .build();

    let mut api = testkit.api();
    let validators = testkit.network().validators();
    let mut current_validators_times: HashMap<_, _> = validators
        .iter()
        .map(|validator| (validator.service_keypair().public_key(), None))
        .collect();
    let mut all_validators_times = HashMap::new();

    assert_current_time_eq(&mut api, None).await;
    assert_current_validators_times_eq(&mut api, &current_validators_times).await;
    assert_all_validators_times_eq(&mut api, &all_validators_times).await;

    let time0 = Utc::now();
    let keypair = validators[0].service_keypair();
    let tx = keypair.report_time(INSTANCE_ID, TxTime::new(time0));
    testkit.create_block_with_transaction(tx);
    current_validators_times.insert(keypair.public_key(), Some(time0));
    all_validators_times.insert(keypair.public_key(), Some(time0));

    assert_current_time_eq(&mut api, Some(time0)).await;
    assert_current_validators_times_eq(&mut api, &current_validators_times).await;
    assert_all_validators_times_eq(&mut api, &all_validators_times).await;

    let time1 = time0 + Duration::seconds(10);
    let keypair = validators[1].service_keypair();
    let tx = keypair.report_time(INSTANCE_ID, TxTime::new(time1));
    testkit.create_block_with_transaction(tx);
    current_validators_times.insert(keypair.public_key(), Some(time1));
    all_validators_times.insert(keypair.public_key(), Some(time1));

    assert_current_time_eq(&mut api, Some(time1)).await;
    assert_current_validators_times_eq(&mut api, &current_validators_times).await;
    assert_all_validators_times_eq(&mut api, &all_validators_times).await;

    let time2 = time1 + Duration::seconds(10);
    let keypair = validators[2].service_keypair();
    let tx = keypair.report_time(INSTANCE_ID, TxTime::new(time2));
    testkit.create_block_with_transaction(tx);
    current_validators_times.insert(keypair.public_key(), Some(time2));
    all_validators_times.insert(keypair.public_key(), Some(time2));

    assert_current_time_eq(&mut api, Some(time2)).await;
    assert_current_validators_times_eq(&mut api, &current_validators_times).await;
    assert_all_validators_times_eq(&mut api, &all_validators_times).await;

    let cfg_change_height = Height(10);
    let new_cfg = {
        let validator_keys = vec![
            testkit.network_mut().add_node().public_keys(),
            validators[1].public_keys(),
            validators[2].public_keys(),
        ];
        testkit
            .consensus_config()
            .with_validator_keys(validator_keys)
    };
    let change = ConfigPropose::new(0, cfg_change_height).consensus_config(new_cfg);
    let keypair = validators[0].service_keypair();
    let change = keypair.propose_config_change(SUPERVISOR_INSTANCE_ID, change);
    testkit.create_block_with_transaction(change);
    testkit.create_blocks_until(cfg_change_height);

    current_validators_times.remove(&keypair.public_key());
    let validators = testkit.network().validators().to_vec();
    current_validators_times.insert(validators[0].service_keypair().public_key(), None);

    let snapshot = testkit.snapshot();
    let schema = get_schema(&snapshot);
    if let Some(time) = schema.validators_times.get(&keypair.public_key()) {
        all_validators_times.insert(keypair.public_key(), Some(time));
    }

    assert_current_time_eq(&mut api, Some(time2)).await;
    assert_current_validators_times_eq(&mut api, &current_validators_times).await;
    assert_all_validators_times_eq(&mut api, &all_validators_times).await;

    let time3 = time2 + Duration::seconds(10);
    let keypair = validators[0].service_keypair();
    let tx = keypair.report_time(INSTANCE_ID, TxTime::new(time3));
    testkit.create_block_with_transaction(tx);
    current_validators_times.insert(keypair.public_key(), Some(time3));
    all_validators_times.insert(keypair.public_key(), Some(time3));

    assert_current_time_eq(&mut api, Some(time3)).await;
    assert_current_validators_times_eq(&mut api, &current_validators_times).await;
    assert_all_validators_times_eq(&mut api, &all_validators_times).await;
}<|MERGE_RESOLUTION|>--- conflicted
+++ resolved
@@ -481,17 +481,10 @@
     assert_eq!(*expected_validators_times, validators_times);
 }
 
-<<<<<<< HEAD
 #[tokio::test]
 async fn test_endpoint_api() {
-    let time_service = TimeServiceFactory::default();
-    let artifact = time_service.artifact_id();
-=======
-#[test]
-fn test_endpoint_api() {
     let time_service =
         Spec::new(TimeServiceFactory::default()).with_instance(INSTANCE_ID, INSTANCE_NAME, ());
->>>>>>> 0532a29c
     let mut testkit = TestKitBuilder::validator()
         .with_validators(3)
         .with(time_service)
