// Copyright 2018 The Exonum Team
//
// Licensed under the Apache License, Version 2.0 (the "License");
// you may not use this file except in compliance with the License.
// You may obtain a copy of the License at
//
//   http://www.apache.org/licenses/LICENSE-2.0
//
// Unless required by applicable law or agreed to in writing, software
// distributed under the License is distributed on an "AS IS" BASIS,
// WITHOUT WARRANTIES OR CONDITIONS OF ANY KIND, either express or implied.
// See the License for the specific language governing permissions and
// limitations under the License.

extern crate chrono;
extern crate exonum;
#[macro_use]
extern crate exonum_testkit;
extern crate exonum_time;
#[macro_use]
extern crate pretty_assertions;

use chrono::{DateTime, Duration, TimeZone, Utc};

use std::collections::HashMap;
use std::iter::FromIterator;

use exonum::blockchain::{Schema, Transaction, TransactionErrorType};
use exonum::crypto::{gen_keypair, CryptoHash, PublicKey};
use exonum::helpers::{Height, ValidatorId};
use exonum::storage::Snapshot;
use exonum_testkit::{ApiKind, TestKitApi, TestKitBuilder, TestNode};
<<<<<<< HEAD
use exonum_time::{
    api::ValidatorTime, schema::TimeSchema, time_provider::MockTimeProvider, transactions::Error,
    transactions::TxTime, TimeService,
};
=======
use exonum_time::{TimeService, api::ValidatorTime, schema::TimeSchema,
                  time_provider::MockTimeProvider, transactions::Error, transactions::TxTime};
>>>>>>> 0b0eb5c8

fn assert_storage_times_eq<T: AsRef<Snapshot>>(
    snapshot: T,
    validators: &[TestNode],
    expected_current_time: Option<DateTime<Utc>>,
    expected_validators_times: &[Option<DateTime<Utc>>],
) {
    let schema = TimeSchema::new(snapshot);

    assert_eq!(schema.time().get(), expected_current_time);

    let validators_times = schema.validators_times();
    for (i, validator) in validators.iter().enumerate() {
        let public_key = &validator.public_keys().service_key;

        assert_eq!(
            validators_times.get(public_key),
            expected_validators_times[i]
        );
    }
}

fn assert_transaction_result<S: AsRef<Snapshot>, T: Transaction>(
    snapshot: S,
    transaction: &T,
    expected_code: u8,
) -> Option<String> {
    let result = Schema::new(snapshot)
        .transaction_results()
        .get(&transaction.hash());
    match result {
        Some(Err(e)) => {
            assert_eq!(e.error_type(), TransactionErrorType::Code(expected_code));
            e.description().map(str::to_string)
        }
        _ => {
            panic!("Expected Err(), found None or Ok()");
        }
    }
}

#[test]
fn test_exonum_time_service_with_3_validators() {
    let mut testkit = TestKitBuilder::validator()
        .with_validators(3)
        .with_service(TimeService::new())
        .create();

    let validators = testkit.network().validators().to_vec();

    // Validators time, that is saved in storage, look like this:
    // number | 0    | 1    | 2    |
    // time   | None | None | None |
    //
    // Consolidated time is None.

    assert_storage_times_eq(testkit.snapshot(), &validators, None, &[None, None, None]);

    // Add first transaction `tx0` from first validator with time `time0`.
    // After that validators time look like this:
    // number | 0       | 1    | 2    |
    // time   | `time0` | None | None |
    //
    // Consolidated time will have the value `time0`.

    let time0 = Utc::now();
    let tx0 = {
        let (pub_key, sec_key) = validators[0].service_keypair();
        TxTime::new(time0, pub_key, sec_key)
    };
    testkit.create_block_with_transactions(txvec![tx0]);

    assert_storage_times_eq(
        testkit.snapshot(),
        &validators,
        Some(time0),
        &[Some(time0), None, None],
    );

    // Add second transaction `tx1` from second validator with time `time1` = `time0` + 10 sec.
    // After that validators time look like this:
    // number | 0       | 1       | 2    |
    // time   | `time0` | `time1` | None |
    //
    // In sorted order: `time1` >= `time0`.
    // Consolidated time will have the value `time1`.

    let time1 = time0 + Duration::seconds(10);
    let tx1 = {
        let (pub_key, sec_key) = validators[1].service_keypair();
        TxTime::new(time1, pub_key, sec_key)
    };
    testkit.create_block_with_transactions(txvec![tx1]);

    assert_storage_times_eq(
        testkit.snapshot(),
        &validators,
        Some(time1),
        &[Some(time0), Some(time1), None],
    );
}

#[test]
fn test_exonum_time_service_with_4_validators() {
    let mut testkit = TestKitBuilder::validator()
        .with_validators(4)
        .with_service(TimeService::new())
        .create();

    let validators = testkit.network().validators().to_vec();

    // Validators time, that is saved in storage, look like this:
    // number | 0    | 1    | 2    | 3    |
    // time   | None | None | None | None |
    //
    // max_byzantine_nodes = (4 - 1) / 3 = 1.
    //
    // Consolidated time is None.

    assert_storage_times_eq(
        testkit.snapshot(),
        &validators,
        None,
        &[None, None, None, None],
    );

    // Add first transaction `tx0` from first validator with time `time0`.
    // After that validators time look like this:
    // number | 0       | 1    | 2    | 3    |
    // time   | `time0` | None | None | None |
    //
    // Consolidated time doesn't change.

    let time0 = Utc::now();
    let tx0 = {
        let (pub_key, sec_key) = validators[0].service_keypair();
        TxTime::new(time0, pub_key, sec_key)
    };
    testkit.create_block_with_transactions(txvec![tx0]);

    assert_storage_times_eq(
        testkit.snapshot(),
        &validators,
        None,
        &[Some(time0), None, None, None],
    );

    // Add second transaction `tx1` from second validator with time `time1` = `time0` + 10 sec.
    // After that validators time look like this:
    // number | 0       | 1       | 2    | 3    |
    // time   | `time0` | `time1` | None | None |
    //
    // In sorted order: `time1` >= `time0`.
    // Consolidated time doesn't change.

    let time1 = time0 + Duration::seconds(10);
    let tx1 = {
        let (pub_key, sec_key) = validators[1].service_keypair();
        TxTime::new(time1, pub_key, sec_key)
    };
    testkit.create_block_with_transactions(txvec![tx1]);

    assert_storage_times_eq(
        testkit.snapshot(),
        &validators,
        None,
        &[Some(time0), Some(time1), None, None],
    );

    // Add third transaction `tx2` from third validator with time `time2` = `time1` + 10 sec.
    // After that validators time look like this:
    // number | 0       | 1       | 2       | 3    |
    // time   | `time0` | `time1` | `time2` | None |
    //
    // In sorted order: `time2` >= `time1` >= `time0`.
    // Consolidated time will have the value `time1`.

    let time2 = time1 + Duration::seconds(10);
    let tx2 = {
        let (pub_key, sec_key) = validators[2].service_keypair();
        TxTime::new(time2, pub_key, sec_key)
    };
    testkit.create_block_with_transactions(txvec![tx2]);

    assert_storage_times_eq(
        testkit.snapshot(),
        &validators,
        Some(time1),
        &[Some(time0), Some(time1), Some(time2), None],
    );

    // Add fourth transaction `tx3` from fourth validator with time `time3` = `time2` + 10 sec.
    // After that validators time look like this:
    // number | 0       | 1       | 2       | 3       |
    // time   | `time0` | `time1` | `time2` | `time3` |
    //
    // In sorted order: `time3` >= `time2` >= `time1` >= `time0`.
    // Consolidated time will have the value `time2`.

    let time3 = time2 + Duration::seconds(10);
    let tx3 = {
        let (pub_key, sec_key) = validators[3].service_keypair();
        TxTime::new(time3, pub_key, sec_key)
    };
    testkit.create_block_with_transactions(txvec![tx3]);

    assert_storage_times_eq(
        testkit.snapshot(),
        &validators,
        Some(time2),
        &[Some(time0), Some(time1), Some(time2), Some(time3)],
    );
}

#[test]
fn test_exonum_time_service_with_7_validators() {
    let mut testkit = TestKitBuilder::validator()
        .with_validators(7)
        .with_service(TimeService::new())
        .create();

    let validators = testkit.network().validators().to_vec();
    let mut validators_times = vec![None; 7];

    assert_storage_times_eq(testkit.snapshot(), &validators, None, &validators_times);

    let time = Utc::now();
    let times = (0..7)
        .map(|x| time + Duration::seconds(x * 10))
        .collect::<Vec<_>>();
    let expected_storage_times = vec![
        None,
        None,
        None,
        None,
        Some(times[2]),
        Some(times[3]),
        Some(times[4]),
    ];

    for (i, validator) in validators.iter().enumerate() {
        let tx = {
            let (pub_key, sec_key) = validator.service_keypair();
            TxTime::new(times[i], pub_key, sec_key)
        };
        testkit.create_block_with_transactions(txvec![tx.clone()]);
        assert_eq!(
            Schema::new(testkit.snapshot())
                .transaction_results()
                .get(&tx.hash()),
            Some(Ok(()))
        );

        validators_times[i] = Some(times[i]);

        assert_storage_times_eq(
            testkit.snapshot(),
            &validators,
            expected_storage_times[i],
            &validators_times,
        );
    }
}

#[test]
fn test_mock_provider() {
    let mock_provider = MockTimeProvider::default();
    let mut testkit = TestKitBuilder::validator()
        .with_service(TimeService::with_provider(mock_provider.clone()))
        .create();

    let validators = testkit.network().validators().to_vec();
    let assert_storage_times = |snapshot: Box<Snapshot>| {
        assert_storage_times_eq(
            snapshot,
            &validators,
            Some(mock_provider.time()),
            &[Some(mock_provider.time())],
        );
    };

    mock_provider.add_time(Duration::seconds(10));
    assert_eq!(Utc.timestamp(10, 0), mock_provider.time());
    testkit.create_blocks_until(Height(2));
    assert_storage_times(testkit.snapshot());

    mock_provider.set_time(Utc.timestamp(50, 0));
    assert_eq!(Utc.timestamp(50, 0), mock_provider.time());
    testkit.create_blocks_until(Height(4));
    assert_storage_times(testkit.snapshot());

    mock_provider.add_time(Duration::seconds(20));
    assert_eq!(Utc.timestamp(70, 0), mock_provider.time());
    testkit.create_blocks_until(Height(6));
    assert_storage_times(testkit.snapshot());

    mock_provider.set_time(Utc.timestamp(30, 0));
    assert_eq!(Utc.timestamp(30, 0), mock_provider.time());
    testkit.create_blocks_until(Height(8));
    assert_storage_times_eq(
        testkit.snapshot(),
        &validators,
        Some(Utc.timestamp(70, 0)),
        &[Some(Utc.timestamp(70, 0))],
    );
}

#[test]
fn test_selected_time_less_than_time_in_storage() {
    let mut testkit = TestKitBuilder::validator()
        .with_validators(1)
        .with_service(TimeService::new())
        .create();

    let validators = testkit.network().validators().to_vec();

    let (pub_key_0, _) = validators[0].service_keypair();

    let cfg_change_height = Height(5);
    let new_cfg = {
        let mut cfg = testkit.configuration_change_proposal();
        cfg.set_validators(vec![TestNode::new_validator(ValidatorId(0))]);
        cfg.set_actual_from(cfg_change_height);
        cfg
    };
    testkit.commit_configuration_change(new_cfg);
    testkit.create_blocks_until(cfg_change_height.previous());

    let validators = testkit.network().validators().to_vec();
    let (pub_key_1, sec_key_1) = validators[0].service_keypair();

    let snapshot = testkit.snapshot();
    let schema = TimeSchema::new(snapshot);

    assert!(schema.time().get().is_some());
    assert!(schema.validators_times().get(pub_key_0).is_some());
    assert!(schema.validators_times().get(pub_key_1).is_none());
    assert_eq!(
        schema.time().get(),
        schema.validators_times().get(pub_key_0)
    );

    if let Some(time_in_storage) = schema.time().get() {
        let time_tx = time_in_storage - Duration::seconds(10);
        let tx = { TxTime::new(time_tx, pub_key_1, sec_key_1) };
        testkit.create_block_with_transactions(txvec![tx.clone()]);
        assert_eq!(
            Schema::new(testkit.snapshot())
                .transaction_results()
                .get(&tx.hash()),
            Some(Ok(()))
        );
    }

    let snapshot = testkit.snapshot();
    let schema = TimeSchema::new(snapshot);
    assert!(schema.time().get().is_some());
    assert!(schema.validators_times().get(pub_key_0).is_some());
    assert!(schema.validators_times().get(pub_key_1).is_some());
    assert_eq!(
        schema.time().get(),
        schema.validators_times().get(pub_key_0)
    );
}

#[test]
fn test_creating_transaction_is_not_validator() {
    let mut testkit = TestKitBuilder::validator()
        .with_validators(1)
        .with_service(TimeService::new())
        .create();

    let (pub_key, sec_key) = gen_keypair();
    let tx = TxTime::new(Utc::now(), &pub_key, &sec_key);
    testkit.create_block_with_transactions(txvec![tx.clone()]);
    assert_transaction_result(testkit.snapshot(), &tx, Error::UnknownSender as u8);

    let snapshot = testkit.snapshot();
    let schema = TimeSchema::new(snapshot);
    assert!(schema.time().get().is_none());
    assert!(schema.validators_times().get(&pub_key).is_none());
}

#[test]
fn test_transaction_time_less_than_validator_time_in_storage() {
    let mut testkit = TestKitBuilder::validator()
        .with_validators(1)
        .with_service(TimeService::new())
        .create();

    let validator = &testkit.network().validators().to_vec()[0];
    let (pub_key, sec_key) = validator.service_keypair();

    let time0 = Utc::now();
    let tx0 = TxTime::new(time0, pub_key, sec_key);

    testkit.create_block_with_transactions(txvec![tx0.clone()]);
    assert_eq!(
        Schema::new(testkit.snapshot())
            .transaction_results()
            .get(&tx0.hash()),
        Some(Ok(()))
    );

    let snapshot = testkit.snapshot();
    let schema = TimeSchema::new(snapshot);

    assert_eq!(schema.time().get(), Some(time0));
    assert_eq!(schema.validators_times().get(pub_key), Some(time0));

    let time1 = time0 - Duration::seconds(10);
    let tx1 = TxTime::new(time1, pub_key, sec_key);

    testkit.create_block_with_transactions(txvec![tx1.clone()]);
    assert_transaction_result(
        testkit.snapshot(),
        &tx1,
        Error::ValidatorTimeIsGreater as u8,
    );

    let snapshot = testkit.snapshot();
    let schema = TimeSchema::new(snapshot);

    assert_eq!(schema.time().get(), Some(time0));
    assert_eq!(schema.validators_times().get(pub_key), Some(time0));
}

fn get_current_time(api: &TestKitApi) -> Option<DateTime<Utc>> {
    api.get(ApiKind::Service("exonum_time"), "v1/current_time")
}

fn get_current_validators_times(api: &TestKitApi) -> Vec<ValidatorTime> {
    api.get_private(ApiKind::Service("exonum_time"), "v1/validators_times")
}

fn get_all_validators_times(api: &TestKitApi) -> Vec<ValidatorTime> {
    api.get_private(ApiKind::Service("exonum_time"), "v1/validators_times/all")
}

fn assert_current_time_eq(api: &TestKitApi, expected_time: Option<DateTime<Utc>>) {
    let current_time = get_current_time(api);
    assert_eq!(expected_time, current_time);
}

fn assert_current_validators_times_eq(
    api: &TestKitApi,
    expected_times: &HashMap<PublicKey, Option<DateTime<Utc>>>,
) {
    let validators_times = HashMap::from_iter(
        get_current_validators_times(api)
            .iter()
            .map(|validator| (validator.public_key, validator.time)),
    );

    assert_eq!(*expected_times, validators_times);
}

fn assert_all_validators_times_eq(
    api: &TestKitApi,
    expected_validators_times: &HashMap<PublicKey, Option<DateTime<Utc>>>,
) {
    let validators_times = HashMap::from_iter(
        get_all_validators_times(api)
            .iter()
            .map(|validator| (validator.public_key, validator.time)),
    );

    assert_eq!(*expected_validators_times, validators_times);
}

#[test]
fn test_endpoint_api() {
    let mut testkit = TestKitBuilder::validator()
        .with_validators(3)
        .with_service(TimeService::new())
        .create();

    let api = testkit.api();
    let validators = testkit.network().validators().to_vec();
    let mut current_validators_times: HashMap<PublicKey, Option<DateTime<Utc>>> =
        HashMap::from_iter(
            validators
                .iter()
                .map(|validator| (*validator.service_keypair().0, None)),
        );
    let mut all_validators_times = HashMap::new();

    assert_current_time_eq(&api, None);
    assert_current_validators_times_eq(&api, &current_validators_times);
    assert_all_validators_times_eq(&api, &all_validators_times);

    let time0 = Utc::now();
    let (pub_key, sec_key) = validators[0].service_keypair();
    testkit.create_block_with_transactions(txvec![TxTime::new(time0, pub_key, sec_key)]);
    current_validators_times.insert(*pub_key, Some(time0));
    all_validators_times.insert(*pub_key, Some(time0));

    assert_current_time_eq(&api, Some(time0));
    assert_current_validators_times_eq(&api, &current_validators_times);
    assert_all_validators_times_eq(&api, &all_validators_times);

    let time1 = time0 + Duration::seconds(10);
    let (pub_key, sec_key) = validators[1].service_keypair();
    testkit.create_block_with_transactions(txvec![TxTime::new(time1, pub_key, sec_key)]);
    current_validators_times.insert(*pub_key, Some(time1));
    all_validators_times.insert(*pub_key, Some(time1));

    assert_current_time_eq(&api, Some(time1));
    assert_current_validators_times_eq(&api, &current_validators_times);
    assert_all_validators_times_eq(&api, &all_validators_times);

    let time2 = time1 + Duration::seconds(10);
    let (pub_key, sec_key) = validators[2].service_keypair();
    testkit.create_block_with_transactions(txvec![TxTime::new(time2, pub_key, sec_key)]);
    current_validators_times.insert(*pub_key, Some(time2));
    all_validators_times.insert(*pub_key, Some(time2));

    assert_current_time_eq(&api, Some(time2));
    assert_current_validators_times_eq(&api, &current_validators_times);
    assert_all_validators_times_eq(&api, &all_validators_times);

    let public_key_0 = validators[0].service_keypair().0;
    let cfg_change_height = Height(10);
    let new_cfg = {
        let mut cfg = testkit.configuration_change_proposal();
        cfg.set_validators(vec![
            TestNode::new_validator(ValidatorId(3)),
            validators[1].clone(),
            validators[2].clone(),
        ]);
        cfg.set_actual_from(cfg_change_height);
        cfg
    };
    testkit.commit_configuration_change(new_cfg);
    testkit.create_blocks_until(cfg_change_height.previous());

    current_validators_times.remove(public_key_0);
    let validators = testkit.network().validators().to_vec();
    current_validators_times.insert(*validators[0].service_keypair().0, None);

    let snapshot = testkit.snapshot();
    let schema = TimeSchema::new(&snapshot);
    if let Some(time) = schema.validators_times().get(public_key_0) {
        all_validators_times.insert(*public_key_0, Some(time));
    }

    assert_current_time_eq(&api, Some(time2));
    assert_current_validators_times_eq(&api, &current_validators_times);
    assert_all_validators_times_eq(&api, &all_validators_times);

    let time3 = time2 + Duration::seconds(10);
    let (pub_key, sec_key) = validators[0].service_keypair();
    testkit.create_block_with_transactions(txvec![TxTime::new(time3, pub_key, sec_key)]);
    current_validators_times.insert(*pub_key, Some(time3));
    all_validators_times.insert(*pub_key, Some(time3));

    assert_current_time_eq(&api, Some(time3));
    assert_current_validators_times_eq(&api, &current_validators_times);
    assert_all_validators_times_eq(&api, &all_validators_times);
}<|MERGE_RESOLUTION|>--- conflicted
+++ resolved
@@ -30,15 +30,8 @@
 use exonum::helpers::{Height, ValidatorId};
 use exonum::storage::Snapshot;
 use exonum_testkit::{ApiKind, TestKitApi, TestKitBuilder, TestNode};
-<<<<<<< HEAD
-use exonum_time::{
-    api::ValidatorTime, schema::TimeSchema, time_provider::MockTimeProvider, transactions::Error,
-    transactions::TxTime, TimeService,
-};
-=======
 use exonum_time::{TimeService, api::ValidatorTime, schema::TimeSchema,
                   time_provider::MockTimeProvider, transactions::Error, transactions::TxTime};
->>>>>>> 0b0eb5c8
 
 fn assert_storage_times_eq<T: AsRef<Snapshot>>(
     snapshot: T,
