--- conflicted
+++ resolved
@@ -21,14 +21,10 @@
 use exonum::{
     crypto::{gen_keypair, PublicKey},
     helpers::Height,
-<<<<<<< HEAD
-    runtime::{rust::Transaction, ExecutionFail, InstanceId, SnapshotExt},
-=======
     runtime::{
         rust::{ServiceFactory, Transaction},
-        InstanceId, SnapshotExt,
+        ExecutionFail, InstanceId, SnapshotExt,
     },
->>>>>>> 0729abf7
 };
 use exonum_merkledb::{access::Access, Snapshot};
 use exonum_supervisor::{ConfigPropose, SimpleSupervisor};
