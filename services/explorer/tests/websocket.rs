--- conflicted
+++ resolved
@@ -22,16 +22,10 @@
     helpers,
     merkledb::{ObjectHash, TemporaryDB},
     node::{ApiSender, ExternalMessage, Node},
-<<<<<<< HEAD
-    runtime::{
-        rust::{DefaultInstance, RustRuntime, ServiceFactory},
-        CoreError, ExecutionError, RuntimeInstance,
-    },
-=======
->>>>>>> b970896e
+    runtime::CoreError,
 };
 use exonum_explorer::api::Notification;
-use exonum_rust_runtime::{DefaultInstance, RustRuntime, ServiceFactory};
+use exonum_rust_runtime::{DefaultInstance, ExecutionError, RustRuntime, ServiceFactory};
 use serde_json::json;
 use websocket::{
     client::sync::Client, stream::sync::TcpStream, ClientBuilder, Message as WsMessage,
