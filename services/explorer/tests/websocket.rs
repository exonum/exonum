--- conflicted
+++ resolved
@@ -21,12 +21,8 @@
     crypto::gen_keypair,
     helpers,
     merkledb::{ObjectHash, TemporaryDB},
-<<<<<<< HEAD
     node::{Node, NodeBuilder, ShutdownHandle},
-=======
-    node::{Node, ShutdownHandle},
     runtime::CoreError,
->>>>>>> cdb0db80
 };
 use exonum_explorer::api::Notification;
 use exonum_rust_runtime::{DefaultInstance, ExecutionError, RustRuntime, ServiceFactory};
