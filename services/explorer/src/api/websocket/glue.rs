// Copyright 2020 The Exonum Team
//
// Licensed under the Apache License, Version 2.0 (the "License");
// you may not use this file except in compliance with the License.
// You may obtain a copy of the License at
//
//   http://www.apache.org/licenses/LICENSE-2.0
//
// Unless required by applicable law or agreed to in writing, software
// distributed under the License is distributed on an "AS IS" BASIS,
// WITHOUT WARRANTIES OR CONDITIONS OF ANY KIND, either express or implied.
// See the License for the specific language governing permissions and
// limitations under the License.

//! Glue between WebSocket server and `actix-web` HTTP server.

use actix_web::{
<<<<<<< HEAD
    http,
    web::{Payload, Query},
    Error as ActixError, FromRequest,
};
use actix_web_actors::ws;
=======
    dev::QueryConfig, http, ws, AsyncResponder, Error as ActixError, FromRequest, HttpResponse,
    Query,
};
>>>>>>> 2efa5ca0
use exonum::blockchain::Blockchain;
use exonum_api::{
    self as api,
    backends::actix::{self as actix_backend, HttpRequest, RawHandler, RequestHandler},
    ApiBackend,
};
use exonum_rust_runtime::api::ServiceApiScope;
use futures::{Future, FutureExt};

use std::sync::Arc;

use super::{Session, SharedStateRef, SubscriptionType, TransactionFilter};
use crate::api::ExplorerApi;

impl ExplorerApi {
    /// Subscribes to events.
    fn handle_ws<Q, R>(
        name: &str,
        backend: &mut actix_backend::ApiBuilder,
        blockchain: Blockchain,
        shared_state: SharedStateRef,
        extract_query: Q,
    ) where
        Q: Fn(&HttpRequest) -> R + 'static + Clone + Send + Sync,
        R: Future<Output = Result<SubscriptionType, ActixError>> + 'static,
    {
        let index = move |request: HttpRequest, stream: Payload| {
            {
                let maybe_address = shared_state.ensure_server(&blockchain);
                let extract_query = extract_query(&request);

                async move {
                    let address = maybe_address.ok_or_else(|| {
                        let msg = "Server shut down".to_owned();
                        api::Error::not_found().title(msg)
                    })?;
                    let query = extract_query.await?;
                    ws::start(Session::new(address, vec![query]), &request, stream)
                }
            }
            .boxed_local()
        };
<<<<<<< HEAD
=======
        let handler = move |req| index(req).into_future().responder();
>>>>>>> 2efa5ca0

        backend.raw_handler(RequestHandler {
            name: name.to_owned(),
            method: http::Method::GET,
            inner: Arc::from(handler) as Arc<RawHandler>,
        });
    }

    pub fn wire_ws(&self, shared_state: SharedStateRef, api_scope: &mut ServiceApiScope) -> &Self {
        // Default subscription for blocks.
        Self::handle_ws(
            "v1/blocks/subscribe",
            api_scope.web_backend(),
            self.blockchain.clone(),
            shared_state.clone(),
            |_| async { Ok(SubscriptionType::Blocks) },
        );
        // Default subscription for transactions.
        Self::handle_ws(
            "v1/transactions/subscribe",
            api_scope.web_backend(),
            self.blockchain.clone(),
            shared_state.clone(),
            |request| {
                let is_empty_query = request.query_string().is_empty();
                let extract = Query::extract(request);

                async move {
                    if is_empty_query {
                        return Ok(SubscriptionType::Transactions { filter: None });
                    }

<<<<<<< HEAD
                    extract
                        .await
                        .map(|query: Query<TransactionFilter>| {
                            Ok(SubscriptionType::Transactions {
                                filter: Some(query.into_inner()),
                            })
=======
                Query::from_request(request, &QueryConfig::default())
                    .map(|query: Query<TransactionFilter>| {
                        Ok(SubscriptionType::Transactions {
                            filter: Some(query.into_inner()),
>>>>>>> 2efa5ca0
                        })
                        .unwrap_or(Ok(SubscriptionType::None))
                }
            },
        );
        // Default websocket connection.
        Self::handle_ws(
            "v1/ws",
            api_scope.web_backend(),
            self.blockchain.clone(),
            shared_state,
            |_| async { Ok(SubscriptionType::None) },
        );
        self
    }
}<|MERGE_RESOLUTION|>--- conflicted
+++ resolved
@@ -15,17 +15,11 @@
 //! Glue between WebSocket server and `actix-web` HTTP server.
 
 use actix_web::{
-<<<<<<< HEAD
     http,
     web::{Payload, Query},
     Error as ActixError, FromRequest,
 };
 use actix_web_actors::ws;
-=======
-    dev::QueryConfig, http, ws, AsyncResponder, Error as ActixError, FromRequest, HttpResponse,
-    Query,
-};
->>>>>>> 2efa5ca0
 use exonum::blockchain::Blockchain;
 use exonum_api::{
     self as api,
@@ -52,15 +46,14 @@
         Q: Fn(&HttpRequest) -> R + 'static + Clone + Send + Sync,
         R: Future<Output = Result<SubscriptionType, ActixError>> + 'static,
     {
-        let index = move |request: HttpRequest, stream: Payload| {
+        let handler = move |request: HttpRequest, stream: Payload| {
             {
                 let maybe_address = shared_state.ensure_server(&blockchain);
                 let extract_query = extract_query(&request);
 
                 async move {
                     let address = maybe_address.ok_or_else(|| {
-                        let msg = "Server shut down".to_owned();
-                        api::Error::not_found().title(msg)
+                        api::Error::not_found().title("Server shut down")
                     })?;
                     let query = extract_query.await?;
                     ws::start(Session::new(address, vec![query]), &request, stream)
@@ -68,10 +61,6 @@
             }
             .boxed_local()
         };
-<<<<<<< HEAD
-=======
-        let handler = move |req| index(req).into_future().responder();
->>>>>>> 2efa5ca0
 
         backend.raw_handler(RequestHandler {
             name: name.to_owned(),
@@ -104,19 +93,12 @@
                         return Ok(SubscriptionType::Transactions { filter: None });
                     }
 
-<<<<<<< HEAD
                     extract
                         .await
                         .map(|query: Query<TransactionFilter>| {
                             Ok(SubscriptionType::Transactions {
                                 filter: Some(query.into_inner()),
                             })
-=======
-                Query::from_request(request, &QueryConfig::default())
-                    .map(|query: Query<TransactionFilter>| {
-                        Ok(SubscriptionType::Transactions {
-                            filter: Some(query.into_inner()),
->>>>>>> 2efa5ca0
                         })
                         .unwrap_or(Ok(SubscriptionType::None))
                 }
