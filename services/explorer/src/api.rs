// Copyright 2020 The Exonum Team
//
// Licensed under the Apache License, Version 2.0 (the "License");
// you may not use this file except in compliance with the License.
// You may obtain a copy of the License at
//
//   http://www.apache.org/licenses/LICENSE-2.0
//
// Unless required by applicable law or agreed to in writing, software
// distributed under the License is distributed on an "AS IS" BASIS,
// WITHOUT WARRANTIES OR CONDITIONS OF ANY KIND, either express or implied.
// See the License for the specific language governing permissions and
// limitations under the License.

//! HTTP API for the explorer service. All APIs are accessible from the public HTTP server
//! of the node.
//!
//! # Table of Contents
//!
//! - [List blocks](#list-blocks)
//! - [Get specific block](#get-specific-block)
//! - [Get transaction by hash](#transaction-by-hash)
//! - Call status:
//!
//!     - [for transactions](#call-status-for-transaction)
//!     - [for `before_transactions` hook](#call-status-for-before_transactions-hook)
//!     - [for `after_transactions` hook](#call-status-for-after_transactions-hook)
//!
//! - [Submit transaction](#submit-transaction)
//!
//! # List Blocks
//!
//! | Property    | Value |
//! |-------------|-------|
//! | Path        | `/api/explorer/v1/blocks` |
//! | Method      | GET   |
//! | Query type  | [`BlockQuery`] |
//! | Return type | [`BlockInfo`] |
//!
//! Returns the explored range and the corresponding headers. The range specifies the smallest
//! and largest heights traversed to collect the blocks.
//!
//! [`BlocksQuery`]: struct.BlocksQuery.html
//! [`BlocksRange`]: struct.BlocksRange.html
//!
//! ```
//! # use exonum::helpers::Height;
//! # use exonum_explorer_service::{api::BlocksRange, ExplorerFactory};
//! # use exonum_testkit::TestKitBuilder;
//! # fn main() -> Result<(), failure::Error> {
//! let mut testkit = TestKitBuilder::validator()
//!     .with_default_rust_service(ExplorerFactory)
//!     .build();
//! testkit.create_blocks_until(Height(5));
//!
//! let api = testkit.api();
//! let response: BlocksRange = reqwest::Client::new()
//!     .get(&api.public_url("api/explorer/v1/blocks?count=2"))
//!     .send()?
//!     .error_for_status()?
//!     .json()?;
//! assert_eq!(response.range, Height(4)..Height(6));
//! // Blocks are returned in reverse order, from the latest
//! // to the earliest.
//! assert_eq!(response.blocks[0].block.height, Height(5));
//! assert_eq!(response.blocks[1].block.height, Height(4));
//! # Ok(())
//! # }
//! ```
//!
//! # Get Specific Block
//!
//! | Property    | Value |
//! |-------------|-------|
//! | Path        | `/api/explorer/v1/block` |
//! | Method      | GET   |
//! | Query type  | [`BlockQuery`] |
//! | Return type | [`BlockInfo`] |
//!
//! Returns the content for a block at a specific `height`.
//!
//! [`BlockQuery`]: struct.BlockQuery.html
//! [`BlockInfo`]: struct.BlockInfo.html
//!
//! ```
//! # use exonum::helpers::Height;
//! # use exonum_explorer_service::{api::BlockInfo, ExplorerFactory};
//! # use exonum_testkit::TestKitBuilder;
//! # fn main() -> Result<(), failure::Error> {
//! # let mut testkit = TestKitBuilder::validator()
//! #    .with_default_rust_service(ExplorerFactory)
//! #    .build();
//! testkit.create_blocks_until(Height(5));
//!
//! let api = testkit.api();
//! let response: BlockInfo = reqwest::Client::new()
//!     .get(&api.public_url("api/explorer/v1/block?height=3"))
//!     .send()?
//!     .error_for_status()?
//!     .json()?;
//! assert_eq!(response.block.height, Height(3));
//! // Precommits and median precommit time are always returned.
//! assert!(response.precommits.is_some());
//! assert!(response.time.is_some());
//! # Ok(())
//! # }
//! ```
//!
//! # Transaction by Hash
//!
//! | Property    | Value |
//! |-------------|-------|
//! | Path        | `/api/explorer/v1/transactions` |
//! | Method      | GET   |
//! | Query type  | [`TransactionQuery`] |
//! | Return type | [`TransactionInfo`] |
//!
//! Searches for a transaction, either committed or uncommitted, by the hash.
//!
//! [`TransactionQuery`]: struct.TransactionQuery.html
//! [`TransactionInfo`]: enum.TransactionInfo.html
//!
//! ```
//! # use exonum::{
//! #     crypto::gen_keypair, helpers::Height, merkledb::ObjectHash, runtime::ExecutionError,
//! # };
//! # use exonum_rust_runtime::{ExecutionContext, DefaultInstance, Service, ServiceFactory};
//! # use exonum_derive::*;
//! # use exonum_explorer_service::{api::{TransactionQuery, TransactionInfo}, ExplorerFactory};
//! # use exonum_testkit::TestKitBuilder;
//! #[exonum_interface]
//! trait ServiceInterface<Ctx> {
//!     type Output;
//!     #[interface_method(id = 0)]
//!     fn do_nothing(&self, ctx: Ctx, _seed: u32) -> Self::Output;
//! }
//!
//! #[derive(Debug, ServiceDispatcher, ServiceFactory)]
//! # #[service_factory(artifact_name = "my-service")]
//! #[service_dispatcher(implements("ServiceInterface"))]
//! struct MyService;
//! // Some implementations skipped for `MyService`...
//! # impl ServiceInterface<ExecutionContext<'_>> for MyService {
//! #    type Output = Result<(), ExecutionError>;
//! #    fn do_nothing(&self, ctx: ExecutionContext<'_>, _seed: u32) -> Self::Output { Ok(()) }
//! # }
//! # impl DefaultInstance for MyService {
//! #     const INSTANCE_ID: u32 = 100;
//! #     const INSTANCE_NAME: &'static str = "my-service";
//! # }
//! # impl Service for MyService {}
//!
//! # fn main() -> Result<(), failure::Error> {
//! let mut testkit = TestKitBuilder::validator()
//!    .with_default_rust_service(ExplorerFactory)
//!    .with_default_rust_service(MyService)
//!    .build();
//! let tx = gen_keypair().do_nothing(MyService::INSTANCE_ID, 0);
//! testkit.create_block_with_transaction(tx.clone());
//!
//! let api = testkit.api();
//! let response: TransactionInfo = reqwest::Client::new()
//!     .get(&api.public_url("api/explorer/v1/transactions"))
//!     .query(&TransactionQuery { hash: tx.object_hash() })
//!     .send()?
//!     .error_for_status()?
//!     .json()?;
//! let response = response.as_committed().unwrap();
//! assert_eq!(response.location().block_height(), Height(1));
//! # Ok(())
//! # }
//! ```
//!
//! # Call Status for Transaction
//!
//! | Property    | Value |
//! |-------------|-------|
//! | Path        | `/api/explorer/v1/call_status/transaction` |
//! | Method      | GET   |
//! | Query type  | [`TransactionStatusQuery`] |
//! | Return type | [`CallStatusResponse`] |
//!
//! Returns call status of committed transaction.
//!
//! [`TransactionStatusQuery`]: struct.TransactionStatusQuery.html
//! [`CallStatusResponse`]: enum.CallStatusResponse.html
//!
//! ```
//! # use exonum::{
//! #     crypto::gen_keypair, helpers::Height, merkledb::ObjectHash,
//! #     runtime::{ExecutionError, ExecutionFail, ExecutionStatus},
//! # };
//! # use exonum_rust_runtime::{ExecutionContext, DefaultInstance, Service, ServiceFactory};
//! # use exonum_derive::*;
//! # use exonum_explorer_service::{api::TransactionStatusQuery, ExplorerFactory};
//! # use exonum_testkit::TestKitBuilder;
//! #[exonum_interface]
//! trait ServiceInterface<Ctx> {
//!     type Output;
//!     #[interface_method(id = 0)]
//!     fn cause_error(&self, ctx: Ctx, _seed: u32) -> Self::Output;
//! }
//!
//! #[derive(Debug, ServiceDispatcher, ServiceFactory)]
//! # #[service_factory(artifact_name = "my-service")]
//! #[service_dispatcher(implements("ServiceInterface"))]
//! struct MyService;
//! // Some implementations skipped for `MyService`...
//! # impl ServiceInterface<ExecutionContext<'_>> for MyService {
//! #    type Output = Result<(), ExecutionError>;
//! #    fn cause_error(&self, ctx: ExecutionContext<'_>, _seed: u32) -> Self::Output {
//! #        Err(ExecutionError::service(0, "Error!"))
//! #    }
//! # }
//! # impl DefaultInstance for MyService {
//! #     const INSTANCE_ID: u32 = 100;
//! #     const INSTANCE_NAME: &'static str = "my-service";
//! # }
//! # impl Service for MyService {}
//!
//! # fn main() -> Result<(), failure::Error> {
//! let mut testkit = TestKitBuilder::validator()
//!    .with_default_rust_service(MyService)
//!    .with_default_rust_service(ExplorerFactory)
//!    .build();
//! let tx = gen_keypair().cause_error(MyService::INSTANCE_ID, 0);
//! testkit.create_block_with_transaction(tx.clone());
//!
//! let api = testkit.api();
//! let response: ExecutionStatus = reqwest::Client::new()
//!     .get(&api.public_url("api/explorer/v1/call_status/transaction"))
//!     .query(&TransactionStatusQuery {
//!         hash: tx.object_hash(),
//!         with_proof: false,
//!     })
//!     .send()?
//!     .error_for_status()?
//!     .json()?;
//! let err = response.0.unwrap_err();
//! assert_eq!(err.description(), "Error!");
//! # Ok(())
//! # }
//! ```
//!
//! # Call Status for `before_transactions` hook
//!
//! | Property    | Value |
//! |-------------|-------|
//! | Path        | `/api/explorer/v1/call_status/before_transactions` |
//! | Method      | GET   |
//! | Query type  | [`CallStatusQuery`] |
//! | Return type | [`CallStatusResponse`] |
//!
//! Returns call status of a `before_transactions` hook for a specific service at a specific height.
//! Note that the endpoint returns the normal execution status `Ok(())` if the queried service
//! was not active at the specified height.
//!
//! [`CallStatusQuery`]: struct.CallStatusQuery.html
//!
//! ```
//! # use exonum::{
//! #     crypto::gen_keypair, helpers::Height, merkledb::ObjectHash,
//! #     runtime::{ExecutionError, ExecutionFail, ExecutionStatus},
//! # };
//! # use exonum_rust_runtime::{ExecutionContext, DefaultInstance, Service, ServiceFactory};
//! # use exonum_derive::*;
//! # use exonum_explorer_service::{api::CallStatusQuery, ExplorerFactory};
//! # use exonum_testkit::TestKitBuilder;
//! #[derive(Debug, ServiceDispatcher, ServiceFactory)]
//! # #[service_factory(artifact_name = "my-service")]
//! struct MyService;
//! // Some implementations skipped for `MyService`...
//! # impl DefaultInstance for MyService {
//! #     const INSTANCE_ID: u32 = 100;
//! #     const INSTANCE_NAME: &'static str = "my-service";
//! # }
//! # impl Service for MyService {
//! #     fn before_transactions(&self, ctx: ExecutionContext<'_>) -> Result<(), ExecutionError> {
//! #         Err(ExecutionError::service(0, "Not a good start"))
//! #     }
//! # }
//!
//! # fn main() -> Result<(), failure::Error> {
//! let mut testkit = TestKitBuilder::validator()
//!    .with_default_rust_service(MyService)
//!    .with_default_rust_service(ExplorerFactory)
//!    .build();
//! testkit.create_blocks_until(Height(5));
//!
//! let api = testkit.api();
//! let response: ExecutionStatus = reqwest::Client::new()
//!     .get(&api.public_url("api/explorer/v1/call_status/before_transactions"))
//!     .query(&CallStatusQuery {
//!         height: Height(2),
//!         service_id: MyService::INSTANCE_ID,
//!         with_proof: false,
//!     })
//!     .send()?
//!     .error_for_status()?
//!     .json()?;
//! let err = response.0.unwrap_err();
//! assert_eq!(err.description(), "Not a good start");
//! # Ok(())
//! # }
//! ```
//!
//! # Call Status for `after_transactions` hook
//!
//! | Property    | Value |
//! |-------------|-------|
//! | Path        | `/api/explorer/v1/call_status/after_transactions` |
//! | Method      | GET   |
//! | Query type  | [`CallStatusQuery`] |
//! | Return type | [`CallStatusResponse`] |
//!
//! Same as the [previous endpoint](#call-status-for-before_transactions-hook), only
//! for a hook executing after all transactions in a block.
//!
//! # Submit Transaction
//!
//! | Property    | Value |
//! |-------------|-------|
//! | Path        | `/api/explorer/v1/transactions` |
//! | Method      | POST   |
//! | Query type  | [`TransactionHex`] |
//! | Return type | [`TransactionResponse`] |
//!
//! Adds transaction into the pool of unconfirmed transactions if it is valid
//! and returns an error otherwise.
//!
//! [`TransactionHex`]: struct.TransactionHex.html
//! [`TransactionResponse`]: struct.TransactionResponse.html
//!
//! ```
//! # use exonum::{
//! #     crypto::gen_keypair, helpers::Height, merkledb::{BinaryValue, ObjectHash},
//! #     runtime::ExecutionError,
//! # };
//! # use exonum_rust_runtime::{ExecutionContext, DefaultInstance, Service, ServiceFactory};
//! # use exonum_derive::*;
//! # use exonum_explorer_service::{api::{TransactionHex, TransactionResponse}, ExplorerFactory};
//! # use exonum_testkit::TestKitBuilder;
//! #[exonum_interface]
//! trait ServiceInterface<Ctx> {
//!     type Output;
//!     #[interface_method(id = 0)]
//!     fn do_nothing(&self, ctx: Ctx, _seed: u32) -> Self::Output;
//! }
//!
//! #[derive(Debug, ServiceDispatcher, ServiceFactory)]
//! # #[service_factory(artifact_name = "my-service")]
//! #[service_dispatcher(implements("ServiceInterface"))]
//! struct MyService;
//! // Some implementations skipped for `MyService`...
//! # impl ServiceInterface<ExecutionContext<'_>> for MyService {
//! #    type Output = Result<(), ExecutionError>;
//! #    fn do_nothing(&self, ctx: ExecutionContext<'_>, _seed: u32) -> Self::Output { Ok(()) }
//! # }
//! # impl DefaultInstance for MyService {
//! #     const INSTANCE_ID: u32 = 100;
//! #     const INSTANCE_NAME: &'static str = "my-service";
//! # }
//! # impl Service for MyService {}
//!
//! # fn main() -> Result<(), failure::Error> {
//! let mut testkit = TestKitBuilder::validator()
//!    .with_default_rust_service(ExplorerFactory)
//!    .with_default_rust_service(MyService)
//!    .build();
//! let tx = gen_keypair().do_nothing(MyService::INSTANCE_ID, 0);
//! let tx_body = hex::encode(tx.to_bytes());
//!
//! let api = testkit.api();
//! let response: TransactionResponse = reqwest::Client::new()
//!     .post(&api.public_url("api/explorer/v1/transactions"))
//!     .json(&TransactionHex { tx_body })
//!     .send()?
//!     .error_for_status()?
//!     .json()?;
//! assert_eq!(response.tx_hash, tx.object_hash());
//! # Ok(())
//! # }
//! ```

pub use exonum_explorer::{
    api::websocket::{
        CommittedTransactionSummary, Notification, SubscriptionType, TransactionFilter,
    },
    api::{
        BlockInfo, BlockQuery, BlocksQuery, BlocksRange, CallStatusQuery, CallStatusResponse,
        TransactionHex, TransactionQuery, TransactionResponse, TransactionStatusQuery,
        MAX_BLOCKS_PER_REQUEST,
    },
    TransactionInfo,
};

use exonum::{
    blockchain::{ApiSender, Blockchain, CallInBlock},
    helpers::Height,
    merkledb::{ObjectHash, Snapshot},
    messages::SignedMessage,
    runtime::ExecutionStatus,
};
use exonum_explorer::{median_precommits_time, BlockchainExplorer};
use exonum_rust_runtime::api::{self, ServiceApiScope, ServiceApiState};
use hex::FromHex;
use serde_json::json;

use std::ops::Bound;

pub mod websocket;

/// Exonum blockchain explorer API.
#[derive(Debug, Clone)]
pub(crate) struct ExplorerApi {
    blockchain: Blockchain,
}

impl ExplorerApi {
    /// Creates a new `ExplorerApi` instance.
    pub fn new(blockchain: Blockchain) -> Self {
        Self { blockchain }
    }

    async fn blocks(state: ServiceApiState, query: BlocksQuery) -> api::Result<BlocksRange> {
        let explorer = BlockchainExplorer::from_schema(state.data().for_core());
        if query.count > MAX_BLOCKS_PER_REQUEST {
            return Err(api::Error::bad_request()
                .title("Invalid block request")
                .detail(format!(
                    "Max block count per request exceeded ({})",
                    MAX_BLOCKS_PER_REQUEST
                )));
        }

        let (upper, upper_bound) = if let Some(upper) = query.latest {
            if upper > explorer.height() {
                let detail = format!(
                    "Requested latest height {} is greater than the current blockchain height {}",
                    upper,
                    explorer.height()
                );
                return Err(api::Error::not_found()
                    .title("Block not found")
                    .detail(detail));
            }
            (upper, Bound::Included(upper))
        } else {
            (explorer.height(), Bound::Unbounded)
        };
        let lower_bound = if let Some(lower) = query.earliest {
            Bound::Included(lower)
        } else {
            Bound::Unbounded
        };

        let blocks: Vec<_> = explorer
            .blocks((lower_bound, upper_bound))
            .rev()
            .filter(|block| !query.skip_empty_blocks || !block.is_empty())
            .take(query.count)
            .map(|block| BlockInfo {
                txs: None,

                time: if query.add_blocks_time {
                    Some(median_precommits_time(&block.precommits()))
                } else {
                    None
                },

                precommits: if query.add_precommits {
                    Some(block.precommits().to_vec())
                } else {
                    None
                },

                block: block.into_header(),
            })
            .collect();

        let height = if blocks.len() < query.count {
            query.earliest.unwrap_or(Height(0))
        } else {
            blocks.last().map_or(Height(0), |info| info.block.height)
        };

        Ok(BlocksRange {
            range: height..upper.next(),
            blocks,
        })
    }

    async fn block(state: ServiceApiState, query: BlockQuery) -> api::Result<BlockInfo> {
        let explorer = BlockchainExplorer::from_schema(state.data().for_core());
        explorer.block(query.height).map(From::from).ok_or_else(|| {
            api::Error::not_found()
                .title("Failed to get block info")
                .detail(format!(
                    "Requested block height ({}) exceeds the blockchain height ({})",
                    query.height,
                    explorer.height()
                ))
        })
    }

    async fn transaction_info(
        state: ServiceApiState,
        query: TransactionQuery,
    ) -> api::Result<TransactionInfo> {
        BlockchainExplorer::from_schema(state.data().for_core())
            .transaction(&query.hash)
            .ok_or_else(|| {
                let description = serde_json::to_string(&json!({ "type": "unknown" })).unwrap();
                api::Error::not_found()
                    .title("Failed to get transaction info")
                    .detail(description)
            })
    }

<<<<<<< HEAD
    async fn transaction_status(
        state: ServiceApiState,
        query: TransactionQuery,
    ) -> api::Result<CallStatusResponse> {
        let explorer = BlockchainExplorer::from_schema(state.data().for_core());

        let tx_info = explorer.transaction(&query.hash).ok_or_else(|| {
=======
    fn get_status(
        schema: &Schema<&dyn Snapshot>,
        block_height: Height,
        call_in_block: CallInBlock,
        with_proof: bool,
    ) -> api::Result<CallStatusResponse> {
        let records = schema.call_records(block_height).ok_or_else(|| {
>>>>>>> 3b0c4fd2
            api::Error::not_found()
                .title("Block not found")
                .detail(format!(
                    "Block with height {} is not yet created",
                    block_height
                ))
        })?;

        Ok(if with_proof {
            let proof = records.get_proof(call_in_block);
            CallStatusResponse::Proof(proof)
        } else {
            let status = ExecutionStatus(records.get(call_in_block));
            CallStatusResponse::Simple(status)
        })
    }

    fn transaction_status(
        schema: &Schema<&dyn Snapshot>,
        query: TransactionStatusQuery,
    ) -> api::Result<CallStatusResponse> {
        let tx_location = schema
            .transactions_locations()
            .get(&query.hash)
            .ok_or_else(|| {
                api::Error::not_found()
                    .title("Transaction not committed")
                    .detail(format!("Unknown transaction hash ({})", query.hash))
            })?;

        let call_in_block = CallInBlock::transaction(tx_location.position_in_block());
        let block_height = tx_location.block_height();
        Self::get_status(schema, block_height, call_in_block, query.with_proof)
    }

    /// Returns call status of `before_transactions` hook.
<<<<<<< HEAD
    async fn before_transactions_status(
        state: ServiceApiState,
        query: CallStatusQuery,
    ) -> api::Result<CallStatusResponse> {
        let explorer = BlockchainExplorer::from_schema(state.data().for_core());
=======
    fn before_transactions_status(
        schema: &Schema<&dyn Snapshot>,
        query: CallStatusQuery,
    ) -> api::Result<CallStatusResponse> {
>>>>>>> 3b0c4fd2
        let call_in_block = CallInBlock::before_transactions(query.service_id);
        Self::get_status(schema, query.height, call_in_block, query.with_proof)
    }

    /// Returns call status of `after_transactions` hook.
<<<<<<< HEAD
    async fn after_transactions_status(
        state: ServiceApiState,
        query: CallStatusQuery,
    ) -> api::Result<CallStatusResponse> {
        let explorer = BlockchainExplorer::from_schema(state.data().for_core());
=======
    fn after_transactions_status(
        schema: &Schema<&dyn Snapshot>,
        query: CallStatusQuery,
    ) -> api::Result<CallStatusResponse> {
>>>>>>> 3b0c4fd2
        let call_in_block = CallInBlock::after_transactions(query.service_id);
        Self::get_status(schema, query.height, call_in_block, query.with_proof)
    }

    async fn add_transaction(
        state: ServiceApiState,
        sender: ApiSender,
        query: TransactionHex,
    ) -> api::Result<TransactionResponse> {
        let verify_message = |snapshot: &dyn Snapshot, hex: String| -> Result<_, failure::Error> {
            let msg = SignedMessage::from_hex(hex)?;
            let tx_hash = msg.object_hash();
            let verified = msg.into_verified()?;
            Blockchain::check_tx(snapshot, &verified)?;
            Ok((verified, tx_hash))
        };

        let (verified, tx_hash) = verify_message(state.snapshot(), query.tx_body).map_err(|e| {
            api::Error::bad_request()
                .title("Failed to add transaction to memory pool")
                .detail(e.to_string())
        })?;

        sender
            .broadcast_transaction(verified)
            .await
            .map_err(|e| api::Error::internal(e).title("Failed to add transaction"))?;
        Ok(TransactionResponse { tx_hash })
    }

    /// Adds explorer API endpoints to the corresponding scope.
    pub fn wire_rest(&self, api_scope: &mut ServiceApiScope) -> &Self {
        api_scope
<<<<<<< HEAD
            .endpoint("v1/blocks", Self::blocks)
            .endpoint("v1/block", Self::block)
            .endpoint("v1/call_status/transaction", Self::transaction_status)
            .endpoint(
                "v1/call_status/after_transactions",
                Self::after_transactions_status,
            )
            .endpoint(
                "v1/call_status/before_transactions",
                Self::before_transactions_status,
            )
            .endpoint("v1/transactions", Self::transaction_info);
=======
            .endpoint("v1/blocks", |state, query| {
                Self::blocks(state.data().for_core(), query)
            })
            .endpoint("v1/block", |state, query| {
                Self::block(state.data().for_core(), query)
            })
            .endpoint("v1/call_status/transaction", |state, query| {
                Self::transaction_status(&state.data().for_core(), query)
            })
            .endpoint("v1/call_status/after_transactions", |state, query| {
                Self::after_transactions_status(&state.data().for_core(), query)
            })
            .endpoint("v1/call_status/before_transactions", |state, query| {
                Self::before_transactions_status(&state.data().for_core(), query)
            })
            .endpoint("v1/transactions", |state, query| {
                Self::transaction_info(state.data().for_core(), query)
            });
>>>>>>> 3b0c4fd2

        api_scope.endpoint_mut("v1/transactions", {
            let tx_sender = self.blockchain.sender().to_owned();
            move |state, query| Self::add_transaction(state, tx_sender.clone(), query)
        });
        self
    }
}<|MERGE_RESOLUTION|>--- conflicted
+++ resolved
@@ -395,7 +395,7 @@
 };
 
 use exonum::{
-    blockchain::{ApiSender, Blockchain, CallInBlock},
+    blockchain::{ApiSender, Blockchain, CallInBlock, Schema},
     helpers::Height,
     merkledb::{ObjectHash, Snapshot},
     messages::SignedMessage,
@@ -517,23 +517,13 @@
             })
     }
 
-<<<<<<< HEAD
-    async fn transaction_status(
-        state: ServiceApiState,
-        query: TransactionQuery,
-    ) -> api::Result<CallStatusResponse> {
-        let explorer = BlockchainExplorer::from_schema(state.data().for_core());
-
-        let tx_info = explorer.transaction(&query.hash).ok_or_else(|| {
-=======
     fn get_status(
-        schema: &Schema<&dyn Snapshot>,
+        schema: Schema<&dyn Snapshot>,
         block_height: Height,
         call_in_block: CallInBlock,
         with_proof: bool,
     ) -> api::Result<CallStatusResponse> {
         let records = schema.call_records(block_height).ok_or_else(|| {
->>>>>>> 3b0c4fd2
             api::Error::not_found()
                 .title("Block not found")
                 .detail(format!(
@@ -551,10 +541,11 @@
         })
     }
 
-    fn transaction_status(
-        schema: &Schema<&dyn Snapshot>,
+    async fn transaction_status(
+        state: ServiceApiState,
         query: TransactionStatusQuery,
     ) -> api::Result<CallStatusResponse> {
+        let schema = state.data().for_core();
         let tx_location = schema
             .transactions_locations()
             .get(&query.hash)
@@ -566,41 +557,40 @@
 
         let call_in_block = CallInBlock::transaction(tx_location.position_in_block());
         let block_height = tx_location.block_height();
-        Self::get_status(schema, block_height, call_in_block, query.with_proof)
+        Self::get_status(
+            state.data().for_core(),
+            block_height,
+            call_in_block,
+            query.with_proof,
+        )
     }
 
     /// Returns call status of `before_transactions` hook.
-<<<<<<< HEAD
     async fn before_transactions_status(
         state: ServiceApiState,
         query: CallStatusQuery,
     ) -> api::Result<CallStatusResponse> {
-        let explorer = BlockchainExplorer::from_schema(state.data().for_core());
-=======
-    fn before_transactions_status(
-        schema: &Schema<&dyn Snapshot>,
-        query: CallStatusQuery,
-    ) -> api::Result<CallStatusResponse> {
->>>>>>> 3b0c4fd2
         let call_in_block = CallInBlock::before_transactions(query.service_id);
-        Self::get_status(schema, query.height, call_in_block, query.with_proof)
+        Self::get_status(
+            state.data().for_core(),
+            query.height,
+            call_in_block,
+            query.with_proof,
+        )
     }
 
     /// Returns call status of `after_transactions` hook.
-<<<<<<< HEAD
     async fn after_transactions_status(
         state: ServiceApiState,
         query: CallStatusQuery,
     ) -> api::Result<CallStatusResponse> {
-        let explorer = BlockchainExplorer::from_schema(state.data().for_core());
-=======
-    fn after_transactions_status(
-        schema: &Schema<&dyn Snapshot>,
-        query: CallStatusQuery,
-    ) -> api::Result<CallStatusResponse> {
->>>>>>> 3b0c4fd2
         let call_in_block = CallInBlock::after_transactions(query.service_id);
-        Self::get_status(schema, query.height, call_in_block, query.with_proof)
+        Self::get_status(
+            state.data().for_core(),
+            query.height,
+            call_in_block,
+            query.with_proof,
+        )
     }
 
     async fn add_transaction(
@@ -632,7 +622,6 @@
     /// Adds explorer API endpoints to the corresponding scope.
     pub fn wire_rest(&self, api_scope: &mut ServiceApiScope) -> &Self {
         api_scope
-<<<<<<< HEAD
             .endpoint("v1/blocks", Self::blocks)
             .endpoint("v1/block", Self::block)
             .endpoint("v1/call_status/transaction", Self::transaction_status)
@@ -645,26 +634,6 @@
                 Self::before_transactions_status,
             )
             .endpoint("v1/transactions", Self::transaction_info);
-=======
-            .endpoint("v1/blocks", |state, query| {
-                Self::blocks(state.data().for_core(), query)
-            })
-            .endpoint("v1/block", |state, query| {
-                Self::block(state.data().for_core(), query)
-            })
-            .endpoint("v1/call_status/transaction", |state, query| {
-                Self::transaction_status(&state.data().for_core(), query)
-            })
-            .endpoint("v1/call_status/after_transactions", |state, query| {
-                Self::after_transactions_status(&state.data().for_core(), query)
-            })
-            .endpoint("v1/call_status/before_transactions", |state, query| {
-                Self::before_transactions_status(&state.data().for_core(), query)
-            })
-            .endpoint("v1/transactions", |state, query| {
-                Self::transaction_info(state.data().for_core(), query)
-            });
->>>>>>> 3b0c4fd2
 
         api_scope.endpoint_mut("v1/transactions", {
             let tx_sender = self.blockchain.sender().to_owned();
