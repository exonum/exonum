// Copyright 2020 The Exonum Team
//
// Licensed under the Apache License, Version 2.0 (the "License");
// you may not use this file except in compliance with the License.
// You may obtain a copy of the License at
//
//   http://www.apache.org/licenses/LICENSE-2.0
//
// Unless required by applicable law or agreed to in writing, software
// distributed under the License is distributed on an "AS IS" BASIS,
// WITHOUT WARRANTIES OR CONDITIONS OF ANY KIND, either express or implied.
// See the License for the specific language governing permissions and
// limitations under the License.

//! HTTP API for the explorer service. All APIs are accessible from the public HTTP server
//! of the node.
//!
//! # Table of Contents
//!
//! - [List blocks](#list-blocks)
//! - [Get specific block](#get-specific-block)
//! - [Get transaction by hash](#transaction-by-hash)
//! - Call status:
//!
//!     - [for transactions](#call-status-for-transaction)
//!     - [for `before_transactions` hook](#call-status-for-before_transactions-hook)
//!     - [for `after_transactions` hook](#call-status-for-after_transactions-hook)
//!
//! - [Submit transaction](#submit-transaction)
//!
//! # List Blocks
//!
//! | Property    | Value |
//! |-------------|-------|
//! | Path        | `/api/explorer/v1/blocks` |
//! | Method      | GET   |
//! | Query type  | [`BlockQuery`] |
//! | Return type | [`BlockInfo`] |
//!
//! Returns the explored range and the corresponding headers. The range specifies the smallest
//! and largest heights traversed to collect the blocks.
//!
//! [`BlocksQuery`]: struct.BlocksQuery.html
//! [`BlocksRange`]: struct.BlocksRange.html
//!
//! ```
//! # use exonum::helpers::Height;
//! # use exonum_explorer_service::{api::BlocksRange, ExplorerFactory};
//! # use exonum_testkit::TestKitBuilder;
//! # fn main() -> Result<(), failure::Error> {
//! let mut testkit = TestKitBuilder::validator()
//!     .with_default_rust_service(ExplorerFactory)
//!     .build();
//! testkit.create_blocks_until(Height(5));
//!
//! let api = testkit.api();
//! let response: BlocksRange = reqwest::Client::new()
//!     .get(&api.public_url("api/explorer/v1/blocks?count=2"))
//!     .send()?
//!     .error_for_status()?
//!     .json()?;
//! assert_eq!(response.range, Height(4)..Height(6));
//! // Blocks are returned in reverse order, from the latest
//! // to the earliest.
//! assert_eq!(response.blocks[0].block.height, Height(5));
//! assert_eq!(response.blocks[1].block.height, Height(4));
//! # Ok(())
//! # }
//! ```
//!
//! # Get Specific Block
//!
//! | Property    | Value |
//! |-------------|-------|
//! | Path        | `/api/explorer/v1/block` |
//! | Method      | GET   |
//! | Query type  | [`BlockQuery`] |
//! | Return type | [`BlockInfo`] |
//!
//! Returns the content for a block at a specific `height`.
//!
//! [`BlockQuery`]: struct.BlockQuery.html
//! [`BlockInfo`]: struct.BlockInfo.html
//!
//! ```
//! # use exonum::helpers::Height;
//! # use exonum_explorer_service::{api::BlockInfo, ExplorerFactory};
//! # use exonum_testkit::TestKitBuilder;
//! # fn main() -> Result<(), failure::Error> {
//! # let mut testkit = TestKitBuilder::validator()
//! #    .with_default_rust_service(ExplorerFactory)
//! #    .build();
//! testkit.create_blocks_until(Height(5));
//!
//! let api = testkit.api();
//! let response: BlockInfo = reqwest::Client::new()
//!     .get(&api.public_url("api/explorer/v1/block?height=3"))
//!     .send()?
//!     .error_for_status()?
//!     .json()?;
//! assert_eq!(response.block.height, Height(3));
//! // Precommits and median precommit time are always returned.
//! assert!(response.precommits.is_some());
//! assert!(response.time.is_some());
//! # Ok(())
//! # }
//! ```
//!
//! # Transaction by Hash
//!
//! | Property    | Value |
//! |-------------|-------|
//! | Path        | `/api/explorer/v1/transactions` |
//! | Method      | GET   |
//! | Query type  | [`TransactionQuery`] |
//! | Return type | [`TransactionInfo`] |
//!
//! Searches for a transaction, either committed or uncommitted, by the hash.
//!
//! [`TransactionQuery`]: struct.TransactionQuery.html
//! [`TransactionInfo`]: enum.TransactionInfo.html
//!
//! ```
//! # use exonum::{
//! #     crypto::gen_keypair, helpers::Height, merkledb::ObjectHash, runtime::ExecutionError,
//! # };
//! # use exonum_rust_runtime::{ExecutionContext, DefaultInstance, Service, ServiceFactory};
//! # use exonum_derive::*;
//! # use exonum_explorer_service::{api::{TransactionQuery, TransactionInfo}, ExplorerFactory};
//! # use exonum_testkit::TestKitBuilder;
//! #[exonum_interface]
//! trait ServiceInterface<Ctx> {
//!     type Output;
//!     #[interface_method(id = 0)]
//!     fn do_nothing(&self, ctx: Ctx, _seed: u32) -> Self::Output;
//! }
//!
//! #[derive(Debug, ServiceDispatcher, ServiceFactory)]
//! # #[service_factory(artifact_name = "my-service")]
//! #[service_dispatcher(implements("ServiceInterface"))]
//! struct MyService;
//! // Some implementations skipped for `MyService`...
//! # impl ServiceInterface<ExecutionContext<'_>> for MyService {
//! #    type Output = Result<(), ExecutionError>;
//! #    fn do_nothing(&self, ctx: ExecutionContext<'_>, _seed: u32) -> Self::Output { Ok(()) }
//! # }
//! # impl DefaultInstance for MyService {
//! #     const INSTANCE_ID: u32 = 100;
//! #     const INSTANCE_NAME: &'static str = "my-service";
//! # }
//! # impl Service for MyService {}
//!
//! # fn main() -> Result<(), failure::Error> {
//! let mut testkit = TestKitBuilder::validator()
//!    .with_default_rust_service(ExplorerFactory)
//!    .with_default_rust_service(MyService)
//!    .build();
//! let tx = gen_keypair().do_nothing(MyService::INSTANCE_ID, 0);
//! testkit.create_block_with_transaction(tx.clone());
//!
//! let api = testkit.api();
//! let response: TransactionInfo = reqwest::Client::new()
//!     .get(&api.public_url("api/explorer/v1/transactions"))
//!     .query(&TransactionQuery { hash: tx.object_hash() })
//!     .send()?
//!     .error_for_status()?
//!     .json()?;
//! let response = response.as_committed().unwrap();
//! assert_eq!(response.location().block_height(), Height(1));
//! # Ok(())
//! # }
//! ```
//!
//! # Call Status for Transaction
//!
//! | Property    | Value |
//! |-------------|-------|
//! | Path        | `/api/explorer/v1/call_status/transaction` |
//! | Method      | GET   |
//! | Query type  | [`TransactionStatusQuery`] |
//! | Return type | [`CallStatusResponse`] |
//!
//! Returns call status of committed transaction.
//!
//! [`TransactionStatusQuery`]: struct.TransactionStatusQuery.html
//! [`CallStatusResponse`]: enum.CallStatusResponse.html
//!
//! ```
//! # use exonum::{
//! #     crypto::gen_keypair, helpers::Height, merkledb::ObjectHash,
//! #     runtime::{ExecutionError, ExecutionFail, ExecutionStatus},
//! # };
//! # use exonum_rust_runtime::{ExecutionContext, DefaultInstance, Service, ServiceFactory};
//! # use exonum_derive::*;
//! # use exonum_explorer_service::{api::TransactionStatusQuery, ExplorerFactory};
//! # use exonum_testkit::TestKitBuilder;
//! #[exonum_interface]
//! trait ServiceInterface<Ctx> {
//!     type Output;
//!     #[interface_method(id = 0)]
//!     fn cause_error(&self, ctx: Ctx, _seed: u32) -> Self::Output;
//! }
//!
//! #[derive(Debug, ServiceDispatcher, ServiceFactory)]
//! # #[service_factory(artifact_name = "my-service")]
//! #[service_dispatcher(implements("ServiceInterface"))]
//! struct MyService;
//! // Some implementations skipped for `MyService`...
//! # impl ServiceInterface<ExecutionContext<'_>> for MyService {
//! #    type Output = Result<(), ExecutionError>;
//! #    fn cause_error(&self, ctx: ExecutionContext<'_>, _seed: u32) -> Self::Output {
//! #        Err(ExecutionError::service(0, "Error!"))
//! #    }
//! # }
//! # impl DefaultInstance for MyService {
//! #     const INSTANCE_ID: u32 = 100;
//! #     const INSTANCE_NAME: &'static str = "my-service";
//! # }
//! # impl Service for MyService {}
//!
//! # fn main() -> Result<(), failure::Error> {
//! let mut testkit = TestKitBuilder::validator()
//!    .with_default_rust_service(MyService)
//!    .with_default_rust_service(ExplorerFactory)
//!    .build();
//! let tx = gen_keypair().cause_error(MyService::INSTANCE_ID, 0);
//! testkit.create_block_with_transaction(tx.clone());
//!
//! let api = testkit.api();
//! let response: ExecutionStatus = reqwest::Client::new()
//!     .get(&api.public_url("api/explorer/v1/call_status/transaction"))
//!     .query(&TransactionStatusQuery {
//!         hash: tx.object_hash(),
//!         with_proof: false,
//!     })
//!     .send()?
//!     .error_for_status()?
//!     .json()?;
//! let err = response.0.unwrap_err();
//! assert_eq!(err.description(), "Error!");
//! # Ok(())
//! # }
//! ```
//!
//! # Call Status for `before_transactions` hook
//!
//! | Property    | Value |
//! |-------------|-------|
//! | Path        | `/api/explorer/v1/call_status/before_transactions` |
//! | Method      | GET   |
//! | Query type  | [`CallStatusQuery`] |
//! | Return type | [`CallStatusResponse`] |
//!
//! Returns call status of a `before_transactions` hook for a specific service at a specific height.
//! Note that the endpoint returns the normal execution status `Ok(())` if the queried service
//! was not active at the specified height.
//!
//! [`CallStatusQuery`]: struct.CallStatusQuery.html
//!
//! ```
//! # use exonum::{
//! #     crypto::gen_keypair, helpers::Height, merkledb::ObjectHash,
//! #     runtime::{ExecutionError, ExecutionFail, ExecutionStatus},
//! # };
//! # use exonum_rust_runtime::{ExecutionContext, DefaultInstance, Service, ServiceFactory};
//! # use exonum_derive::*;
//! # use exonum_explorer_service::{api::CallStatusQuery, ExplorerFactory};
//! # use exonum_testkit::TestKitBuilder;
//! #[derive(Debug, ServiceDispatcher, ServiceFactory)]
//! # #[service_factory(artifact_name = "my-service")]
//! struct MyService;
//! // Some implementations skipped for `MyService`...
//! # impl DefaultInstance for MyService {
//! #     const INSTANCE_ID: u32 = 100;
//! #     const INSTANCE_NAME: &'static str = "my-service";
//! # }
//! # impl Service for MyService {
//! #     fn before_transactions(&self, ctx: ExecutionContext<'_>) -> Result<(), ExecutionError> {
//! #         Err(ExecutionError::service(0, "Not a good start"))
//! #     }
//! # }
//!
//! # fn main() -> Result<(), failure::Error> {
//! let mut testkit = TestKitBuilder::validator()
//!    .with_default_rust_service(MyService)
//!    .with_default_rust_service(ExplorerFactory)
//!    .build();
//! testkit.create_blocks_until(Height(5));
//!
//! let api = testkit.api();
//! let response: ExecutionStatus = reqwest::Client::new()
//!     .get(&api.public_url("api/explorer/v1/call_status/before_transactions"))
//!     .query(&CallStatusQuery {
//!         height: Height(2),
//!         service_id: MyService::INSTANCE_ID,
//!         with_proof: false,
//!     })
//!     .send()?
//!     .error_for_status()?
//!     .json()?;
//! let err = response.0.unwrap_err();
//! assert_eq!(err.description(), "Not a good start");
//! # Ok(())
//! # }
//! ```
//!
//! # Call Status for `after_transactions` hook
//!
//! | Property    | Value |
//! |-------------|-------|
//! | Path        | `/api/explorer/v1/call_status/after_transactions` |
//! | Method      | GET   |
//! | Query type  | [`CallStatusQuery`] |
//! | Return type | [`CallStatusResponse`] |
//!
//! Same as the [previous endpoint](#call-status-for-before_transactions-hook), only
//! for a hook executing after all transactions in a block.
//!
//! # Submit Transaction
//!
//! | Property    | Value |
//! |-------------|-------|
//! | Path        | `/api/explorer/v1/transactions` |
//! | Method      | POST   |
//! | Query type  | [`TransactionHex`] |
//! | Return type | [`TransactionResponse`] |
//!
//! Adds transaction into the pool of unconfirmed transactions if it is valid
//! and returns an error otherwise.
//!
//! [`TransactionHex`]: struct.TransactionHex.html
//! [`TransactionResponse`]: struct.TransactionResponse.html
//!
//! ```
//! # use exonum::{
//! #     crypto::gen_keypair, helpers::Height, merkledb::{BinaryValue, ObjectHash},
//! #     runtime::ExecutionError,
//! # };
//! # use exonum_rust_runtime::{ExecutionContext, DefaultInstance, Service, ServiceFactory};
//! # use exonum_derive::*;
//! # use exonum_explorer_service::{api::{TransactionHex, TransactionResponse}, ExplorerFactory};
//! # use exonum_testkit::TestKitBuilder;
//! #[exonum_interface]
//! trait ServiceInterface<Ctx> {
//!     type Output;
//!     #[interface_method(id = 0)]
//!     fn do_nothing(&self, ctx: Ctx, _seed: u32) -> Self::Output;
//! }
//!
//! #[derive(Debug, ServiceDispatcher, ServiceFactory)]
//! # #[service_factory(artifact_name = "my-service")]
//! #[service_dispatcher(implements("ServiceInterface"))]
//! struct MyService;
//! // Some implementations skipped for `MyService`...
//! # impl ServiceInterface<ExecutionContext<'_>> for MyService {
//! #    type Output = Result<(), ExecutionError>;
//! #    fn do_nothing(&self, ctx: ExecutionContext<'_>, _seed: u32) -> Self::Output { Ok(()) }
//! # }
//! # impl DefaultInstance for MyService {
//! #     const INSTANCE_ID: u32 = 100;
//! #     const INSTANCE_NAME: &'static str = "my-service";
//! # }
//! # impl Service for MyService {}
//!
//! # fn main() -> Result<(), failure::Error> {
//! let mut testkit = TestKitBuilder::validator()
//!    .with_default_rust_service(ExplorerFactory)
//!    .with_default_rust_service(MyService)
//!    .build();
//! let tx = gen_keypair().do_nothing(MyService::INSTANCE_ID, 0);
//! let tx_body = hex::encode(tx.to_bytes());
//!
//! let api = testkit.api();
//! let response: TransactionResponse = reqwest::Client::new()
//!     .post(&api.public_url("api/explorer/v1/transactions"))
//!     .json(&TransactionHex { tx_body })
//!     .send()?
//!     .error_for_status()?
//!     .json()?;
//! assert_eq!(response.tx_hash, tx.object_hash());
//! # Ok(())
//! # }
//! ```

pub use exonum_explorer::{
    api::websocket::{
        CommittedTransactionSummary, Notification, SubscriptionType, TransactionFilter,
    },
    api::{
        BlockInfo, BlockQuery, BlocksQuery, BlocksRange, CallStatusQuery, CallStatusResponse,
        TransactionHex, TransactionQuery, TransactionResponse, TransactionStatusQuery,
        MAX_BLOCKS_PER_REQUEST,
    },
    TransactionInfo,
};

use exonum::{
    blockchain::{ApiSender, Blockchain, CallInBlock, Schema},
    helpers::Height,
    merkledb::{ObjectHash, Snapshot},
    messages::SignedMessage,
    runtime::ExecutionStatus,
};
use exonum_explorer::{median_precommits_time, BlockchainExplorer};
use exonum_rust_runtime::api::{self, ServiceApiScope};
use futures::{Future, IntoFuture};
use hex::FromHex;
use serde_json::json;

use std::ops::Bound;

pub mod websocket;

/// Exonum blockchain explorer API.
#[derive(Debug, Clone)]
pub(crate) struct ExplorerApi {
    blockchain: Blockchain,
}

impl ExplorerApi {
    /// Creates a new `ExplorerApi` instance.
    pub fn new(blockchain: Blockchain) -> Self {
        Self { blockchain }
    }

    fn blocks(schema: Schema<&dyn Snapshot>, query: BlocksQuery) -> api::Result<BlocksRange> {
        let explorer = BlockchainExplorer::from_schema(schema);
        if query.count > MAX_BLOCKS_PER_REQUEST {
            return Err(api::Error::bad_request()
                .title("Invalid block request")
                .detail(format!(
                    "Max block count per request exceeded ({})",
                    MAX_BLOCKS_PER_REQUEST
                )));
        }

        let (upper, upper_bound) = if let Some(upper) = query.latest {
            if upper > explorer.height() {
                let detail = format!(
                    "Requested latest height {} is greater than the current blockchain height {}",
                    upper,
                    explorer.height()
                );
                return Err(api::Error::not_found()
                    .title("Block not found")
                    .detail(detail));
            }
            (upper, Bound::Included(upper))
        } else {
            (explorer.height(), Bound::Unbounded)
        };
        let lower_bound = if let Some(lower) = query.earliest {
            Bound::Included(lower)
        } else {
            Bound::Unbounded
        };

        let blocks: Vec<_> = explorer
            .blocks((lower_bound, upper_bound))
            .rev()
            .filter(|block| !query.skip_empty_blocks || !block.is_empty())
            .take(query.count)
            .map(|block| BlockInfo {
                txs: None,

                time: if query.add_blocks_time {
                    Some(median_precommits_time(&block.precommits()))
                } else {
                    None
                },

                precommits: if query.add_precommits {
                    Some(block.precommits().to_vec())
                } else {
                    None
                },

                block: block.into_header(),
            })
            .collect();

        let height = if blocks.len() < query.count {
            query.earliest.unwrap_or(Height(0))
        } else {
            blocks.last().map_or(Height(0), |info| info.block.height)
        };

        Ok(BlocksRange {
            range: height..upper.next(),
            blocks,
        })
    }

    fn block(schema: Schema<&dyn Snapshot>, query: BlockQuery) -> api::Result<BlockInfo> {
        let explorer = BlockchainExplorer::from_schema(schema);
        explorer.block(query.height).map(From::from).ok_or_else(|| {
            api::Error::not_found()
                .title("Failed to get block info")
                .detail(format!(
                    "Requested block height ({}) exceeds the blockchain height ({})",
                    query.height,
                    explorer.height()
                ))
        })
    }

    fn transaction_info(
        schema: Schema<&dyn Snapshot>,
        query: TransactionQuery,
    ) -> api::Result<TransactionInfo> {
        BlockchainExplorer::from_schema(schema)
            .transaction(&query.hash)
            .ok_or_else(|| {
                let description = serde_json::to_string(&json!({ "type": "unknown" })).unwrap();
                api::Error::not_found()
                    .title("Failed to get transaction info")
                    .detail(description)
            })
    }

    fn get_status(
        schema: &Schema<&dyn Snapshot>,
        block_height: Height,
        call_in_block: CallInBlock,
        with_proof: bool,
    ) -> api::Result<CallStatusResponse> {
        let records = schema.call_records(block_height).ok_or_else(|| {
            api::Error::not_found()
                .title("Block not found")
                .detail(format!(
                    "Block with height {} is not yet created",
                    block_height
                ))
        })?;

        Ok(if with_proof {
            let proof = records.get_proof(call_in_block);
            CallStatusResponse::Proof(proof)
        } else {
            let status = ExecutionStatus(records.get(call_in_block));
            CallStatusResponse::Simple(status)
        })
    }

    fn transaction_status(
        schema: &Schema<&dyn Snapshot>,
        query: TransactionStatusQuery,
    ) -> api::Result<CallStatusResponse> {
        let tx_location = schema
            .transactions_locations()
            .get(&query.hash)
            .ok_or_else(|| {
                api::Error::not_found()
                    .title("Transaction not committed")
                    .detail(format!("Unknown transaction hash ({})", query.hash))
            })?;

        let call_in_block = CallInBlock::transaction(tx_location.position_in_block());
        let block_height = tx_location.block_height();
        Self::get_status(schema, block_height, call_in_block, query.with_proof)
    }

    /// Returns call status of `before_transactions` hook.
    fn before_transactions_status(
<<<<<<< HEAD
        schema: Schema<&dyn Snapshot>,
        query: &CallStatusQuery,
=======
        schema: &Schema<&dyn Snapshot>,
        query: CallStatusQuery,
>>>>>>> b3729025
    ) -> api::Result<CallStatusResponse> {
        let call_in_block = CallInBlock::before_transactions(query.service_id);
        Self::get_status(schema, query.height, call_in_block, query.with_proof)
    }

    /// Returns call status of `after_transactions` hook.
    fn after_transactions_status(
<<<<<<< HEAD
        schema: Schema<&dyn Snapshot>,
        query: &CallStatusQuery,
=======
        schema: &Schema<&dyn Snapshot>,
        query: CallStatusQuery,
>>>>>>> b3729025
    ) -> api::Result<CallStatusResponse> {
        let call_in_block = CallInBlock::after_transactions(query.service_id);
        Self::get_status(schema, query.height, call_in_block, query.with_proof)
    }

    fn add_transaction(
        snapshot: &dyn Snapshot,
        sender: &ApiSender,
        query: TransactionHex,
    ) -> api::FutureResult<TransactionResponse> {
        let verify_message = |snapshot: &dyn Snapshot, hex: String| -> Result<_, failure::Error> {
            let msg = SignedMessage::from_hex(hex)?;
            let tx_hash = msg.object_hash();
            let verified = msg.into_verified()?;
            Blockchain::check_tx(snapshot, &verified)?;
            Ok((verified, tx_hash))
        };

        let sender = sender.clone();
        let send_transaction = move |(verified, tx_hash)| {
            sender
                .broadcast_transaction(verified)
                .map(move |_| TransactionResponse { tx_hash })
                .map_err(|e| api::Error::internal(e).title("Failed to add transaction"))
        };

        Box::new(
            verify_message(snapshot, query.tx_body)
                .into_future()
                .map_err(|e| {
                    api::Error::bad_request()
                        .title("Failed to add transaction to memory pool")
                        .detail(e.to_string())
                })
                .and_then(send_transaction),
        )
    }

    /// Adds explorer API endpoints to the corresponding scope.
    pub fn wire_rest(&self, api_scope: &mut ServiceApiScope) -> &Self {
        api_scope
            .endpoint("v1/blocks", |state, query| {
                Self::blocks(state.data().for_core(), query)
            })
            .endpoint("v1/block", |state, query| {
                Self::block(state.data().for_core(), query)
            })
            .endpoint("v1/call_status/transaction", |state, query| {
                Self::transaction_status(&state.data().for_core(), query)
            })
            .endpoint("v1/call_status/after_transactions", |state, query| {
<<<<<<< HEAD
                Self::after_transactions_status(state.data().for_core(), &query)
            })
            .endpoint("v1/call_status/before_transactions", |state, query| {
                Self::before_transactions_status(state.data().for_core(), &query)
=======
                Self::after_transactions_status(&state.data().for_core(), query)
            })
            .endpoint("v1/call_status/before_transactions", |state, query| {
                Self::before_transactions_status(&state.data().for_core(), query)
>>>>>>> b3729025
            })
            .endpoint("v1/transactions", |state, query| {
                Self::transaction_info(state.data().for_core(), query)
            });

        let tx_sender = self.blockchain.sender().to_owned();
        api_scope.endpoint_mut("v1/transactions", move |state, query| {
            Self::add_transaction(state.snapshot(), &tx_sender, query)
        });
        self
    }
}<|MERGE_RESOLUTION|>--- conflicted
+++ resolved
@@ -544,7 +544,7 @@
 
     fn transaction_status(
         schema: &Schema<&dyn Snapshot>,
-        query: TransactionStatusQuery,
+        query: &TransactionStatusQuery,
     ) -> api::Result<CallStatusResponse> {
         let tx_location = schema
             .transactions_locations()
@@ -562,13 +562,8 @@
 
     /// Returns call status of `before_transactions` hook.
     fn before_transactions_status(
-<<<<<<< HEAD
-        schema: Schema<&dyn Snapshot>,
+        schema: &Schema<&dyn Snapshot>,
         query: &CallStatusQuery,
-=======
-        schema: &Schema<&dyn Snapshot>,
-        query: CallStatusQuery,
->>>>>>> b3729025
     ) -> api::Result<CallStatusResponse> {
         let call_in_block = CallInBlock::before_transactions(query.service_id);
         Self::get_status(schema, query.height, call_in_block, query.with_proof)
@@ -576,13 +571,8 @@
 
     /// Returns call status of `after_transactions` hook.
     fn after_transactions_status(
-<<<<<<< HEAD
-        schema: Schema<&dyn Snapshot>,
+        schema: &Schema<&dyn Snapshot>,
         query: &CallStatusQuery,
-=======
-        schema: &Schema<&dyn Snapshot>,
-        query: CallStatusQuery,
->>>>>>> b3729025
     ) -> api::Result<CallStatusResponse> {
         let call_in_block = CallInBlock::after_transactions(query.service_id);
         Self::get_status(schema, query.height, call_in_block, query.with_proof)
@@ -631,20 +621,13 @@
                 Self::block(state.data().for_core(), query)
             })
             .endpoint("v1/call_status/transaction", |state, query| {
-                Self::transaction_status(&state.data().for_core(), query)
+                Self::transaction_status(&state.data().for_core(), &query)
             })
             .endpoint("v1/call_status/after_transactions", |state, query| {
-<<<<<<< HEAD
-                Self::after_transactions_status(state.data().for_core(), &query)
+                Self::after_transactions_status(&state.data().for_core(), &query)
             })
             .endpoint("v1/call_status/before_transactions", |state, query| {
-                Self::before_transactions_status(state.data().for_core(), &query)
-=======
-                Self::after_transactions_status(&state.data().for_core(), query)
-            })
-            .endpoint("v1/call_status/before_transactions", |state, query| {
-                Self::before_transactions_status(&state.data().for_core(), query)
->>>>>>> b3729025
+                Self::before_transactions_status(&state.data().for_core(), &query)
             })
             .endpoint("v1/transactions", |state, query| {
                 Self::transaction_info(state.data().for_core(), query)
