--- conflicted
+++ resolved
@@ -390,20 +390,10 @@
     helpers::Height,
     merkledb::{ObjectHash, Snapshot},
     messages::SignedMessage,
-<<<<<<< HEAD
-};
-use exonum_explorer::{median_precommits_time, BlockchainExplorer};
-use exonum_rust_runtime::{
-    api::{Error as ApiError, FutureResult, ServiceApiScope},
-    ExecutionStatus,
-};
-=======
-    node::ApiSender,
     runtime::ExecutionStatus,
 };
 use exonum_explorer::{median_precommits_time, BlockchainExplorer};
-use exonum_rust_runtime::api::ServiceApiScope;
->>>>>>> 17a9286e
+use exonum_rust_runtime::api::{Error as ApiError, FutureResult, ServiceApiScope};
 use futures::{Future, IntoFuture};
 use hex::FromHex;
 use serde_json::json;
