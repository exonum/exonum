--- conflicted
+++ resolved
@@ -26,19 +26,11 @@
     helpers::Height,
     merkledb::{ObjectHash, Snapshot},
     messages::SignedMessage,
-<<<<<<< HEAD
     node::ApiSender,
-    runtime::{rust::api::ServiceApiScope, ExecutionStatus},
-};
-use exonum_explorer::{median_precommits_time, BlockchainExplorer};
-use futures::{Future, IntoFuture};
-=======
-    node::{ApiSender, ExternalMessage},
 };
 use exonum_explorer::{median_precommits_time, BlockchainExplorer};
 use exonum_rust_runtime::{api::ServiceApiScope, ExecutionStatus};
-use futures::{Future, IntoFuture, Sink};
->>>>>>> b970896e
+use futures::{Future, IntoFuture};
 use hex::FromHex;
 use serde_json::json;
 
