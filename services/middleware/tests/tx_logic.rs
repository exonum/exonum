--- conflicted
+++ resolved
@@ -16,17 +16,11 @@
 
 use exonum::{
     crypto::gen_keypair,
-<<<<<<< HEAD
-    runtime::{DispatcherError, ErrorMatch, InstanceId, SnapshotExt},
-=======
     merkledb::{access::Access, Snapshot},
-    runtime::{
-        rust::{DefaultInstance, ServiceFactory, TxStub},
-        DispatcherError, ErrorMatch, InstanceId, SnapshotExt,
-    },
->>>>>>> 7bb9314b
 };
-use exonum_rust_runtime::{DefaultInstance, ServiceFactory, TxStub};
+use exonum_rust_runtime::{
+    DefaultInstance, DispatcherError, ErrorMatch, InstanceId, ServiceFactory, SnapshotExt, TxStub,
+};
 use exonum_testkit::{TestKit, TestKitBuilder};
 use semver::Version;
 
