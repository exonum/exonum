--- conflicted
+++ resolved
@@ -17,16 +17,10 @@
 use exonum::{
     crypto::gen_keypair,
     merkledb::{access::Access, Snapshot},
-<<<<<<< HEAD
-    runtime::{
-        rust::{DefaultInstance, ServiceFactory, TxStub},
-        CoreError, ErrorMatch, InstanceId, SnapshotExt,
-    },
-=======
+    runtime::CoreError,
 };
 use exonum_rust_runtime::{
-    DefaultInstance, DispatcherError, ErrorMatch, InstanceId, ServiceFactory, SnapshotExt, TxStub,
->>>>>>> b970896e
+    DefaultInstance, ErrorMatch, InstanceId, ServiceFactory, SnapshotExt, TxStub,
 };
 use exonum_testkit::{TestKit, TestKitBuilder};
 use semver::Version;
