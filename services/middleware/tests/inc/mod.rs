--- conflicted
+++ resolved
@@ -16,23 +16,16 @@
 
 use exonum::{
     crypto::PublicKey,
-<<<<<<< HEAD
-    merkledb::{access::Access, MapIndex},
-    runtime::{ArtifactId, DispatcherError, ExecutionError, RuntimeIdentifier},
-=======
     merkledb::{
         access::{Access, FromAccess},
         MapIndex,
     },
-    runtime::{
-        rust::{ArtifactProtobufSpec, CallContext, Service, ServiceFactory},
-        versioning::ArtifactReq as CoreReq,
-        ArtifactId, DispatcherError, ExecutionError, RuntimeIdentifier,
-    },
->>>>>>> 7bb9314b
 };
 use exonum_derive::*;
-use exonum_rust_runtime::{ArtifactProtobufSpec, CallContext, Service, ServiceFactory};
+use exonum_rust_runtime::{
+    versioning::ArtifactReq as CoreReq, ArtifactId, ArtifactProtobufSpec, CallContext,
+    DispatcherError, ExecutionError, RuntimeIdentifier, Service, ServiceFactory,
+};
 use semver::Version;
 
 use exonum_middleware_service::ArtifactReq;
