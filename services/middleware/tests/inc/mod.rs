// Copyright 2020 The Exonum Team
//
// Licensed under the Apache License, Version 2.0 (the "License");
// you may not use this file except in compliance with the License.
// You may obtain a copy of the License at
//
//   http://www.apache.org/licenses/LICENSE-2.0
//
// Unless required by applicable law or agreed to in writing, software
// distributed under the License is distributed on an "AS IS" BASIS,
// WITHOUT WARRANTIES OR CONDITIONS OF ANY KIND, either express or implied.
// See the License for the specific language governing permissions and
// limitations under the License.

//! Simple service for testing.

use exonum::{
    crypto::PublicKey,
    merkledb::{
        access::{Access, FromAccess},
        MapIndex,
    },
<<<<<<< HEAD
    runtime::{
        rust::{ArtifactProtobufSpec, CallContext, Service, ServiceFactory},
        versioning::ArtifactReq as CoreReq,
        ArtifactId, CommonError, ExecutionError, RuntimeIdentifier,
    },
=======
>>>>>>> b970896e
};
use exonum_derive::*;
use exonum_rust_runtime::{
    versioning::ArtifactReq as CoreReq, ArtifactId, ArtifactProtobufSpec, CallContext,
    DispatcherError, ExecutionError, RuntimeIdentifier, Service, ServiceFactory,
};
use semver::Version;

use exonum_middleware_service::ArtifactReq;

#[derive(Debug, FromAccess, RequireArtifact)]
#[require_artifact(name = "exonum.services.test.Inc", version = "*")]
// ^-- Since the schema does not change across versions, we use a wildcard `version` requirement.
// This is a bad idea for real services.
pub struct IncSchema<T: Access> {
    pub counts: MapIndex<T::Base, PublicKey, u64>,
}

impl<T: Access> IncSchema<T> {
    fn new(access: T) -> Self {
        Self::from_root(access).unwrap()
    }
}

#[exonum_interface]
pub trait IncInterface<Ctx> {
    type Output;
    fn increment(&self, context: Ctx, seed: u8) -> Self::Output;
}

#[derive(Clone, Default, Debug, ServiceDispatcher)]
#[service_dispatcher(implements("IncInterface"))]
pub struct IncService;

impl Service for IncService {}

impl IncInterface<CallContext<'_>> for IncService {
    type Output = Result<(), ExecutionError>;

    fn increment(&self, context: CallContext<'_>, _seed: u8) -> Self::Output {
        let author = context
            .caller()
            .author()
            .ok_or(CommonError::UnauthorizedCaller)?;
        let mut schema = IncSchema::new(context.service_data());
        let count = schema.counts.get(&author).unwrap_or_default();
        schema.counts.put(&author, count + 1);
        Ok(())
    }
}

#[derive(Debug, Clone)]
pub struct IncFactory {
    version: Version,
}

impl IncFactory {
    pub const ARTIFACT_NAME: &'static str = "exonum.services.test.Inc";

    pub fn new(version: Version) -> Self {
        Self { version }
    }

    pub fn req(version_req: &str) -> ArtifactReq {
        CoreReq::new(Self::ARTIFACT_NAME, version_req.parse().unwrap()).into()
    }
}

impl ServiceFactory for IncFactory {
    fn artifact_id(&self) -> ArtifactId {
        ArtifactId {
            runtime_id: RuntimeIdentifier::Rust as _,
            name: Self::ARTIFACT_NAME.to_owned(),
            version: self.version.clone(),
        }
    }

    fn artifact_protobuf_spec(&self) -> ArtifactProtobufSpec {
        ArtifactProtobufSpec::default()
    }

    fn create_instance(&self) -> Box<dyn Service> {
        Box::new(IncService)
    }
}<|MERGE_RESOLUTION|>--- conflicted
+++ resolved
@@ -20,19 +20,11 @@
         access::{Access, FromAccess},
         MapIndex,
     },
-<<<<<<< HEAD
-    runtime::{
-        rust::{ArtifactProtobufSpec, CallContext, Service, ServiceFactory},
-        versioning::ArtifactReq as CoreReq,
-        ArtifactId, CommonError, ExecutionError, RuntimeIdentifier,
-    },
-=======
->>>>>>> b970896e
 };
 use exonum_derive::*;
 use exonum_rust_runtime::{
-    versioning::ArtifactReq as CoreReq, ArtifactId, ArtifactProtobufSpec, CallContext,
-    DispatcherError, ExecutionError, RuntimeIdentifier, Service, ServiceFactory,
+    versioning::ArtifactReq as CoreReq, ArtifactId, ArtifactProtobufSpec, CallContext, CommonError,
+    ExecutionError, RuntimeIdentifier, Service, ServiceFactory,
 };
 use semver::Version;
 
