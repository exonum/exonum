--- conflicted
+++ resolved
@@ -51,11 +51,7 @@
     use super::*;
 
     #[allow(clippy::needless_pass_by_value)] // required by `exonum-proto`
-<<<<<<< HEAD
-    pub fn from_pb(pb: String) -> Result<VersionReq, failure::Error> {
-=======
     pub fn from_pb(pb: String) -> anyhow::Result<VersionReq> {
->>>>>>> 0532a29c
         pb.parse().map_err(From::from)
     }
 
