--- conflicted
+++ resolved
@@ -89,17 +89,13 @@
     let mut testkit = TestKitBuilder::validator()
         .with_logger()
         .with_validators(4)
-<<<<<<< HEAD
-        .with_rust_service(Supervisor::builtin_instance(
+        .with_rust_service(Supervisor)
+        .with_artifact(artifact.clone())
+        .with_instance(Supervisor::builtin_instance(
             Supervisor::decentralized_config(),
         ))
-        .with_rust_service(collection)
-=======
-        .with_default_rust_service(DecentralizedSupervisor::new())
-        .with_artifact(artifact.clone())
         .with_instance(artifact.into_default_instance(SERVICE_ID, SERVICE_NAME))
         .with_rust_service(service)
->>>>>>> 0f622c7b
         .create();
 
     // Firstly, lets change consensus configuration and increase `min_propose_timeout`.
