// Copyright 2019 The Exonum Team
//
// Licensed under the Apache License, Version 2.0 (the "License");
// you may not use this file except in compliance with the License.
// You may obtain a copy of the License at
//
//   http://www.apache.org/licenses/LICENSE-2.0
//
// Unless required by applicable law or agreed to in writing, software
// distributed under the License is distributed on an "AS IS" BASIS,
// WITHOUT WARRANTIES OR CONDITIONS OF ANY KIND, either express or implied.
// See the License for the specific language governing permissions and
// limitations under the License.

//! Supervisor is an [Exonum][exonum] service capable of the following activities:
//! - Service artifact deployment;
//! - Service instances creation;
//! - Changing consensus configuration;
//! - Changing service instances configuration.
//!
//! More information on the artifact/service lifecycle can be found in the documentation for
//! the Exonum [runtime module][runtime-docs].
//!
//! Supervisor service has two different operating modes: a "simple" mode and a "decentralized" mode.
//! The difference between modes is in the decision making approach:
//! - Within the decentralized mode, to deploy a service or apply a new configuration,
//!  no less than (2/3)+1 validators should reach a consensus;
//! - Within the simple mode, any decision is executed after a single validator approval.
//!
//! The simple mode can be useful if one network administrator manages all the validator nodes
//! or for testing purposes (e.g., to test service configuration with `TestKit`).
//! For a network with a low node confidence, consider using the decentralized mode.
//!
//! # Interaction
//!
//! The intended way to interact with supervisor is the REST API. To be precise, requests should
//! be sent to the one of the following endpoints: `deploy-artifact`, `propose-config` or
//! `confirm-config`. Once received, supervisor will convert the request into appropriate
//! transaction, sign it with the validator keys and broadcast for the rest of the network.
//!
//! Key point here is that user **should not** send transactions to the supervisor by himself.
//!
//! An expected format of requests for those endpoints is a serialized Protobuf message.
//!
//! To deploy an artifact, one (within the "simple" mode) or majority (within the "decentralized" mode)
//! of the nodes should receive a [`DeployRequest`] message through API.
//!
//! To request a config change, one node should receive a [`ConfigPropose`] message through API.
//! For the "simple" mode no more actions are required. For the "decentralized" mode the majority of the nodes
//! should also receive [`ConfigVote`] messages with a hash of the proposed configuration.
//! The proposal initiator that receives the original [`ConfigPropose`] message must not vote for the configuration.
//! This node votes for the configuration propose automatically.
//!
//! The operation of starting a service is treated similarly to a configuration change and follows the same rules.
//!
//! [exonum]: https://github.com/exonum/exonum
//! [runtime-docs]: https://docs.rs/exonum/0.13.0/exonum/runtime/index.html
//! [`DeployRequest`]: struct.DeployRequest.html
//! [`ConfigPropose`]: struct.ConfigPropose.html
//! [`ConfigVote`]: struct.ConfigVote.html

#![deny(
    missing_debug_implementations,
    missing_docs,
    unsafe_code,
    bare_trait_objects
)]

pub use self::{
    configure::{Configure, ConfigureCall, CONFIGURE_INTERFACE_NAME},
    errors::Error,
    proto_structures::{
        ConfigChange, ConfigProposalWithHash, ConfigPropose, ConfigVote, DeployConfirmation,
        DeployRequest, ServiceConfig, StartService,
    },
    schema::Schema,
    transactions::SupervisorInterface,
};

<<<<<<< HEAD
use exonum::runtime::{
    rust::{
        api::ServiceApiBuilder, AfterCommitContext, Broadcaster, CallContext, DefaultInstance,
        Service,
=======
use exonum::{
    blockchain::ExecutionError,
    crypto::Hash,
    runtime::{
        rust::{
            api::ServiceApiBuilder, AfterCommitContext, Broadcaster, CallContext, DefaultInstance,
            Service,
        },
        BlockchainData, InstanceId, SUPERVISOR_INSTANCE_ID,
>>>>>>> 21073f4a
    },
    InstanceId, SUPERVISOR_INSTANCE_ID,
};
use exonum_derive::*;

pub mod mode;

mod api;
mod configure;
mod errors;
mod multisig;
mod proto;
mod proto_structures;
mod schema;
mod transactions;

/// Decentralized supervisor.
///
/// Within the "decentralized" mode, both deploy requests and configuration change proposals
/// should be approved by (2/3+1) validators.
pub type DecentralizedSupervisor = Supervisor<mode::Decentralized>;

/// Simple supervisor.
///
/// Within the "simple" mode, both deploy requests and configuration change proposals require
/// only one approval from a validator node.
pub type SimpleSupervisor = Supervisor<mode::Simple>;

/// Returns the `Supervisor` entity name.
pub const fn supervisor_name() -> &'static str {
    Supervisor::<mode::Decentralized>::NAME
}

/// Error message emitted when the `Supervisor` is installed as a non-privileged service.
const NOT_SUPERVISOR_MSG: &str = "`Supervisor` is installed as a non-privileged service. \
                                  For correct operation, `Supervisor` needs to have numeric ID 0.";

/// Applies configuration changes.
/// Upon any failure, execution of this method stops and `Err(())` is returned.
fn update_configs(
    context: &mut CallContext<'_>,
    changes: Vec<ConfigChange>,
) -> Result<(), ExecutionError> {
    for change in changes.into_iter() {
        match change {
            ConfigChange::Consensus(config) => {
                log::trace!("Updating consensus configuration {:?}", config);

                context
                    .writeable_core_schema()
                    .consensus_config_entry()
                    .set(config);
            }

            ConfigChange::Service(config) => {
                log::trace!(
                    "Updating service instance configuration, instance ID is {}",
                    config.instance_id
                );

                // `ConfigureCall` interface was checked during the config verifying
                // so panic on `expect` here is unlikely and means a bug in the implementation.
                context
                    .interface::<ConfigureCall<'_>>(config.instance_id)
                    .expect("Obtaining Configure interface failed")
                    .apply_config(config.params.clone())
                    .map_err(|err| {
                        log::error!(
                            "An error occurred while applying service configuration. {}",
                            err
                        );
                        err
                    })?;
            }

            ConfigChange::StartService(start_service) => {
                log::trace!(
                    "Request add service with name {:?} from artifact {:?}",
                    start_service.name,
                    start_service.artifact
                );

                let id = assign_instance_id(context);
                let (instance_spec, config) = start_service.into_parts(id);

                context
                    .start_adding_service(instance_spec, config)
                    .map_err(|err| {
                        log::error!("Service start request failed. {}", err);
                        err
                    })?;
            }
        }
    }
    Ok(())
}

/// Assigns the instance ID for a new service, initializing the schema `vacant_instance_id`
/// entry if needed.
fn assign_instance_id(context: &CallContext<'_>) -> InstanceId {
    let mut schema = Schema::new(context.service_data());
    match schema.assign_instance_id() {
        Some(id) => id,
        None => {
            // Instance ID entry is not initialized, do it now.
            // We have to do it lazy, since dispatcher doesn't know the amount
            // of builtin instances until the genesis block is committed, and
            // `after_transactions` hook is not invoked for services at the genesis
            // block.

            // ID for the new instance is next to the highest builtin ID to avoid
            // overlap if builtin identifiers space is sparse.
            let dispatcher_schema = context.data().for_dispatcher();
            let builtin_instances = dispatcher_schema.service_instances();

            let new_instance_id = builtin_instances
                .values()
                .map(|state| state.spec.id)
                .max()
                .unwrap_or(SUPERVISOR_INSTANCE_ID)
                + 1;

            // We're going to use ID obtained above, so the vacant ID is next to it.
            let vacant_instance_id = new_instance_id + 1;
            schema.vacant_instance_id.set(vacant_instance_id);

            new_instance_id
        }
    }
}

/// Supervisor service implementation.
#[derive(Debug, Default, Clone, ServiceFactory, ServiceDispatcher)]
#[service_dispatcher(implements("transactions::SupervisorInterface"))]
#[service_factory(
    proto_sources = "proto",
    artifact_name = "exonum-supervisor",
    service_constructor = "Self::construct"
)]
pub struct Supervisor<Mode>
where
    Mode: mode::SupervisorMode,
{
    phantom: std::marker::PhantomData<Mode>,
}

impl<Mode> Supervisor<Mode>
where
    Mode: mode::SupervisorMode,
{
    /// Name of the supervisor service.
    pub const NAME: &'static str = "supervisor";

    /// Creates a new `Supervisor` service object.
    pub fn new() -> Supervisor<Mode> {
        Supervisor {
            phantom: std::marker::PhantomData::<Mode>::default(),
        }
    }

    /// Factory constructor of the `Supervisor` object that takes `&self` as an argument.
    /// The constructor is required for the `ServiceFactory` trait implementation.
    pub fn construct(&self) -> Box<Self> {
        Box::new(Self::new())
    }
}

impl<Mode> Service for Supervisor<Mode>
where
    Mode: mode::SupervisorMode,
{
<<<<<<< HEAD
    fn before_commit(&self, mut context: CallContext<'_>) {
=======
    fn state_hash(&self, data: BlockchainData<&dyn Snapshot>) -> Vec<Hash> {
        Schema::new(data.for_executing_service()).state_hash()
    }

    fn before_transactions(&self, context: CallContext<'_>) -> Result<(), ExecutionError> {
        // Perform a cleanup for outdated requests.
>>>>>>> 21073f4a
        let mut schema = Schema::new(context.service_data());
        let height = context.data().for_core().height();

        // Remove pending deploy requests for which deadline was exceeded.
        let requests_to_remove = schema
            .pending_deployments
            .values()
            .filter(|request| request.deadline_height < height)
            .collect::<Vec<_>>();

        for request in requests_to_remove {
            schema.pending_deployments.remove(&request.artifact);
            log::trace!("Removed outdated deployment request {:?}", request);
        }

        let entry = schema.pending_proposal.get();
        if let Some(entry) = entry {
            if entry.config_propose.actual_from <= height {
                // Remove pending config proposal for which deadline was exceeded.
                log::trace!("Removed outdated config proposal");
                schema.pending_proposal.remove();
            }
        }
        Ok(())
    }

    fn after_transactions(&self, mut context: CallContext<'_>) -> Result<(), ExecutionError> {
        let mut schema = Schema::new(context.service_data());
        let core_schema = context.data().for_core();
        let validator_count = core_schema.consensus_config().validator_keys.len();
        let height = core_schema.height();

        // Check if we should apply a new config.
        let entry = schema.pending_proposal.get();
        if let Some(entry) = entry {
            if entry.config_propose.actual_from == height.next() {
                // Config should be applied at the next height.
                if Mode::config_approved(
                    &entry.propose_hash,
                    &schema.config_confirms,
                    validator_count,
                ) {
                    log::info!(
                        "New configuration has been accepted: {:?}",
                        entry.config_propose
                    );

                    // Remove config from proposals.
                    // If the config update will fail, this entry will be restored due to rollback.
                    // However, it won't be actual anymore and will be removed at the beginning
                    // of the next height (within `before_transactions` hook).
                    schema.pending_proposal.remove();
                    drop(schema);

                    // Perform the application of configs.
                    update_configs(&mut context, entry.config_propose.changes)?;
                }
            }
        }
        Ok(())
    }

    /// Sends confirmation transaction for unconfirmed deployment requests.
    fn after_commit(&self, mut context: AfterCommitContext<'_>) {
        let service_key = context.service_key();

        let deployments: Vec<_> = {
            let schema = Schema::new(context.service_data());
            schema
                .pending_deployments
                .values()
                .filter(|request| {
                    let confirmation = DeployConfirmation::from(request.clone());
                    !schema
                        .deploy_confirmations
                        .confirmed_by(&confirmation, &service_key)
                })
                .collect()
        };

        for unconfirmed_request in deployments {
            let artifact = unconfirmed_request.artifact.clone();
            let spec = unconfirmed_request.spec.clone();
            let tx_sender = context.broadcaster().map(Broadcaster::into_owned);

            let mut extensions = context.supervisor_extensions().expect(NOT_SUPERVISOR_MSG);
            // We should deploy the artifact for all nodes, but send confirmations only
            // if the node is a validator.
            extensions.start_deploy(artifact, spec, move || {
                if let Some(tx_sender) = tx_sender {
                    log::trace!(
                        "Sending confirmation for deployment request {:?}",
                        unconfirmed_request
                    );
                    let confirmation = DeployConfirmation::from(unconfirmed_request);
                    if let Err(e) = tx_sender.send(confirmation) {
                        log::error!("Cannot send confirmation: {}", e);
                    }
                }
                Ok(())
            });
        }
    }

    fn wire_api(&self, builder: &mut ServiceApiBuilder) {
        api::wire(builder)
    }
}

impl<Mode: mode::SupervisorMode> DefaultInstance for Supervisor<Mode> {
    const INSTANCE_ID: u32 = SUPERVISOR_INSTANCE_ID;
    const INSTANCE_NAME: &'static str = Self::NAME;
}<|MERGE_RESOLUTION|>--- conflicted
+++ resolved
@@ -77,24 +77,12 @@
     transactions::SupervisorInterface,
 };
 
-<<<<<<< HEAD
 use exonum::runtime::{
     rust::{
         api::ServiceApiBuilder, AfterCommitContext, Broadcaster, CallContext, DefaultInstance,
         Service,
-=======
-use exonum::{
-    blockchain::ExecutionError,
-    crypto::Hash,
-    runtime::{
-        rust::{
-            api::ServiceApiBuilder, AfterCommitContext, Broadcaster, CallContext, DefaultInstance,
-            Service,
-        },
-        BlockchainData, InstanceId, SUPERVISOR_INSTANCE_ID,
->>>>>>> 21073f4a
     },
-    InstanceId, SUPERVISOR_INSTANCE_ID,
+    ExecutionError, InstanceId, SUPERVISOR_INSTANCE_ID,
 };
 use exonum_derive::*;
 
@@ -264,16 +252,8 @@
 where
     Mode: mode::SupervisorMode,
 {
-<<<<<<< HEAD
-    fn before_commit(&self, mut context: CallContext<'_>) {
-=======
-    fn state_hash(&self, data: BlockchainData<&dyn Snapshot>) -> Vec<Hash> {
-        Schema::new(data.for_executing_service()).state_hash()
-    }
-
     fn before_transactions(&self, context: CallContext<'_>) -> Result<(), ExecutionError> {
         // Perform a cleanup for outdated requests.
->>>>>>> 21073f4a
         let mut schema = Schema::new(context.service_data());
         let height = context.data().for_core().height();
 
