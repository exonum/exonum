--- conflicted
+++ resolved
@@ -261,19 +261,9 @@
 
     fn before_transactions(&self, context: CallContext<'_>) {
         // Perform a cleanup for outdated requests.
-
         let mut schema = Schema::new(context.service_data());
-<<<<<<< HEAD
-        let configuration = schema
-            .configuration
-            .get()
-            .expect("Supervisor entity was not configured; unable to load configuration");
         let core_schema = context.data().for_core();
-        let validator_count = core_schema.consensus_config().validator_keys.len();
         let height = core_schema.height();
-=======
-        let height = context.data().for_core().height();
->>>>>>> 4776e15f
 
         // Remove pending deploy requests for which deadline was exceeded.
         let requests_to_remove = schema
@@ -299,6 +289,10 @@
 
     fn after_transactions(&self, mut context: CallContext<'_>) {
         let mut schema = Schema::new(context.service_data());
+        let configuration = schema
+            .configuration
+            .get()
+            .expect("Supervisor entity was not configured; unable to load configuration");
         let core_schema = context.data().for_core();
         let validator_count = core_schema.consensus_config().validator_keys.len();
         let height = core_schema.height();
