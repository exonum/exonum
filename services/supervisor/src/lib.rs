--- conflicted
+++ resolved
@@ -77,23 +77,12 @@
     transactions::SupervisorInterface,
 };
 
-use exonum::{
-<<<<<<< HEAD
-    blockchain::InstanceCollection,
-    runtime::{
-        api::ServiceApiBuilder,
-        rust::{AfterCommitContext, CallContext, Service, Transaction},
-        InstanceId, SUPERVISOR_INSTANCE_ID,
-=======
-    crypto::Hash,
-    runtime::{
-        rust::{
-            api::ServiceApiBuilder, AfterCommitContext, Broadcaster, CallContext, DefaultInstance,
-            Service,
-        },
-        BlockchainData, InstanceId, SUPERVISOR_INSTANCE_ID,
->>>>>>> 571d3568
+use exonum::runtime::{
+    rust::{
+        api::ServiceApiBuilder, AfterCommitContext, Broadcaster, CallContext, DefaultInstance,
+        Service,
     },
+    InstanceId, SUPERVISOR_INSTANCE_ID,
 };
 use exonum_derive::*;
 
