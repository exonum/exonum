--- conflicted
+++ resolved
@@ -81,12 +81,7 @@
     blockchain::InstanceCollection,
     crypto::Hash,
     runtime::{
-<<<<<<< HEAD
-        api::ServiceApiBuilder,
-        rust::{AfterCommitContext, CallContext, DefaultInstance, Service, Transaction},
-=======
-        rust::{api::ServiceApiBuilder, AfterCommitContext, Broadcaster, CallContext, Service},
->>>>>>> 26143c57
+        rust::{api::ServiceApiBuilder, AfterCommitContext, Broadcaster, CallContext, DefaultInstance, Service},
         BlockchainData, InstanceId, SUPERVISOR_INSTANCE_ID,
     },
 };
