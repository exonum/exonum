// Copyright 2019 The Exonum Team
//
// Licensed under the Apache License, Version 2.0 (the "License");
// you may not use this file except in compliance with the License.
// You may obtain a copy of the License at
//
//   http://www.apache.org/licenses/LICENSE-2.0
//
// Unless required by applicable law or agreed to in writing, software
// distributed under the License is distributed on an "AS IS" BASIS,
// WITHOUT WARRANTIES OR CONDITIONS OF ANY KIND, either express or implied.
// See the License for the specific language governing permissions and
// limitations under the License.

//! Supervisor is an [Exonum][exonum] service capable of the following activities:
//! - Service artifact deployment;
//! - Service instances creation;
//! - Changing consensus configuration;
//! - Changing service instances configuration.
//!
//! More information on the artifact/service lifecycle can be found in the documentation for
//! the Exonum [runtime module][runtime-docs].
//!
//! Supervisor service has two different operating modes: a "simple" mode and a "decentralized" mode.
//! The difference between modes is in the decision making approach:
//! - Within the decentralized mode, to deploy a service or apply a new configuration,
//!  no less than (2/3)+1 validators should reach a consensus;
//! - Within the simple mode, any decision is executed after a single validator approval.
//!
//! The simple mode can be useful if one network administrator manages all the validator nodes
//! or for testing purposes (e.g., to test service configuration with `TestKit`).
//! For a network with a low node confidence, consider using the decentralized mode.
//!
//! # Interaction
//!
//! The intended way to interact with supervisor is the REST API. To be precise, requests should
//! be sent to the one of the following endpoints: `deploy-artifact`, `propose-config` or
//! `confirm-config`. Once received, supervisor will convert the request into appropriate
//! transaction, sign it with the validator keys and broadcast for the rest of the network.
//!
//! Key point here is that user **should not** send transactions to the supervisor by himself.
//!
//! An expected format of requests for those endpoints is a serialized Protobuf message.
//!
//! To deploy an artifact, one (within the "simple" mode) or majority (within the "decentralized" mode)
//! of the nodes should receive a [`DeployRequest`] message through API.
//!
//! To request a config change, one node should receive a [`ConfigPropose`] message through API.
//! For the "simple" mode no more actions are required. For the "decentralized" mode the majority of the nodes
//! should also receive [`ConfigVote`] messages with a hash of the proposed configuration.
//! The proposal initiator that receives the original [`ConfigPropose`] message must not vote for the configuration.
//! This node votes for the configuration propose automatically.
//!
//! The operation of starting a service is treated similarly to a configuration change and follows the same rules.
//!
//! [exonum]: https://github.com/exonum/exonum
//! [runtime-docs]: https://docs.rs/exonum/0.13.0/exonum/runtime/index.html
//! [`DeployRequest`]: struct.DeployRequest.html
//! [`ConfigPropose`]: struct.ConfigPropose.html
//! [`ConfigVote`]: struct.ConfigVote.html

#![deny(
    missing_debug_implementations,
    missing_docs,
    unsafe_code,
    bare_trait_objects
)]

pub use self::{
    configure::{Configure, ConfigureCall, CONFIGURE_INTERFACE_NAME},
    errors::Error,
    proto_structures::{
        ConfigChange, ConfigProposalWithHash, ConfigPropose, ConfigVote, DeployConfirmation,
        DeployRequest, ServiceConfig, StartService, SupervisorConfig,
    },
    schema::Schema,
    transactions::SupervisorInterface,
};

use exonum::{
<<<<<<< HEAD
    blockchain::config::InstanceInitParams,
=======
    blockchain::ExecutionError,
>>>>>>> 34f5048f
    crypto::Hash,
    runtime::{
        rust::{
            api::ServiceApiBuilder, AfterCommitContext, Broadcaster, CallContext, Service,
            ServiceFactory as _,
        },
        BlockchainData, ExecutionError, InstanceId, SUPERVISOR_INSTANCE_ID,
    },
};
use exonum_derive::*;
use exonum_merkledb::{BinaryValue, Snapshot};

use mode::Mode;

pub mod mode;

mod api;
mod configure;
mod errors;
mod multisig;
mod proto;
mod proto_structures;
mod schema;
mod transactions;

/// Returns the `Supervisor` entity name.
pub const fn supervisor_name() -> &'static str {
    Supervisor::NAME
}

/// Error message emitted when the `Supervisor` is installed as a non-privileged service.
const NOT_SUPERVISOR_MSG: &str = "`Supervisor` is installed as a non-privileged service. \
                                  For correct operation, `Supervisor` needs to have numeric ID 0.";

/// Applies configuration changes.
/// Upon any failure, execution of this method stops and `Err(())` is returned.
fn update_configs(
    context: &mut CallContext<'_>,
    changes: Vec<ConfigChange>,
) -> Result<(), ExecutionError> {
    for change in changes.into_iter() {
        match change {
            ConfigChange::Consensus(config) => {
                log::trace!("Updating consensus configuration {:?}", config);

                context
                    .writeable_core_schema()
                    .consensus_config_entry()
                    .set(config);
            }

            ConfigChange::Service(config) => {
                log::trace!(
                    "Updating service instance configuration, instance ID is {}",
                    config.instance_id
                );

                // `ConfigureCall` interface was checked during the config verifying
                // so panic on `expect` here is unlikely and means a bug in the implementation.
                context
                    .interface::<ConfigureCall<'_>>(config.instance_id)
                    .expect("Obtaining Configure interface failed")
                    .apply_config(config.params.clone())
                    .map_err(|err| {
                        log::error!(
                            "An error occurred while applying service configuration. {}",
                            err
                        );
                        err
                    })?;
            }

            ConfigChange::StartService(start_service) => {
                log::trace!(
                    "Request add service with name {:?} from artifact {:?}",
                    start_service.name,
                    start_service.artifact
                );

                let id = assign_instance_id(context);
                let (instance_spec, config) = start_service.into_parts(id);

                context
                    .start_adding_service(instance_spec, config)
                    .map_err(|err| {
                        log::error!("Service start request failed. {}", err);
                        err
                    })?;
            }
        }
    }
    Ok(())
}

/// Assigns the instance ID for a new service, initializing the schema `vacant_instance_id`
/// entry if needed.
fn assign_instance_id(context: &CallContext<'_>) -> InstanceId {
    let mut schema = Schema::new(context.service_data());
    match schema.assign_instance_id() {
        Some(id) => id,
        None => {
            // Instance ID entry is not initialized, do it now.
            // We have to do it lazy, since dispatcher doesn't know the amount
            // of builtin instances until the genesis block is committed, and
            // `after_transactions` hook is not invoked for services at the genesis
            // block.

            // ID for the new instance is next to the highest builtin ID to avoid
            // overlap if builtin identifiers space is sparse.
            let dispatcher_schema = context.data().for_dispatcher();
            let builtin_instances = dispatcher_schema.service_instances();

            let new_instance_id = builtin_instances
                .values()
                .map(|state| state.spec.id)
                .max()
                .unwrap_or(SUPERVISOR_INSTANCE_ID)
                + 1;

            // We're going to use ID obtained above, so the vacant ID is next to it.
            let vacant_instance_id = new_instance_id + 1;
            schema.vacant_instance_id.set(vacant_instance_id);

            new_instance_id
        }
    }
}

/// Supervisor service implementation.
#[derive(Debug, Default, Clone, ServiceFactory, ServiceDispatcher)]
#[service_dispatcher(implements(
    "transactions::SupervisorInterface",
    "Configure<Params = SupervisorConfig>"
))]
#[service_factory(proto_sources = "proto", artifact_name = "exonum-supervisor")]
pub struct Supervisor;

impl Supervisor {
    /// Name of the supervisor service.
    pub const NAME: &'static str = "supervisor";

    /// Creates a configuration for a simple `Supervisor`.
    pub fn simple_config() -> SupervisorConfig {
        SupervisorConfig { mode: Mode::Simple }
    }

    /// Creates a configuration for a decentralized `Supervisor`.
    pub fn decentralized_config() -> SupervisorConfig {
        SupervisorConfig {
            mode: Mode::Decentralized,
        }
    }

    /// Creates an `InstanceCollection` for builtin `Supervisor` instance with
    /// simple configuration.
    pub fn simple() -> InstanceInitParams {
        Self::builtin_instance(Self::simple_config())
    }

    /// Creates an `InstanceCollection` for builtin `Supervisor` instance with
    /// decentralized configuration.
    pub fn decentralized() -> InstanceInitParams {
        Self::builtin_instance(Self::decentralized_config())
    }

    /// Creates an `InstanceCollection` with builtin `Supervisor` instance given the
    /// configuration.
    fn builtin_instance(config: SupervisorConfig) -> InstanceInitParams {
        Supervisor
            .artifact_id()
            .into_default_instance(SUPERVISOR_INSTANCE_ID, Self::NAME)
            .with_constructor(config)
    }
}

impl Service for Supervisor {
    fn initialize(&self, context: CallContext<'_>, params: Vec<u8>) -> Result<(), ExecutionError> {
        use std::borrow::Cow;

        // Load configuration from bytes and store it.
        // Since `Supervisor` is expected to be created at the start of the blockchain, invalid config
        // will cause genesis block creation to fail, and thus blockchain won't start.
        let config =
            SupervisorConfig::from_bytes(Cow::from(&params)).map_err(|_| Error::InvalidConfig)?;

        let mut schema = Schema::new(context.service_data());
        schema.configuration.set(config);

        Ok(())
    }

    fn state_hash(&self, data: BlockchainData<&dyn Snapshot>) -> Vec<Hash> {
        Schema::new(data.for_executing_service()).state_hash()
    }

    fn before_transactions(&self, context: CallContext<'_>) -> Result<(), ExecutionError> {
        // Perform a cleanup for outdated requests.
        let mut schema = Schema::new(context.service_data());
        let core_schema = context.data().for_core();
        let height = core_schema.height();

        // Remove pending deploy requests for which deadline was exceeded.
        let requests_to_remove = schema
            .pending_deployments
            .values()
            .filter(|request| request.deadline_height < height)
            .collect::<Vec<_>>();

        for request in requests_to_remove {
            schema.pending_deployments.remove(&request.artifact);
            log::trace!("Removed outdated deployment request {:?}", request);
        }

        let entry = schema.pending_proposal.get();
        if let Some(entry) = entry {
            if entry.config_propose.actual_from <= height {
                // Remove pending config proposal for which deadline was exceeded.
                log::trace!("Removed outdated config proposal");
                schema.pending_proposal.remove();
            }
        }
        Ok(())
    }

    fn after_transactions(&self, mut context: CallContext<'_>) -> Result<(), ExecutionError> {
        let mut schema = Schema::new(context.service_data());
        let configuration = schema.supervisor_config();
        let core_schema = context.data().for_core();
        let validator_count = core_schema.consensus_config().validator_keys.len();
        let height = core_schema.height();

        // Check if we should apply a new config.
        let entry = schema.pending_proposal.get();
        if let Some(entry) = entry {
            if entry.config_propose.actual_from == height.next() {
                // Config should be applied at the next height.
                if configuration.mode.config_approved(
                    &entry.propose_hash,
                    &schema.config_confirms,
                    validator_count,
                ) {
                    log::info!(
                        "New configuration has been accepted: {:?}",
                        entry.config_propose
                    );

                    // Remove config from proposals.
                    // If the config update will fail, this entry will be restored due to rollback.
                    // However, it won't be actual anymore and will be removed at the beginning
                    // of the next height (within `before_transactions` hook).
                    schema.pending_proposal.remove();
                    drop(schema);

                    // Perform the application of configs.
                    update_configs(&mut context, entry.config_propose.changes)?;
                }
            }
        }
        Ok(())
    }

    /// Sends confirmation transaction for unconfirmed deployment requests.
    fn after_commit(&self, mut context: AfterCommitContext<'_>) {
        let service_key = context.service_key();

        let deployments: Vec<_> = {
            let schema = Schema::new(context.service_data());
            schema
                .pending_deployments
                .values()
                .filter(|request| {
                    let confirmation = DeployConfirmation::from(request.clone());
                    !schema
                        .deploy_confirmations
                        .confirmed_by(&confirmation, &service_key)
                })
                .collect()
        };

        for unconfirmed_request in deployments {
            let artifact = unconfirmed_request.artifact.clone();
            let spec = unconfirmed_request.spec.clone();
            let tx_sender = context.broadcaster().map(Broadcaster::into_owned);

            let mut extensions = context.supervisor_extensions().expect(NOT_SUPERVISOR_MSG);
            // We should deploy the artifact for all nodes, but send confirmations only
            // if the node is a validator.
            extensions.start_deploy(artifact, spec, move || {
                if let Some(tx_sender) = tx_sender {
                    log::trace!(
                        "Sending confirmation for deployment request {:?}",
                        unconfirmed_request
                    );
                    let confirmation = DeployConfirmation::from(unconfirmed_request);
                    if let Err(e) = tx_sender.send(confirmation) {
                        log::error!("Cannot send confirmation: {}", e);
                    }
                }
                Ok(())
            });
        }
    }

    fn wire_api(&self, builder: &mut ServiceApiBuilder) {
        api::wire(builder)
    }
}

impl Configure for Supervisor {
    type Params = SupervisorConfig;

    fn verify_config(
        &self,
        _context: CallContext<'_>,
        _params: Self::Params,
    ) -> Result<(), ExecutionError> {
        // If config was decoded, it's OK.
        Ok(())
    }

    fn apply_config(
        &self,
        context: CallContext<'_>,
        params: Self::Params,
    ) -> Result<(), ExecutionError> {
        let mut schema = Schema::new(context.service_data());

        schema.configuration.set(params);

        Ok(())
    }
}<|MERGE_RESOLUTION|>--- conflicted
+++ resolved
@@ -78,11 +78,7 @@
 };
 
 use exonum::{
-<<<<<<< HEAD
-    blockchain::config::InstanceInitParams,
-=======
-    blockchain::ExecutionError,
->>>>>>> 34f5048f
+    blockchain::{config::InstanceInitParams, ExecutionError},
     crypto::Hash,
     runtime::{
         rust::{
