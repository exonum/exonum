--- conflicted
+++ resolved
@@ -102,35 +102,16 @@
                     })?;
             }
 
-<<<<<<< HEAD
-        ConfigChange::StartService(start_service) => {
-            log::trace!(
-                "Request add service with name {:?} from artifact {:?}",
-                start_service.name,
-                start_service.artifact
-            );
-            let id = Schema::new(context.service_data()).assign_instance_id();
-            let (instance_spec, config) = start_service.into_parts(id);
-
-            if let Err(e) = context.start_adding_service(instance_spec, config) {
-                // Panic will cause changes to be rolled back.
-                panic!(
-                    "An error occurred while starting the service instance: {:?}",
-                    e
-=======
             ConfigChange::StartService(start_service) => {
                 log::trace!(
                     "Request add service with name {:?} from artifact {:?}",
                     start_service.name,
                     start_service.artifact
->>>>>>> f33e636a
                 );
-                context
-                    .start_adding_service(
-                        start_service.artifact,
-                        start_service.name,
-                        start_service.config,
-                    )
+            let id = Schema::new(context.service_data()).assign_instance_id();
+            let (instance_spec, config) = start_service.into_parts(id);
+
+            context.start_adding_service(instance_spec, config)
                     .map_err(|e| {
                         log::error!("Service start request failed. {}", e);
                     })?;
