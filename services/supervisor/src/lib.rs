// Copyright 2019 The Exonum Team
//
// Licensed under the Apache License, Version 2.0 (the "License");
// you may not use this file except in compliance with the License.
// You may obtain a copy of the License at
//
//   http://www.apache.org/licenses/LICENSE-2.0
//
// Unless required by applicable law or agreed to in writing, software
// distributed under the License is distributed on an "AS IS" BASIS,
// WITHOUT WARRANTIES OR CONDITIONS OF ANY KIND, either express or implied.
// See the License for the specific language governing permissions and
// limitations under the License.

pub use self::{
    configure::{Configure, ConfigureCall, CONFIGURE_INTERFACE_NAME},
    errors::Error,
    proto_structures::{
        ConfigChange, ConfigProposalWithHash, ConfigPropose, ConfigVote, DeployConfirmation,
        DeployRequest, ServiceConfig, StartService,
    },
    schema::Schema,
    transactions::SupervisorInterface,
};

use exonum::{
    blockchain::InstanceCollection,
    crypto::Hash,
    helpers::byzantine_quorum,
    runtime::{
        api::ServiceApiBuilder,
        rust::{AfterCommitContext, CallContext, Service, Transaction},
<<<<<<< HEAD
        BlockchainData, SUPERVISOR_INSTANCE_ID, SUPERVISOR_INSTANCE_NAME,
=======
        InstanceDescriptor, SUPERVISOR_INSTANCE_ID,
>>>>>>> a8e4b7a6
    },
};
use exonum_derive::*;
use exonum_merkledb::Snapshot;

mod api;
mod configure;
mod errors;
mod proto;
mod proto_structures;
mod schema;
pub mod simple;
mod transactions;

/// Error message emitted when the `Supervisor` is installed as a non-privileged service.
const NOT_SUPERVISOR_MSG: &str = "`Supervisor` is installed as a non-privileged service. \
                                  For correct operation, `Supervisor` needs to have numeric ID 0.";

/// Applies configuration changes, isolating each of them with by using `Fork` checkpoints.
///
/// # Safety
///
/// This function should be used with extreme care. It makes the following assumptions:
///
/// - The function must be called at the end of the transaction or `before_commit` execution.
///   If the transaction errors / panics afterwards, the changes to the configs will not
///   be rolled back.
/// - No changes to the blockchain state should be introduced before the call to this function.
///   Any changes that are introduced will be committed regardless of the execution status,
///   or the status of application of any config change. This is if the execution wasn't interrupted
///   by a panic / error *before* hitting the call; if this happens, the usual rules apply.
///
/// These restrictions are the result of `Fork` not having multi-layered checkpoints.
fn update_configs(context: &mut CallContext<'_>, changes: Vec<ConfigChange>) {
    // An error while configuring one of the service instances should not affect others.
    changes.into_iter().for_each(|change| match change {
        ConfigChange::Consensus(config) => {
            log::trace!("Updating consensus configuration {:?}", config);

            let result = context.isolate(|context| {
                context
                    .writeable_core_schema()
                    .consensus_config_entry()
                    .set(config);
                Ok(())
            });
            assert!(result.is_ok());
        }

        ConfigChange::Service(config) => {
            log::trace!(
                "Updating service instance configuration, instance ID is {}",
                config.instance_id
            );

            let configure_result = context.isolate(|mut context| {
                context
                    .interface::<ConfigureCall<'_>>(config.instance_id)?
                    .apply_config(config.params.clone())
            });
            if let Err(e) = configure_result {
                log::error!(
                    "An error occurred while applying service configuration. {}",
                    e
                );
            }
        }
    })
}

#[derive(Debug, ServiceFactory)]
#[exonum(
    proto_sources = "proto",
    artifact_name = "exonum-supervisor",
    implements("transactions::SupervisorInterface")
)]
pub struct Supervisor;

impl Supervisor {
    /// Name of the supervisor service.
    pub const NAME: &'static str = "supervisor";
}

impl Service for Supervisor {
    fn state_hash(&self, data: BlockchainData<&dyn Snapshot>) -> Vec<Hash> {
        Schema::new(data.for_executing_service()).state_hash()
    }

    fn before_commit(&self, mut context: CallContext<'_>) {
        let mut schema = Schema::new(context.service_data());
        let core_schema = context.data().for_core();
        let height = core_schema.height();

        // Removes pending deploy requests for which deadline was exceeded.
        let requests_to_remove = schema
            .pending_deployments
            .values()
            .filter(|request| request.deadline_height < height)
            .collect::<Vec<_>>();

        for request in requests_to_remove {
            schema.pending_deployments.remove(&request.artifact);
            log::trace!("Removed outdated deployment request {:?}", request);
        }

        let entry = schema.pending_proposal.get();
        if let Some(entry) = entry {
            if entry.config_propose.actual_from <= height {
                // Remove pending config proposal for which deadline was exceeded.
                log::trace!("Removed outdated config proposal");
                schema.pending_proposal.remove();
            } else {
                let confirmations = schema.config_confirms.confirmations(&entry.propose_hash);
                let validator_count = core_schema.consensus_config().validator_keys.len();

                // Apply pending config in case 2/3+1 validators voted for it.
                if confirmations >= byzantine_quorum(validator_count) {
                    log::info!(
                        "New configuration has been accepted: {:?}",
                        entry.config_propose
                    );
                    drop(schema);
                    // Perform the application of configs.
                    update_configs(&mut context, entry.config_propose.changes);
                    // Remove config from proposals. Note that this step is performed even
                    // if applying one or more configs has errored / panicked.
                    let mut schema = Schema::new(context.service_data());
                    schema.pending_proposal.remove();
                }
            }
        }
    }

    fn after_commit(&self, mut context: AfterCommitContext<'_>) {
        let schema = Schema::new(context.service_data());
        let keypair = context.service_keypair;
        let instance_id = context.instance.id;
        let core_schema = context.data().for_core();
        let is_validator = core_schema
            .validator_id(context.service_keypair.0)
            .is_some();

        // Sends confirmation transaction for unconfirmed deployment requests.
        let deployments: Vec<_> = schema
            .pending_deployments
            .values()
            .filter(|request| {
                let confirmation = DeployConfirmation::from(request.clone());
                !schema
                    .deploy_confirmations
                    .confirmed_by(&confirmation, &keypair.0)
            })
            .collect();
        drop(schema);

        for unconfirmed_request in deployments {
            let artifact = unconfirmed_request.artifact.clone();
            let spec = unconfirmed_request.spec.clone();
            let keypair = context.service_keypair.clone();
            let tx_sender = context.transaction_broadcaster();

            let mut extensions = context.supervisor_extensions().expect(NOT_SUPERVISOR_MSG);
            extensions.start_deploy(artifact, spec, move || {
                if is_validator {
                    log::trace!(
                        "Sending confirmation for deployment request {:?}",
                        unconfirmed_request
                    );

                    let transaction = DeployConfirmation::from(unconfirmed_request);
                    tx_sender
                        .broadcast_transaction(transaction.sign(instance_id, keypair.0, &keypair.1))
                        .map_err(|e| log::error!("Couldn't broadcast transaction {}", e))
                        .ok();
                }
                Ok(())
            });
        }
    }

    fn wire_api(&self, builder: &mut ServiceApiBuilder) {
        api::wire(builder)
    }
}

impl From<Supervisor> for InstanceCollection {
    fn from(service: Supervisor) -> Self {
        InstanceCollection::new(service).with_instance(
            SUPERVISOR_INSTANCE_ID,
            Supervisor::NAME,
            Vec::default(),
        )
    }
}<|MERGE_RESOLUTION|>--- conflicted
+++ resolved
@@ -30,11 +30,7 @@
     runtime::{
         api::ServiceApiBuilder,
         rust::{AfterCommitContext, CallContext, Service, Transaction},
-<<<<<<< HEAD
-        BlockchainData, SUPERVISOR_INSTANCE_ID, SUPERVISOR_INSTANCE_NAME,
-=======
-        InstanceDescriptor, SUPERVISOR_INSTANCE_ID,
->>>>>>> a8e4b7a6
+        BlockchainData, SUPERVISOR_INSTANCE_ID,
     },
 };
 use exonum_derive::*;
