--- conflicted
+++ resolved
@@ -28,11 +28,7 @@
     runtime::{
         api::ServiceApiBuilder,
         rust::{AfterCommitContext, CallContext, Service, Transaction},
-<<<<<<< HEAD
-        SUPERVISOR_INSTANCE_ID,
-=======
-        BlockchainData, InstanceId, SUPERVISOR_INSTANCE_ID,
->>>>>>> ee9283ff
+        InstanceId, SUPERVISOR_INSTANCE_ID,
     },
 };
 use exonum_derive::*;
