// Copyright 2019 The Exonum Team
//
// Licensed under the Apache License, Version 2.0 (the "License");
// you may not use this file except in compliance with the License.
// You may obtain a copy of the License at
//
//   http://www.apache.org/licenses/LICENSE-2.0
//
// Unless required by applicable law or agreed to in writing, software
// distributed under the License is distributed on an "AS IS" BASIS,
// WITHOUT WARRANTIES OR CONDITIONS OF ANY KIND, either express or implied.
// See the License for the specific language governing permissions and
// limitations under the License.

pub use self::{
    configure::{Configure, ConfigureCall, CONFIGURE_INTERFACE_NAME},
    errors::Error,
    proto_structures::{
        ConfigChange, ConfigProposalWithHash, ConfigPropose, ConfigVote, DeployConfirmation,
        DeployRequest, ServiceConfig, StartService,
    },
    schema::Schema,
    transactions::SupervisorInterface,
};

use exonum::{
    blockchain::InstanceCollection,
    crypto::Hash,
    helpers::byzantine_quorum,
    runtime::{
        api::ServiceApiBuilder,
        rust::{AfterCommitContext, CallContext, Service, Transaction},
        BlockchainData, SUPERVISOR_INSTANCE_ID, SUPERVISOR_INSTANCE_NAME,
    },
};
use exonum_derive::*;
use exonum_merkledb::Snapshot;

mod api;
mod configure;
mod errors;
mod proto;
mod proto_structures;
mod schema;
pub mod simple;
mod transactions;

/// Error message emitted when the `Supervisor` is installed as a non-privileged service.
const NOT_SUPERVISOR_MSG: &str = "`Supervisor` is installed as a non-privileged service. \
                                  For correct operation, `Supervisor` needs to have numeric ID 0.";

/// Applies configuration changes, isolating each of them with by using `Fork` checkpoints.
///
/// # Safety
///
/// This function should be used with extreme care. It makes the following assumptions:
///
/// - The function must be called at the end of the transaction or `before_commit` execution.
///   If the transaction errors / panics afterwards, the changes to the configs will not
///   be rolled back.
/// - No changes to the blockchain state should be introduced before the call to this function.
///   Any changes that are introduced will be committed regardless of the execution status,
///   or the status of application of any config change. This is if the execution wasn't interrupted
///   by a panic / error *before* hitting the call; if this happens, the usual rules apply.
///
/// These restrictions are the result of `Fork` not having multi-layered checkpoints.
fn update_configs(context: &mut CallContext<'_>, changes: Vec<ConfigChange>) {
    // An error while configuring one of the service instances should not affect others.
    changes.into_iter().for_each(|change| match change {
        ConfigChange::Consensus(config) => {
            log::trace!("Updating consensus configuration {:?}", config);

            let result = context.isolate(|context| {
                context
                    .writeable_core_schema()
                    .consensus_config_entry()
                    .set(config);
                Ok(())
            });
            assert!(result.is_ok());
        }

        ConfigChange::Service(config) => {
            log::trace!(
                "Updating service instance configuration, instance ID is {}",
                config.instance_id
            );

            let configure_result = context.isolate(|mut context| {
                context
                    .interface::<ConfigureCall<'_>>(config.instance_id)?
                    .apply_config(config.params.clone())
            });
            if let Err(e) = configure_result {
                log::error!(
                    "An error occurred while applying service configuration. {}",
                    e
                );
            }
        }
    })
}

#[derive(Debug, ServiceFactory)]
#[exonum(
    proto_sources = "proto",
    artifact_name = "exonum-supervisor",
    implements("transactions::SupervisorInterface")
)]
pub struct Supervisor;

impl Service for Supervisor {
<<<<<<< HEAD
    fn state_hash(&self, data: BlockchainData<&'_ dyn Snapshot>) -> Vec<Hash> {
        Schema::new(data.for_executing_service()).state_hash()
    }

    fn before_commit(&self, mut context: CallContext<'_>) {
        let mut schema = Schema::new(context.service_data());
        let core_schema = context.data().for_core();
        let height = core_schema.height();
=======
    fn state_hash(&self, descriptor: InstanceDescriptor<'_>, snapshot: &dyn Snapshot) -> Vec<Hash> {
        Schema::new(descriptor.name, snapshot).state_hash()
    }

    fn before_commit(&self, mut context: CallContext<'_>) {
        let schema = Schema::new(context.instance().name, context.fork());
        let height = blockchain::Schema::new(context.fork()).height();
>>>>>>> a75206f9

        // Removes pending deploy requests for which deadline was exceeded.
        let requests_to_remove = schema
            .pending_deployments
            .values()
            .filter(|request| request.deadline_height < height)
            .collect::<Vec<_>>();

        for request in requests_to_remove {
            schema.pending_deployments.remove(&request.artifact);
            log::trace!("Removed outdated deployment request {:?}", request);
        }

        let entry = schema.pending_proposal.get();
        if let Some(entry) = entry {
            if entry.config_propose.actual_from <= height {
                // Remove pending config proposal for which deadline was exceeded.
                log::trace!("Removed outdated config proposal");
                schema.pending_proposal.remove();
            } else {
                let confirmations = schema.config_confirms.confirmations(&entry.propose_hash);
                let validator_count = core_schema.consensus_config().validator_keys.len();

                // Apply pending config in case 2/3+1 validators voted for it.
                if confirmations >= byzantine_quorum(validator_count) {
                    log::info!(
                        "New configuration has been accepted: {:?}",
                        entry.config_propose
                    );
                    drop(schema);
                    // Perform the application of configs.
                    update_configs(&mut context, entry.config_propose.changes);
                    // Remove config from proposals. Note that this step is performed even
                    // if applying one or more configs has errored / panicked.
                    let mut schema = Schema::new(context.service_data());
                    schema.pending_proposal.remove();
                }
            }
        }
    }

    fn after_commit(&self, mut context: AfterCommitContext<'_>) {
<<<<<<< HEAD
        let schema = Schema::new(context.service_data());
=======
        let schema = Schema::new(context.instance.name, context.snapshot);
        let pending_deployments = schema.pending_deployments();
>>>>>>> a75206f9
        let keypair = context.service_keypair;
        let instance_id = context.instance.id;
        let core_schema = context.data().for_core();
        let is_validator = core_schema
            .validator_id(context.service_keypair.0)
            .is_some();

        // Sends confirmation transaction for unconfirmed deployment requests.
        let deployments: Vec<_> = schema
            .pending_deployments
            .values()
            .filter(|request| {
                let confirmation = DeployConfirmation::from(request.clone());
                !schema
                    .deploy_confirmations
                    .confirmed_by(&confirmation, &keypair.0)
            })
            .collect();
        drop(schema);

        for unconfirmed_request in deployments {
            let artifact = unconfirmed_request.artifact.clone();
            let spec = unconfirmed_request.spec.clone();
            let keypair = context.service_keypair.clone();
            let tx_sender = context.transaction_broadcaster();

            let mut extensions = context.supervisor_extensions().expect(NOT_SUPERVISOR_MSG);
            extensions.start_deploy(artifact, spec, move || {
                if is_validator {
                    log::trace!(
                        "Sending confirmation for deployment request {:?}",
                        unconfirmed_request
                    );

                    let transaction = DeployConfirmation::from(unconfirmed_request);
                    tx_sender
                        .broadcast_transaction(transaction.sign(instance_id, keypair.0, &keypair.1))
                        .map_err(|e| log::error!("Couldn't broadcast transaction {}", e))
                        .ok();
                }
                Ok(())
            });
        }
    }

    fn wire_api(&self, builder: &mut ServiceApiBuilder) {
        api::wire(builder)
    }
}

impl From<Supervisor> for InstanceCollection {
    fn from(service: Supervisor) -> Self {
        InstanceCollection::new(service).with_instance(
            SUPERVISOR_INSTANCE_ID,
            SUPERVISOR_INSTANCE_NAME,
            Vec::default(),
        )
    }
}<|MERGE_RESOLUTION|>--- conflicted
+++ resolved
@@ -110,8 +110,7 @@
 pub struct Supervisor;
 
 impl Service for Supervisor {
-<<<<<<< HEAD
-    fn state_hash(&self, data: BlockchainData<&'_ dyn Snapshot>) -> Vec<Hash> {
+    fn state_hash(&self, data: BlockchainData<&dyn Snapshot>) -> Vec<Hash> {
         Schema::new(data.for_executing_service()).state_hash()
     }
 
@@ -119,15 +118,6 @@
         let mut schema = Schema::new(context.service_data());
         let core_schema = context.data().for_core();
         let height = core_schema.height();
-=======
-    fn state_hash(&self, descriptor: InstanceDescriptor<'_>, snapshot: &dyn Snapshot) -> Vec<Hash> {
-        Schema::new(descriptor.name, snapshot).state_hash()
-    }
-
-    fn before_commit(&self, mut context: CallContext<'_>) {
-        let schema = Schema::new(context.instance().name, context.fork());
-        let height = blockchain::Schema::new(context.fork()).height();
->>>>>>> a75206f9
 
         // Removes pending deploy requests for which deadline was exceeded.
         let requests_to_remove = schema
@@ -170,12 +160,7 @@
     }
 
     fn after_commit(&self, mut context: AfterCommitContext<'_>) {
-<<<<<<< HEAD
         let schema = Schema::new(context.service_data());
-=======
-        let schema = Schema::new(context.instance.name, context.snapshot);
-        let pending_deployments = schema.pending_deployments();
->>>>>>> a75206f9
         let keypair = context.service_keypair;
         let instance_id = context.instance.id;
         let core_schema = context.data().for_core();
