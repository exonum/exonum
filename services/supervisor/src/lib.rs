// Copyright 2020 The Exonum Team
//
// Licensed under the Apache License, Version 2.0 (the "License");
// you may not use this file except in compliance with the License.
// You may obtain a copy of the License at
//
//   http://www.apache.org/licenses/LICENSE-2.0
//
// Unless required by applicable law or agreed to in writing, software
// distributed under the License is distributed on an "AS IS" BASIS,
// WITHOUT WARRANTIES OR CONDITIONS OF ANY KIND, either express or implied.
// See the License for the specific language governing permissions and
// limitations under the License.

//! Supervisor is an [Exonum][exonum] service capable of the following activities:
//!
//! - Deploying service artifacts and unloading unused artifacts
//! - Instantiating services
//! - Changing configuration of instantiated services
//! - Changing a state of instantiated services: stopping, freezing, resuming,
//!   and initiating data migrations
//! - Changing consensus configuration
//!
//! More information on the artifact / service lifecycle can be found in the
//! documentation of [service lifecycle][docs:lifecycle] and the [supervisor][docs:supervisor].
//!
//! Supervisor service has two different operating modes: a "simple" mode and a "decentralized" mode.
//! The difference between modes is in the decision making approach:
//!
//! - Within the decentralized mode, to deploy a service or apply a new configuration,
//!   more than 2/3rds of validators should reach a consensus;
//! - Within the simple mode, any decision is executed after a single validator approval.
//!
//! The simple mode can be useful if one network administrator manages all the validator nodes
//! or for testing purposes (e.g., to test service configuration with `TestKit`).
//! For a network with a low node confidence, consider using the decentralized mode.
//!
//! # Interaction
//!
//! The intended way to interact with supervisor is the REST API. To be precise, requests should
//! be sent to the one of the following endpoints: `deploy-artifact`, `propose-config` or
//! `confirm-config`. Once received, supervisor will convert the request into appropriate
//! transaction, sign it with the validator keys and broadcast for the rest of the network.
//!
//! Key point here is that user **should not** send transactions to the supervisor by himself.
//!
//! To deploy an artifact, one (within the "simple" mode) or majority (within the "decentralized" mode)
//! of the nodes should receive a [`DeployRequest`] message through API.
//!
//! To request a config change, one node should submit a [`ConfigPropose`] message through API.
//! For the "simple" mode no more actions are required. For the "decentralized" mode the majority of the nodes
//! should also submit [`ConfigVote`] messages with a hash of the proposed configuration.
//! The proposal initiator that receives the original [`ConfigPropose`] message must not vote for the configuration.
//! This node votes for the configuration propose automatically.
//!
//! Starting, resuming or freezing a service, or unloading an artifact
//! are treated similarly to a configuration change and follow the same rules.
//!
//! ## Migrations Management
//!
//! Supervisor service provides a functionality to perform data migrations for services.
//! Request for migration is sent through private REST API and contains the name of instance
//! to migrate, end artifact version to achieve after migration, and deadline height until which
//! migration should be completed.
//!
//! ### Requirements
//!
//! The following requirements should be satisfied in order to start a migration:
//!
//! - Target service instance should exist and be stopped or frozen.
//! - End artifact for a migration should be a superior version of the artifact of target instance.
//! - New (end) version of artifact should be deployed.
//!
//! Violation of any of requirements listed above will result in a request failure without
//! actual start of migration.
//!
//! ## Migration Workflow
//!
//! Migration starts after the block with the request is committed and is performed asynchronously.
//!
//! After the local migration completion, validator nodes report the result of migration, which can
//! be either successful or unsuccessful.
//!
//! If all validators report the successful local migration result, and the resulting state hashes
//! match, migration is committed and flushed in the block, next to block with the last required
//! migration confirmation.
//!
//! In any other case (e.g. migration failure for at least one node, resulting state hash divergence,
//! lack of report at the deadline height), migration is considered failed and rolled back.
//!
//! After fixing the reason for migration failure, the migration attempt can be performed once again.
//! It will require a different deadline height though, since `MigrationRequest` objects are considered
//! unique and supervisor won't attempt to perform the same `MigrationRequest` again.
//!
//! ### Complex Migrations
//!
//! If migration contains more than one migration script (e.g. if you need to migrate service from
//! version 0.1 to version 0.3, and this will include execution of two migration scripts: 0.1 -> 0.2
//! and 0.2 -> 0.3), supervisor will execute one migration script at the time.
//!
//! After the first migration request to version 0.3, migration will be performed for version 0.2,
//! and you need to create the same migration request with a different deadline height.
//! After the second migration request, the version will be updated to 0.3.
//!
//! To put it simply, you may need to perform the same migration request several times until every
//! step of migration is completed.
//!
//! ### Incomplete Migrations
//!
//! Migrations require only the current and the last version of artifact to be deployed. If you
//! decide to stop migration before reaching the last version (e.g. you requested migration to version
//! 0.3, but decided to go with version 0.2), you will need to deploy the 0.2 artifact
//! in order to resume the migrated service.
//!
//! # HTTP API
//!
//! REST API of the service is documented in the [`api` module](api/index.html).
//!
//! [exonum]: https://github.com/exonum/exonum
//! [docs:supervisor]: https://exonum.com/doc/version/latest/advanced/supervisor/
//! [docs:lifecycle]: https://exonum.com/doc/version/latest/architecture/service-lifecycle/
//! [`DeployRequest`]: struct.DeployRequest.html
//! [`ConfigPropose`]: struct.ConfigPropose.html
//! [`ConfigVote`]: struct.ConfigVote.html

#![warn(
    missing_debug_implementations,
    missing_docs,
    unsafe_code,
    bare_trait_objects
)]
#![warn(clippy::pedantic, clippy::nursery)]
#![allow(
    // Next `cast_*` lints don't give alternatives.
    clippy::cast_possible_wrap, clippy::cast_possible_truncation, clippy::cast_sign_loss,
    // Next lints produce too much noise/false positives.
    clippy::module_name_repetitions, clippy::similar_names, clippy::must_use_candidate,
    clippy::pub_enum_variant_names,
    // '... may panic' lints.
    clippy::indexing_slicing,
    // Too much work to fix.
    clippy::missing_errors_doc, clippy::missing_const_for_fn
)]

pub use self::{
    configure::{Configure, CONFIGURE_INTERFACE_NAME},
    errors::{ArtifactError, CommonError, ConfigurationError, MigrationError, ServiceError},
    event_state::AsyncEventState,
    migration_state::MigrationState,
    proto_structures::{
        ConfigChange, ConfigProposalWithHash, ConfigPropose, ConfigVote, DeployRequest,
        DeployResult, FreezeService, MigrationRequest, MigrationResult, ResumeService,
        ServiceConfig, StartService, StopService, SupervisorConfig, UnloadArtifact,
    },
    schema::Schema,
    transactions::SupervisorInterface,
};

#[doc(hidden)] // Public for migration tests.
pub use self::schema::SchemaImpl;

use exonum::runtime::{ExecutionContext, ExecutionError, InstanceId, SUPERVISOR_INSTANCE_ID};
use exonum_derive::*;
use exonum_merkledb::BinaryValue;
use exonum_rust_runtime::{
<<<<<<< HEAD
    api::ServiceApiBuilder, AfterCommitContext, Service, ServiceFactory as _,
=======
    api::ServiceApiBuilder,
    spec::{Simple, Spec},
    AfterCommitContext, Broadcaster, Service,
>>>>>>> 0532a29c
};

use crate::{configure::ConfigureMut, mode::Mode};

pub mod api;
pub mod mode;

mod configure;
mod errors;
mod event_state;
mod migration_state;
mod multisig;
mod proto;
mod proto_structures;
mod schema;
mod transactions;

/// Returns the `Supervisor` entity name.
pub const fn supervisor_name() -> &'static str {
    Supervisor::NAME
}

/// Error message emitted when the `Supervisor` is installed as a non-privileged service.
const NOT_SUPERVISOR_MSG: &str = "`Supervisor` is installed as a non-privileged service. \
                                  For correct operation, `Supervisor` needs to have numeric ID 0.";

/// Applies configuration changes.
/// Upon any failure, execution of this method stops and `Err(())` is returned.
fn update_configs(
    context: &mut ExecutionContext<'_>,
    changes: Vec<ConfigChange>,
) -> Result<(), ExecutionError> {
    const NO_SERVICE: &str =
        "BUG: Instance with the specified ID is absent in the dispatcher schema";

    for change in changes {
        match change {
            ConfigChange::Consensus(config) => {
                log::trace!("Updating consensus configuration {:?}", config);

                context
                    .supervisor_extensions()
                    .writeable_core_schema()
                    .consensus_config_entry()
                    .set(config);
            }

            ConfigChange::Service(config) => {
                log::trace!(
                    "Updating service instance configuration, instance ID is {}",
                    config.instance_id
                );

                // The service config was verified,
                // so panic on `expect` here is unlikely and means a bug in the implementation.
                context
                    .apply_config(config.instance_id, config.params.clone())
                    .map_err(|err| {
                        log::error!(
                            "An error occurred while applying service configuration. {}",
                            err
                        );
                        err
                    })?;
            }

            ConfigChange::StartService(start_service) => {
                log::trace!(
                    "Request add service with name {} from artifact {}",
                    start_service.name,
                    start_service.artifact
                );

                let id = assign_instance_id(context);
                let (instance_spec, config) = start_service.into_parts(id);

                context
                    .supervisor_extensions()
                    .initiate_adding_service(instance_spec, config)
                    .map_err(|err| {
                        log::error!("Service start request failed. {}", err);
                        err
                    })?;
            }

            ConfigChange::StopService(stop_service) => {
                let instance = context
                    .data()
                    .for_dispatcher()
                    .get_instance(stop_service.instance_id)
                    .expect(NO_SERVICE);

                log::trace!(
                    "Stopping service with name {} from artifact {}",
                    instance.spec.name,
                    instance.spec.artifact
                );

                context
                    .supervisor_extensions()
                    .initiate_stopping_service(stop_service.instance_id)?;
            }

            ConfigChange::FreezeService(freeze_service) => {
                let instance = context
                    .data()
                    .for_dispatcher()
                    .get_instance(freeze_service.instance_id)
                    .expect(NO_SERVICE);

                log::trace!(
                    "Freezing service with name {} from artifact {}",
                    instance.spec.name,
                    instance.spec.artifact
                );

                context
                    .supervisor_extensions()
                    .initiate_freezing_service(freeze_service.instance_id)?;
            }

            ConfigChange::ResumeService(resume_service) => {
                let instance = context
                    .data()
                    .for_dispatcher()
                    .get_instance(resume_service.instance_id)
                    .expect(NO_SERVICE);

                log::trace!(
                    "Resuming service with name {} with artifact {}",
                    instance.spec.name,
                    instance.spec.artifact,
                );

                context
                    .supervisor_extensions()
                    .initiate_resuming_service(resume_service.instance_id, resume_service.params)?;
            }

            ConfigChange::UnloadArtifact(unload_artifact) => {
                log::trace!("Unloading artifact `{}`", unload_artifact.artifact_id);
                context
                    .supervisor_extensions()
                    .unload_artifact(&unload_artifact.artifact_id)?;
            }
        }
    }
    Ok(())
}

/// Assigns the instance ID for a new service, initializing the schema `vacant_instance_id`
/// entry if needed.
fn assign_instance_id(context: &ExecutionContext<'_>) -> InstanceId {
    let mut schema = SchemaImpl::new(context.service_data());
    if let Some(id) = schema.assign_instance_id() {
        id
    } else {
        // Instance ID entry is not initialized, do it now.
        // We have to do it lazy, since dispatcher doesn't know the amount
        // of builtin instances until the genesis block is committed, and
        // `after_transactions` hook is not invoked for services at the genesis
        // block.

        // ID for the new instance is next to the highest builtin ID to avoid
        // overlap if builtin identifiers space is sparse.
        let dispatcher_schema = context.data().for_dispatcher();
        let builtin_instances = dispatcher_schema.service_instances();

        let new_instance_id = builtin_instances
            .values()
            .map(|state| state.spec.id)
            .max()
            .unwrap_or(SUPERVISOR_INSTANCE_ID)
            + 1;

        // We're going to use ID obtained above, so the vacant ID is next to it.
        let vacant_instance_id = new_instance_id + 1;
        schema.vacant_instance_id.set(vacant_instance_id);

        new_instance_id
    }
}

/// Supervisor service implementation.
#[derive(Debug, Default, Clone, ServiceFactory, ServiceDispatcher)]
#[service_dispatcher(implements(
    "SupervisorInterface",
    raw = "Configure<Params = SupervisorConfig>"
))]
#[service_factory(proto_sources = "proto", artifact_name = "exonum-supervisor")]
pub struct Supervisor;

impl Supervisor {
    /// Name of the supervisor service.
    pub const NAME: &'static str = "supervisor";

    /// Creates a configuration for a simple `Supervisor`.
    pub fn simple_config() -> SupervisorConfig {
        SupervisorConfig { mode: Mode::Simple }
    }

    /// Creates a configuration for a decentralized `Supervisor`.
    pub fn decentralized_config() -> SupervisorConfig {
        SupervisorConfig {
            mode: Mode::Decentralized,
        }
    }

    /// Creates a deploy spec for a builtin `Supervisor` instance with
    /// simple configuration.
    pub fn simple() -> Spec<Self, Simple> {
        Self::builtin_instance(Self::simple_config())
    }

    /// Creates an `InstanceCollection` for builtin `Supervisor` instance with
    /// decentralized configuration.
    pub fn decentralized() -> Spec<Self, Simple> {
        Self::builtin_instance(Self::decentralized_config())
    }

    /// Creates an `InstanceCollection` with builtin `Supervisor` instance given the
    /// configuration.
<<<<<<< HEAD
    pub fn builtin_instance(config: SupervisorConfig) -> InstanceInitParams {
        Self.artifact_id()
            .into_default_instance(SUPERVISOR_INSTANCE_ID, Self::NAME)
            .with_constructor(config)
=======
    pub fn builtin_instance(config: SupervisorConfig) -> Spec<Self, Simple> {
        Spec::new(Self).with_instance(SUPERVISOR_INSTANCE_ID, Self::NAME, config)
>>>>>>> 0532a29c
    }
}

impl Service for Supervisor {
    fn initialize(
        &self,
        context: ExecutionContext<'_>,
        params: Vec<u8>,
    ) -> Result<(), ExecutionError> {
        use std::borrow::Cow;

        // Load configuration from bytes and store it.
        // Since `Supervisor` is expected to be created at the start of the blockchain, invalid config
        // will cause genesis block creation to fail, and thus blockchain won't start.
        let config = SupervisorConfig::from_bytes(Cow::from(&params))
            .map_err(|_| ConfigurationError::InvalidConfig)?;

        let mut schema = SchemaImpl::new(context.service_data());
        schema.public.configuration.set(config);

        Ok(())
    }

    fn before_transactions(&self, mut context: ExecutionContext<'_>) -> Result<(), ExecutionError> {
        Self::remove_outdated_deployments(&context);
        Self::remove_outdated_config_proposal(&context);
        Self::flush_completed_migrations(&mut context)?;
        Self::remove_outdated_migrations(&mut context)?;
        Ok(())
    }

    fn after_transactions(&self, mut context: ExecutionContext<'_>) -> Result<(), ExecutionError> {
        let mut schema = SchemaImpl::new(context.service_data());
        let configuration = schema.supervisor_config();
        let core_schema = context.data().for_core();
        let next_height = core_schema.next_height();
        let validator_count = core_schema.consensus_config().validator_keys.len();

        // Check if we should apply a new config.
        let entry = schema.public.pending_proposal.get();
        if let Some(entry) = entry {
            if entry.config_propose.actual_from == next_height {
                // Config should be applied at the next height.
                if configuration.mode.config_approved(
                    &entry.propose_hash,
                    &schema.config_confirms,
                    validator_count,
                ) {
                    log::info!(
                        "New configuration has been accepted: {:?}",
                        entry.config_propose
                    );

                    // Remove config from proposals.
                    // If the config update will fail, this entry will be restored due to rollback.
                    // However, it won't be actual anymore and will be removed at the beginning
                    // of the next height (within `before_transactions` hook).
                    schema.public.pending_proposal.remove();
                    drop(schema);

                    // Perform the application of configs.
                    update_configs(&mut context, entry.config_propose.changes)?;
                }
            }
        }
        Ok(())
    }

    /// Sends confirmation transaction for unconfirmed deployment requests.
    fn after_commit(&self, mut context: AfterCommitContext<'_>) {
        Self::process_unconfirmed_deployments(&mut context);
        Self::process_incomplete_migrations(&mut context);
    }

    fn wire_api(&self, builder: &mut ServiceApiBuilder) {
        api::wire(builder)
    }
}

impl Supervisor {
    /// Removes deployments for which deadline height is already exceeded.
    fn remove_outdated_deployments(context: &ExecutionContext<'_>) {
        let mut schema = SchemaImpl::new(context.service_data());
        let core_schema = context.data().for_core();
        let height = core_schema.height();

        // Collect pending deploy requests for which deadline was exceeded.
        let requests_to_remove = schema
            .pending_deployments
            .values()
            .filter(|request| request.deadline_height <= height)
            .collect::<Vec<_>>();

        for request in requests_to_remove {
            schema.pending_deployments.remove(&request.artifact);
            if let Some(AsyncEventState::Pending) = schema.deploy_states.get(&request) {
                // If state is marked as pending, change it to failed as well.
                schema.deploy_states.put(&request, AsyncEventState::Timeout);
            }
            log::trace!("Removed outdated deployment request {:?}", request);
        }
    }

    /// Removes pending config proposal if it's outdated.
    fn remove_outdated_config_proposal(context: &ExecutionContext<'_>) {
        let mut schema = SchemaImpl::new(context.service_data());
        let core_schema = context.data().for_core();
        let height = core_schema.height();

        let entry = schema.public.pending_proposal.get();
        if let Some(entry) = entry {
            if entry.config_propose.actual_from <= height {
                // Remove pending config proposal for which deadline was exceeded.
                log::trace!("Removed outdated config proposal");
                schema.public.pending_proposal.remove();
            }
        }
    }

    /// Goes through pending deployments, chooses ones that we're not confirmed by our node
    /// and starts the local deployment routine for them.
    fn process_unconfirmed_deployments(context: &mut AfterCommitContext<'_>) {
        let service_key = context.service_key();

        let deployments: Vec<_> = {
            let schema = SchemaImpl::new(context.service_data());
            schema
                .pending_deployments
                .values()
                .filter(|request| {
                    if let Some(AsyncEventState::Pending) = schema.deploy_states.get(request) {
                        // From all pending requests we are interested only in ones not
                        // confirmed by us.
                        !schema
                            .deploy_confirmations
                            .confirmed_by(request, &service_key)
                    } else {
                        false
                    }
                })
                .collect()
        };

        for unconfirmed_request in deployments {
            let artifact = unconfirmed_request.artifact.clone();
            let spec = unconfirmed_request.spec.clone();
            let tx_sender = context.broadcaster();

            let mut extensions = context.supervisor_extensions().expect(NOT_SUPERVISOR_MSG);
            // We should deploy the artifact for all nodes, but send confirmations only
            // if the node is a validator.
            extensions.start_deploy(artifact, spec, move |result| {
                if let Some(tx_sender) = tx_sender {
                    log::trace!("Sending deployment result report {:?}", unconfirmed_request);
                    let confirmation = DeployResult::new(unconfirmed_request, result);
                    // TODO Investigate how to use async operations in the
                    // `after_commit` hook [ECR-4295]
                    if let Err(e) = tx_sender.blocking().report_deploy_result((), confirmation) {
                        log::error!("Cannot send `DeployResult`: {}", e);
                    };
                }
                Ok(())
            });
        }
    }

    /// Flushes completed migrations and removes them from the list of pending.
    ///
    /// This has to be done in the block other than one in which migration was committed,
    /// so this method is invoked in `before_transactions` of the next block.
    fn flush_completed_migrations(
        context: &mut ExecutionContext<'_>,
    ) -> Result<(), ExecutionError> {
        let mut schema = SchemaImpl::new(context.service_data());

        // Collect pending migration requests which are successfully completed.
        let finished_migrations = schema
            .migrations_to_flush
            .iter()
            .map(|(_, request)| request)
            .collect::<Vec<_>>();

        // Clear the index, since we will flush all the migrations now.
        schema.migrations_to_flush.clear();

        drop(schema);
        for request in finished_migrations {
            // Flush the migration.
            // This has to be done before the state update, so core will update the data version
            // for instance.
            context
                .supervisor_extensions()
                .flush_migration(request.service.as_ref())?;
            log::trace!("Flushed and finished migration with request {:?}", request);

            let mut schema = SchemaImpl::new(context.service_data());

            // Update the state of a migration.
            let mut state = schema.migration_state_unchecked(&request);
            let instance = transactions::get_instance_by_name(context, request.service.as_ref())
                .expect("BUG: Migration succeed, but there is no such instance in core");
            state.update(AsyncEventState::Succeed, instance.data_version().clone());
            schema.migration_states.put(&request, state);
        }

        Ok(())
    }

    /// Rollbacks and removes migrations for which deadline height is already exceeded.
    fn remove_outdated_migrations(
        context: &mut ExecutionContext<'_>,
    ) -> Result<(), ExecutionError> {
        let height = context.data().for_core().height();

        // Collect pending migration requests for which deadline was exceeded.
        let requests_to_remove = SchemaImpl::new(context.service_data())
            .pending_migrations
            .iter()
            .filter_map(|(_, request)| {
                if request.deadline_height <= height {
                    Some(request)
                } else {
                    None
                }
            })
            .collect::<Vec<_>>();

        for request in requests_to_remove {
            let mut schema = SchemaImpl::new(context.service_data());
            schema.pending_migrations.remove(&request);

            let mut state = schema.migration_state_unchecked(&request);
            if state.is_pending() {
                // If state is marked as pending, change it to failed as well.
                state.fail(AsyncEventState::Timeout);
                schema.migration_states.put(&request, state);

                // Then, rollback the migration.
                drop(schema);
                context
                    .supervisor_extensions()
                    .rollback_migration(request.service.as_ref())?;
            }
            log::trace!("Removed outdated migration request {:?}", request);
        }

        Ok(())
    }

    /// Goes through incomplete migrations, checking their statuses.
    fn process_incomplete_migrations(context: &mut AfterCommitContext<'_>) {
        let service_key = context.service_key();

        // First of all, check all the new migrations and request core to start them.
        let pending_migrations: Vec<_> = {
            let schema = SchemaImpl::new(context.service_data());
            schema
                .pending_migrations
                .iter()
                .filter_map(|(_, request)| {
                    let state = schema.migration_state_unchecked(&request);

                    let confirmed_by_us = schema
                        .migration_confirmations
                        .confirmed_by(&request, &service_key);

                    // We are interested in requests that are both pending and not yet confirmed.
                    // Despite the fact that `migration_confirmations` stores only successful
                    // outcomes, receiving any failure report will immediately change the state
                    // to `Failed`.
                    // Thus if request is `pending` and there is no out signature in
                    // `migration_confirmations` index, it means than we did not send the
                    // result report, and should do it once core will provide this result.
                    if state.is_pending() && !confirmed_by_us {
                        Some(request)
                    } else {
                        None
                    }
                })
                .collect()
        };

        for request in pending_migrations {
            let local_migration_result = context
                .data()
                .for_dispatcher()
                .local_migration_result(request.service.as_ref());

            let tx_sender = context.broadcaster();

            if let Some(status) = local_migration_result {
                // We've got a result, broadcast it if our node is a validator.
                if let Some(tx_sender) = tx_sender {
                    let confirmation = MigrationResult { request, status };

                    if let Err(e) = tx_sender
                        .blocking()
                        .report_migration_result((), confirmation)
                    {
                        log::error!("Cannot send `MigrationResult`: {}", e);
                    }
                }
            }
        }
    }
}

impl Configure for Supervisor {
    type Params = SupervisorConfig;

    fn verify_config(
        &self,
        _context: ExecutionContext<'_>,
        _params: Self::Params,
    ) -> Result<(), ExecutionError> {
        // If config was decoded, it's OK.
        Ok(())
    }

    fn apply_config(
        &self,
        context: ExecutionContext<'_>,
        params: Self::Params,
    ) -> Result<(), ExecutionError> {
        let mut schema = SchemaImpl::new(context.service_data());
        schema.public.configuration.set(params);
        Ok(())
    }
}<|MERGE_RESOLUTION|>--- conflicted
+++ resolved
@@ -163,13 +163,9 @@
 use exonum_derive::*;
 use exonum_merkledb::BinaryValue;
 use exonum_rust_runtime::{
-<<<<<<< HEAD
-    api::ServiceApiBuilder, AfterCommitContext, Service, ServiceFactory as _,
-=======
     api::ServiceApiBuilder,
     spec::{Simple, Spec},
-    AfterCommitContext, Broadcaster, Service,
->>>>>>> 0532a29c
+    AfterCommitContext, Service,
 };
 
 use crate::{configure::ConfigureMut, mode::Mode};
@@ -392,15 +388,8 @@
 
     /// Creates an `InstanceCollection` with builtin `Supervisor` instance given the
     /// configuration.
-<<<<<<< HEAD
-    pub fn builtin_instance(config: SupervisorConfig) -> InstanceInitParams {
-        Self.artifact_id()
-            .into_default_instance(SUPERVISOR_INSTANCE_ID, Self::NAME)
-            .with_constructor(config)
-=======
     pub fn builtin_instance(config: SupervisorConfig) -> Spec<Self, Simple> {
         Spec::new(Self).with_instance(SUPERVISOR_INSTANCE_ID, Self::NAME, config)
->>>>>>> 0532a29c
     }
 }
 
