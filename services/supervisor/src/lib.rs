// Copyright 2019 The Exonum Team
//
// Licensed under the Apache License, Version 2.0 (the "License");
// you may not use this file except in compliance with the License.
// You may obtain a copy of the License at
//
//   http://www.apache.org/licenses/LICENSE-2.0
//
// Unless required by applicable law or agreed to in writing, software
// distributed under the License is distributed on an "AS IS" BASIS,
// WITHOUT WARRANTIES OR CONDITIONS OF ANY KIND, either express or implied.
// See the License for the specific language governing permissions and
// limitations under the License.

pub use self::{
    configure::{Configure, ConfigureCall, CONFIGURE_INTERFACE_NAME},
    errors::Error,
    proto_structures::{
        ConfigChange, ConfigProposalWithHash, ConfigPropose, ConfigVote, DeployConfirmation,
        DeployRequest, ServiceConfig, StartService,
    },
    schema::Schema,
    transactions::SupervisorInterface,
};

use exonum::{
    blockchain::{self, InstanceCollection},
    crypto::Hash,
    helpers::validator::validator_id,
    runtime::{
        api::ServiceApiBuilder,
        rust::{AfterCommitContext, CallContext, Service, Transaction},
        InstanceDescriptor, SUPERVISOR_INSTANCE_ID,
    },
};
use exonum_derive::*;
use exonum_merkledb::Snapshot;

pub mod mode;

mod api;
mod configure;
mod errors;
mod proto;
mod proto_structures;
mod schema;
mod transactions;

/// Decentralized supervisor.
pub type DecentralizedSupervisor = Supervisor<mode::Decentralized>;

/// Simple supervisor.
pub type SimpleSupervisor = Supervisor<mode::Simple>;

/// Returns the `Supervisor` entity name.
pub const fn supervisor_name() -> &'static str {
    Supervisor::<mode::Decentralized>::NAME
}

/// Error message emitted when the `Supervisor` is installed as a non-privileged service.
const NOT_SUPERVISOR_MSG: &str = "`Supervisor` is installed as a non-privileged service. \
                                  For correct operation, `Supervisor` needs to have numeric ID 0.";

/// Applies configuration changes, isolating each of them with by using `Fork` checkpoints.
///
/// # Safety
///
/// This function should be used with extreme care. It makes the following assumptions:
///
/// - The function must be called at the end of the transaction or `before_commit` execution.
///   If the transaction errors / panics afterwards, the changes to the configs will not
///   be rolled back.
/// - No changes to the blockchain state should be introduced before the call to this function.
///   Any changes that are introduced will be committed regardless of the execution status,
///   or the status of application of any config change. This is if the execution wasn't interrupted
///   by a panic / error *before* hitting the call; if this happens, the usual rules apply.
///
/// These restrictions are the result of `Fork` not having multi-layered checkpoints.
fn update_configs(context: &mut CallContext<'_>, changes: Vec<ConfigChange>) {
    // An error while configuring one of the service instances should not affect others.
    changes.into_iter().for_each(|change| match change {
        ConfigChange::Consensus(config) => {
            log::trace!("Updating consensus configuration {:?}", config);

            let result = context.isolate(|context| {
                blockchain::Schema::new(context.fork())
                    .consensus_config_entry()
                    .set(config);
                Ok(())
            });
            assert!(result.is_ok());
        }

        ConfigChange::Service(config) => {
            log::trace!(
                "Updating service instance configuration, instance ID is {}",
                config.instance_id
            );

            let configure_result = context.isolate(|mut context| {
                context
                    .interface::<ConfigureCall<'_>>(config.instance_id)?
                    .apply_config(config.params.clone())
            });
            if let Err(e) = configure_result {
                log::error!(
                    "An error occurred while applying service configuration. {}",
                    e
                );
            }
        }

        ConfigChange::StartService(start_service) => {
            log::trace!(
                "Request add service with name {:?} from artifact {:?}",
                start_service.name,
                start_service.artifact
            );
            if let Err(e) = context.start_adding_service(
                start_service.artifact,
                start_service.name,
                start_service.config,
            ) {
                // Panic will cause changes to be rolled back.
                panic!(
                    "An error occurred while starting the service instance: {:?}",
                    e
                );
            }
        }
    })
}

<<<<<<< HEAD
#[derive(Debug, Default, Clone, ServiceFactory)]
#[exonum(
    proto_sources = "proto",
    artifact_name = "exonum-supervisor",
    service_constructor = "Self::construct",
    implements("transactions::SupervisorInterface")
)]
pub struct Supervisor<Mode>
where
    Mode: mode::SupervisorMode,
{
    phantom: std::marker::PhantomData<Mode>,
}
=======
#[derive(Debug, ServiceDispatcher, ServiceFactory)]
#[service_dispatcher(implements("transactions::SupervisorInterface"))]
#[service_factory(proto_sources = "proto", artifact_name = "exonum-supervisor")]
pub struct Supervisor;
>>>>>>> 2c1ccc97

impl<Mode> Supervisor<Mode>
where
    Mode: mode::SupervisorMode,
{
    /// Name of the supervisor service.
    pub const NAME: &'static str = "supervisor";

    pub fn new() -> Supervisor<Mode> {
        Supervisor {
            phantom: std::marker::PhantomData::<Mode>::default(),
        }
    }

    pub fn construct(&self) -> Box<Self> {
        Box::new(Self::new())
    }
}

impl<Mode> Service for Supervisor<Mode>
where
    Mode: mode::SupervisorMode,
{
    fn state_hash(&self, descriptor: InstanceDescriptor<'_>, snapshot: &dyn Snapshot) -> Vec<Hash> {
        Schema::new(descriptor.name, snapshot).state_hash()
    }

    fn before_commit(&self, mut context: CallContext<'_>) {
        let schema = Schema::new(context.instance().name, context.fork());
        let height = blockchain::Schema::new(context.fork()).height();

        // Removes pending deploy requests for which deadline was exceeded.
        let requests_to_remove = schema
            .pending_deployments()
            .values()
            .filter(|request| request.deadline_height < height)
            .collect::<Vec<_>>();

        for request in requests_to_remove {
            schema.pending_deployments().remove(&request.artifact);
            log::trace!("Removed outdated deployment request {:?}", request);
        }

        let entry = schema.pending_proposal().get();
        if let Some(entry) = entry {
            if entry.config_propose.actual_from <= height {
                // Remove pending config proposal for which deadline was exceeded.
                log::trace!("Removed outdated config proposal");
                schema.pending_proposal().remove();
            } else if entry.config_propose.actual_from == height.next() {
                // Config should be applied at the next height.

                let config_confirms = schema.config_confirms();

                if Mode::config_approved(&entry.propose_hash, &config_confirms) {
                    log::info!(
                        "New configuration has been accepted: {:?}",
                        entry.config_propose
                    );
                    // Perform the application of configs.
                    update_configs(&mut context, entry.config_propose.changes);
                    // Remove config from proposals. Note that this step is performed even
                    // if applying one or more configs has errored / panicked.
                    let schema = Schema::new(context.instance().name, context.fork());
                    schema.pending_proposal().remove();
                }
            }
        }
    }

    fn after_commit(&self, mut context: AfterCommitContext<'_>) {
        let schema = Schema::new(context.instance.name, context.snapshot);
        let pending_deployments = schema.pending_deployments();
        let keypair = context.service_keypair;
        let instance_id = context.instance.id;
        let is_validator = validator_id(context.snapshot, context.service_keypair.0).is_some();

        // Sends confirmation transaction for unconfirmed deployment requests.
        let deployments = pending_deployments.values().filter(|request| {
            let confirmation = DeployConfirmation::from(request.clone());
            !schema
                .deploy_confirmations()
                .confirmed_by(&confirmation, &keypair.0)
        });

        for unconfirmed_request in deployments {
            let artifact = unconfirmed_request.artifact.clone();
            let spec = unconfirmed_request.spec.clone();
            let keypair = context.service_keypair.clone();
            let tx_sender = context.transaction_broadcaster();

            let mut extensions = context.supervisor_extensions().expect(NOT_SUPERVISOR_MSG);
            extensions.start_deploy(artifact, spec, move || {
                if is_validator {
                    log::trace!(
                        "Sending confirmation for deployment request {:?}",
                        unconfirmed_request
                    );

                    let transaction = DeployConfirmation::from(unconfirmed_request);
                    tx_sender
                        .broadcast_transaction(transaction.sign(instance_id, keypair.0, &keypair.1))
                        .map_err(|e| log::error!("Couldn't broadcast transaction {}", e))
                        .ok();
                }
                Ok(())
            });
        }
    }

    fn wire_api(&self, builder: &mut ServiceApiBuilder) {
        api::wire(builder)
    }
}

impl<Mode> From<Supervisor<Mode>> for InstanceCollection
where
    Mode: mode::SupervisorMode,
{
    fn from(service: Supervisor<Mode>) -> Self {
        InstanceCollection::new(service).with_instance(
            SUPERVISOR_INSTANCE_ID,
            Supervisor::<Mode>::NAME,
            Vec::default(),
        )
    }
}<|MERGE_RESOLUTION|>--- conflicted
+++ resolved
@@ -131,26 +131,16 @@
     })
 }
 
-<<<<<<< HEAD
-#[derive(Debug, Default, Clone, ServiceFactory)]
-#[exonum(
-    proto_sources = "proto",
-    artifact_name = "exonum-supervisor",
-    service_constructor = "Self::construct",
-    implements("transactions::SupervisorInterface")
-)]
-pub struct Supervisor<Mode>
-where
-    Mode: mode::SupervisorMode,
-{
-    phantom: std::marker::PhantomData<Mode>,
-}
-=======
-#[derive(Debug, ServiceDispatcher, ServiceFactory)]
+#[derive(Debug, Default, Clone, ServiceFactory, ServiceDispatcher)]
 #[service_dispatcher(implements("transactions::SupervisorInterface"))]
 #[service_factory(proto_sources = "proto", artifact_name = "exonum-supervisor")]
-pub struct Supervisor;
->>>>>>> 2c1ccc97
+    service_constructor = "Self::construct",
+pub struct Supervisor<Mode>
+where
+    Mode: mode::SupervisorMode,
+{
+    phantom: std::marker::PhantomData<Mode>,
+}
 
 impl<Mode> Supervisor<Mode>
 where
