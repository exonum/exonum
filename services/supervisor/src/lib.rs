// Copyright 2019 The Exonum Team
//
// Licensed under the Apache License, Version 2.0 (the "License");
// you may not use this file except in compliance with the License.
// You may obtain a copy of the License at
//
//   http://www.apache.org/licenses/LICENSE-2.0
//
// Unless required by applicable law or agreed to in writing, software
// distributed under the License is distributed on an "AS IS" BASIS,
// WITHOUT WARRANTIES OR CONDITIONS OF ANY KIND, either express or implied.
// See the License for the specific language governing permissions and
// limitations under the License.

pub use self::{
    configure::{Configure, ConfigureCall, CONFIGURE_INTERFACE_NAME},
    errors::Error,
    proto_structures::{
        ConfigChange, ConfigProposalWithHash, ConfigPropose, ConfigVote, DeployConfirmation,
        DeployRequest, ServiceConfig, StartService,
    },
    schema::Schema,
    transactions::SupervisorInterface,
};

use exonum::{
    blockchain::InstanceCollection,
<<<<<<< HEAD
    helpers::byzantine_quorum,
=======
    crypto::Hash,
>>>>>>> 6d7cc3a9
    runtime::{
        api::ServiceApiBuilder,
        rust::{AfterCommitContext, CallContext, Service, Transaction},
        SUPERVISOR_INSTANCE_ID,
    },
};
use exonum_derive::*;

pub mod mode;

mod api;
mod configure;
mod errors;
mod proto;
mod proto_structures;
mod schema;
mod transactions;

/// Decentralized supervisor.
pub type DecentralizedSupervisor = Supervisor<mode::Decentralized>;

/// Simple supervisor.
pub type SimpleSupervisor = Supervisor<mode::Simple>;

/// Returns the `Supervisor` entity name.
pub const fn supervisor_name() -> &'static str {
    Supervisor::<mode::Decentralized>::NAME
}

/// Error message emitted when the `Supervisor` is installed as a non-privileged service.
const NOT_SUPERVISOR_MSG: &str = "`Supervisor` is installed as a non-privileged service. \
                                  For correct operation, `Supervisor` needs to have numeric ID 0.";

/// Applies configuration changes, isolating each of them with by using `Fork` checkpoints.
///
/// # Safety
///
/// This function should be used with extreme care. It makes the following assumptions:
///
/// - The function must be called at the end of the transaction or `before_commit` execution.
///   If the transaction errors / panics afterwards, the changes to the configs will not
///   be rolled back.
/// - No changes to the blockchain state should be introduced before the call to this function.
///   Any changes that are introduced will be committed regardless of the execution status,
///   or the status of application of any config change. This is if the execution wasn't interrupted
///   by a panic / error *before* hitting the call; if this happens, the usual rules apply.
///
/// These restrictions are the result of `Fork` not having multi-layered checkpoints.
fn update_configs(context: &mut CallContext<'_>, changes: Vec<ConfigChange>) {
    // An error while configuring one of the service instances should not affect others.
    changes.into_iter().for_each(|change| match change {
        ConfigChange::Consensus(config) => {
            log::trace!("Updating consensus configuration {:?}", config);

            let result = context.isolate(|context| {
                context
                    .writeable_core_schema()
                    .consensus_config_entry()
                    .set(config);
                Ok(())
            });
            assert!(result.is_ok());
        }

        ConfigChange::Service(config) => {
            log::trace!(
                "Updating service instance configuration, instance ID is {}",
                config.instance_id
            );

            let configure_result = context.isolate(|mut context| {
                context
                    .interface::<ConfigureCall<'_>>(config.instance_id)?
                    .apply_config(config.params.clone())
            });
            if let Err(e) = configure_result {
                log::error!(
                    "An error occurred while applying service configuration. {}",
                    e
                );
            }
        }

        ConfigChange::StartService(start_service) => {
            log::trace!(
                "Request add service with name {:?} from artifact {:?}",
                start_service.name,
                start_service.artifact
            );
            if let Err(e) = context.start_adding_service(
                start_service.artifact,
                start_service.name,
                start_service.config,
            ) {
                // Panic will cause changes to be rolled back.
                panic!(
                    "An error occurred while starting the service instance: {:?}",
                    e
                );
            }
        }
    })
}

#[derive(Debug, Default, Clone, ServiceFactory, ServiceDispatcher)]
#[service_dispatcher(implements("transactions::SupervisorInterface"))]
#[service_factory(
    proto_sources = "proto",
    artifact_name = "exonum-supervisor",
    service_constructor = "Self::construct"
)]
pub struct Supervisor<Mode>
where
    Mode: mode::SupervisorMode,
{
    phantom: std::marker::PhantomData<Mode>,
}

impl<Mode> Supervisor<Mode>
where
    Mode: mode::SupervisorMode,
{
    /// Name of the supervisor service.
    pub const NAME: &'static str = "supervisor";

    pub fn new() -> Supervisor<Mode> {
        Supervisor {
            phantom: std::marker::PhantomData::<Mode>::default(),
        }
    }

    pub fn construct(&self) -> Box<Self> {
        Box::new(Self::new())
    }
}

<<<<<<< HEAD
impl Service for Supervisor {
=======
impl<Mode> Service for Supervisor<Mode>
where
    Mode: mode::SupervisorMode,
{
    fn state_hash(&self, data: BlockchainData<&dyn Snapshot>) -> Vec<Hash> {
        Schema::new(data.for_executing_service()).state_hash()
    }

>>>>>>> 6d7cc3a9
    fn before_commit(&self, mut context: CallContext<'_>) {
        let mut schema = Schema::new(context.service_data());
        let core_schema = context.data().for_core();
        let validator_count = core_schema.consensus_config().validator_keys.len();
        let height = core_schema.height();

        // Removes pending deploy requests for which deadline was exceeded.
        let requests_to_remove = schema
            .pending_deployments
            .values()
            .filter(|request| request.deadline_height < height)
            .collect::<Vec<_>>();

        for request in requests_to_remove {
            schema.pending_deployments.remove(&request.artifact);
            log::trace!("Removed outdated deployment request {:?}", request);
        }

        let entry = schema.pending_proposal.get();
        if let Some(entry) = entry {
            if entry.config_propose.actual_from <= height {
                // Remove pending config proposal for which deadline was exceeded.
                log::trace!("Removed outdated config proposal");
                schema.pending_proposal.remove();
            } else if entry.config_propose.actual_from == height.next() {
                // Config should be applied at the next height.
                if Mode::config_approved(
                    &entry.propose_hash,
                    &schema.config_confirms,
                    validator_count,
                ) {
                    log::info!(
                        "New configuration has been accepted: {:?}",
                        entry.config_propose
                    );
                    drop(schema);
                    // Perform the application of configs.
                    update_configs(&mut context, entry.config_propose.changes);
                    // Remove config from proposals. Note that this step is performed even
                    // if applying one or more configs has errored / panicked.
                    let mut schema = Schema::new(context.service_data());
                    schema.pending_proposal.remove();
                }
            }
        }
    }

    fn after_commit(&self, mut context: AfterCommitContext<'_>) {
        let schema = Schema::new(context.service_data());
        let keypair = context.service_keypair;
        let instance_id = context.instance.id;
        let core_schema = context.data().for_core();
        let is_validator = core_schema
            .validator_id(context.service_keypair.0)
            .is_some();

        // Sends confirmation transaction for unconfirmed deployment requests.
        let deployments: Vec<_> = schema
            .pending_deployments
            .values()
            .filter(|request| {
                let confirmation = DeployConfirmation::from(request.clone());
                !schema
                    .deploy_confirmations
                    .confirmed_by(&confirmation, &keypair.0)
            })
            .collect();
        drop(schema);

        for unconfirmed_request in deployments {
            let artifact = unconfirmed_request.artifact.clone();
            let spec = unconfirmed_request.spec.clone();
            let keypair = context.service_keypair.clone();
            let tx_sender = context.transaction_broadcaster();

            let mut extensions = context.supervisor_extensions().expect(NOT_SUPERVISOR_MSG);
            extensions.start_deploy(artifact, spec, move || {
                if is_validator {
                    log::trace!(
                        "Sending confirmation for deployment request {:?}",
                        unconfirmed_request
                    );

                    let transaction = DeployConfirmation::from(unconfirmed_request);
                    tx_sender
                        .broadcast_transaction(transaction.sign(instance_id, keypair.0, &keypair.1))
                        .map_err(|e| log::error!("Couldn't broadcast transaction {}", e))
                        .ok();
                }
                Ok(())
            });
        }
    }

    fn wire_api(&self, builder: &mut ServiceApiBuilder) {
        api::wire(builder)
    }
}

impl<Mode> From<Supervisor<Mode>> for InstanceCollection
where
    Mode: mode::SupervisorMode,
{
    fn from(service: Supervisor<Mode>) -> Self {
        InstanceCollection::new(service).with_instance(
            SUPERVISOR_INSTANCE_ID,
            Supervisor::<Mode>::NAME,
            Vec::default(),
        )
    }
}<|MERGE_RESOLUTION|>--- conflicted
+++ resolved
@@ -25,11 +25,6 @@
 
 use exonum::{
     blockchain::InstanceCollection,
-<<<<<<< HEAD
-    helpers::byzantine_quorum,
-=======
-    crypto::Hash,
->>>>>>> 6d7cc3a9
     runtime::{
         api::ServiceApiBuilder,
         rust::{AfterCommitContext, CallContext, Service, Transaction},
@@ -166,18 +161,10 @@
     }
 }
 
-<<<<<<< HEAD
-impl Service for Supervisor {
-=======
 impl<Mode> Service for Supervisor<Mode>
 where
     Mode: mode::SupervisorMode,
 {
-    fn state_hash(&self, data: BlockchainData<&dyn Snapshot>) -> Vec<Hash> {
-        Schema::new(data.for_executing_service()).state_hash()
-    }
-
->>>>>>> 6d7cc3a9
     fn before_commit(&self, mut context: CallContext<'_>) {
         let mut schema = Schema::new(context.service_data());
         let core_schema = context.data().for_core();
