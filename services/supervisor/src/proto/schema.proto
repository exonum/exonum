// Copyright 2019 The Exonum Team
//
// Licensed under the Apache License, Version 2.0 (the "License");
// you may not use this file except in compliance with the License.
// You may obtain a copy of the License at
//
//   http://www.apache.org/licenses/LICENSE-2.0
//
// Unless required by applicable law or agreed to in writing, software
// distributed under the License is distributed on an "AS IS" BASIS,
// WITHOUT WARRANTIES OR CONDITIONS OF ANY KIND, either express or implied.
// See the License for the specific language governing permissions and
// limitations under the License.

syntax = "proto3";

package exonum.supervisor;

import "types.proto";
import "service.proto";

<<<<<<< HEAD
message ConfigProposalInfo {
    exonum.PublicKey author = 1;
    exonum.Hash propose_hash = 2;
    ConfigPropose config_propose = 3;
=======
message ConfigProposalWithHash {
    exonum.crypto.Hash propose_hash = 1;
    ConfigPropose config_propose = 2;
>>>>>>> 1aca094d
}<|MERGE_RESOLUTION|>--- conflicted
+++ resolved
@@ -19,14 +19,8 @@
 import "types.proto";
 import "service.proto";
 
-<<<<<<< HEAD
 message ConfigProposalInfo {
     exonum.PublicKey author = 1;
     exonum.Hash propose_hash = 2;
     ConfigPropose config_propose = 3;
-=======
-message ConfigProposalWithHash {
-    exonum.crypto.Hash propose_hash = 1;
-    ConfigPropose config_propose = 2;
->>>>>>> 1aca094d
 }