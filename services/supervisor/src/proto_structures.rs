--- conflicted
+++ resolved
@@ -20,13 +20,6 @@
     exonum_merkledb::ObjectHash,
     helpers::Height,
     messages::{AnyTx, Verified},
-<<<<<<< HEAD
-    runtime::{ArtifactId, InstanceId, InstanceSpec, SUPERVISOR_INSTANCE_ID},
-=======
-    runtime::{
-        rust::TxStub, ArtifactId, ExecutionStatus, InstanceId, InstanceSpec, SUPERVISOR_INSTANCE_ID,
-    },
->>>>>>> c05b2ce5
 };
 use exonum_crypto::{PublicKey, SecretKey};
 use exonum_derive::*;
@@ -34,7 +27,9 @@
     impl_binary_key_for_binary_value, impl_serde_hex_for_binary_value, BinaryValue,
 };
 use exonum_proto::ProtobufConvert;
-use exonum_rust_runtime::TxStub;
+use exonum_rust_runtime::{
+    ArtifactId, ExecutionStatus, InstanceId, InstanceSpec, TxStub, SUPERVISOR_INSTANCE_ID,
+};
 
 use super::{mode::Mode, proto, transactions::SupervisorInterface};
 
