--- conflicted
+++ resolved
@@ -95,7 +95,6 @@
         let dispatcher_data = context.data().for_dispatcher();
 
         // Check that artifact is deployed.
-<<<<<<< HEAD
         if dispatcher_data.get_artifact(&self.artifact).is_none() {
             log::trace!(
                 "Discarded start of service {} from the unknown artifact {}.",
@@ -103,18 +102,12 @@
                 &self.artifact.name,
             );
 
-            return Err(Error::UnknownArtifact.into());
-        }
-=======
-        dispatcher_data
-            .get_artifact(self.artifact.name.as_str())
-            .ok_or_else(|| {
-                Error::UnknownArtifact.with_description(format!(
-                    "Discarded start of service {} from the unknown artifact {}.",
-                    &self.name, &self.artifact.name,
-                ))
-            })?;
->>>>>>> 86875313
+            let err = Error::UnknownArtifact.with_description(format!(
+                "Discarded start of service {} from the unknown artifact {}.",
+                &self.name, &self.artifact.name,
+            ));
+            return Err(err);
+        }
 
         // Check that there is no instance with the same name.
         if dispatcher_data.get_instance(self.name.as_str()).is_some() {
