--- conflicted
+++ resolved
@@ -15,17 +15,11 @@
 use exonum::{
     crypto::PublicKey,
     helpers::{Height, ValidateInput},
-<<<<<<< HEAD
-    runtime::{
-        rust::CallContext, CommonError, ExecutionError, ExecutionFail, InstanceSpec, InstanceStatus,
-    },
-=======
->>>>>>> b970896e
 };
 use exonum_derive::*;
 use exonum_merkledb::ObjectHash;
 use exonum_rust_runtime::{
-    CallContext, DispatcherError, ExecutionError, ExecutionFail, InstanceSpec, InstanceStatus,
+    CallContext, CommonError, ExecutionError, ExecutionFail, InstanceSpec, InstanceStatus,
 };
 
 use std::collections::HashSet;
