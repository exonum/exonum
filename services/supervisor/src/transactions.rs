--- conflicted
+++ resolved
@@ -353,25 +353,9 @@
             return Err(error);
         }
 
-<<<<<<< HEAD
-        let confirmations = schema.deploy_confirmations.confirm(&confirmation, author);
-        let validator_count = core_schema.consensus_config().validator_keys.len();
-        if confirmations == validator_count {
-            log::trace!(
-                "Registering deployed artifact in dispatcher {:?}",
-                confirmation.artifact
-            );
-
-            // Removes artifact from pending deployments.
-            schema.pending_deployments.remove(&confirmation.artifact);
-            // We have enough confirmations to register the deployed artifact in the dispatcher;
-            // if this action fails, this transaction will be canceled.
-            context.start_artifact_registration(deploy_request.artifact, deploy_request.spec);
-=======
         // Verify that we didn't reach deadline height.
         if deploy_request.deadline_height < current_height {
             return Err(Error::DeadlineExceeded.into());
->>>>>>> 967a0103
         }
 
         drop(schema);
@@ -471,7 +455,7 @@
                 .put(&deploy_request, DeployState::Succeed);
             // We have enough confirmations to register the deployed artifact in the dispatcher;
             // if this action fails, this transaction will be canceled.
-            context.start_artifact_registration(deploy_request.artifact, deploy_request.spec)?;
+            context.start_artifact_registration(deploy_request.artifact, deploy_request.spec);
         }
         Ok(())
     }
