// Copyright 2019 The Exonum Team
//
// Licensed under the Apache License, Version 2.0 (the "License");
// you may not use this file except in compliance with the License.
// You may obtain a copy of the License at
//
//   http://www.apache.org/licenses/LICENSE-2.0
//
// Unless required by applicable law or agreed to in writing, software
// distributed under the License is distributed on an "AS IS" BASIS,
// WITHOUT WARRANTIES OR CONDITIONS OF ANY KIND, either express or implied.
// See the License for the specific language governing permissions and
// limitations under the License.

use exonum::{
    helpers::ValidateInput,
    runtime::{rust::CallContext, DispatcherError, ExecutionError, InstanceSpec},
};
use exonum_derive::*;
use exonum_merkledb::ObjectHash;

use std::collections::HashSet;

use super::{
    ConfigChange, ConfigProposalWithHash, ConfigPropose, ConfigVote, ConfigureCall,
    DeployConfirmation, DeployRequest, Error, Schema, StartService, Supervisor,
};

/// Supervisor service transactions.
#[exonum_service]
pub trait SupervisorInterface {
    /// Requests artifact deploy.
    ///
    /// This request should be sent by the each of validators.
    /// After that, the supervisor will try to deploy the artifact, and if this procedure
    /// will be successful it will send `confirm_artifact_deploy` transaction.
    fn request_artifact_deploy(
        &self,
        context: CallContext,
        artifact: DeployRequest,
    ) -> Result<(), ExecutionError>;

    /// Confirmation that the artifact was successfully deployed by the validator.
    ///
    /// Artifact will be registered in dispatcher if all of validators will send this confirmation.
    fn confirm_artifact_deploy(
        &self,
        context: CallContext,
        artifact: DeployConfirmation,
    ) -> Result<(), ExecutionError>;

    /// Requests start service.
    ///
    /// Service will be started if all of validators will send this confirmation.
    fn start_service(
        &self,
        context: CallContext,
        service: StartService,
    ) -> Result<(), ExecutionError>;

    /// Propose config change
    ///
    /// This request should be sent by one of validators as the proposition to change
    /// current configuration to new one. All another validators able to vote for this
    /// configuration by sending `confirm_config_change` transaction.
    /// Note: only one proposal at time is possible.
    fn propose_config_change(
        &self,
        context: CallContext,
        propose: ConfigPropose,
    ) -> Result<(), ExecutionError>;

    /// Confirm config change
    ///
    /// This confirm should be sent by validators to vote for proposed configuration.
    /// Vote of the author of the propose_config_change transaction is taken into
    /// account automatically.
    /// The configuration will be applied if 2/3+1 validators voted for it.
    fn confirm_config_change(
        &self,
        context: CallContext,
        vote: ConfigVote,
    ) -> Result<(), ExecutionError>;
}

impl ValidateInput for DeployRequest {
    type Error = ExecutionError;

    fn validate(&self) -> Result<(), Self::Error> {
        self.artifact
            .validate()
            .map_err(|e| (Error::InvalidArtifactId, e).into())
    }
}

impl ValidateInput for DeployConfirmation {
    type Error = ExecutionError;

    fn validate(&self) -> Result<(), Self::Error> {
        self.artifact
            .validate()
            .map_err(|e| (Error::InvalidArtifactId, e).into())
    }
}

impl ValidateInput for StartService {
    type Error = ExecutionError;

    fn validate(&self) -> Result<(), Self::Error> {
        self.artifact
            .validate()
            .map_err(|e| (Error::InvalidArtifactId, e))?;
        InstanceSpec::is_valid_name(&self.name)
            .map_err(|e| (Error::InvalidInstanceName, e))
            .map_err(Self::Error::from)
    }
}

impl SupervisorInterface for Supervisor {
    fn propose_config_change(
        &self,
        mut context: CallContext,
        propose: ConfigPropose,
    ) -> Result<(), ExecutionError> {
        let (_, author) = context
            .caller()
            .as_transaction()
            .ok_or(DispatcherError::UnauthorizedCaller)?;

        // Verifies that transaction author is validator.
        context
            .data()
            .for_core()
            .validator_id(author)
            .ok_or(Error::UnknownAuthor)?;

        // Verifies that the `actual_from` height is in the future.
        if context.data().for_core().height() >= propose.actual_from {
            return Err(Error::ActualFromIsPast.into());
        }

        // Verifies that there are no pending config changes.
        if Schema::new(context.service_data())
            .pending_proposal
            .exists()
        {
            return Err(Error::ConfigProposeExists.into());
        }

        // To prevent multiple consensus change proposition in one request
        let mut consensus_propose_added = false;
        // To prevent multiple service change proposition in one request
        let mut service_ids = HashSet::new();

        // Perform config verification.
        for change in &propose.changes {
            match change {
                ConfigChange::Consensus(config) => {
                    if consensus_propose_added {
                        log::trace!(
                            "Discarded multiple consensus change proposals in one request."
                        );
                        return Err(Error::MalformedConfigPropose.into());
                    }
                    consensus_propose_added = true;

                    config
                        .validate()
                        .map_err(|e| (Error::MalformedConfigPropose, e))?;
                }

                ConfigChange::Service(config) => {
                    if service_ids.contains(&config.instance_id) {
                        log::trace!("Discarded multiple service change proposals in one request.");
                        return Err(Error::MalformedConfigPropose.into());
                    }
                    service_ids.insert(config.instance_id);

                    context
                        .interface::<ConfigureCall>(config.instance_id)?
                        .verify_config(config.params.clone())
                        .map_err(|e| (Error::MalformedConfigPropose, e))?;
                }
            }
        }

        let mut schema = Schema::new(context.service_data());
        let propose_hash = propose.object_hash();
        schema.config_confirms.confirm(&propose_hash, author);

        let config_entry = ConfigProposalWithHash {
            config_propose: propose,
            propose_hash,
        };
        schema.pending_proposal.set(config_entry);

        Ok(())
    }

    fn confirm_config_change(
        &self,
        context: CallContext,
        vote: ConfigVote,
    ) -> Result<(), ExecutionError> {
        let (_, author) = context
            .caller()
            .as_transaction()
            .ok_or(DispatcherError::UnauthorizedCaller)?;

        // Verify that transaction author is a validator.
        let core_schema = context.data().for_core();
        core_schema
            .validator_id(author)
            .ok_or(Error::UnknownAuthor)?;

        let mut schema = Schema::new(context.service_data());
        let entry = schema
            .pending_proposal
            .get()
            .ok_or_else(|| Error::ConfigProposeNotRegistered)?;

        // Verifies that this config proposal is registered.
        if entry.propose_hash != vote.propose_hash {
            return Err(Error::ConfigProposeNotRegistered.into());
        }

        let config_propose = entry.config_propose;
        // Verifies that we didn't reach the deadline height.
        if config_propose.actual_from <= core_schema.height() {
            return Err(Error::DeadlineExceeded.into());
        }
        if schema
            .config_confirms
            .confirmed_by(&entry.propose_hash, &author)
        {
            return Err(Error::AttemptToVoteTwice.into());
        }

        schema.config_confirms.confirm(&vote.propose_hash, author);
        log::trace!(
            "Propose config {:?} has been confirmed by {:?}",
            vote.propose_hash,
            author
        );

        Ok(())
    }

    fn request_artifact_deploy(
        &self,
        context: CallContext,
        deploy: DeployRequest,
    ) -> Result<(), ExecutionError> {
        deploy.validate()?;
        let core_schema = context.data().for_core();
        // Verifies that we doesn't reach deadline height.
        if deploy.deadline_height < core_schema.height() {
            return Err(Error::DeadlineExceeded.into());
        }
        let mut schema = Schema::new(context.service_data());

        // Verifies that the deployment request is not yet registered.
        if schema.pending_deployments.contains(&deploy.artifact) {
            return Err(Error::DeployRequestAlreadyRegistered.into());
        }

        // Verifies that transaction author is validator.
        let author = context.caller().author().ok_or(Error::UnknownAuthor)?;
        core_schema
            .validator_id(author)
            .ok_or(Error::UnknownAuthor)?;

        // Verifies that the artifact is not deployed yet.
        if context
            .data()
            .for_dispatcher()
            .get_artifact(&deploy.artifact.name)
            .is_some()
        {
            return Err(Error::AlreadyDeployed.into());
        }

        let confirmations = schema.deploy_requests.confirm(&deploy, author);
        let validator_count = core_schema.consensus_config().validator_keys.len();
        if confirmations == validator_count {
            log::trace!("Deploy artifact request accepted {:?}", deploy.artifact);
            let artifact = deploy.artifact.clone();
            schema.pending_deployments.put(&artifact, deploy);
        }
        Ok(())
    }

    fn confirm_artifact_deploy(
        &self,
        context: CallContext,
        confirmation: DeployConfirmation,
    ) -> Result<(), ExecutionError> {
        confirmation.validate()?;
<<<<<<< HEAD
        let core_schema = context.data().for_core();

        // Verifies that transaction author is validator.
        let author = context.caller().author().ok_or(Error::UnknownAuthor)?;
        core_schema
=======
        let blockchain_schema = blockchain::Schema::new(context.fork());

        let schema = Schema::new(context.instance().name, context.fork());

        // Verifies that transaction author is validator.
        let author = context
            .caller()
            .author()
            .expect("Wrong `DeployConfirmation` initiator");

        let mut deploy_confirmations = schema.deploy_confirmations();
        deploy_confirmations
>>>>>>> e90fbbf9
            .validator_id(author)
            .ok_or(Error::UnknownAuthor)?;

        // Verifies that we doesn't reach deadline height.
        if confirmation.deadline_height < core_schema.height() {
            return Err(Error::DeadlineExceeded.into());
        }

        let mut schema = Schema::new(context.service_data());
        // Verifies that this deployment is registered.
<<<<<<< HEAD
        if !schema.pending_deployments.contains(&confirmation.artifact) {
            return Err(Error::DeployRequestNotRegistered.into());
=======
        let deploy_request = schema
            .pending_deployments()
            .get(&confirmation.artifact)
            .ok_or(Error::DeployRequestNotRegistered)?;

        // Verifies that we didn't reach deadline height.
        if deploy_request.deadline_height < blockchain_schema.height() {
            return Err(Error::DeadlineExceeded.into());
>>>>>>> e90fbbf9
        }

        let confirmations = schema.deploy_confirmations.confirm(&confirmation, author);
        let validator_count = core_schema.consensus_config().validator_keys.len();
        if confirmations == validator_count {
            log::trace!(
                "Registering deployed artifact in dispatcher {:?}",
                confirmation.artifact
            );

            // Removes artifact from pending deployments.
            schema.pending_deployments.remove(&confirmation.artifact);
            // We have enough confirmations to register the deployed artifact in the dispatcher;
            // if this action fails, this transaction will be canceled.
            context.start_artifact_registration(deploy_request.artifact, deploy_request.spec)?;
        }

        Ok(())
    }

    fn start_service(
        &self,
        mut context: CallContext,
        service: StartService,
    ) -> Result<(), ExecutionError> {
        service.validate()?;
        let author = context.caller().author().ok_or(Error::UnknownAuthor)?;
        let core_schema = context.data().for_core();
        core_schema
            .validator_id(author)
            .ok_or(Error::UnknownAuthor)?;

        // Verifies that we doesn't reach deadline height.
        if service.deadline_height < core_schema.height() {
            return Err(Error::DeadlineExceeded.into());
        }

        // Verifies that the instance name does not exist.
        if context
            .data()
            .for_dispatcher()
            .get_instance(service.name.as_str())
            .is_some()
        {
            return Err(Error::InstanceExists.into());
        }

        let confirmations = Schema::new(context.service_data())
            .pending_instances
            .confirm(&service, author);
        let validator_count = core_schema.consensus_config().validator_keys.len();
        if confirmations == validator_count {
            log::trace!(
                "Request add service with name {:?} from artifact {:?}",
                service.name,
                service.artifact
            );
            // We have enough confirmations to add a new service instance;
            // if this action fails this transaction will be canceled.
            context.start_adding_service(service.artifact, service.name, service.config)?;
        }

        Ok(())
    }
}<|MERGE_RESOLUTION|>--- conflicted
+++ resolved
@@ -296,49 +296,24 @@
         confirmation: DeployConfirmation,
     ) -> Result<(), ExecutionError> {
         confirmation.validate()?;
-<<<<<<< HEAD
         let core_schema = context.data().for_core();
 
         // Verifies that transaction author is validator.
         let author = context.caller().author().ok_or(Error::UnknownAuthor)?;
         core_schema
-=======
-        let blockchain_schema = blockchain::Schema::new(context.fork());
-
-        let schema = Schema::new(context.instance().name, context.fork());
-
-        // Verifies that transaction author is validator.
-        let author = context
-            .caller()
-            .author()
-            .expect("Wrong `DeployConfirmation` initiator");
-
-        let mut deploy_confirmations = schema.deploy_confirmations();
-        deploy_confirmations
->>>>>>> e90fbbf9
-            .validator_id(author)
-            .ok_or(Error::UnknownAuthor)?;
-
-        // Verifies that we doesn't reach deadline height.
-        if confirmation.deadline_height < core_schema.height() {
-            return Err(Error::DeadlineExceeded.into());
-        }
+            .validator_id(author)
+            .ok_or(Error::UnknownAuthor)?;
 
         let mut schema = Schema::new(context.service_data());
         // Verifies that this deployment is registered.
-<<<<<<< HEAD
-        if !schema.pending_deployments.contains(&confirmation.artifact) {
-            return Err(Error::DeployRequestNotRegistered.into());
-=======
         let deploy_request = schema
-            .pending_deployments()
+            .pending_deployments
             .get(&confirmation.artifact)
             .ok_or(Error::DeployRequestNotRegistered)?;
 
         // Verifies that we didn't reach deadline height.
-        if deploy_request.deadline_height < blockchain_schema.height() {
+        if deploy_request.deadline_height < core_schema.height() {
             return Err(Error::DeadlineExceeded.into());
->>>>>>> e90fbbf9
         }
 
         let confirmations = schema.deploy_confirmations.confirm(&confirmation, author);
