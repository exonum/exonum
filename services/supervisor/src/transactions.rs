// Copyright 2019 The Exonum Team
//
// Licensed under the Apache License, Version 2.0 (the "License");
// you may not use this file except in compliance with the License.
// You may obtain a copy of the License at
//
//   http://www.apache.org/licenses/LICENSE-2.0
//
// Unless required by applicable law or agreed to in writing, software
// distributed under the License is distributed on an "AS IS" BASIS,
// WITHOUT WARRANTIES OR CONDITIONS OF ANY KIND, either express or implied.
// See the License for the specific language governing permissions and
// limitations under the License.

use exonum::{
<<<<<<< HEAD
    blockchain,
    helpers::{Height, ValidateInput},
    runtime::{rust::CallContext, Caller, DispatcherError, ExecutionError, InstanceSpec},
=======
    helpers::ValidateInput,
    runtime::{rust::CallContext, DispatcherError, ExecutionError, InstanceSpec},
>>>>>>> f9e7e422
};
use exonum_derive::*;
use exonum_merkledb::ObjectHash;

use std::collections::HashSet;

use super::{
    mode, ConfigChange, ConfigProposalWithHash, ConfigPropose, ConfigVote, ConfigureCall,
    DeployConfirmation, DeployRequest, Error, Schema, StartService, Supervisor,
};

/// Supervisor service transactions.
#[exonum_interface]
pub trait SupervisorInterface {
    /// Requests artifact deploy.
    ///
    /// This request should be initiated by the validator (and depending on the `Supervisor`
    /// mode several other actions can be required, e.g. sending the same request by majority
    /// of other validators as well).
    /// After that, the supervisor will try to deploy the artifact, and if this procedure
    /// will be successful it will send `confirm_artifact_deploy` transaction.
    fn request_artifact_deploy(
        &self,
        context: CallContext<'_>,
        artifact: DeployRequest,
    ) -> Result<(), ExecutionError>;

    /// Confirmation that the artifact was successfully deployed by the validator.
    ///
    /// Artifact will be registered in dispatcher if all of validators will send this confirmation.
    fn confirm_artifact_deploy(
        &self,
        context: CallContext<'_>,
        artifact: DeployConfirmation,
    ) -> Result<(), ExecutionError>;

    /// Propose config change
    ///
    /// This request should be sent by one of validators as the proposition to change
    /// current configuration to new one. All another validators are able to vote for this
    /// configuration by sending `confirm_config_change` transaction.
    /// The configuration application rules depend on the `Supervisor` mode, e.g. confirmations
    /// are not required for the `Simple` mode, and for `Decentralized` mode (2/3+1) confirmations
    /// are required.
    /// Note: only one proposal at time is possible.
    fn propose_config_change(
        &self,
        context: CallContext<'_>,
        propose: ConfigPropose,
    ) -> Result<(), ExecutionError>;

    /// Confirm config change
    ///
    /// This confirm should be sent by validators to vote for proposed configuration.
    /// Vote of the author of the `propose_config_change` transaction is taken into
    /// account automatically.
    /// The configuration application rules depend on the `Supervisor` mode.
    fn confirm_config_change(
        &self,
        context: CallContext<'_>,
        vote: ConfigVote,
    ) -> Result<(), ExecutionError>;
}

impl ValidateInput for DeployRequest {
    type Error = ExecutionError;

    fn validate(&self) -> Result<(), Self::Error> {
        self.artifact
            .validate()
            .map_err(|e| (Error::InvalidArtifactId, e).into())
    }
}

impl ValidateInput for DeployConfirmation {
    type Error = ExecutionError;

    fn validate(&self) -> Result<(), Self::Error> {
        self.artifact
            .validate()
            .map_err(|e| (Error::InvalidArtifactId, e).into())
    }
}

impl StartService {
    fn validate(&self, context: &CallContext<'_>) -> Result<(), ExecutionError> {
        self.artifact
            .validate()
            .map_err(|e| (Error::InvalidArtifactId, e))?;
        InstanceSpec::is_valid_name(&self.name)
            .map_err(|e| (Error::InvalidInstanceName, e))
            .map_err(ExecutionError::from)?;

        // Check that artifact is deployed.
        if context
            .dispatcher_info()
            .get_artifact(self.artifact.name.as_str())
            .is_none()
        {
            log::trace!(
                "Discarded start of service {} from the unknown artifact {}.",
                &self.name,
                &self.artifact.name,
            );

            return Err(Error::UnknownArtifact.into());
        }

        // Check that there is no instance with the same name.
        if context
            .dispatcher_info()
            .get_instance(self.name.as_str())
            .is_some()
        {
            log::trace!(
                "Discarded start of the already running instance {}.",
                &self.name
            );
            return Err(Error::InstanceExists.into());
        }

        Ok(())
    }
}

impl<Mode> SupervisorInterface for Supervisor<Mode>
where
    Mode: mode::SupervisorMode,
{
    fn propose_config_change(
        &self,
        mut context: CallContext<'_>,
        mut propose: ConfigPropose,
    ) -> Result<(), ExecutionError> {
        let (_, author) = context
            .caller()
            .as_transaction()
            .ok_or(DispatcherError::UnauthorizedCaller)?;

        // Verifies that transaction author is validator.
        context
            .data()
            .for_core()
            .validator_id(author)
            .ok_or(Error::UnknownAuthor)?;

<<<<<<< HEAD
        let current_height = blockchain::Schema::new(fork).height();

        // If `actual_from` field is not set, set it to the next height.
        if propose.actual_from == Height(0) {
            propose.actual_from = current_height.next();
        }
        // Otherwise verify that the `actual_from` height is in the future.
        else if current_height >= propose.actual_from {
=======
        // Verifies that the `actual_from` height is in the future.
        if context.data().for_core().height() >= propose.actual_from {
>>>>>>> f9e7e422
            return Err(Error::ActualFromIsPast.into());
        }

        // Verifies that there are no pending config changes.
        if Schema::new(context.service_data())
            .pending_proposal
            .exists()
        {
            return Err(Error::ConfigProposeExists.into());
        }

        // Verify changes in the proposal.
        self.verify_config_changeset(&mut context, &propose.changes)?;

        let schema = Schema::new(context.instance().name, context.fork());

        // After all the checks verify that configuration number is expected one.
        if propose.configuration_number != schema.get_configuration_number() {
            return Err(Error::IncorrectConfigurationNumber.into());
        }
        schema.increase_configuration_number();

<<<<<<< HEAD
=======
        let mut schema = Schema::new(context.service_data());
>>>>>>> f9e7e422
        let propose_hash = propose.object_hash();
        schema.config_confirms.confirm(&propose_hash, author);

        let config_entry = ConfigProposalWithHash {
            config_propose: propose,
            propose_hash,
        };
        schema.pending_proposal.set(config_entry);

        Ok(())
    }

    fn confirm_config_change(
        &self,
        context: CallContext<'_>,
        vote: ConfigVote,
    ) -> Result<(), ExecutionError> {
        let (_, author) = context
            .caller()
            .as_transaction()
            .ok_or(DispatcherError::UnauthorizedCaller)?;

        // Verify that transaction author is a validator.
        let core_schema = context.data().for_core();
        core_schema
            .validator_id(author)
            .ok_or(Error::UnknownAuthor)?;

        let mut schema = Schema::new(context.service_data());
        let entry = schema
            .pending_proposal
            .get()
            .ok_or_else(|| Error::ConfigProposeNotRegistered)?;

        // Verifies that this config proposal is registered.
        if entry.propose_hash != vote.propose_hash {
            return Err(Error::ConfigProposeNotRegistered.into());
        }

        let config_propose = entry.config_propose;
        // Verifies that we didn't reach the deadline height.
        if config_propose.actual_from <= core_schema.height() {
            return Err(Error::DeadlineExceeded.into());
        }
        if schema
            .config_confirms
            .confirmed_by(&entry.propose_hash, &author)
        {
            return Err(Error::AttemptToVoteTwice.into());
        }

        schema.config_confirms.confirm(&vote.propose_hash, author);
        log::trace!(
            "Propose config {:?} has been confirmed by {:?}",
            vote.propose_hash,
            author
        );

        Ok(())
    }

    fn request_artifact_deploy(
        &self,
        context: CallContext<'_>,
        deploy: DeployRequest,
    ) -> Result<(), ExecutionError> {
        deploy.validate()?;
        let core_schema = context.data().for_core();
        // Verifies that we doesn't reach deadline height.
<<<<<<< HEAD
        if deploy.deadline_height < blockchain_schema.height() {
            return Err(Error::ActualFromIsPast.into());
=======
        if deploy.deadline_height < core_schema.height() {
            return Err(Error::DeadlineExceeded.into());
>>>>>>> f9e7e422
        }
        let mut schema = Schema::new(context.service_data());

<<<<<<< HEAD
=======
        // Verifies that the deployment request is not yet registered.
        if schema.pending_deployments.contains(&deploy.artifact) {
            return Err(Error::DeployRequestAlreadyRegistered.into());
        }

>>>>>>> f9e7e422
        // Verifies that transaction author is validator.
        let author = context.caller().author().ok_or(Error::UnknownAuthor)?;
        core_schema
            .validator_id(author)
            .ok_or(Error::UnknownAuthor)?;

        // Verifies that the artifact is not deployed yet.
        if context
            .data()
            .for_dispatcher()
            .get_artifact(&deploy.artifact.name)
            .is_some()
        {
            return Err(Error::AlreadyDeployed.into());
        }

<<<<<<< HEAD
        // If deployment is already registered, check whether request is initiated
        if schema.pending_deployments().contains(&deploy.artifact) {
            let new_confirmation = !deploy_requests.confirmed_by(&deploy, &author);
            if new_confirmation {
                // It's OK, just an additional confirmation.
                deploy_requests.confirm(&deploy, author);
                return Ok(());
            } else {
                // Author already confirmed deployment of this artifact,
                // so it's a duplicate.
                return Err(Error::DeployRequestAlreadyRegistered.into());
            }
        }

        deploy_requests.confirm(&deploy, author);
        if Mode::deploy_approved(&deploy, &deploy_requests) {
=======
        let confirmations = schema.deploy_requests.confirm(&deploy, author);
        let validator_count = core_schema.consensus_config().validator_keys.len();
        if confirmations == validator_count {
>>>>>>> f9e7e422
            log::trace!("Deploy artifact request accepted {:?}", deploy.artifact);
            let artifact = deploy.artifact.clone();
            schema.pending_deployments.put(&artifact, deploy);
        }
        Ok(())
    }

    fn confirm_artifact_deploy(
        &self,
        context: CallContext<'_>,
        confirmation: DeployConfirmation,
    ) -> Result<(), ExecutionError> {
        confirmation.validate()?;
        let core_schema = context.data().for_core();

        // Verifies that transaction author is validator.
        let author = context.caller().author().ok_or(Error::UnknownAuthor)?;
        core_schema
            .validator_id(author)
            .ok_or(Error::UnknownAuthor)?;

        let mut schema = Schema::new(context.service_data());
        // Verifies that this deployment is registered.
        let deploy_request = schema
            .pending_deployments
            .get(&confirmation.artifact)
            .ok_or(Error::DeployRequestNotRegistered)?;

        // Verifies that we didn't reach deadline height.
        if deploy_request.deadline_height < core_schema.height() {
            return Err(Error::DeadlineExceeded.into());
        }

        let confirmations = schema.deploy_confirmations.confirm(&confirmation, author);
        let validator_count = core_schema.consensus_config().validator_keys.len();
        if confirmations == validator_count {
            log::trace!(
                "Registering deployed artifact in dispatcher {:?}",
                confirmation.artifact
            );

            // Removes artifact from pending deployments.
            schema.pending_deployments.remove(&confirmation.artifact);
            // We have enough confirmations to register the deployed artifact in the dispatcher;
            // if this action fails, this transaction will be canceled.
            context.start_artifact_registration(deploy_request.artifact, deploy_request.spec)?;
        }

        Ok(())
    }
}

impl<Mode> Supervisor<Mode>
where
    Mode: mode::SupervisorMode,
{
    /// Verifies that each change introduced within config proposal is valid.
    fn verify_config_changeset(
        &self,
        context: &mut CallContext<'_>,
        changes: &[ConfigChange],
    ) -> Result<(), ExecutionError> {
<<<<<<< HEAD
        // To prevent multiple consensus change proposition in one request
        let mut consensus_propose_added = false;
        // To prevent multiple service change proposition in one request
        let mut service_ids = UniqueSet::new();
        // To prevent multiple services start in one request.
        let mut services_to_start = UniqueSet::new();

        // Perform config verification.
        for change in changes {
            match change {
                ConfigChange::Consensus(config) => {
                    if consensus_propose_added {
                        log::trace!(
                            "Discarded multiple consensus change proposals in one request."
                        );
                        return Err(Error::MalformedConfigPropose.into());
                    }
                    consensus_propose_added = true;

                    config
                        .validate()
                        .map_err(|e| (Error::MalformedConfigPropose, e))?;
                }

                ConfigChange::Service(config) => {
                    if !service_ids.check_unique(config.instance_id) {
                        log::trace!("Discarded multiple service change proposals in one request.");
                        return Err(Error::MalformedConfigPropose.into());
                    }

                    context
                        .interface::<ConfigureCall<'_>>(config.instance_id)?
                        .verify_config(config.params.clone())
                        .map_err(|e| (Error::MalformedConfigPropose, e))?;
                }

                ConfigChange::StartService(start_service) => {
                    if !services_to_start.check_unique(start_service.name.clone()) {
                        log::trace!(
                            "Discarded multiple instances with the same name in one request."
                        );
                        return Err(Error::MalformedConfigPropose.into());
                    }

                    start_service.validate(&context)?;
                }
            }
=======
        service.validate()?;
        let author = context.caller().author().ok_or(Error::UnknownAuthor)?;
        let core_schema = context.data().for_core();
        core_schema
            .validator_id(author)
            .ok_or(Error::UnknownAuthor)?;

        // Verifies that we doesn't reach deadline height.
        if service.deadline_height < core_schema.height() {
            return Err(Error::DeadlineExceeded.into());
        }

        // Verifies that the instance name does not exist.
        if context
            .data()
            .for_dispatcher()
            .get_instance(service.name.as_str())
            .is_some()
        {
            return Err(Error::InstanceExists.into());
>>>>>>> f9e7e422
        }
        Ok(())
    }
}

<<<<<<< HEAD
/// A helper structure designed to check whether a newly
/// introduced element is unique among others.
#[derive(Debug, Default)]
struct UniqueSet<T: std::hash::Hash + Eq + Default> {
    inner: HashSet<T>,
}

impl<T: std::hash::Hash + Eq + Default> UniqueSet<T> {
    /// Creates a new `UniqueSet` object.
    pub fn new() -> Self {
        Self::default()
    }

    /// Checks whether element is unique, and if so
    /// adds it to the collection.
    pub fn check_unique(&mut self, element: T) -> bool {
        if self.inner.contains(&element) {
            return false;
=======
        let confirmations = Schema::new(context.service_data())
            .pending_instances
            .confirm(&service, author);
        let validator_count = core_schema.consensus_config().validator_keys.len();
        if confirmations == validator_count {
            log::trace!(
                "Request add service with name {:?} from artifact {:?}",
                service.name,
                service.artifact
            );
            // We have enough confirmations to add a new service instance;
            // if this action fails this transaction will be canceled.
            context.start_adding_service(service.artifact, service.name, service.config)?;
>>>>>>> f9e7e422
        }

        self.inner.insert(element);
        true
    }
}<|MERGE_RESOLUTION|>--- conflicted
+++ resolved
@@ -13,14 +13,8 @@
 // limitations under the License.
 
 use exonum::{
-<<<<<<< HEAD
-    blockchain,
     helpers::{Height, ValidateInput},
-    runtime::{rust::CallContext, Caller, DispatcherError, ExecutionError, InstanceSpec},
-=======
-    helpers::ValidateInput,
     runtime::{rust::CallContext, DispatcherError, ExecutionError, InstanceSpec},
->>>>>>> f9e7e422
 };
 use exonum_derive::*;
 use exonum_merkledb::ObjectHash;
@@ -116,7 +110,8 @@
 
         // Check that artifact is deployed.
         if context
-            .dispatcher_info()
+            .data()
+            .for_dispatcher()
             .get_artifact(self.artifact.name.as_str())
             .is_none()
         {
@@ -131,7 +126,8 @@
 
         // Check that there is no instance with the same name.
         if context
-            .dispatcher_info()
+            .data()
+            .for_dispatcher()
             .get_instance(self.name.as_str())
             .is_some()
         {
@@ -167,8 +163,7 @@
             .validator_id(author)
             .ok_or(Error::UnknownAuthor)?;
 
-<<<<<<< HEAD
-        let current_height = blockchain::Schema::new(fork).height();
+        let current_height = context.data().for_core().height();
 
         // If `actual_from` field is not set, set it to the next height.
         if propose.actual_from == Height(0) {
@@ -176,10 +171,6 @@
         }
         // Otherwise verify that the `actual_from` height is in the future.
         else if current_height >= propose.actual_from {
-=======
-        // Verifies that the `actual_from` height is in the future.
-        if context.data().for_core().height() >= propose.actual_from {
->>>>>>> f9e7e422
             return Err(Error::ActualFromIsPast.into());
         }
 
@@ -194,7 +185,7 @@
         // Verify changes in the proposal.
         self.verify_config_changeset(&mut context, &propose.changes)?;
 
-        let schema = Schema::new(context.instance().name, context.fork());
+        let mut schema = Schema::new(context.service_data());
 
         // After all the checks verify that configuration number is expected one.
         if propose.configuration_number != schema.get_configuration_number() {
@@ -202,10 +193,6 @@
         }
         schema.increase_configuration_number();
 
-<<<<<<< HEAD
-=======
-        let mut schema = Schema::new(context.service_data());
->>>>>>> f9e7e422
         let propose_hash = propose.object_hash();
         schema.config_confirms.confirm(&propose_hash, author);
 
@@ -274,25 +261,13 @@
     ) -> Result<(), ExecutionError> {
         deploy.validate()?;
         let core_schema = context.data().for_core();
+        let validator_count = core_schema.consensus_config().validator_keys.len();
         // Verifies that we doesn't reach deadline height.
-<<<<<<< HEAD
-        if deploy.deadline_height < blockchain_schema.height() {
+        if deploy.deadline_height < core_schema.height() {
             return Err(Error::ActualFromIsPast.into());
-=======
-        if deploy.deadline_height < core_schema.height() {
-            return Err(Error::DeadlineExceeded.into());
->>>>>>> f9e7e422
         }
         let mut schema = Schema::new(context.service_data());
 
-<<<<<<< HEAD
-=======
-        // Verifies that the deployment request is not yet registered.
-        if schema.pending_deployments.contains(&deploy.artifact) {
-            return Err(Error::DeployRequestAlreadyRegistered.into());
-        }
-
->>>>>>> f9e7e422
         // Verifies that transaction author is validator.
         let author = context.caller().author().ok_or(Error::UnknownAuthor)?;
         core_schema
@@ -309,13 +284,12 @@
             return Err(Error::AlreadyDeployed.into());
         }
 
-<<<<<<< HEAD
         // If deployment is already registered, check whether request is initiated
-        if schema.pending_deployments().contains(&deploy.artifact) {
-            let new_confirmation = !deploy_requests.confirmed_by(&deploy, &author);
+        if schema.pending_deployments.contains(&deploy.artifact) {
+            let new_confirmation = !schema.deploy_requests.confirmed_by(&deploy, &author);
             if new_confirmation {
                 // It's OK, just an additional confirmation.
-                deploy_requests.confirm(&deploy, author);
+                schema.deploy_requests.confirm(&deploy, author);
                 return Ok(());
             } else {
                 // Author already confirmed deployment of this artifact,
@@ -324,13 +298,8 @@
             }
         }
 
-        deploy_requests.confirm(&deploy, author);
-        if Mode::deploy_approved(&deploy, &deploy_requests) {
-=======
-        let confirmations = schema.deploy_requests.confirm(&deploy, author);
-        let validator_count = core_schema.consensus_config().validator_keys.len();
-        if confirmations == validator_count {
->>>>>>> f9e7e422
+        schema.deploy_requests.confirm(&deploy, author);
+        if Mode::deploy_approved(&deploy, &schema.deploy_requests, validator_count) {
             log::trace!("Deploy artifact request accepted {:?}", deploy.artifact);
             let artifact = deploy.artifact.clone();
             schema.pending_deployments.put(&artifact, deploy);
@@ -393,7 +362,6 @@
         context: &mut CallContext<'_>,
         changes: &[ConfigChange],
     ) -> Result<(), ExecutionError> {
-<<<<<<< HEAD
         // To prevent multiple consensus change proposition in one request
         let mut consensus_propose_added = false;
         // To prevent multiple service change proposition in one request
@@ -412,7 +380,6 @@
                         return Err(Error::MalformedConfigPropose.into());
                     }
                     consensus_propose_added = true;
-
                     config
                         .validate()
                         .map_err(|e| (Error::MalformedConfigPropose, e))?;
@@ -441,34 +408,11 @@
                     start_service.validate(&context)?;
                 }
             }
-=======
-        service.validate()?;
-        let author = context.caller().author().ok_or(Error::UnknownAuthor)?;
-        let core_schema = context.data().for_core();
-        core_schema
-            .validator_id(author)
-            .ok_or(Error::UnknownAuthor)?;
-
-        // Verifies that we doesn't reach deadline height.
-        if service.deadline_height < core_schema.height() {
-            return Err(Error::DeadlineExceeded.into());
-        }
-
-        // Verifies that the instance name does not exist.
-        if context
-            .data()
-            .for_dispatcher()
-            .get_instance(service.name.as_str())
-            .is_some()
-        {
-            return Err(Error::InstanceExists.into());
->>>>>>> f9e7e422
-        }
-        Ok(())
-    }
-}
-
-<<<<<<< HEAD
+        }
+        Ok(())
+    }
+}
+
 /// A helper structure designed to check whether a newly
 /// introduced element is unique among others.
 #[derive(Debug, Default)]
@@ -487,21 +431,6 @@
     pub fn check_unique(&mut self, element: T) -> bool {
         if self.inner.contains(&element) {
             return false;
-=======
-        let confirmations = Schema::new(context.service_data())
-            .pending_instances
-            .confirm(&service, author);
-        let validator_count = core_schema.consensus_config().validator_keys.len();
-        if confirmations == validator_count {
-            log::trace!(
-                "Request add service with name {:?} from artifact {:?}",
-                service.name,
-                service.artifact
-            );
-            // We have enough confirmations to add a new service instance;
-            // if this action fails this transaction will be canceled.
-            context.start_adding_service(service.artifact, service.name, service.config)?;
->>>>>>> f9e7e422
         }
 
         self.inner.insert(element);
