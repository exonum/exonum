--- conflicted
+++ resolved
@@ -18,13 +18,8 @@
 };
 use exonum_derive::FromAccess;
 use exonum_merkledb::{
-<<<<<<< HEAD
-    access::{Access, FromAccess, Prefixed},
+    access::{Access, Prefixed},
     Entry, Fork, ProofMapIndex,
-=======
-    access::{Access, Prefixed},
-    Entry, Fork, ObjectHash, ProofMapIndex,
->>>>>>> 571d3568
 };
 
 use super::{
