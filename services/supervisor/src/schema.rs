// Copyright 2019 The Exonum Team
//
// Licensed under the Apache License, Version 2.0 (the "License");
// you may not use this file except in compliance with the License.
// You may obtain a copy of the License at
//
//   http://www.apache.org/licenses/LICENSE-2.0
//
// Unless required by applicable law or agreed to in writing, software
// distributed under the License is distributed on an "AS IS" BASIS,
// WITHOUT WARRANTIES OR CONDITIONS OF ANY KIND, either express or implied.
// See the License for the specific language governing permissions and
// limitations under the License.

use exonum::{
    crypto::Hash,
    runtime::{ArtifactId, InstanceId},
};
use exonum_derive::FromAccess;
use exonum_merkledb::{
    access::{Access, Prefixed},
    Entry, Fork, ProofMapIndex,
};

use super::{
    multisig::MultisigIndex, ConfigProposalWithHash, DeployConfirmation, DeployRequest,
    StartService, SupervisorConfig,
};

/// Service information schema.
#[derive(Debug, FromAccess)]
pub struct Schema<T: Access> {
    /// Supervisor configuration.
    pub configuration: Entry<T::Base, SupervisorConfig>,
    /// Stored deploy requests with the confirmations from the validators.
    pub deploy_requests: MultisigIndex<T, DeployRequest>,
    /// Validator confirmations on successful deployments.
    pub deploy_confirmations: MultisigIndex<T, DeployConfirmation>,
    /// Artifacts to be deployed.
    pub pending_deployments: ProofMapIndex<T::Base, ArtifactId, DeployRequest>,
    /// Service instances to be started.
    pub pending_instances: MultisigIndex<T, StartService>,
    /// Votes for a configuration change.
    pub config_confirms: MultisigIndex<T, Hash>,
    /// Current pending configuration proposal.
    pub pending_proposal: Entry<T::Base, ConfigProposalWithHash>,
    /// Number of the processed configurations. Used to avoid conflicting configuration proposals.
    pub configuration_number: Entry<T::Base, u64>,
    /// The following free instance ID for assignment.
    pub vacant_instance_id: Entry<T::Base, InstanceId>,
}

impl<T: Access> Schema<T> {
    /// Gets the stored configuration number.
    pub fn get_configuration_number(&self) -> u64 {
        self.configuration_number.get().unwrap_or(0)
    }
<<<<<<< HEAD
=======

    /// Gets the configuration for the `Supervisor`.
    pub fn supervisor_config(&self) -> SupervisorConfig {
        // Configuration is required to be set, and there is no valid way
        // to obtain `Supervisor` without configuration, thus this expect
        // is intended to be safe.
        self.configuration
            .get()
            .expect("Supervisor entity was not configured; unable to load configuration")
    }

    /// Returns hashes for tables with proofs.
    pub fn state_hash(&self) -> Vec<Hash> {
        vec![
            self.configuration.object_hash(),
            self.deploy_requests.object_hash(),
            self.deploy_confirmations.object_hash(),
            self.pending_deployments.object_hash(),
            self.pending_instances.object_hash(),
            self.config_confirms.object_hash(),
        ]
    }
>>>>>>> 0793790a
}

impl Schema<Prefixed<'_, &Fork>> {
    /// Increases the stored configuration number.
    pub fn increase_configuration_number(&mut self) {
        let new_configuration_number = self.get_configuration_number() + 1;
        self.configuration_number.set(new_configuration_number);
    }

    /// Assigns a unique identifier for an instance.
    /// Returns `None` if `vacant_instance_id` entry was not initialized.
    pub(crate) fn assign_instance_id(&mut self) -> Option<InstanceId> {
        let id = self.vacant_instance_id.get()?;
        self.vacant_instance_id.set(id + 1);
        Some(id)
    }
}<|MERGE_RESOLUTION|>--- conflicted
+++ resolved
@@ -19,7 +19,7 @@
 use exonum_derive::FromAccess;
 use exonum_merkledb::{
     access::{Access, Prefixed},
-    Entry, Fork, ProofMapIndex,
+    Entry, Fork, ProofEntry, ProofMapIndex,
 };
 
 use super::{
@@ -31,7 +31,7 @@
 #[derive(Debug, FromAccess)]
 pub struct Schema<T: Access> {
     /// Supervisor configuration.
-    pub configuration: Entry<T::Base, SupervisorConfig>,
+    pub configuration: ProofEntry<T::Base, SupervisorConfig>,
     /// Stored deploy requests with the confirmations from the validators.
     pub deploy_requests: MultisigIndex<T, DeployRequest>,
     /// Validator confirmations on successful deployments.
@@ -55,8 +55,6 @@
     pub fn get_configuration_number(&self) -> u64 {
         self.configuration_number.get().unwrap_or(0)
     }
-<<<<<<< HEAD
-=======
 
     /// Gets the configuration for the `Supervisor`.
     pub fn supervisor_config(&self) -> SupervisorConfig {
@@ -67,19 +65,6 @@
             .get()
             .expect("Supervisor entity was not configured; unable to load configuration")
     }
-
-    /// Returns hashes for tables with proofs.
-    pub fn state_hash(&self) -> Vec<Hash> {
-        vec![
-            self.configuration.object_hash(),
-            self.deploy_requests.object_hash(),
-            self.deploy_confirmations.object_hash(),
-            self.pending_deployments.object_hash(),
-            self.pending_instances.object_hash(),
-            self.config_confirms.object_hash(),
-        ]
-    }
->>>>>>> 0793790a
 }
 
 impl Schema<Prefixed<'_, &Fork>> {
