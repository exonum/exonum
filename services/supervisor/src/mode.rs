--- conflicted
+++ resolved
@@ -29,42 +29,8 @@
 use exonum_proto::ProtobufConvert;
 
 use super::{multisig::MultisigIndex, proto, DeployRequest};
-<<<<<<< HEAD
 use failure::{self, format_err};
 use std::str::FromStr;
-
-/// Supervisor operating mode.
-#[derive(Debug, Clone, Copy, PartialEq, Serialize, Deserialize)]
-pub enum Mode {
-    /// Simple supervisor mode: to deploy service one have to send
-    /// one request to any of the validators.
-    Simple,
-    /// Decentralized supervisor mode: to deploy service a request should be
-    /// sent to **every** validator before it will be executed.
-    /// For configs, a byzantine majority of validators should vote for it.
-    Decentralized,
-}
-
-impl Default for Mode {
-    fn default() -> Self {
-        Mode::Simple
-    }
-}
-
-impl FromStr for Mode {
-    type Err = failure::Error;
-
-    fn from_str(input: &str) -> Result<Self, Self::Err> {
-        match input {
-            "simple" => Ok(Mode::Simple),
-            "decentralized" => Ok(Mode::Decentralized),
-            _ => Err(format_err!(
-                "Invalid supervisor mode: {}. Could be 'simple' or 'decentralized'",
-                input
-            )),
-        }
-    }
-=======
 
 /// Supervisor operating mode.
 #[derive(Debug, Clone, PartialEq, Serialize, Deserialize)]
@@ -76,7 +42,6 @@
     /// sent to **every** validator before it will be executed.
     /// For configs, a byzantine majority of validators should vote for it.
     Decentralized,
->>>>>>> 0793790a
 }
 
 impl ProtobufConvert for Mode {
@@ -138,7 +103,6 @@
                 confirmations >= byzantine_quorum(validators)
             }
         }
-<<<<<<< HEAD
     }
 }
 
@@ -166,7 +130,5 @@
         let input = "invalid_mode";
         let err = Mode::from_str(input).unwrap_err();
         assert!(err.to_string().contains("Invalid supervisor mode"));
-=======
->>>>>>> 0793790a
     }
 }