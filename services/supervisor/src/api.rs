--- conflicted
+++ resolved
@@ -56,8 +56,7 @@
 //! use exonum_supervisor::Supervisor;
 //! use exonum_testkit::{ApiKind, TestKitBuilder};
 //!
-//! # #[actix_rt::main]
-//! # async fn main() -> Result<(), failure::Error> {
+//! # fn main() -> Result<(), failure::Error> {
 //! let mut testkit = TestKitBuilder::validator()
 //!     .with_rust_service(Supervisor)
 //!     .with_artifact(Supervisor.artifact_id())
@@ -67,8 +66,7 @@
 //! let consensus_config: ConsensusConfig = testkit
 //!     .api()
 //!     .public(ApiKind::Service("supervisor"))
-//!     .get("consensus-config")
-//!     .await?;
+//!     .get("consensus-config")?;
 //!
 //! # Ok(())
 //! # }
@@ -93,8 +91,7 @@
 //! # use exonum_testkit::{ApiKind, TestKitBuilder};
 //! use exonum_supervisor::{ConfigProposalWithHash, Supervisor};
 //!
-//! # #[actix_rt::main]
-//! # async fn main() -> Result<(), failure::Error> {
+//! # fn main() -> Result<(), failure::Error> {
 //! let mut testkit = // Same as in previous example...
 //! #     TestKitBuilder::validator()
 //! #         .with_rust_service(Supervisor)
@@ -105,8 +102,7 @@
 //! let pending_proposal: Option<ConfigProposalWithHash> = testkit
 //!     .api()
 //!     .public(ApiKind::Service("supervisor"))
-//!     .get("config-proposal")
-//!     .await?;
+//!     .get("config-proposal")?;
 //!
 //! // Will be none, since we did not send a proposal.
 //! assert!(pending_proposal.is_none());
@@ -195,8 +191,7 @@
 //! #     Vec::new()
 //! # }
 //! #
-//! # #[actix_rt::main]
-//! # async fn main() -> Result<(), failure::Error> {
+//! # fn main() -> Result<(), failure::Error> {
 //! let mut testkit = // Same as in previous example...
 //! #     TestKitBuilder::validator()
 //! #         .with_rust_service(Supervisor)
@@ -216,8 +211,7 @@
 //!     .api()
 //!     .private(ApiKind::Service("supervisor"))
 //!     .query(&deploy_request)
-//!     .post("deploy-artifact")
-//!     .await?;
+//!     .post("deploy-artifact")?;
 //!
 //! let block = testkit.create_block();
 //! let result = block[tx_hash].status();
@@ -261,8 +255,7 @@
 //! # use exonum_rust_runtime::ServiceFactory;
 //! # use exonum_testkit::{ApiKind, TestKitBuilder};
 //!
-//! # #[actix_rt::main]
-//! # async fn main() -> Result<(), failure::Error> {
+//! # fn main() -> Result<(), failure::Error> {
 //! let mut testkit = TestKitBuilder::validator()
 //!     .with_rust_service(Supervisor)
 //!     .with_artifact(Supervisor.artifact_id())
@@ -284,8 +277,7 @@
 //!     .api()
 //!     .private(ApiKind::Service("supervisor"))
 //!     .query(&migration_request)
-//!     .post("migrate")
-//!     .await?;
+//!     .post("migrate")?;
 //!
 //! let block = testkit.create_block();
 //! let result = block[tx_hash].status();
@@ -336,8 +328,7 @@
 //! # use exonum_rust_runtime::ServiceFactory;
 //! # use exonum_testkit::{ApiKind, TestKitBuilder};
 //!
-//! # #[actix_rt::main]
-//! # async fn main() -> Result<(), failure::Error> {
+//! # fn main() -> Result<(), failure::Error> {
 //! let mut testkit = // Same as in previous example...
 //! #     TestKitBuilder::validator()
 //! #         .with_rust_service(Supervisor)
@@ -353,8 +344,7 @@
 //!     .api()
 //!     .private(ApiKind::Service("supervisor"))
 //!     .query(&proposal)
-//!     .post("propose-config")
-//!     .await?;
+//!     .post("propose-config")?;
 //!
 //! // Create a block, so the proposal transaction will appear in the blockchain.
 //! let block = testkit.create_block();
@@ -402,8 +392,7 @@
 //! # use exonum_rust_runtime::ServiceFactory;
 //! # use exonum_testkit::{ApiKind, TestKitBuilder};
 //!
-//! # #[actix_rt::main]
-//! # async fn main() -> Result<(), failure::Error> {
+//! # fn main() -> Result<(), failure::Error> {
 //! let mut testkit = // Same as in previous example (but with several validators)...
 //! #     TestKitBuilder::validator()
 //! #         .with_validators(2) // 2 validators to create a config to vote for.
@@ -429,8 +418,7 @@
 //!     .api()
 //!     .private(ApiKind::Service("supervisor"))
 //!     .query(&config_vote)
-//!     .post("confirm-config")
-//!     .await?;
+//!     .post("confirm-config")?;
 //!
 //! // Create a block, so the proposal transaction will appear in the blockchain.
 //! let block = testkit.create_block();
@@ -467,8 +455,7 @@
 //! use exonum_supervisor::Supervisor;
 //! # use exonum_testkit::{ApiKind, TestKitBuilder};
 //!
-//! # #[actix_rt::main]
-//! # async fn main() -> Result<(), failure::Error> {
+//! # fn main() -> Result<(), failure::Error> {
 //! let mut testkit = // Same as in previous example...
 //! #     TestKitBuilder::validator()
 //! #         .with_rust_service(Supervisor)
@@ -479,8 +466,7 @@
 //! let configuration_number: u64 = testkit
 //!     .api()
 //!     .private(ApiKind::Service("supervisor"))
-//!     .get("configuration-number")
-//!     .await?;
+//!     .get("configuration-number")?;
 //!
 //! // There was no configuration proposals, so configuration number is 0.
 //! assert_eq!(configuration_number, 0);
@@ -506,8 +492,7 @@
 //! use exonum_supervisor::{mode::Mode, Supervisor, SupervisorConfig};
 //! use exonum_testkit::{ApiKind, TestKitBuilder};
 //!
-//! # #[actix_rt::main]
-//! # async fn main() -> Result<(), failure::Error> {
+//! # fn main() -> Result<(), failure::Error> {
 //! let mut testkit = // Same as in previous example...
 //! #     TestKitBuilder::validator()
 //! #         .with_rust_service(Supervisor)
@@ -518,8 +503,7 @@
 //! let config: SupervisorConfig = testkit
 //!     .api()
 //!     .private(ApiKind::Service("supervisor"))
-//!     .get("supervisor-config")
-//!     .await?;
+//!     .get("supervisor-config")?;
 //!
 //! assert_eq!(config.mode, Mode::Simple);
 //! # Ok(())
@@ -557,8 +541,7 @@
 //! #
 //! # impl Service for SomeService {}
 //! #
-//! # #[actix_rt::main]
-//! # async fn main() -> Result<(), failure::Error> {
+//! # fn main() -> Result<(), failure::Error> {
 //! let mut testkit = // Same as in previous example...
 //! #     TestKitBuilder::validator()
 //! #         .with_rust_service(Supervisor)
@@ -578,8 +561,7 @@
 //! #     .api()
 //! #     .private(ApiKind::Service("supervisor"))
 //! #     .query(&deploy_request)
-//! #     .post("deploy-artifact")
-//! #     .await?;
+//! #     .post("deploy-artifact")?;
 //! # testkit.create_block();
 //! let query = DeployInfoQuery::from(deploy_request);
 //!
@@ -587,8 +569,7 @@
 //!     .api()
 //!     .private(ApiKind::Service("supervisor"))
 //!     .query(&query)
-//!     .get("deploy-status")
-//!     .await?;
+//!     .get("deploy-status")?;
 //! # Ok(())
 //! # }
 //! ```
@@ -615,8 +596,7 @@
 //! };
 //! # use exonum_testkit::{ApiKind, TestKitBuilder};
 //!
-//! # #[actix_rt::main]
-//! # async fn main() -> Result<(), failure::Error> {
+//! # fn main() -> Result<(), failure::Error> {
 //! let mut testkit = // Same as in previous example...
 //! #     TestKitBuilder::validator()
 //! #         .with_rust_service(Supervisor)
@@ -634,7 +614,7 @@
 //! #     .api()
 //! #     .private(ApiKind::Service("supervisor"))
 //! #     .query(&migration_request)
-//! #     .post("migrate").await?;
+//! #     .post("migrate")?;
 //! # testkit.create_block();
 //! let query = MigrationInfoQuery::from(migration_request);
 //!
@@ -642,8 +622,7 @@
 //!     .api()
 //!     .private(ApiKind::Service("supervisor"))
 //!     .query(&query)
-//!     .get("migration-status")
-//!     .await?;
+//!     .get("migration-status")?;
 //! # Ok(())
 //! # }
 //! ```
@@ -771,13 +750,6 @@
     }
 }
 
-<<<<<<< HEAD
-struct ApiImpl(ServiceApiState);
-
-// Private API implementation.
-impl ApiImpl {
-    fn broadcaster(&self) -> Result<Broadcaster, api::Error> {
-=======
 /// Services info response.
 #[derive(Debug, Clone, Serialize, Deserialize, PartialEq, Default)]
 pub struct DispatcherInfo {
@@ -797,105 +769,111 @@
     }
 }
 
+/// Public API specification of the supervisor service.
+struct PublicApi;
+
+impl PublicApi {
+    /// Returns an actual consensus configuration of the blockchain.
+    fn consensus_config(state: ServiceApiState, _query: ()) -> Result<ConsensusConfig, api::Error> {
+        Ok(state.data().for_core().consensus_config())
+    }
+
+    /// Returns a pending propose config change.
+    fn config_proposal(
+        state: ServiceApiState,
+        _query: (),
+    ) -> Result<Option<ConfigProposalWithHash>, api::Error> {
+        Ok(SchemaImpl::new(state.service_data())
+            .public
+            .pending_proposal
+            .get())
+    }
+
+    /// Returns a list of deployed artifacts and initialized services.
+    fn services(state: ServiceApiState, _query: ()) -> Result<DispatcherInfo, api::Error> {
+        Ok(DispatcherInfo::load(&state.data().for_dispatcher()))
+    }
+}
+
 /// Private API specification of the supervisor service.
-trait PrivateApi {
-    /// Error type for the current API implementation.
-    type Error: Fail;
-
-    /// Creates and broadcasts the `DeployArtifact` transaction, which is signed
-    /// by the current node, and returns its hash.
-    fn deploy_artifact(&self, artifact: DeployRequest) -> Result<Hash, Self::Error>;
-
-    /// Creates and broadcasts the `MigrationRequest` transaction, which is signed
-    /// by the current node, and returns its hash.
-    fn migrate(&self, request: MigrationRequest) -> Result<Hash, Self::Error>;
-
-    /// Creates and broadcasts the `ConfigPropose` transaction, which is signed
-    /// by the current node, and returns its hash.
-    fn propose_config(&self, proposal: ConfigPropose) -> Result<Hash, Self::Error>;
-
-    /// Creates and broadcasts the `ConfigVote` transaction, which is signed
-    /// by the current node, and returns its hash.
-    fn confirm_config(&self, vote: ConfigVote) -> Result<Hash, Self::Error>;
-
-    /// Returns the number of processed configurations.
-    fn configuration_number(&self) -> Result<u64, Self::Error>;
-
-    /// Returns an actual supervisor config.
-    fn supervisor_config(&self) -> Result<SupervisorConfig, Self::Error>;
-
-    /// Returns the state of deployment for the given deploy request.
-    fn deploy_status(&self, request: DeployInfoQuery) -> Result<AsyncEventState, Self::Error>;
-
-    /// Returns the state of migration for the given migration request.
-    fn migration_status(&self, request: MigrationInfoQuery) -> Result<MigrationState, Self::Error>;
-}
-
-trait PublicApi {
-    /// Error type for the current API implementation.
-    type Error: Fail;
-    /// Returns an actual consensus configuration of the blockchain.
-    fn consensus_config(&self) -> Result<ConsensusConfig, Self::Error>;
-    /// Returns a pending propose config change.
-    fn config_proposal(&self) -> Result<Option<ConfigProposalWithHash>, Self::Error>;
-    /// Returns a list of deployed artifacts and initialized services.
-    fn services(&self) -> Result<DispatcherInfo, Self::Error>;
-}
-
-struct ApiImpl<'a>(&'a ServiceApiState<'a>);
-
-impl ApiImpl<'_> {
-    fn broadcaster(&self) -> Result<Broadcaster<'_>, api::Error> {
->>>>>>> 5d420c08
-        self.0.broadcaster().ok_or_else(|| {
+struct PrivateApi;
+
+impl PrivateApi {
+    fn broadcaster(state: ServiceApiState) -> Result<Broadcaster, api::Error> {
+        state.broadcaster().ok_or_else(|| {
             api::Error::bad_request()
                 .title("Invalid broadcast request")
                 .detail("Nod is not a validator")
         })
     }
 
-    async fn deploy_artifact(self, artifact: DeployRequest) -> Result<Hash, api::Error> {
-        self.broadcaster()?
+    /// Creates and broadcasts the `DeployArtifact` transaction, which is signed
+    /// by the current node, and returns its hash.
+    async fn deploy_artifact(
+        state: ServiceApiState,
+        artifact: DeployRequest,
+    ) -> Result<Hash, api::Error> {
+        Self::broadcaster(state)?
             .request_artifact_deploy((), artifact)
             .await
             .map_err(|err| api::Error::internal(err).title("Artifact deploy request failed"))
     }
 
-    async fn migrate(self, request: MigrationRequest) -> Result<Hash, api::Error> {
-        self.broadcaster()?
+    /// Creates and broadcasts the `MigrationRequest` transaction, which is signed
+    /// by the current node, and returns its hash.
+    async fn migrate(
+        state: ServiceApiState,
+        request: MigrationRequest,
+    ) -> Result<Hash, api::Error> {
+        Self::broadcaster(state)?
             .request_migration((), request)
             .await
             .map_err(|err| api::Error::internal(err).title("Migration start request failed"))
     }
 
-    async fn propose_config(self, proposal: ConfigPropose) -> Result<Hash, api::Error> {
-        self.broadcaster()?
+    /// Creates and broadcasts the `ConfigPropose` transaction, which is signed
+    /// by the current node, and returns its hash.
+    async fn propose_config(
+        state: ServiceApiState,
+        proposal: ConfigPropose,
+    ) -> Result<Hash, api::Error> {
+        Self::broadcaster(state)?
             .propose_config_change((), proposal)
             .await
             .map_err(|err| api::Error::internal(err).title("Config propose failed"))
     }
 
-    async fn confirm_config(self, vote: ConfigVote) -> Result<Hash, api::Error> {
-        self.broadcaster()?
+    /// Creates and broadcasts the `ConfigVote` transaction, which is signed
+    /// by the current node, and returns its hash.
+    async fn confirm_config(state: ServiceApiState, vote: ConfigVote) -> Result<Hash, api::Error> {
+        Self::broadcaster(state)?
             .confirm_config_change((), vote)
             .await
             .map_err(|err| api::Error::internal(err).title("Config vote failed"))
     }
 
-    fn configuration_number(self) -> Result<u64, api::Error> {
-        let configuration_number =
-            SchemaImpl::new(self.0.service_data()).get_configuration_number();
+    /// Returns the number of processed configurations.
+    fn configuration_number(state: ServiceApiState, _query: ()) -> Result<u64, api::Error> {
+        let configuration_number = SchemaImpl::new(state.service_data()).get_configuration_number();
         Ok(configuration_number)
     }
 
-    fn supervisor_config(self) -> Result<SupervisorConfig, api::Error> {
-        let config = SchemaImpl::new(self.0.service_data()).supervisor_config();
+    /// Returns an actual supervisor config.
+    fn supervisor_config(
+        state: ServiceApiState,
+        _query: (),
+    ) -> Result<SupervisorConfig, api::Error> {
+        let config = SchemaImpl::new(state.service_data()).supervisor_config();
         Ok(config)
     }
 
-    fn deploy_status(self, query: DeployInfoQuery) -> Result<AsyncEventState, api::Error> {
+    /// Returns the state of deployment for the given deploy request.
+    fn deploy_status(
+        state: ServiceApiState,
+        query: DeployInfoQuery,
+    ) -> Result<AsyncEventState, api::Error> {
         let request = DeployRequest::try_from(query)?;
-        let schema = SchemaImpl::new(self.0.service_data());
+        let schema = SchemaImpl::new(state.service_data());
         let status = schema.deploy_states.get(&request).ok_or_else(|| {
             api::Error::not_found().title("No corresponding deploy request found")
         })?;
@@ -903,32 +881,18 @@
         Ok(status)
     }
 
-    fn migration_status(self, query: MigrationInfoQuery) -> Result<MigrationState, api::Error> {
+    /// Returns the state of migration for the given migration request.
+    fn migration_status(
+        state: ServiceApiState,
+        query: MigrationInfoQuery,
+    ) -> Result<MigrationState, api::Error> {
         let request = MigrationRequest::try_from(query)?;
-        let schema = SchemaImpl::new(self.0.service_data());
+        let schema = SchemaImpl::new(state.service_data());
         let status = schema.migration_states.get(&request).ok_or_else(|| {
             api::Error::not_found().title("No corresponding migration request found")
         })?;
 
         Ok(status)
-    }
-}
-
-// Public API implementation
-impl ApiImpl {
-    fn consensus_config(&self) -> Result<ConsensusConfig, api::Error> {
-        Ok(self.0.data().for_core().consensus_config())
-    }
-
-    fn config_proposal(&self) -> Result<Option<ConfigProposalWithHash>, api::Error> {
-        Ok(SchemaImpl::new(self.0.service_data())
-            .public
-            .pending_proposal
-            .get())
-    }
-
-    fn services(&self) -> Result<DispatcherInfo, Self::Error> {
-        Ok(DispatcherInfo::load(&self.0.data().for_dispatcher()))
     }
 }
 
@@ -937,36 +901,24 @@
     builder
         .private_scope()
         .endpoint_mut("deploy-artifact", |state, query| {
-            ApiImpl(state).deploy_artifact(query).boxed_local()
+            PrivateApi::deploy_artifact(state, query).boxed_local()
         })
         .endpoint_mut("migrate", |state, query| {
-            ApiImpl(state).migrate(query).boxed_local()
+            PrivateApi::migrate(state, query).boxed_local()
         })
         .endpoint_mut("propose-config", |state, query| {
-            ApiImpl(state).propose_config(query).boxed_local()
+            PrivateApi::propose_config(state, query).boxed_local()
         })
         .endpoint_mut("confirm-config", |state, query| {
-            ApiImpl(state).confirm_config(query).boxed_local()
+            PrivateApi::confirm_config(state, query).boxed_local()
         })
-        .endpoint("configuration-number", |state, _query: ()| {
-            ApiImpl(state).configuration_number()
-        })
-        .endpoint("supervisor-config", |state, _query: ()| {
-            ApiImpl(state).supervisor_config()
-        })
-        .endpoint("deploy-status", |state, query| {
-            ApiImpl(state).deploy_status(query)
-        })
-        .endpoint("migration-status", |state, query| {
-            ApiImpl(state).migration_status(query)
-        });
+        .endpoint("configuration-number", PrivateApi::configuration_number)
+        .endpoint("supervisor-config", PrivateApi::supervisor_config)
+        .endpoint("deploy-status", PrivateApi::deploy_status)
+        .endpoint("migration-status", PrivateApi::migration_status);
     builder
         .public_scope()
-        .endpoint("consensus-config", |state, _query: ()| {
-            ApiImpl(state).consensus_config()
-        })
-        .endpoint("config-proposal", |state, _query: ()| {
-            ApiImpl(state).config_proposal()
-        })
-        .endpoint("services", |state, _query: ()| ApiImpl(state).services());
+        .endpoint("consensus-config", PublicApi::consensus_config)
+        .endpoint("config-proposal", PublicApi::config_proposal)
+        .endpoint("services", PublicApi::services);
 }