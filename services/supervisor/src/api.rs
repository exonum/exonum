// Copyright 2019 The Exonum Team
//
// Licensed under the Apache License, Version 2.0 (the "License");
// you may not use this file except in compliance with the License.
// You may obtain a copy of the License at
//
//   http://www.apache.org/licenses/LICENSE-2.0
//
// Unless required by applicable law or agreed to in writing, software
// distributed under the License is distributed on an "AS IS" BASIS,
// WITHOUT WARRANTIES OR CONDITIONS OF ANY KIND, either express or implied.
// See the License for the specific language governing permissions and
// limitations under the License.

use exonum::{
    blockchain::ConsensusConfig,
    crypto::Hash,
    helpers::Height,
    runtime::{
        rust::{
            api::{self, ServiceApiBuilder, ServiceApiState},
            Broadcaster,
        },
        ArtifactId,
    },
};
use failure::Fail;
use serde_derive::{Deserialize, Serialize};
use std::{convert::TryFrom, str::FromStr};

use super::{
<<<<<<< HEAD
    schema::Schema, transactions::SupervisorInterface, ConfigProposalWithHash, ConfigPropose,
    ConfigVote, DeployRequest, DeployState, SupervisorConfig,
=======
    schema::SchemaImpl, transactions::SupervisorInterface, ConfigProposalWithHash, ConfigPropose,
    ConfigVote, DeployRequest, SupervisorConfig,
>>>>>>> 7bb9314b
};

/// Query for retrieving information about deploy state.
/// This is flattened version of `DeployRequest` which can be
/// encoded via URL query parameters.
#[derive(Debug, Clone, PartialEq)]
#[derive(Serialize, Deserialize)]
pub struct DeployInfoQuery {
    /// Artifact identifier as string, e.g. `0:exonum-supervisor:0.13.0-rc.2"
    pub artifact: String,
    /// Artifact spec bytes as hexadecimal string.
    pub spec: String,
    /// Deadline height.
    pub deadline_height: u64,
}

impl TryFrom<DeployInfoQuery> for DeployRequest {
    type Error = api::Error;

    fn try_from(query: DeployInfoQuery) -> Result<Self, Self::Error> {
        let artifact = ArtifactId::from_str(&query.artifact)
            .map_err(|err| api::Error::BadRequest(err.to_string()))?;
        let spec =
            hex::decode(query.spec).map_err(|err| api::Error::BadRequest(err.to_string()))?;
        let deadline_height = Height(query.deadline_height);

        let request = Self {
            artifact,
            spec,
            deadline_height,
        };

        Ok(request)
    }
}

impl From<DeployRequest> for DeployInfoQuery {
    fn from(request: DeployRequest) -> Self {
        let artifact = request.artifact.to_string();
        let spec = hex::encode(&request.spec);
        let deadline_height = request.deadline_height.0;

        Self {
            artifact,
            spec,
            deadline_height,
        }
    }
}

/// Response with deploy status for a certain deploy request.
#[derive(Debug, Clone)]
#[derive(Serialize, Deserialize)]
pub struct DeployResponse {
    /// State of deployment.
    pub state: Option<DeployState>,
}

impl DeployResponse {
    /// Creates a new `DeployResponse` object.
    pub fn new(state: Option<DeployState>) -> Self {
        Self { state }
    }
}

/// Private API specification of the supervisor service.
pub trait PrivateApi {
    /// Error type for the current API implementation.
    type Error: Fail;

    /// Creates and broadcasts the `DeployArtifact` transaction, which is signed
    /// by the current node, and returns its hash.
    fn deploy_artifact(&self, artifact: DeployRequest) -> Result<Hash, Self::Error>;

    /// Creates and broadcasts the `ConfigPropose` transaction, which is signed
    /// by the current node, and returns its hash.
    fn propose_config(&self, proposal: ConfigPropose) -> Result<Hash, Self::Error>;

    /// Creates and broadcasts the `ConfigVote` transaction, which is signed
    /// by the current node, and returns its hash.
    fn confirm_config(&self, vote: ConfigVote) -> Result<Hash, Self::Error>;

    /// Returns the number of processed configurations.
    fn configuration_number(&self) -> Result<u64, Self::Error>;

    /// Returns an actual supervisor config.
    fn supervisor_config(&self) -> Result<SupervisorConfig, Self::Error>;

    /// Returns the state of deployment for the given deploy request.
    fn deploy_status(&self, request: DeployInfoQuery) -> Result<DeployResponse, Self::Error>;
}

pub trait PublicApi {
    /// Error type for the current API implementation.
    type Error: Fail;
    /// Returns an actual consensus configuration of the blockchain.
    fn consensus_config(&self) -> Result<ConsensusConfig, Self::Error>;
    /// Returns an pending propose config change.
    fn config_proposal(&self) -> Result<Option<ConfigProposalWithHash>, Self::Error>;
}

struct ApiImpl<'a>(&'a ServiceApiState<'a>);

impl ApiImpl<'_> {
    fn broadcaster(&self) -> Result<Broadcaster<'_>, api::Error> {
        self.0
            .broadcaster()
            .ok_or_else(|| api::Error::BadRequest("Node is not a validator".to_owned()))
    }
}

impl PrivateApi for ApiImpl<'_> {
    type Error = api::Error;

    fn deploy_artifact(&self, artifact: DeployRequest) -> Result<Hash, Self::Error> {
        self.broadcaster()?
            .request_artifact_deploy((), artifact)
            .map_err(From::from)
    }

    fn propose_config(&self, proposal: ConfigPropose) -> Result<Hash, Self::Error> {
        self.broadcaster()?
            .propose_config_change((), proposal)
            .map_err(From::from)
    }

    fn confirm_config(&self, vote: ConfigVote) -> Result<Hash, Self::Error> {
        self.broadcaster()?
            .confirm_config_change((), vote)
            .map_err(From::from)
    }

    fn configuration_number(&self) -> Result<u64, Self::Error> {
        let configuration_number =
            SchemaImpl::new(self.0.service_data()).get_configuration_number();
        Ok(configuration_number)
    }

    fn supervisor_config(&self) -> Result<SupervisorConfig, Self::Error> {
        let config = SchemaImpl::new(self.0.service_data()).supervisor_config();
        Ok(config)
    }

    fn deploy_status(&self, query: DeployInfoQuery) -> Result<DeployResponse, Self::Error> {
        let request = DeployRequest::try_from(query)?;
        let schema = Schema::new(self.0.service_data());
        let status = schema.deploy_states.get(&request);

        Ok(DeployResponse::new(status))
    }
}

impl PublicApi for ApiImpl<'_> {
    type Error = api::Error;

    fn consensus_config(&self) -> Result<ConsensusConfig, Self::Error> {
        Ok(self.0.data().for_core().consensus_config())
    }

    fn config_proposal(&self) -> Result<Option<ConfigProposalWithHash>, Self::Error> {
        Ok(SchemaImpl::new(self.0.service_data())
            .public
            .pending_proposal
            .get())
    }
}

pub fn wire(builder: &mut ServiceApiBuilder) {
    builder
        .private_scope()
        .endpoint_mut("deploy-artifact", |state, query| {
            ApiImpl(state).deploy_artifact(query)
        })
        .endpoint_mut("propose-config", |state, query| {
            ApiImpl(state).propose_config(query)
        })
        .endpoint_mut("confirm-config", |state, query| {
            ApiImpl(state).confirm_config(query)
        })
        .endpoint("configuration-number", |state, _query: ()| {
            ApiImpl(state).configuration_number()
        })
        .endpoint("supervisor-config", |state, _query: ()| {
            ApiImpl(state).supervisor_config()
        })
        .endpoint("deploy-status", |state, query| {
            ApiImpl(state).deploy_status(query)
        });
    builder
        .public_scope()
        .endpoint("consensus-config", |state, _query: ()| {
            ApiImpl(state).consensus_config()
        })
        .endpoint("config-proposal", |state, _query: ()| {
            ApiImpl(state).config_proposal()
        });
}<|MERGE_RESOLUTION|>--- conflicted
+++ resolved
@@ -29,13 +29,8 @@
 use std::{convert::TryFrom, str::FromStr};
 
 use super::{
-<<<<<<< HEAD
-    schema::Schema, transactions::SupervisorInterface, ConfigProposalWithHash, ConfigPropose,
+    schema::SchemaImpl, transactions::SupervisorInterface, ConfigProposalWithHash, ConfigPropose,
     ConfigVote, DeployRequest, DeployState, SupervisorConfig,
-=======
-    schema::SchemaImpl, transactions::SupervisorInterface, ConfigProposalWithHash, ConfigPropose,
-    ConfigVote, DeployRequest, SupervisorConfig,
->>>>>>> 7bb9314b
 };
 
 /// Query for retrieving information about deploy state.
