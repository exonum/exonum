// Copyright 2019 The Exonum Team
//
// Licensed under the Apache License, Version 2.0 (the "License");
// you may not use this file except in compliance with the License.
// You may obtain a copy of the License at
//
//   http://www.apache.org/licenses/LICENSE-2.0
//
// Unless required by applicable law or agreed to in writing, software
// distributed under the License is distributed on an "AS IS" BASIS,
// WITHOUT WARRANTIES OR CONDITIONS OF ANY KIND, either express or implied.
// See the License for the specific language governing permissions and
// limitations under the License.

use exonum::{
    blockchain::ConsensusConfig,
    crypto::Hash,
    runtime::rust::{
        api::{self, ServiceApiBuilder, ServiceApiState},
        Transaction,
    },
};
use failure::Fail;

use super::{
    schema::Schema, transactions::SupervisorInterface, ConfigProposalWithHash, ConfigPropose,
    ConfigVote, DeployRequest, SupervisorConfig,
};

/// Private API specification of the supervisor service.
pub trait PrivateApi {
    /// Error type for the current API implementation.
    type Error: Fail;

    /// Creates and broadcasts the `DeployArtifact` transaction, which is signed
    /// by the current node, and returns its hash.
    fn deploy_artifact(&self, artifact: DeployRequest) -> Result<Hash, Self::Error>;

    /// Creates and broadcasts the `ConfigPropose` transaction, which is signed
    /// by the current node, and returns its hash.
    fn propose_config(&self, proposal: ConfigPropose) -> Result<Hash, Self::Error>;

    /// Creates and broadcasts the `ConfigVote` transaction, which is signed
    /// by the current node, and returns its hash.
    fn confirm_config(&self, vote: ConfigVote) -> Result<Hash, Self::Error>;

    /// Returns the number of processed configurations.
    fn configuration_number(&self) -> Result<u64, Self::Error>;

    /// Returns an actual supervisor config.
    fn supervisor_config(&self) -> Result<SupervisorConfig, Self::Error>;
}

pub trait PublicApi {
    /// Error type for the current API implementation.
    type Error: Fail;
    /// Returns an actual consensus configuration of the blockchain.
    fn consensus_config(&self) -> Result<ConsensusConfig, Self::Error>;
    /// Returns an pending propose config change.
    fn config_proposal(&self) -> Result<Option<ConfigProposalWithHash>, Self::Error>;
}

struct ApiImpl<'a>(&'a ServiceApiState<'a>);

impl<'a> ApiImpl<'a> {
    fn broadcast_transaction(
        &self,
        transaction: impl Transaction<dyn SupervisorInterface>,
    ) -> Result<Hash, api::Error> {
        let tx_sender = self
            .0
            .broadcaster()
            .ok_or_else(|| api::Error::BadRequest("Node is not a validator".to_owned()))?;
        let tx_hash = tx_sender.send(transaction)?;
        Ok(tx_hash)
    }
}

impl PrivateApi for ApiImpl<'_> {
    type Error = api::Error;

    fn deploy_artifact(&self, artifact: DeployRequest) -> Result<Hash, Self::Error> {
        self.broadcast_transaction(artifact).map_err(From::from)
    }

    fn propose_config(&self, proposal: ConfigPropose) -> Result<Hash, Self::Error> {
        self.broadcast_transaction(proposal).map_err(From::from)
    }

    fn confirm_config(&self, vote: ConfigVote) -> Result<Hash, Self::Error> {
        self.broadcast_transaction(vote).map_err(From::from)
    }

    fn configuration_number(&self) -> Result<u64, Self::Error> {
        let configuration_number = Schema::new(self.0.service_data()).get_configuration_number();

        Ok(configuration_number)
    }

    fn supervisor_config(&self) -> Result<SupervisorConfig, Self::Error> {
<<<<<<< HEAD
        let config = Schema::new(self.0.service_data())
            .configuration
            .get()
            .expect("Supervisor entity was not configured; unable to load configuration");
=======
        let config = Schema::new(self.0.service_data()).supervisor_config();
>>>>>>> 0793790a

        Ok(config)
    }
}

impl PublicApi for ApiImpl<'_> {
    type Error = api::Error;

    fn consensus_config(&self) -> Result<ConsensusConfig, Self::Error> {
        Ok(self.0.data().for_core().consensus_config())
    }

    fn config_proposal(&self) -> Result<Option<ConfigProposalWithHash>, Self::Error> {
        Ok(Schema::new(self.0.service_data()).pending_proposal.get())
    }
}

pub fn wire(builder: &mut ServiceApiBuilder) {
    builder
        .private_scope()
        .endpoint_mut("deploy-artifact", |state, query| {
            ApiImpl(state).deploy_artifact(query)
        })
        .endpoint_mut("propose-config", |state, query| {
            ApiImpl(state).propose_config(query)
        })
        .endpoint_mut("confirm-config", |state, query| {
            ApiImpl(state).confirm_config(query)
        })
        .endpoint("configuration-number", |state, _query: ()| {
            ApiImpl(state).configuration_number()
        })
        .endpoint("supervisor-config", |state, _query: ()| {
            ApiImpl(state).supervisor_config()
        });
    builder
        .public_scope()
        .endpoint("consensus-config", |state, _query: ()| {
            ApiImpl(state).consensus_config()
        })
        .endpoint("config-proposal", |state, _query: ()| {
            ApiImpl(state).config_proposal()
        });
}<|MERGE_RESOLUTION|>--- conflicted
+++ resolved
@@ -98,14 +98,7 @@
     }
 
     fn supervisor_config(&self) -> Result<SupervisorConfig, Self::Error> {
-<<<<<<< HEAD
-        let config = Schema::new(self.0.service_data())
-            .configuration
-            .get()
-            .expect("Supervisor entity was not configured; unable to load configuration");
-=======
         let config = Schema::new(self.0.service_data()).supervisor_config();
->>>>>>> 0793790a
 
         Ok(config)
     }
