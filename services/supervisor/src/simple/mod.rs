// Copyright 2019 The Exonum Team
//
// Licensed under the Apache License, Version 2.0 (the "License");
// you may not use this file except in compliance with the License.
// You may obtain a copy of the License at
//
//   http://www.apache.org/licenses/LICENSE-2.0
//
// Unless required by applicable law or agreed to in writing, software
// distributed under the License is distributed on an "AS IS" BASIS,
// WITHOUT WARRANTIES OR CONDITIONS OF ANY KIND, either express or implied.
// See the License for the specific language governing permissions and
// limitations under the License.

//! A simple supervisor service that does actions without any confirmations.

use exonum::{
    blockchain::InstanceCollection,
    crypto::Hash,
    helpers::ValidateInput,
    merkledb::Snapshot,
    runtime::{
        api::ServiceApiBuilder,
        rust::{CallContext, Service},
        BlockchainData, DispatcherError, ExecutionError, SUPERVISOR_INSTANCE_ID,
    },
};
use exonum_derive::{exonum_interface, IntoExecutionError, ServiceDispatcher, ServiceFactory};

use crate::{update_configs, ConfigChange, ConfigPropose, ConfigureCall};

mod api;
mod schema;
pub use self::schema::Schema;

/// Simple supervisor for testing purposes. **This supervisor is not fit for real-world use cases.**
#[derive(Debug, ServiceDispatcher, ServiceFactory)]
#[service_dispatcher(implements("SimpleSupervisorInterface"))]
#[service_factory(proto_sources = "crate::proto", artifact_name = "simple-supervisor")]
pub struct SimpleSupervisor;

#[derive(Debug, Copy, Clone, IntoExecutionError)]
pub enum Error {
    /// Malformed configuration change proposal.
    MalformedConfigPropose = 0,
    /// Active configuration change proposal already exists.
    ConfigProposeExists = 1,
    /// Invalid consensus configuration.
    ConsensusConfigInvalid = 3,
    /// Actual height for config proposal is in the past.
    ActualFromIsPast = 4,
    /// Transaction author is not a validator.
    UnknownAuthor = 5,
}

#[exonum_interface]
pub trait SimpleSupervisorInterface {
    fn change_config(
        &self,
        context: CallContext<'_>,
        arg: ConfigPropose,
    ) -> Result<(), ExecutionError>;
}

impl SimpleSupervisorInterface for SimpleSupervisor {
    fn change_config(
        &self,
        mut context: CallContext<'_>,
        arg: ConfigPropose,
    ) -> Result<(), ExecutionError> {
        // Verify that transaction author is validator.
        let author = context
            .caller()
            .author()
            .ok_or(DispatcherError::UnauthorizedCaller)?;
<<<<<<< HEAD
        find_validator_id(context.fork().as_ref(), author).ok_or(Error::UnknownAuthor)?;
=======
        context
            .data()
            .for_core()
            .validator_id(author)
            .ok_or(Error::UnknownAuthor)?;
>>>>>>> f9e7e422

        // Check that the `actual_from` height is in the future.
        if context.data().for_core().height() >= arg.actual_from {
            return Err(Error::ActualFromIsPast.into());
        }

        // Check that there are no pending config changes.
        if Schema::new(context.service_data()).config_propose.exists() {
            return Err(Error::ConfigProposeExists.into());
        }

        // Perform config verification.
        for change in &arg.changes {
            match change {
                ConfigChange::Consensus(config) => {
                    config
                        .validate()
                        .map_err(|e| (Error::ConsensusConfigInvalid, e))?;
                }

                ConfigChange::Service(config) => {
                    context
                        .interface::<ConfigureCall<'_>>(config.instance_id)?
                        .verify_config(config.params.clone())
                        .map_err(|e| (Error::MalformedConfigPropose, e))?;
                }
            }
        }

        // Add verified config proposal to the pending config changes.
        let mut schema = Schema::new(context.service_data());
        schema.config_propose.set(arg);
        Ok(())
    }
}

impl Service for SimpleSupervisor {
    fn state_hash(&self, data: BlockchainData<&dyn Snapshot>) -> Vec<Hash> {
        Schema::new(data.for_executing_service()).state_hash()
    }

    fn before_commit(&self, mut context: CallContext<'_>) {
        let proposal = Schema::new(context.service_data())
            .config_propose
            .get()
            .filter(|proposal| {
                let height = context.data().for_core().height();
                proposal.actual_from == height.next()
            });
        let proposal = if let Some(proposal) = proposal {
            proposal
        } else {
            return;
        };

        // Perform the application of configs.
        update_configs(&mut context, proposal.changes);
        // Remove config from proposals.
        let mut schema = Schema::new(context.service_data());
        schema.config_propose.remove();
    }

    fn wire_api(&self, builder: &mut ServiceApiBuilder) {
        api::wire(builder)
    }
}

impl SimpleSupervisor {
    pub const BUILTIN_NAME: &'static str = "simple-supervisor";
}

impl From<SimpleSupervisor> for InstanceCollection {
    fn from(inner: SimpleSupervisor) -> Self {
        Self::new(inner).with_instance(
            SUPERVISOR_INSTANCE_ID,
            SimpleSupervisor::BUILTIN_NAME,
            Vec::default(),
        )
    }
}<|MERGE_RESOLUTION|>--- conflicted
+++ resolved
@@ -73,15 +73,11 @@
             .caller()
             .author()
             .ok_or(DispatcherError::UnauthorizedCaller)?;
-<<<<<<< HEAD
-        find_validator_id(context.fork().as_ref(), author).ok_or(Error::UnknownAuthor)?;
-=======
         context
             .data()
             .for_core()
             .validator_id(author)
             .ok_or(Error::UnknownAuthor)?;
->>>>>>> f9e7e422
 
         // Check that the `actual_from` height is in the future.
         if context.data().for_core().height() >= arg.actual_from {
