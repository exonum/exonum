--- conflicted
+++ resolved
@@ -17,16 +17,12 @@
 use exonum::{
     blockchain::InstanceCollection,
     crypto::Hash,
-    helpers::{validator::validator_id as find_validator_id, ValidateInput},
+    helpers::ValidateInput,
     merkledb::Snapshot,
     runtime::{
         api::ServiceApiBuilder,
         rust::{CallContext, Service},
-<<<<<<< HEAD
         BlockchainData, DispatcherError, ExecutionError, SUPERVISOR_INSTANCE_ID,
-=======
-        DispatcherError, ExecutionError, InstanceDescriptor, SUPERVISOR_INSTANCE_ID,
->>>>>>> 1193b98c
     },
 };
 use exonum_derive::{exonum_service, IntoExecutionError, ServiceFactory};
@@ -72,19 +68,16 @@
         mut context: CallContext,
         arg: ConfigPropose,
     ) -> Result<(), ExecutionError> {
-<<<<<<< HEAD
-        context
-            .caller()
-            .as_transaction()
-            .ok_or(DispatcherError::UnauthorizedCaller)?;
-=======
         // Verify that transaction author is validator.
         let author = context
             .caller()
             .author()
-            .ok_or(DispatcherError::UnauthorizedCaller)?;;
-        find_validator_id(context.fork().as_ref(), author).ok_or(Error::UnknownAuthor)?;
->>>>>>> 1193b98c
+            .ok_or(DispatcherError::UnauthorizedCaller)?;
+        context
+            .data()
+            .for_core()
+            .validator_id(author)
+            .ok_or(Error::UnknownAuthor)?;
 
         // Check that the `actual_from` height is in the future.
         if context.data().for_core().height() >= arg.actual_from {
