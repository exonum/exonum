--- conflicted
+++ resolved
@@ -118,7 +118,6 @@
 }
 
 impl Service for SimpleSupervisor {
-<<<<<<< HEAD
     fn state_hash(&self, data: BlockchainData<&dyn Snapshot>) -> Vec<Hash> {
         Schema::new(data.for_executing_service()).state_hash()
     }
@@ -132,18 +131,6 @@
                 proposal.actual_from == height.next()
             });
         let proposal = if let Some(proposal) = proposal {
-=======
-    fn state_hash(&self, _instance: InstanceDescriptor<'_>, snapshot: &dyn Snapshot) -> Vec<Hash> {
-        Schema::new(snapshot).state_hash()
-    }
-
-    fn before_commit(&self, mut context: CallContext<'_>) {
-        let schema = Schema::new(context.fork());
-        let proposal = if let Some(proposal) =
-            schema.config_propose_entry().get().filter(|proposal| {
-                proposal.actual_from == blockchain::Schema::new(context.fork()).height().next()
-            }) {
->>>>>>> a75206f9
             proposal
         } else {
             return;
