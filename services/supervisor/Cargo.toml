--- conflicted
+++ resolved
@@ -27,11 +27,7 @@
 exonum-derive = { version = "0.13.0-rc.2", path = "../../components/derive" }
 exonum-merkledb = { version = "0.13.0-rc.2", path = "../../components/merkledb" }
 exonum-proto = { version = "0.13.0-rc.2", path = "../../components/proto" }
-<<<<<<< HEAD
-=======
-exonum-crypto = { version = "0.13.0-rc.2", path = "../../components/crypto" }
 exonum-rust-runtime = { version = "0.13.0-rc.2", path = "../../runtimes/rust" }
->>>>>>> b970896e
 
 [dev-dependencies]
 futures = "0.1.25"
