[package]
name = "exonum-supervisor"
version = "1.0.0-rc.1"
edition = "2018"
authors = ["The Exonum Team <contact@exonum.com>"]
homepage = "https://exonum.com/"
repository = "https://github.com/exonum/exonum"
readme = "README.md"
license = "Apache-2.0"

keywords = ["exonum", "service", "library"]
categories = ["cryptography"]
description = "Exonum supervisor service."

[dependencies]
anyhow = "1.0.26"
byteorder = { version = "1.2.7", features = [ "i128" ] }
<<<<<<< HEAD
failure = "0.1.5"
futures = "0.3.4"
=======
>>>>>>> 0532a29c
serde = "1.0.0"
serde_derive = "1.0.0"
serde_json = "1.0.0"
serde_str = "0.1.0"
protobuf = "2.8.0"
log = "0.4.6"
hex = "0.4.0"

exonum = { version = "1.0.0-rc.1", path = "../../exonum" }
exonum-derive = { version = "1.0.0-rc.1", path = "../../components/derive" }
exonum-merkledb = { version = "1.0.0-rc.1", path = "../../components/merkledb" }
exonum-proto = { version = "1.0.0-rc.1", path = "../../components/proto" }
exonum-rust-runtime = { version = "1.0.0-rc.1", path = "../../runtimes/rust" }

[dev-dependencies]
exonum-testkit = { version = "1.0.0-rc.1", path = "../../test-suite/testkit" }
bincode = "1.2.1"

[dev-dependencies.tokio]
version = "0.2.13"
features = ["blocking", "dns", "io-util", "macros", "rt-threaded", "tcp", "time"]

[build-dependencies]
exonum-build = { version = "1.0.0-rc.1", path = "../../components/build" }<|MERGE_RESOLUTION|>--- conflicted
+++ resolved
@@ -15,11 +15,7 @@
 [dependencies]
 anyhow = "1.0.26"
 byteorder = { version = "1.2.7", features = [ "i128" ] }
-<<<<<<< HEAD
-failure = "0.1.5"
 futures = "0.3.4"
-=======
->>>>>>> 0532a29c
 serde = "1.0.0"
 serde_derive = "1.0.0"
 serde_json = "1.0.0"
