// Copyright 2019 The Exonum Team
//
// Licensed under the Apache License, Version 2.0 (the "License");
// you may not use this file except in compliance with the License.
// You may obtain a copy of the License at
//
//   http://www.apache.org/licenses/LICENSE-2.0
//
// Unless required by applicable law or agreed to in writing, software
// distributed under the License is distributed on an "AS IS" BASIS,
// WITHOUT WARRANTIES OR CONDITIONS OF ANY KIND, either express or implied.
// See the License for the specific language governing permissions and
// limitations under the License.

use exonum_merkledb::ObjectHash;
use exonum_testkit::TestKitBuilder;

use exonum::{
    crypto,
    helpers::{Height, ValidatorId},
<<<<<<< HEAD
    runtime::{rust::Transaction, ExecutionFail, InstanceId, SUPERVISOR_INSTANCE_ID},
=======
    runtime::{
        rust::{ServiceFactory, Transaction},
        InstanceId, SUPERVISOR_INSTANCE_ID,
    },
>>>>>>> 0729abf7
};

use crate::{utils::*, IncService as ConfigChangeService};
use exonum_supervisor::{ConfigVote, DecentralizedSupervisor, Error, SupervisorInterface};

#[test]
fn test_multiple_consensus_change_proposes() {
    let mut testkit = testkit_with_supervisor(1);

    let config_proposal = ConfigProposeBuilder::new(CFG_CHANGE_HEIGHT)
        .extend_consensus_config_propose(consensus_config_propose_first_variant(&testkit))
        .extend_consensus_config_propose(consensus_config_propose_second_variant(&testkit))
        .build();

    let signed_proposal =
        sign_config_propose_transaction(&testkit, config_proposal, ValidatorId(0));
    let block = testkit.create_block_with_transaction(signed_proposal);
    let err = block.transactions[0].status().unwrap_err();
    assert_eq!(
        *err,
        Error::MalformedConfigPropose
            .to_match()
            .for_service(SUPERVISOR_INSTANCE_ID)
    );
    assert_eq!(config_propose_entry(&testkit), None);
}

#[test]
fn test_deadline_config_exceeded() {
    let mut testkit = testkit_with_supervisor(4);
    let initiator_id = testkit.network().us().validator_id().unwrap();
    let consensus_config = testkit.consensus_config();
    let new_consensus_config = consensus_config_propose_first_variant(&testkit);

    let config_proposal = ConfigProposeBuilder::new(CFG_CHANGE_HEIGHT)
        .extend_consensus_config_propose(new_consensus_config.clone())
        .build();
    testkit
        .create_block_with_transaction(sign_config_propose_transaction(
            &testkit,
            config_proposal,
            initiator_id,
        ))
        .transactions[0]
        .status()
        .expect("Transaction with change propose discarded.");
    testkit.create_blocks_until(CFG_CHANGE_HEIGHT.next());

    assert_eq!(config_propose_entry(&testkit), None);
    assert_eq!(testkit.consensus_config(), consensus_config);
}

#[test]
fn test_sent_new_config_after_expired_one() {
    let mut testkit = testkit_with_supervisor(4);
    let initiator_id = testkit.network().us().validator_id().unwrap();

    let first_consensus_config = consensus_config_propose_first_variant(&testkit);

    let config_proposal = ConfigProposeBuilder::new(CFG_CHANGE_HEIGHT)
        .configuration_number(0)
        .extend_consensus_config_propose(first_consensus_config.clone())
        .build();

    testkit
        .create_block_with_transaction(sign_config_propose_transaction(
            &testkit,
            config_proposal,
            initiator_id,
        ))
        .transactions[0]
        .status()
        .expect("Transaction with change propose discarded.");
    testkit.create_blocks_until(CFG_CHANGE_HEIGHT.next());
    assert_eq!(config_propose_entry(&testkit), None);

    // Send config one more time and vote for it
    let cfg_change_height = Height(5);
    let second_consensus_config = consensus_config_propose_second_variant(&testkit);

    let config_proposal = ConfigProposeBuilder::new(cfg_change_height)
        .configuration_number(1)
        .extend_consensus_config_propose(second_consensus_config.clone())
        .build();
    let proposal_hash = config_proposal.object_hash();
    testkit
        .create_block_with_transaction(sign_config_propose_transaction(
            &testkit,
            config_proposal,
            initiator_id,
        ))
        .transactions[0]
        .status()
        .expect("Transaction with change propose discarded.");

    let signed_txs = build_confirmation_transactions(&testkit, proposal_hash, initiator_id);
    testkit
        .create_block_with_transactions(signed_txs)
        .transactions[0]
        .status()
        .expect("Transaction with confirmations discarded.");
    testkit.create_blocks_until(cfg_change_height);

    assert_eq!(config_propose_entry(&testkit), None);
    assert_eq!(testkit.consensus_config(), second_consensus_config);
}

#[test]
fn test_discard_config_with_not_enough_confirms() {
    let mut testkit = testkit_with_supervisor(4);
    let initiator_id = testkit.network().us().validator_id().unwrap();

    testkit.create_block();
    let base_consensus_config = testkit.consensus_config();

    let cfg_change_height = Height(3);
    let consensus_config = consensus_config_propose_first_variant(&testkit);
    let config_proposal = ConfigProposeBuilder::new(cfg_change_height)
        .extend_consensus_config_propose(consensus_config.clone())
        .build();
    let proposal_hash = config_proposal.object_hash();

    testkit
        .create_block_with_transaction(sign_config_propose_transaction(
            &testkit,
            config_proposal,
            initiator_id,
        ))
        .transactions[0]
        .status()
        .expect("Transaction with change propose discarded.");

    // Sign confirmation transaction by second validator
    let keys = testkit.network().validators()[1].service_keypair();
    let signed_confirm = ConfigVote {
        propose_hash: proposal_hash,
    }
    .sign(SUPERVISOR_INSTANCE_ID, keys.0, &keys.1);
    testkit
        .create_block_with_transaction(signed_confirm)
        .transactions[0]
        .status()
        .expect("Transaction with confirmations discarded.");

    testkit.create_blocks_until(cfg_change_height.next());
    assert_eq!(config_propose_entry(&testkit), None);
    assert_eq!(testkit.consensus_config(), base_consensus_config);
}

#[test]
fn test_apply_config_by_min_required_majority() {
    let mut testkit = testkit_with_supervisor(4);
    let initiator_id = testkit.network().us().validator_id().unwrap();

    let cfg_change_height = Height(3);
    let consensus_config = consensus_config_propose_first_variant(&testkit);
    let config_proposal = ConfigProposeBuilder::new(cfg_change_height)
        .extend_consensus_config_propose(consensus_config.clone())
        .build();
    let proposal_hash = config_proposal.object_hash();

    testkit
        .create_block_with_transaction(sign_config_propose_transaction(
            &testkit,
            config_proposal,
            initiator_id,
        ))
        .transactions[0]
        .status()
        .expect("Transaction with change propose discarded.");

    let confirm = ConfigVote {
        propose_hash: proposal_hash,
    };
    // Sign and send confirmation transaction by second validator
    let keys = testkit.network().validators()[1].service_keypair();
    testkit
        .create_block_with_transaction(confirm.clone().sign(
            SUPERVISOR_INSTANCE_ID,
            keys.0,
            &keys.1,
        ))
        .transactions[0]
        .status()
        .expect("Transaction with confirmations discarded.");

    // Sign confirmation transaction by third validator
    let keys = testkit.network().validators()[2].service_keypair();
    testkit
        .create_block_with_transaction(confirm.sign(SUPERVISOR_INSTANCE_ID, keys.0, &keys.1))
        .transactions[0]
        .status()
        .expect("Transaction with confirmation discarded.");

    assert_eq!(config_propose_entry(&testkit), None);
    assert_eq!(testkit.consensus_config(), consensus_config);
}

#[test]
fn test_send_confirmation_by_initiator() {
    let mut testkit = testkit_with_supervisor(4);
    let initiator_id = testkit.network().us().validator_id().unwrap();

    let consensus_config = consensus_config_propose_first_variant(&testkit);
    let config_proposal = ConfigProposeBuilder::new(CFG_CHANGE_HEIGHT)
        .extend_consensus_config_propose(consensus_config.clone())
        .build();
    let proposal_hash = config_proposal.object_hash();

    testkit
        .create_block_with_transaction(sign_config_propose_transaction(
            &testkit,
            config_proposal,
            initiator_id,
        ))
        .transactions[0]
        .status()
        .expect("Transaction with change propose discarded.");

    // Try to send confirmation transaction by the initiator
    let keys = testkit.network().us().service_keypair();
    let signed_confirm = ConfigVote {
        propose_hash: proposal_hash,
    }
    .sign(SUPERVISOR_INSTANCE_ID, keys.0, &keys.1);

    let block = testkit.create_block_with_transaction(signed_confirm);
    let err = block.transactions[0].status().unwrap_err();
    assert_eq!(
        *err,
        Error::AttemptToVoteTwice
            .to_match()
            .for_service(SUPERVISOR_INSTANCE_ID)
    );
}

#[test]
fn test_propose_config_change_by_incorrect_validator() {
    let mut testkit = testkit_with_supervisor(1);

    let consensus_config = consensus_config_propose_first_variant(&testkit);
    let config_proposal = ConfigProposeBuilder::new(CFG_CHANGE_HEIGHT)
        .extend_consensus_config_propose(consensus_config.clone())
        .build();

    let keys = crypto::gen_keypair();
    let signed_confirm = config_proposal.sign_for_supervisor(keys.0, &keys.1);

    let block = testkit.create_block_with_transaction(signed_confirm);
    let err = block.transactions[0].status().unwrap_err();
    assert_eq!(
        *err,
        Error::UnknownAuthor
            .to_match()
            .for_service(SUPERVISOR_INSTANCE_ID)
    );
}

#[test]
fn test_confirm_config_by_incorrect_validator() {
    let mut testkit = testkit_with_supervisor(1);
    let initiator_id = testkit.network().us().validator_id().unwrap();

    let consensus_config = consensus_config_propose_first_variant(&testkit);
    let config_proposal = ConfigProposeBuilder::new(CFG_CHANGE_HEIGHT)
        .extend_consensus_config_propose(consensus_config.clone())
        .build();
    let proposal_hash = config_proposal.object_hash();

    testkit
        .create_block_with_transaction(sign_config_propose_transaction(
            &testkit,
            config_proposal,
            initiator_id,
        ))
        .transactions[0]
        .status()
        .expect("Transaction with change propose discarded.");

    let keys = crypto::gen_keypair();
    let signed_confirm = ConfigVote {
        propose_hash: proposal_hash,
    }
    .sign(SUPERVISOR_INSTANCE_ID, keys.0, &keys.1);

    let block = testkit.create_block_with_transaction(signed_confirm);
    let err = block.transactions[0].status().unwrap_err();
    assert_eq!(
        *err,
        Error::UnknownAuthor
            .to_match()
            .for_service(SUPERVISOR_INSTANCE_ID)
    );
}

#[test]
fn test_try_confirm_non_existing_proposal() {
    let mut testkit = testkit_with_supervisor(4);
    let initiator_id = testkit.network().us().validator_id().unwrap();

    let consensus_config = consensus_config_propose_first_variant(&testkit);
    let config_proposal = ConfigProposeBuilder::new(CFG_CHANGE_HEIGHT)
        .extend_consensus_config_propose(consensus_config.clone())
        .build();

    testkit
        .create_block_with_transaction(sign_config_propose_transaction(
            &testkit,
            config_proposal,
            initiator_id,
        ))
        .transactions[0]
        .status()
        .expect("Transaction with change propose discarded.");

    let wrong_hash = crypto::hash(&[0]);
    let signed_confirm = build_confirmation_transactions(&testkit, wrong_hash, initiator_id);

    let block = testkit.create_block_with_transactions(signed_confirm);
    let err = block.transactions[0].status().unwrap_err();
    assert_eq!(
        *err,
        Error::ConfigProposeNotRegistered
            .to_match()
            .for_service(SUPERVISOR_INSTANCE_ID)
    );
}

#[test]
fn test_service_config_change() {
    let mut testkit = testkit_with_supervisor_and_service(4);
    let initiator_id = testkit.network().us().validator_id().unwrap();

    let params = "I am a new parameter".to_owned();

    let propose = ConfigProposeBuilder::new(CFG_CHANGE_HEIGHT)
        .extend_service_config_propose(params.clone())
        .build();
    let proposal_hash = propose.object_hash();

    testkit
        .create_block_with_transaction(sign_config_propose_transaction(
            &testkit,
            propose,
            initiator_id,
        ))
        .transactions[0]
        .status()
        .expect("Transaction with change propose discarded.");
    let signed_txs = build_confirmation_transactions(&testkit, proposal_hash, initiator_id);
    testkit
        .create_block_with_transactions(signed_txs)
        .transactions[0]
        .status()
        .expect("Transaction with confirmations discarded.");

    testkit.create_blocks_until(CFG_CHANGE_HEIGHT);

    assert_eq!(config_propose_entry(&testkit), None);
    check_service_actual_param(&testkit, Some(params));
}

#[test]
fn test_discard_errored_service_config_change() {
    let mut testkit = testkit_with_supervisor_and_service(4);
    let new_consensus_config = consensus_config_propose_first_variant(&testkit);
    let propose = ConfigProposeBuilder::new(CFG_CHANGE_HEIGHT)
        .extend_service_config_propose("error".to_string())
        .extend_consensus_config_propose(new_consensus_config)
        .build();

    let signed_proposal = sign_config_propose_transaction(&testkit, propose, ValidatorId(0));
    let block = testkit.create_block_with_transaction(signed_proposal);
    let err = block.transactions[0].status().unwrap_err();
    assert!(err
        .description()
        .contains("IncService: Configure error request"));
    assert_eq!(config_propose_entry(&testkit), None);
}

#[test]
fn test_discard_panicked_service_config_change() {
    let mut testkit = testkit_with_supervisor_and_service(4);
    let params = "I am a discarded parameter".to_owned();
    let new_consensus_config = consensus_config_propose_first_variant(&testkit);

    let propose = ConfigProposeBuilder::new(CFG_CHANGE_HEIGHT)
        .extend_service_config_propose(params.clone())
        .extend_service_config_propose("panic".to_string())
        .extend_consensus_config_propose(new_consensus_config)
        .build();

    let signed_proposal = sign_config_propose_transaction(&testkit, propose, ValidatorId(0));
    let block = testkit.create_block_with_transaction(signed_proposal);
    let err = block.transactions[0].status().unwrap_err();
    assert_eq!(
        *err,
        Error::MalformedConfigPropose
            .to_match()
            .for_service(SUPERVISOR_INSTANCE_ID)
    );
    assert_eq!(config_propose_entry(&testkit), None);
}

#[test]
fn test_incorrect_actual_from_field() {
    let mut testkit = testkit_with_supervisor_and_service(1);
    let params = "I am a new parameter".to_owned();
    let propose = ConfigProposeBuilder::new(CFG_CHANGE_HEIGHT)
        .extend_service_config_propose(params.clone())
        .build();

    testkit.create_blocks_until(CFG_CHANGE_HEIGHT);
    let signed_proposal = sign_config_propose_transaction(&testkit, propose, ValidatorId(0));
    let block = testkit.create_block_with_transaction(signed_proposal);
    let err = block.transactions[0].status().unwrap_err();
    assert_eq!(
        *err,
        Error::ActualFromIsPast
            .to_match()
            .for_service(SUPERVISOR_INSTANCE_ID)
    );
}

#[test]
fn test_another_configuration_change_proposal() {
    let mut testkit = testkit_with_supervisor_and_service(4);
    let initiator_id = testkit.network().us().validator_id().unwrap();
    let params = "I am a new parameter".to_owned();

    let cfg_change_height = Height(4);
    let propose = ConfigProposeBuilder::new(cfg_change_height)
        .configuration_number(0)
        .extend_service_config_propose(params.clone())
        .build();

    let proposal_hash = propose.object_hash();
    testkit
        .create_block_with_transaction(sign_config_propose_transaction(
            &testkit,
            propose,
            initiator_id,
        ))
        .transactions[0]
        .status()
        .expect("Transaction with change propose discarded.");

    // Try to commit second config change propose.
    let second_propose = ConfigProposeBuilder::new(cfg_change_height)
        .configuration_number(1)
        .extend_service_config_propose("I am an overridden parameter".to_string())
        .build();

    let signed_proposal = sign_config_propose_transaction(&testkit, second_propose, initiator_id);
    let block = testkit.create_block_with_transaction(signed_proposal);
    let err = block.transactions[0].status().unwrap_err();
    assert_eq!(
        *err,
        Error::ConfigProposeExists
            .to_match()
            .for_service(SUPERVISOR_INSTANCE_ID)
    );

    let signed_txs = build_confirmation_transactions(&testkit, proposal_hash, initiator_id);
    testkit
        .create_block_with_transactions(signed_txs)
        .transactions[0]
        .status()
        .expect("Transaction with confirmations discarded.");
    testkit.create_blocks_until(cfg_change_height);

    assert_eq!(config_propose_entry(&testkit), None);
    check_service_actual_param(&testkit, Some(params));
}

#[test]
fn test_service_config_discard_fake_supervisor() {
    const FAKE_SUPERVISOR_ID: InstanceId = 5;
    let keypair = crypto::gen_keypair();
    let fake_supervisor = DecentralizedSupervisor::new();
    let fake_supervisor_artifact = fake_supervisor.artifact_id();

    let mut testkit = TestKitBuilder::validator()
        .with_validators(1)
        .with_artifact(fake_supervisor_artifact.clone())
        .with_instance(
            fake_supervisor_artifact.into_default_instance(FAKE_SUPERVISOR_ID, "fake-supervisor"),
        )
        .with_rust_service(fake_supervisor)
        .with_default_rust_service(ConfigChangeService)
        .create();

    let params = "I am a new parameter".to_owned();
    let propose = ConfigProposeBuilder::new(CFG_CHANGE_HEIGHT)
        .extend_service_config_propose(params)
        .build();

    let tx = Transaction::<dyn SupervisorInterface>::sign(
        propose,
        FAKE_SUPERVISOR_ID,
        keypair.0,
        &keypair.1,
    );
    let block = testkit.create_block_with_transaction(tx);
    let err = block.transactions[0].status().unwrap_err();
    assert_eq!(
        *err,
        Error::UnknownAuthor
            .to_match()
            .for_service(FAKE_SUPERVISOR_ID)
    );
}

#[test]
fn test_test_configuration_and_rollbacks() {
    let mut testkit = testkit_with_supervisor(4);
    testkit.create_blocks_until(CFG_CHANGE_HEIGHT);

    let cfg_change_height = Height(4);
    let old_config = testkit.consensus_config();
    testkit.checkpoint();

    let new_config = consensus_config_propose_first_variant(&testkit);
    let propose = ConfigProposeBuilder::new(cfg_change_height)
        .extend_consensus_config_propose(new_config.clone())
        .build();

    let proposal_hash = propose.object_hash();
    testkit
        .create_block_with_transaction(sign_config_propose_transaction(
            &testkit,
            propose,
            ValidatorId(0),
        ))
        .transactions[0]
        .status()
        .expect("Transaction with change propose discarded.");
    let signed_txs = build_confirmation_transactions(&testkit, proposal_hash, ValidatorId(0));
    testkit
        .create_block_with_transactions(signed_txs)
        .transactions[0]
        .status()
        .expect("Transaction with confirmations discarded.");

    testkit.create_blocks_until(cfg_change_height);
    assert_eq!(config_propose_entry(&testkit), None);
    assert_eq!(testkit.consensus_config(), new_config);

    testkit.checkpoint();
    testkit.create_block();
    testkit.rollback();
    assert_eq!(testkit.consensus_config(), new_config);
    assert_eq!(config_propose_entry(&testkit), None);

    testkit.rollback();
    // As rollback is behind the time a proposal entered the blockchain,
    // the proposal is effectively forgotten.
    testkit.create_blocks_until(Height(4));
    assert_eq!(testkit.consensus_config(), old_config);
    assert_eq!(config_propose_entry(&testkit), None);
}

#[test]
fn test_service_config_discard_single_apply_error() {
    let mut testkit = testkit_with_supervisor_and_service(1);
    let params = "apply_error".to_owned();

    let propose = ConfigProposeBuilder::new(CFG_CHANGE_HEIGHT)
        .extend_service_config_propose(params)
        .build();
    testkit
        .create_block_with_transaction(sign_config_propose_transaction(
            &testkit,
            propose,
            ValidatorId(0),
        ))
        .transactions[0]
        .status()
        .expect("Transaction with change propose discarded.");

    testkit.create_blocks_until(CFG_CHANGE_HEIGHT);

    // Create one more block for supervisor to remove failed config.
    testkit.create_block();

    assert_eq!(config_propose_entry(&testkit), None);
    check_service_actual_param(&testkit, None);
}

#[test]
fn test_service_config_discard_single_apply_panic() {
    let mut testkit = testkit_with_supervisor_and_service(1);
    let initiator_id = testkit.network().us().validator_id().unwrap();
    let params = "apply_panic".to_owned();

    let propose = ConfigProposeBuilder::new(CFG_CHANGE_HEIGHT)
        .extend_service_config_propose(params)
        .build();

    testkit
        .create_block_with_transaction(sign_config_propose_transaction(
            &testkit,
            propose,
            initiator_id,
        ))
        .transactions[0]
        .status()
        .expect("Transaction with change propose discarded.");
    testkit.create_blocks_until(CFG_CHANGE_HEIGHT);

    // Create one more block for supervisor to remove failed config.
    testkit.create_block();

    assert_eq!(config_propose_entry(&testkit), None);
    check_service_actual_param(&testkit, None);
}

// This test checks that we can send a new config proposal right after
// the failure of the previous config applying.
#[test]
fn test_send_config_right_after_error() {
    let mut testkit = testkit_with_supervisor_and_service(1);
    let initiator_id = testkit.network().us().validator_id().unwrap();

    let propose = ConfigProposeBuilder::new(CFG_CHANGE_HEIGHT)
        .extend_service_config_propose("apply_panic".into())
        .build();

    testkit
        .create_block_with_transaction(sign_config_propose_transaction(
            &testkit,
            propose,
            initiator_id,
        ))
        .transactions[0]
        .status()
        .expect("Transaction with change propose discarded.");
    testkit.create_blocks_until(CFG_CHANGE_HEIGHT);

    // Send a new config right after the failure.
    let new_height = Height(100); // We don't really care about height, we're checking the tx approval only.
    let propose = ConfigProposeBuilder::new(new_height)
        .configuration_number(1)
        .extend_service_config_propose("good_config".into())
        .build();

    testkit
        .create_block_with_transaction(sign_config_propose_transaction(
            &testkit,
            propose,
            initiator_id,
        ))
        .transactions[0]
        .status()
        .expect("Transaction with change propose discarded.");
}

#[test]
fn test_services_config_apply_multiple_configs() {
    let mut testkit = testkit_with_supervisor_and_2_services(4);
    let initiator_id = testkit.network().us().validator_id().unwrap();
    let params = "I am a new parameter".to_owned();

    let propose = ConfigProposeBuilder::new(CFG_CHANGE_HEIGHT)
        .extend_service_config_propose(params.clone())
        .extend_second_service_config_propose(params.clone())
        .build();
    let proposal_hash = propose.object_hash();

    testkit
        .create_block_with_transaction(sign_config_propose_transaction(
            &testkit,
            propose,
            initiator_id,
        ))
        .transactions[0]
        .status()
        .expect("Transaction with change propose discarded.");

    let signed_txs = build_confirmation_transactions(&testkit, proposal_hash, initiator_id);
    testkit
        .create_block_with_transactions(signed_txs)
        .transactions[0]
        .status()
        .expect("Transaction with confirmations discarded.");
    testkit.create_blocks_until(CFG_CHANGE_HEIGHT);

    check_service_actual_param(&testkit, Some(params.clone()));
    check_second_service_actual_param(&testkit, Some(params));
}

#[test]
fn test_services_config_discard_multiple_configs() {
    let mut testkit = testkit_with_supervisor_and_2_services(1);
    let initiator_id = testkit.network().us().validator_id().unwrap();
    let params = "I am a new parameter".to_owned();

    let propose = ConfigProposeBuilder::new(CFG_CHANGE_HEIGHT)
        .extend_service_config_propose(params.clone())
        .extend_second_service_config_propose(params.clone())
        .extend_second_service_config_propose("I am a extra proposal".to_owned())
        .build();

    let signed_proposal = sign_config_propose_transaction(&testkit, propose, initiator_id);

    let block = testkit.create_block_with_transaction(signed_proposal);
    let err = block.transactions[0].status().unwrap_err();
    assert_eq!(
        *err,
        Error::MalformedConfigPropose
            .to_match()
            .for_service(SUPERVISOR_INSTANCE_ID)
    );
    assert_eq!(config_propose_entry(&testkit), None);
}

#[test]
fn test_several_service_config_changes() {
    let mut testkit = testkit_with_supervisor_and_service(4);
    let initiator_id = testkit.network().us().validator_id().unwrap();

    for i in 1..5 {
        let cfg_change_height = Height(2 * i);
        let params = format!("Change {}", i);

        let propose = ConfigProposeBuilder::new(cfg_change_height)
            .configuration_number(i - 1)
            .extend_service_config_propose(params.clone())
            .build();
        let proposal_hash = propose.object_hash();

        testkit
            .create_block_with_transaction(sign_config_propose_transaction(
                &testkit,
                propose,
                initiator_id,
            ))
            .transactions[0]
            .status()
            .expect("Transaction with change propose discarded.");

        let signed_txs = build_confirmation_transactions(&testkit, proposal_hash, initiator_id);
        testkit.create_block_with_transactions(signed_txs)[0]
            .status()
            .unwrap();

        testkit.create_blocks_until(cfg_change_height);
        assert_eq!(config_propose_entry(&testkit), None);
    }

    check_service_actual_param(&testkit, Some("Change 4".to_string()));
}

/// Checks that config with incorrect configuration number is discarded.
#[test]
fn test_discard_incorrect_configuration_number() {
    let mut testkit = testkit_with_supervisor(4);

    // Attempt to send config with incorrect configuration number (expected 0, actual 100).
    let incorrect_configuration_number = 100;
    let first_config_height = Height(2);

    let config_proposal = ConfigProposeBuilder::new(first_config_height)
        .configuration_number(incorrect_configuration_number)
        .extend_consensus_config_propose(consensus_config_propose_first_variant(&testkit))
        .build();

    let signed_proposal =
        sign_config_propose_transaction(&testkit, config_proposal, ValidatorId(0));
    let block = testkit.create_block_with_transaction(signed_proposal);
    let err = block.transactions[0].status().unwrap_err();
    assert_eq!(
        *err,
        Error::IncorrectConfigurationNumber
            .to_match()
            .for_service(SUPERVISOR_INSTANCE_ID)
    );
    assert_eq!(config_propose_entry(&testkit), None);

    // Apply some correct config (expected 0, actual 0).
    let second_config_height = Height(4);
    let initiator_id = testkit.network().us().validator_id().unwrap();

    let first_consensus_config = consensus_config_propose_first_variant(&testkit);

    let config_proposal = ConfigProposeBuilder::new(second_config_height)
        .configuration_number(0)
        .extend_consensus_config_propose(first_consensus_config.clone())
        .build();
    let proposal_hash = config_proposal.object_hash();

    testkit
        .create_block_with_transaction(sign_config_propose_transaction(
            &testkit,
            config_proposal,
            initiator_id,
        ))
        .transactions[0]
        .status()
        .expect("Transaction with change propose discarded.");

    let signed_txs = build_confirmation_transactions(&testkit, proposal_hash, initiator_id);
    testkit
        .create_block_with_transactions(signed_txs)
        .transactions[0]
        .status()
        .expect("Transaction with confirmations discarded.");
    testkit.create_blocks_until(second_config_height);

    assert_eq!(config_propose_entry(&testkit), None);
    assert_eq!(testkit.consensus_config(), first_consensus_config);

    // Attempt to send config with outdated configuration number (expected 1, actual 0).
    let incorrect_configuration_number = 0;
    let third_config_height = Height(6);

    let config_proposal = ConfigProposeBuilder::new(third_config_height)
        .configuration_number(incorrect_configuration_number)
        .extend_consensus_config_propose(consensus_config_propose_first_variant(&testkit))
        .build();

    let signed_proposal =
        sign_config_propose_transaction(&testkit, config_proposal, ValidatorId(0));
    let block = testkit.create_block_with_transaction(signed_proposal);
    let err = block.transactions[0].status().unwrap_err();
    assert_eq!(
        *err,
        Error::IncorrectConfigurationNumber
            .to_match()
            .for_service(SUPERVISOR_INSTANCE_ID)
    );
    assert_eq!(config_propose_entry(&testkit), None);
}

/// Checks that if config applying error, none of changes from the proposal are applied.
#[test]
fn test_all_changes_are_discarded_on_panic() {
    let mut testkit = testkit_with_supervisor_and_service(4);
    let initiator_id = testkit.network().us().validator_id().unwrap();

    let erroneous_config_params = ["apply_error", "apply_panic"];

    for (i, params) in erroneous_config_params.iter().enumerate() {
        let cfg_change_height = Height(3 * (i + 1) as u64);
        let mut propose =
            ConfigProposeBuilder::new(cfg_change_height).configuration_number(i as u64);

        // Add a valid config entry.
        let old_consensus_config = testkit.consensus_config();
        let consensus_config = consensus_config_propose_first_variant(&testkit);
        propose = propose.extend_consensus_config_propose(consensus_config.clone());

        // Add an erroneous config entry.
        propose = propose.extend_service_config_propose((*params).to_owned());

        // Send config proposal.
        let propose = propose.build();

        let proposal_hash = propose.object_hash();

        testkit
            .create_block_with_transaction(sign_config_propose_transaction(
                &testkit,
                propose,
                initiator_id,
            ))
            .transactions[0]
            .status()
            .expect("Transaction with change propose discarded.");

        let signed_txs = build_confirmation_transactions(&testkit, proposal_hash, initiator_id);
        testkit.create_block_with_transactions(signed_txs)[0]
            .status()
            .unwrap();

        testkit.create_blocks_until(cfg_change_height);
        testkit.create_block();

        // Check that config didn't change.
        assert_eq!(config_propose_entry(&testkit), None);
        assert_eq!(testkit.consensus_config(), old_consensus_config);
    }
}<|MERGE_RESOLUTION|>--- conflicted
+++ resolved
@@ -18,14 +18,10 @@
 use exonum::{
     crypto,
     helpers::{Height, ValidatorId},
-<<<<<<< HEAD
-    runtime::{rust::Transaction, ExecutionFail, InstanceId, SUPERVISOR_INSTANCE_ID},
-=======
     runtime::{
         rust::{ServiceFactory, Transaction},
-        InstanceId, SUPERVISOR_INSTANCE_ID,
+        ExecutionFail, InstanceId, SUPERVISOR_INSTANCE_ID,
     },
->>>>>>> 0729abf7
 };
 
 use crate::{utils::*, IncService as ConfigChangeService};
