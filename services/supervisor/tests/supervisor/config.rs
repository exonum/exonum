--- conflicted
+++ resolved
@@ -21,11 +21,7 @@
     helpers::{Height, ValidatorId},
     runtime::{
         rust::{ServiceFactory, Transaction},
-<<<<<<< HEAD
-        InstanceId, SnapshotExt, SUPERVISOR_INSTANCE_ID,
-=======
-        ErrorMatch, InstanceId, SUPERVISOR_INSTANCE_ID,
->>>>>>> ad09c0ce
+        ErrorMatch, InstanceId, SnapshotExt, SUPERVISOR_INSTANCE_ID,
     },
 };
 
@@ -597,7 +593,7 @@
         .call_errors(testkit.height())
         .get(&CallLocation::before_commit(SUPERVISOR_INSTANCE_ID))
         .unwrap();
-    assert!(err.description.contains("IncService: Configure error"));
+    assert!(err.description().contains("IncService: Configure error"));
 
     // Create one more block for supervisor to remove failed config.
     testkit.create_block();
@@ -633,7 +629,7 @@
         .call_errors(testkit.height())
         .get(&CallLocation::before_commit(SUPERVISOR_INSTANCE_ID))
         .unwrap();
-    assert!(err.description.contains("IncService: Configure panic"));
+    assert!(err.description().contains("Configure panic"));
 
     // Create one more block for supervisor to remove failed config.
     testkit.create_block();
