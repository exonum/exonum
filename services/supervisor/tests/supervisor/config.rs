--- conflicted
+++ resolved
@@ -465,26 +465,19 @@
 fn test_service_config_discard_fake_supervisor() {
     const FAKE_SUPERVISOR_ID: InstanceId = 5;
     let keypair = crypto::gen_keypair();
-    let fake_supervisor = DecentralizedSupervisor::new();
-    let fake_supervisor_artifact = fake_supervisor.artifact_id();
+    let fake_supervisor_artifact = Supervisor.artifact_id();
+
+    let fake_supervisor_instance = fake_supervisor_artifact
+        .clone()
+        .into_default_instance(FAKE_SUPERVISOR_ID, "fake-supervisor")
+        .with_constructor(Supervisor::decentralized_config());
 
     let mut testkit = TestKitBuilder::validator()
         .with_validators(1)
-<<<<<<< HEAD
-        .with_rust_service(InstanceCollection::new(Supervisor).with_instance(
-            FAKE_SUPERVISOR_ID,
-            "fake-supervisor",
-            Vec::default(),
-        ))
-        .with_rust_service(ConfigChangeService)
-=======
-        .with_artifact(fake_supervisor_artifact.clone())
-        .with_instance(
-            fake_supervisor_artifact.into_default_instance(FAKE_SUPERVISOR_ID, "fake-supervisor"),
-        )
-        .with_rust_service(fake_supervisor)
+        .with_rust_service(Supervisor)
+        .with_artifact(fake_supervisor_artifact)
+        .with_instance(fake_supervisor_instance)
         .with_default_rust_service(ConfigChangeService)
->>>>>>> 0f622c7b
         .create();
 
     let params = "I am a new parameter".to_owned();
