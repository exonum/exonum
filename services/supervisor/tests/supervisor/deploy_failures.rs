--- conflicted
+++ resolved
@@ -287,19 +287,9 @@
     let mut testkit = testkit_with_failing_runtime(VALIDATORS_AMOUNT);
     let api = testkit.api();
 
-<<<<<<< HEAD
-    let deploy_request = DeployRequest {
-        artifact: FailingRuntime::artifact_should_be_deployed(),
-        spec: Vec::new(),
-        deadline_height: DEPLOY_HEIGHT,
-    };
-
-    let tx_hash = send_deploy_request(&api, &deploy_request).await;
-=======
     let deploy_request =
         DeployRequest::new(FailingRuntime::artifact_should_be_deployed(), DEPLOY_HEIGHT);
-    let tx_hash = send_deploy_request(&api, &deploy_request);
->>>>>>> 0532a29c
+    let tx_hash = send_deploy_request(&api, &deploy_request).await;
     let block = testkit.create_block();
     block[tx_hash].status().unwrap();
 
@@ -327,19 +317,9 @@
     let mut testkit = testkit_with_failing_runtime(VALIDATORS_AMOUNT);
     let api = testkit.api();
 
-<<<<<<< HEAD
-    let deploy_request = DeployRequest {
-        artifact: FailingRuntime::artifact_should_be_deployed(),
-        spec: Vec::new(),
-        deadline_height: DEPLOY_HEIGHT,
-    };
-
-    let tx_hash = send_deploy_request(&api, &deploy_request).await;
-=======
     let deploy_request =
         DeployRequest::new(FailingRuntime::artifact_should_be_deployed(), DEPLOY_HEIGHT);
-    let tx_hash = send_deploy_request(&api, &deploy_request);
->>>>>>> 0532a29c
+    let tx_hash = send_deploy_request(&api, &deploy_request).await;
     let block = testkit.create_block();
     block[tx_hash].status().unwrap();
 
@@ -363,18 +343,8 @@
     let mut testkit = testkit_with_failing_runtime(VALIDATORS_AMOUNT);
     let api = testkit.api();
 
-<<<<<<< HEAD
-    let deploy_request = DeployRequest {
-        artifact: FailingRuntime::artifact_should_fail(),
-        spec: Vec::new(),
-        deadline_height: DEPLOY_HEIGHT,
-    };
-
-    let tx_hash = send_deploy_request(&api, &deploy_request).await;
-=======
     let deploy_request = DeployRequest::new(FailingRuntime::artifact_should_fail(), DEPLOY_HEIGHT);
-    let tx_hash = send_deploy_request(&api, &deploy_request);
->>>>>>> 0532a29c
+    let tx_hash = send_deploy_request(&api, &deploy_request).await;
     let block = testkit.create_block();
     block[tx_hash].status().unwrap();
 
@@ -412,19 +382,9 @@
     let mut testkit = testkit_with_failing_runtime(VALIDATORS_AMOUNT);
     let api = testkit.api();
 
-<<<<<<< HEAD
-    let deploy_request = DeployRequest {
-        artifact: FailingRuntime::artifact_should_fail(),
-        spec: Vec::new(),
-        deadline_height: BIGGER_DEPLOY_HEIGHT,
-    };
-
-    let tx_hash = send_deploy_request(&api, &deploy_request).await;
-=======
     let deploy_request =
         DeployRequest::new(FailingRuntime::artifact_should_fail(), BIGGER_DEPLOY_HEIGHT);
-    let tx_hash = send_deploy_request(&api, &deploy_request);
->>>>>>> 0532a29c
+    let tx_hash = send_deploy_request(&api, &deploy_request).await;
     let block = testkit.create_block();
     block[tx_hash].status().unwrap();
 
@@ -468,19 +428,9 @@
     let mut testkit = testkit_with_failing_runtime(VALIDATORS_AMOUNT);
     let api = testkit.api();
 
-<<<<<<< HEAD
-    let deploy_request = DeployRequest {
-        artifact: FailingRuntime::artifact_should_be_deployed(),
-        spec: Vec::new(),
-        deadline_height: DEPLOY_HEIGHT,
-    };
-
-    let tx_hash = send_deploy_request(&api, &deploy_request).await;
-=======
     let deploy_request =
         DeployRequest::new(FailingRuntime::artifact_should_be_deployed(), DEPLOY_HEIGHT);
-    let tx_hash = send_deploy_request(&api, &deploy_request);
->>>>>>> 0532a29c
+    let tx_hash = send_deploy_request(&api, &deploy_request).await;
     let block = testkit.create_block();
     block[tx_hash].status().unwrap();
 
@@ -519,19 +469,9 @@
     let mut testkit = testkit_with_failing_runtime(VALIDATORS_AMOUNT);
     let api = testkit.api();
 
-<<<<<<< HEAD
-    let deploy_request = DeployRequest {
-        artifact: FailingRuntime::artifact_should_be_deployed(),
-        spec: Vec::new(),
-        deadline_height: DEPLOY_HEIGHT,
-    };
-
-    let tx_hash = send_deploy_request(&api, &deploy_request).await;
-=======
     let deploy_request =
         DeployRequest::new(FailingRuntime::artifact_should_be_deployed(), DEPLOY_HEIGHT);
-    let tx_hash = send_deploy_request(&api, &deploy_request);
->>>>>>> 0532a29c
+    let tx_hash = send_deploy_request(&api, &deploy_request).await;
     let block = testkit.create_block();
     block[tx_hash].status().unwrap();
 
@@ -567,21 +507,11 @@
 
     let api = testkit.api();
 
-<<<<<<< HEAD
-    let deploy_request = DeployRequest {
-        artifact: FailingRuntime::artifact_should_be_deployed(),
-        spec: Vec::new(),
-        deadline_height: NEW_DEPLOY_HEIGHT,
-    };
-
-    let tx_hash = send_deploy_request(&api, &deploy_request).await;
-=======
     let deploy_request = DeployRequest::new(
         FailingRuntime::artifact_should_be_deployed(),
         NEW_DEPLOY_HEIGHT,
     );
-    let tx_hash = send_deploy_request(&api, &deploy_request);
->>>>>>> 0532a29c
+    let tx_hash = send_deploy_request(&api, &deploy_request).await;
     let block = testkit.create_block();
     block[tx_hash].status().unwrap();
 
