// Copyright 2020 The Exonum Team
//
// Licensed under the Apache License, Version 2.0 (the "License");
// you may not use this file except in compliance with the License.
// You may obtain a copy of the License at
//
//   http://www.apache.org/licenses/LICENSE-2.0
//
// Unless required by applicable law or agreed to in writing, software
// distributed under the License is distributed on an "AS IS" BASIS,
// WITHOUT WARRANTIES OR CONDITIONS OF ANY KIND, either express or implied.
// See the License for the specific language governing permissions and
// limitations under the License.

use exonum::{
    crypto::Hash,
    helpers::{Height, ValidatorId},
    merkledb::access::Prefixed,
    runtime::{
        migrations::MigrationStatus, versioning::Version, CoreError, ErrorMatch, ExecutionError,
        InstanceId, SnapshotExt, SUPERVISOR_INSTANCE_ID,
    },
};
use exonum_rust_runtime::{DefaultInstance, ServiceFactory};
use exonum_testkit::{ApiKind, TestKit, TestKitApi, TestKitBuilder};

use exonum_supervisor::{
    api::MigrationInfoQuery, AsyncEventState, ConfigPropose, ConfigurationError, MigrationError,
    MigrationRequest, MigrationResult, MigrationState, SchemaImpl, Supervisor, SupervisorInterface,
};

use std::{thread, time::Duration};

use crate::service_lifecycle::execute_transaction;

use migration_service::{
    FailingMigrationServiceV07, MigrationService, MigrationServiceV01_1, MigrationServiceV02,
    MigrationServiceV05, MigrationServiceV05_1,
};

mod migration_service;

/// Creates testkit with supervisor and several versions of migrating service.
///
/// One instance (with lowest version, "0.1.0") is started by default.
fn testkit_with_supervisor_and_service(validator_count: u16) -> TestKit {
    // Initialize builder.
    let builder = TestKitBuilder::validator().with_validators(validator_count);

    // Add supervisor.
    let builder = builder
        .with_rust_service(Supervisor)
        .with_artifact(Supervisor.artifact_id())
        .with_instance(Supervisor::simple());

    // Add MigrationService with running instance.
    let builder = builder.with_default_rust_service(MigrationService);

    // Add migrating artifact for version 0.1.1.
    let builder = builder
        .with_migrating_rust_service(MigrationServiceV01_1)
        .with_artifact(MigrationServiceV01_1.artifact_id());

    // Add migrating artifact for version 0.2.
    let builder = builder
        .with_migrating_rust_service(MigrationServiceV02)
        .with_artifact(MigrationServiceV02.artifact_id());

    // Add artifact for version 0.5.
    let builder = builder
        .with_migrating_rust_service(MigrationServiceV05)
        .with_artifact(MigrationServiceV05.artifact_id());

    // Add artifact for version 0.5.1.
    let builder = builder
        .with_migrating_rust_service(MigrationServiceV05_1)
        .with_artifact(MigrationServiceV05_1.artifact_id());

    builder.build()
}

/// Same as `testkit_with_supervisor_and_service`, but services do not support migrations.
fn testkit_with_supervisor_and_service_no_migrations(validator_count: u16) -> TestKit {
    // Initialize builder;
    let builder = TestKitBuilder::validator().with_validators(validator_count);

    // Add supervisor.
    let builder = builder
        .with_rust_service(Supervisor)
        .with_artifact(Supervisor.artifact_id())
        .with_instance(Supervisor::simple());

    // Add MigrationService with running instance.
    let builder = builder.with_default_rust_service(MigrationService);

    // Add migrating artifact for version 0.2.
    let builder = builder
        .with_rust_service(MigrationServiceV02)
        .with_artifact(MigrationServiceV02.artifact_id());

    // Add artifact for version 0.5.
    let builder = builder
        .with_rust_service(MigrationServiceV05)
        .with_artifact(MigrationServiceV05.artifact_id());

    builder.build()
}

/// Sends a `MigrationRequest` to supervisor through API.
async fn request_migration(api: &TestKitApi, request: MigrationRequest) -> Hash {
    let hash: Hash = api
        .private(ApiKind::Service("supervisor"))
        .query(&request)
        .post("migrate")
        .await
        .unwrap();
    hash
}

/// Obtains a migration state through API.
async fn migration_state(api: &TestKitApi, request: MigrationRequest) -> MigrationState {
    let query: MigrationInfoQuery = request.into();
    api.private(ApiKind::Service("supervisor"))
        .query(&query)
        .get("migration-status")
        .await
        .unwrap()
}

/// Stops service with the given ID.
fn stop_service(testkit: &mut TestKit, id: InstanceId) {
    let change = ConfigPropose::immediate(0).stop_service(id);
    let change = testkit
        .us()
        .service_keypair()
        .propose_config_change(SUPERVISOR_INSTANCE_ID, change);
    execute_transaction(testkit, change).expect("Stop service transaction should be processed");
}

fn obtain_reference_hash(testkit: &mut TestKit, request: &MigrationRequest) -> Hash {
    for _ in 0..5 {
        let snapshot = testkit.snapshot();
        let prefixed = Prefixed::new(Supervisor::NAME, &snapshot);
        let schema = SchemaImpl::new(prefixed);
        let state = schema.migration_state_unchecked(request);

        assert!(
            state.is_pending(),
            "State changed from pending while awaiting for expected hash: {:?}",
            state
        );

        let reference_hash = state.reference_state_hash();

        if let Some(reference_hash) = reference_hash {
            return *reference_hash;
        } else {
            // Migration is executed in the separate thread, so sleep a bit.
            thread::sleep(Duration::from_millis(50));
            // Then create a new block.
            testkit.create_block();
        }
    }
    panic!("Node didn't calculate the expected hash")
}

/// Waits for `MigrationStatus` to change from pending and returns a new status.
/// Panics if reaches deadline height and state is still `Pending`.
async fn wait_while_pending(
    testkit: &mut TestKit,
    deadline_height: Height,
    request: MigrationRequest,
) -> MigrationState {
    let api = testkit.api();
    while testkit.height() <= deadline_height.next() {
        testkit.create_block();
        let migration_state = migration_state(&api, request.clone()).await;

        match migration_state.inner {
            AsyncEventState::Pending => { /* Not ready yet. */ }
            _ => return migration_state,
        }
    }

    panic!("Migration is pending after reaching deadline height");
}

/// Waits for the migration associated with provides request will result
/// in a success. Panics otherwise.
async fn wait_for_migration_success(
    testkit: &mut TestKit,
    deadline_height: Height,
    request: MigrationRequest,
    version: Version,
) {
    let state = wait_while_pending(testkit, deadline_height, request).await;
    if let AsyncEventState::Succeed = state.inner {
        assert_eq!(state.version, version);
    } else {
        panic!("Migration failed: {:?}", state);
    }
}

/// Waits for the migration associated with provides request will result
/// in a failure. Panics otherwise.
async fn wait_for_migration_fail(
    testkit: &mut TestKit,
    deadline_height: Height,
    request: MigrationRequest,
) -> ExecutionError {
    let state = wait_while_pending(testkit, deadline_height, request).await;
    if let AsyncEventState::Failed { error, .. } = state.inner {
        error
    } else {
        panic!("Migration not failed, but was expected to: {:?}", state);
    }
}

/// Waits for the migration associated with provides request will result
/// in a timeout. Panics otherwise.
async fn wait_for_migration_timeout(
    testkit: &mut TestKit,
    deadline_height: Height,
    request: MigrationRequest,
) {
    let state = wait_while_pending(testkit, deadline_height, request).await;
    if let AsyncEventState::Timeout = state.inner {
        // That's expected
    } else {
        panic!("Migration not failed failed due to timeout: {:?}", state);
    }
}

/// Creates a migration request and checks that transaction with this request
/// is executed successfully.
async fn send_migration_request(testkit: &mut TestKit, request: MigrationRequest) {
    let api = testkit.api();
    let tx_hash = request_migration(&api, request).await;
    let block = testkit.create_block();

    block[tx_hash]
        .status()
        .expect("Transaction should be executed successfully");
}

const DEADLINE_HEIGHT: Height = Height(10);

/// Basic test scenario for a simple migration workflow.
///
/// Here we perform a migration with one migration script and one validator in
/// the network.
///
/// Expected behavior is that migration is completed successfully and schema
/// is updated to the next version of data.
#[actix_rt::test]
async fn migration() {
    let mut testkit = testkit_with_supervisor_and_service(1);

    // Stop service instance before running the migration.
    stop_service(&mut testkit, MigrationService::INSTANCE_ID);

    // Request migration.
    let deadline_height = DEADLINE_HEIGHT;
    let request = MigrationRequest {
        new_artifact: MigrationServiceV02.artifact_id(),
        service: MigrationService::INSTANCE_NAME.into(),
        deadline_height,
    };

    send_migration_request(&mut testkit, request.clone()).await;

    wait_for_migration_success(
        &mut testkit,
        deadline_height,
        request,
        Version::new(0, 2, 0),
    )
    .await;

    let snapshot = testkit.snapshot();
    let prefixed = Prefixed::new(MigrationService::INSTANCE_NAME, snapshot.as_ref());

    migration_service::v02::verify_schema(prefixed);

    // Check that the service cannot be resumed after migration.
    let change = ConfigPropose::immediate(2).resume_service(MigrationService::INSTANCE_ID, ());
    let change = testkit
        .us()
        .service_keypair()
        .propose_config_change(SUPERVISOR_INSTANCE_ID, change);
    let actual_err =
        execute_transaction(&mut testkit, change).expect_err("Transaction shouldn't be processed");

    assert_eq!(
        actual_err,
        ErrorMatch::from_fail(&ConfigurationError::MalformedConfigPropose)
            .for_service(SUPERVISOR_INSTANCE_ID)
            .with_description_containing(
                "Service `migration-service` has data version (0.2.0) differing from \
                 its artifact version (`0:exonum.test.Migration:0.1.0`) and thus \
                 cannot be resumed"
            )
    )
}

/// This test applies two migrations to one service, one after another.
#[actix_rt::test]
async fn migration_two_scripts_sequential() {
    let mut testkit = testkit_with_supervisor_and_service(1);

    // Stop service instance before running the migration.
    stop_service(&mut testkit, MigrationService::INSTANCE_ID);

    // Request migration to 0.2.
    let deadline_height = DEADLINE_HEIGHT;
    let request = MigrationRequest {
        new_artifact: MigrationServiceV02.artifact_id(),
        service: MigrationService::INSTANCE_NAME.into(),
        deadline_height,
    };

    send_migration_request(&mut testkit, request.clone()).await;

    wait_for_migration_success(
        &mut testkit,
        deadline_height,
        request,
        Version::new(0, 2, 0),
    )
    .await;

    let snapshot = testkit.snapshot();
    let prefixed = Prefixed::new(MigrationService::INSTANCE_NAME, snapshot.as_ref());

    migration_service::v02::verify_schema(prefixed);

    // Request migration to 0.5.
    let deadline_height = Height(DEADLINE_HEIGHT.0 * 2);
    let request = MigrationRequest {
        new_artifact: MigrationServiceV05.artifact_id(),
        service: MigrationService::INSTANCE_NAME.into(),
        deadline_height,
    };

    send_migration_request(&mut testkit, request.clone()).await;

    wait_for_migration_success(
        &mut testkit,
        deadline_height,
        request,
        Version::new(0, 5, 0),
    )
    .await;

    let snapshot = testkit.snapshot();
    let prefixed = Prefixed::new(MigrationService::INSTANCE_NAME, snapshot.as_ref());

    migration_service::v05::verify_schema(prefixed);
}

/// Test for processing a failure during migration.
///
/// Here we perform a migration with one migration script which always fails.
///
/// Expected behavior is that migration is failed and no changes are applied to
/// data.
#[actix_rt::test]
async fn migration_fail() {
    let mut testkit = {
        // Initialize builder;
        let builder = TestKitBuilder::validator();

        // Add supervisor.
        let builder = builder
            .with_rust_service(Supervisor)
            .with_artifact(Supervisor.artifact_id())
            .with_instance(Supervisor::simple());

        // Add MigrationService with running instance.
        let builder = builder
            .with_rust_service(MigrationServiceV05)
            .with_artifact(MigrationServiceV05.artifact_id())
            .with_instance(MigrationServiceV05.artifact_id().into_default_instance(
                MigrationService::INSTANCE_ID,
                MigrationService::INSTANCE_NAME,
            ));

        // Add migrating artifact for version 0.7.
        let builder = builder
            .with_migrating_rust_service(FailingMigrationServiceV07)
            .with_artifact(FailingMigrationServiceV07.artifact_id());

        builder.build()
    };

    // Stop service instance before running the migration.
    stop_service(&mut testkit, MigrationService::INSTANCE_ID);

    // Request migration.
    let deadline_height = DEADLINE_HEIGHT;
    let request = MigrationRequest {
        new_artifact: FailingMigrationServiceV07.artifact_id(),
        service: MigrationService::INSTANCE_NAME.into(),
        deadline_height,
    };

    send_migration_request(&mut testkit, request.clone()).await;

    let error = wait_for_migration_fail(&mut testkit, deadline_height, request).await;

    assert_eq!(
        error,
        ErrorMatch::from_fail(&MigrationError::MigrationFailed)
            .with_description_containing("This migration always fails")
    );
}

/// This test checks that migration that contains two migration scripts completes
/// successfully in two steps.
#[actix_rt::test]
async fn complex_migration() {
    let mut testkit = testkit_with_supervisor_and_service(1);

    // Stop service instance before running the migration.
    stop_service(&mut testkit, MigrationService::INSTANCE_ID);

    // Request migration to 0.5.
    // This migration will require two migration requests.
    let deadline_height = DEADLINE_HEIGHT;
    let mut request = MigrationRequest {
        new_artifact: MigrationServiceV05.artifact_id(),
        service: MigrationService::INSTANCE_NAME.into(),
        deadline_height,
    };

    send_migration_request(&mut testkit, request.clone()).await;

    // After the first migration step, version should be "0.2".
    wait_for_migration_success(
        &mut testkit,
        deadline_height,
        request.clone(),
        Version::new(0, 2, 0),
    )
    .await;

    let snapshot = testkit.snapshot();
    let prefixed = Prefixed::new(MigrationService::INSTANCE_NAME, snapshot.as_ref());

    migration_service::v02::verify_schema(prefixed);

    // Request the same migration.
    let new_deadline_height = Height(DEADLINE_HEIGHT.0 * 2);
    request.deadline_height = new_deadline_height;

    send_migration_request(&mut testkit, request.clone()).await;

    // Now we finally should have version "0.5".
    wait_for_migration_success(
        &mut testkit,
        new_deadline_height,
        request,
        Version::new(0, 5, 0),
    )
    .await;

    let snapshot = testkit.snapshot();
    let prefixed = Prefixed::new(MigrationService::INSTANCE_NAME, snapshot.as_ref());

    migration_service::v05::verify_schema(prefixed);
}

/// This test checks that attempt to request a migration for service that doesn't support
/// migrations results in a migration failure.
#[actix_rt::test]
async fn no_migration_support() {
    let mut testkit = testkit_with_supervisor_and_service_no_migrations(1);

    // Stop service instance before running the migration.
    stop_service(&mut testkit, MigrationService::INSTANCE_ID);

    // Request migration.
    let deadline_height = DEADLINE_HEIGHT;
    let request = MigrationRequest {
        new_artifact: MigrationServiceV05.artifact_id(),
        service: MigrationService::INSTANCE_NAME.into(),
        deadline_height,
    };

    // Despite the fact that migration should fail, the transaction with request
    // should be executed successfully.
    send_migration_request(&mut testkit, request.clone()).await;

    // Migration should not start and fail on the **next height**,
    // so we use it as a strict deadline.
    let next_height = testkit.height().next();
    let error = wait_for_migration_fail(&mut testkit, next_height, request).await;

    assert_eq!(
        error,
        ErrorMatch::from_fail(&CoreError::NoMigration).with_any_description()
    );
}

/// Test for a migration workflow with multiple validators.
///
/// After execution of migration locally, testkit receives transactions with
/// reports about successful migration from other nodes.
///
/// Expected behavior is that migration is completed successfully and schema
/// is updated to the next version of data.
#[actix_rt::test]
async fn migration_consensus() {
    let validators_amount = 5;
    let mut testkit = testkit_with_supervisor_and_service(validators_amount);

    // Stop service instance before running the migration.
    stop_service(&mut testkit, MigrationService::INSTANCE_ID);

    // Request migration.
    let deadline_height = DEADLINE_HEIGHT;
    let request = MigrationRequest {
        new_artifact: MigrationServiceV02.artifact_id(),
        service: MigrationService::INSTANCE_NAME.into(),
        deadline_height,
    };

    send_migration_request(&mut testkit, request.clone()).await;

    // Obtain the expected migration hash and send confirmations from other nodes.
    let reference_hash = obtain_reference_hash(&mut testkit, &request);

    let migration_status = MigrationStatus(Ok(reference_hash));
    let migration_result = MigrationResult {
        request: request.clone(),
        status: migration_status,
    };

    // Build confirmation transactions
    let confirmations: Vec<_> = (1..validators_amount)
        .map(|i| {
            let keypair = testkit.validator(ValidatorId(i)).service_keypair();
            keypair.report_migration_result(SUPERVISOR_INSTANCE_ID, migration_result.clone())
        })
        .collect();

    // Check that before obtaining confirmations, migration state is pending.
    let api = testkit.api();
    let migration_state = migration_state(&api, request.clone()).await;
    assert!(migration_state.is_pending());

    testkit.create_block_with_transactions(confirmations);

    // Now wait for migration success.
    wait_for_migration_success(
        &mut testkit,
        deadline_height,
        request,
        Version::new(0, 2, 0),
    )
    .await;

    let snapshot = testkit.snapshot();
    let prefixed = Prefixed::new(MigrationService::INSTANCE_NAME, snapshot.as_ref());

    migration_service::v02::verify_schema(prefixed);
}

/// Test for a migration workflow with multiple validators.
///
/// This test is similar to `migration_consensus`, but not all validators
/// send their confirmation.
///
/// Expected behavior is that migration is failed due to timeout.
#[actix_rt::test]
async fn migration_no_consensus() {
    let validators_amount = 5;
    let mut testkit = testkit_with_supervisor_and_service(validators_amount);

    // Stop service instance before running the migration.
    stop_service(&mut testkit, MigrationService::INSTANCE_ID);

    // Request migration.
    let deadline_height = DEADLINE_HEIGHT;
    let new_artifact = MigrationServiceV02.artifact_id();
    let request = MigrationRequest {
        new_artifact: new_artifact.clone(),
        service: MigrationService::INSTANCE_NAME.into(),
        deadline_height,
    };
<<<<<<< HEAD

    send_migration_request(&mut testkit, request.clone()).await;
=======
    send_migration_request(&mut testkit, request.clone());
>>>>>>> 2efa5ca0

    // Check that the target artifact cannot be unloaded now.
    let config = ConfigPropose::immediate(1).unload_artifact(new_artifact.clone());
    let signed_config = testkit
        .us()
        .service_keypair()
        .propose_config_change(SUPERVISOR_INSTANCE_ID, config.clone());
    let err = execute_transaction(&mut testkit, signed_config).unwrap_err();
    let expected_msg = "`512:migration-service` references it as the data migration target";
    assert_eq!(
        err,
        ErrorMatch::from_fail(&ConfigurationError::MalformedConfigPropose)
            .with_description_containing(expected_msg)
    );

    // Obtain the expected migration hash and send confirmations from other nodes.
    let reference_hash = obtain_reference_hash(&mut testkit, &request);

    let migration_status = MigrationStatus(Ok(reference_hash));
    let migration_result = MigrationResult {
        request: request.clone(),
        status: migration_status,
    };

    // Build confirmation transactions for every validator except one.
    let confirmations: Vec<_> = (1..(validators_amount - 1))
        .map(|i| {
            let keypair = testkit.validator(ValidatorId(i)).service_keypair();
            keypair.report_migration_result(SUPERVISOR_INSTANCE_ID, migration_result.clone())
        })
        .collect();

    // Check that before obtaining confirmations, migration state is pending.
    let api = testkit.api();
    let migration_state = migration_state(&api, request.clone()).await;
    assert!(migration_state.is_pending());

    testkit.create_block_with_transactions(confirmations);

    // Now wait for migration timeout.
    wait_for_migration_timeout(&mut testkit, deadline_height, request).await;

    // After that check that schema did not change.
    let snapshot = testkit.snapshot();
    let prefixed = Prefixed::new(MigrationService::INSTANCE_NAME, snapshot.as_ref());

    migration_service::v01::verify_schema(prefixed);

    // The target artifact can be unloaded now that the migration is timed out.
    // Since config proposal don't feature a seed, we authorize the proposal from another validator.
    let signed_config = testkit.network().validators()[1]
        .service_keypair()
        .propose_config_change(SUPERVISOR_INSTANCE_ID, config);
    execute_transaction(&mut testkit, signed_config).unwrap();

    let snapshot = testkit.snapshot();
    assert!(snapshot
        .for_dispatcher()
        .get_artifact(&new_artifact)
        .is_none());
}

/// Test for a migration workflow with multiple validators.
///
/// This test checks that if node obtains different state hashes,
/// migration fails and no changes are performed to schema.
///
/// Expected behavior is that migration is failed.
#[actix_rt::test]
async fn migration_hash_divergence() {
    let validators_amount = 5;
    let mut testkit = testkit_with_supervisor_and_service(validators_amount);

    // Stop service instance before running the migration.
    stop_service(&mut testkit, MigrationService::INSTANCE_ID);

    // Request migration.
    let deadline_height = DEADLINE_HEIGHT;
    let request = MigrationRequest {
        new_artifact: MigrationServiceV02.artifact_id(),
        service: MigrationService::INSTANCE_NAME.into(),
        deadline_height,
    };

    send_migration_request(&mut testkit, request.clone()).await;

    // Obtain the expected migration hash and send confirmations from other nodes.
    let reference_hash = obtain_reference_hash(&mut testkit, &request);

    let migration_status = MigrationStatus(Ok(reference_hash));
    let migration_result = MigrationResult {
        request: request.clone(),
        status: migration_status,
    };

    // Build confirmation transactions for every validator except one.
    let mut confirmations: Vec<_> = (1..(validators_amount - 1))
        .map(|i| {
            let keypair = testkit.validator(ValidatorId(i)).service_keypair();
            keypair.report_migration_result(SUPERVISOR_INSTANCE_ID, migration_result.clone())
        })
        .collect();

    // For a missing validator, create an incorrect hash report.
    let wrong_status = MigrationStatus(Ok(Hash::zero()));
    let wrong_result = MigrationResult {
        request: request.clone(),
        status: wrong_status,
    };

    let wrong_confirmation = {
        let last_validator_id = validators_amount - 1;
        let keypair = testkit
            .validator(ValidatorId(last_validator_id))
            .service_keypair();
        keypair.report_migration_result(SUPERVISOR_INSTANCE_ID, wrong_result)
    };

    confirmations.push(wrong_confirmation);

    // Check that before obtaining confirmations, migration state is pending.
    let api = testkit.api();
    let migration_state = migration_state(&api, request.clone()).await;
    assert!(migration_state.is_pending());

    testkit.create_block_with_transactions(confirmations);

    // Now wait for migration timeout.
    let error = wait_for_migration_fail(&mut testkit, deadline_height, request).await;

    assert_eq!(
        error,
        ErrorMatch::from_fail(&MigrationError::StateHashDivergence).with_any_description()
    );

    // After that check that schema did not change.
    let snapshot = testkit.snapshot();
    let prefixed = Prefixed::new(MigrationService::INSTANCE_NAME, snapshot.as_ref());

    migration_service::v01::verify_schema(prefixed);
}

/// Test for a fast-forward migration (0.1.0 - 0.1.1)
#[actix_rt::test]
async fn fast_forward_migration() {
    let mut testkit = testkit_with_supervisor_and_service(1);

    // Stop service instance before running the migration.
    stop_service(&mut testkit, MigrationService::INSTANCE_ID);

    // Request migration.
    let deadline_height = DEADLINE_HEIGHT;
    let request = MigrationRequest {
        new_artifact: MigrationServiceV01_1.artifact_id(),
        service: MigrationService::INSTANCE_NAME.into(),
        deadline_height,
    };

    send_migration_request(&mut testkit, request.clone()).await;

    wait_for_migration_success(
        &mut testkit,
        deadline_height,
        request,
        Version::new(0, 1, 1),
    )
    .await;
}

/// This test checks mixed migration scenario: two data migrations and one fast-forward.
#[actix_rt::test]
async fn mixed_migration() {
    let mut testkit = testkit_with_supervisor_and_service(1);

    // Stop service instance before running the migration.
    stop_service(&mut testkit, MigrationService::INSTANCE_ID);

    // Request migration to 0.5.1.
    // This migration will require three migration requests.
    let deadline_height = DEADLINE_HEIGHT;
    let mut request = MigrationRequest {
        new_artifact: MigrationServiceV05_1.artifact_id(),
        service: MigrationService::INSTANCE_NAME.into(),
        deadline_height,
    };

    send_migration_request(&mut testkit, request.clone()).await;

    // After the first migration step, version should be "0.2".
    wait_for_migration_success(
        &mut testkit,
        deadline_height,
        request.clone(),
        Version::new(0, 2, 0),
    )
    .await;

    let snapshot = testkit.snapshot();
    let prefixed = Prefixed::new(MigrationService::INSTANCE_NAME, snapshot.as_ref());

    migration_service::v02::verify_schema(prefixed);

    // Request the same migration.
    let new_deadline_height = Height(DEADLINE_HEIGHT.0 * 2);
    request.deadline_height = new_deadline_height;

    send_migration_request(&mut testkit, request.clone()).await;

    // Now we should have version "0.5".
    wait_for_migration_success(
        &mut testkit,
        new_deadline_height,
        request.clone(),
        Version::new(0, 5, 0),
    )
    .await;

    let snapshot = testkit.snapshot();
    let prefixed = Prefixed::new(MigrationService::INSTANCE_NAME, snapshot.as_ref());

    migration_service::v05::verify_schema(prefixed);

    // Request the same migration for the third time.
    let even_newer_deadline_height = Height(DEADLINE_HEIGHT.0 * 3);
    request.deadline_height = even_newer_deadline_height;

    send_migration_request(&mut testkit, request.clone()).await;

    // Now we finally should have version "0.5.1".
    wait_for_migration_success(
        &mut testkit,
        even_newer_deadline_height,
        request,
        Version::new(0, 5, 1),
    )
    .await;

    let snapshot = testkit.snapshot();
    let prefixed = Prefixed::new(MigrationService::INSTANCE_NAME, snapshot.as_ref());

    // Data should not change.
    migration_service::v05::verify_schema(prefixed);
}<|MERGE_RESOLUTION|>--- conflicted
+++ resolved
@@ -588,12 +588,7 @@
         service: MigrationService::INSTANCE_NAME.into(),
         deadline_height,
     };
-<<<<<<< HEAD
-
-    send_migration_request(&mut testkit, request.clone()).await;
-=======
-    send_migration_request(&mut testkit, request.clone());
->>>>>>> 2efa5ca0
+    send_migration_request(&mut testkit, request.clone()).await;
 
     // Check that the target artifact cannot be unloaded now.
     let config = ConfigPropose::immediate(1).unload_artifact(new_artifact.clone());
