// Copyright 2020 The Exonum Team
//
// Licensed under the Apache License, Version 2.0 (the "License");
// you may not use this file except in compliance with the License.
// You may obtain a copy of the License at
//
//   http://www.apache.org/licenses/LICENSE-2.0
//
// Unless required by applicable law or agreed to in writing, software
// distributed under the License is distributed on an "AS IS" BASIS,
// WITHOUT WARRANTIES OR CONDITIONS OF ANY KIND, either express or implied.
// See the License for the specific language governing permissions and
// limitations under the License.

use exonum::{
    crypto::Hash,
    helpers::{Height, ValidatorId},
    merkledb::access::Prefixed,
    runtime::{
<<<<<<< HEAD
        migrations::MigrationStatus, versioning::Version, CoreError, ErrorMatch, ExecutionError,
        InstanceId, SnapshotExt, SUPERVISOR_INSTANCE_ID,
=======
        versioning::Version, CoreError, ErrorMatch, ExecutionError, InstanceId, SnapshotExt,
        SUPERVISOR_INSTANCE_ID,
>>>>>>> 0532a29c
    },
};
use exonum_rust_runtime::{DefaultInstance, ServiceFactory};
use exonum_testkit::{ApiKind, Spec, TestKit, TestKitApi, TestKitBuilder};

use exonum_supervisor::{
    api::MigrationInfoQuery, AsyncEventState, ConfigPropose, ConfigurationError, MigrationError,
    MigrationRequest, MigrationResult, MigrationState, SchemaImpl, Supervisor, SupervisorInterface,
};

use std::{thread, time::Duration};

use crate::service_lifecycle::execute_transaction;

use migration_service::{
    FailingMigrationServiceV07, MigrationService, MigrationServiceV01_1, MigrationServiceV02,
    MigrationServiceV05, MigrationServiceV05_1,
};

mod migration_service;

/// Creates testkit with supervisor and several versions of migrating service.
///
/// One instance (with lowest version, "0.1.0") is started by default.
fn testkit_with_supervisor_and_service(validator_count: u16) -> TestKit {
    // Initialize builder.
    let builder = TestKitBuilder::validator().with_validators(validator_count);
    // Add supervisor.
    let builder = builder.with(Supervisor::simple());

    // Add MigrationService with running instance.
    let builder = builder.with(Spec::new(MigrationService).with_default_instance());

    // Add migrating artifact for version 0.1.1.
    let builder = builder.with(Spec::migrating(MigrationServiceV01_1));
    // Add migrating artifact for version 0.2.
    let builder = builder.with(Spec::migrating(MigrationServiceV02));
    // Add artifact for version 0.5.
    let builder = builder.with(Spec::migrating(MigrationServiceV05));
    // Add artifact for version 0.5.1.
    let builder = builder.with(Spec::migrating(MigrationServiceV05_1));

    builder.build()
}

/// Same as `testkit_with_supervisor_and_service`, but services do not support migrations.
fn testkit_with_supervisor_and_service_no_migrations(validator_count: u16) -> TestKit {
    // Initialize builder;
    let builder = TestKitBuilder::validator().with_validators(validator_count);

    // Add supervisor.
    let builder = builder.with(Supervisor::simple());
    // Add MigrationService with running instance.
    let builder = builder.with(Spec::new(MigrationService).with_default_instance());

    // Add migrating artifact for version 0.2.
    let builder = builder.with(Spec::migrating(MigrationServiceV02));
    // Add non-migrating artifact for version 0.5.
    let builder = builder.with(Spec::new(MigrationServiceV05));

    builder.build()
}

/// Sends a `MigrationRequest` to supervisor through API.
async fn request_migration(api: &TestKitApi, request: MigrationRequest) -> Hash {
    let hash: Hash = api
        .private(ApiKind::Service("supervisor"))
        .query(&request)
        .post("migrate")
        .await
        .unwrap();
    hash
}

/// Obtains a migration state through API.
async fn migration_state(api: &TestKitApi, request: MigrationRequest) -> MigrationState {
    let query: MigrationInfoQuery = request.into();
    api.private(ApiKind::Service("supervisor"))
        .query(&query)
        .get("migration-status")
        .await
        .unwrap()
}

/// Stops service with the given ID.
fn stop_service(testkit: &mut TestKit, id: InstanceId) {
    let change = ConfigPropose::immediate(0).stop_service(id);
    let change = testkit
        .us()
        .service_keypair()
        .propose_config_change(SUPERVISOR_INSTANCE_ID, change);
    execute_transaction(testkit, change).expect("Stop service transaction should be processed");
}

fn obtain_reference_hash(testkit: &mut TestKit, request: &MigrationRequest) -> Hash {
    for _ in 0..5 {
        let snapshot = testkit.snapshot();
        let prefixed = Prefixed::new(Supervisor::NAME, &snapshot);
        let schema = SchemaImpl::new(prefixed);
        let state = schema.migration_state_unchecked(request);

        assert!(
            state.is_pending(),
            "State changed from pending while awaiting for expected hash: {:?}",
            state
        );

        let reference_hash = state.reference_state_hash();

        if let Some(reference_hash) = reference_hash {
            return *reference_hash;
        } else {
            // Migration is executed in the separate thread, so sleep a bit.
            thread::sleep(Duration::from_millis(50));
            // Then create a new block.
            testkit.create_block();
        }
    }
    panic!("Node didn't calculate the expected hash")
}

/// Waits for `MigrationStatus` to change from pending and returns a new status.
/// Panics if reaches deadline height and state is still `Pending`.
async fn wait_while_pending(
    testkit: &mut TestKit,
    deadline_height: Height,
    request: MigrationRequest,
) -> MigrationState {
    let api = testkit.api();
    while testkit.height() <= deadline_height.next() {
        testkit.create_block();
        let migration_state = migration_state(&api, request.clone()).await;

        match migration_state.inner {
            AsyncEventState::Pending => { /* Not ready yet. */ }
            _ => return migration_state,
        }
    }

    panic!("Migration is pending after reaching deadline height");
}

/// Waits for the migration associated with provides request will result
/// in a success. Panics otherwise.
async fn wait_for_migration_success(
    testkit: &mut TestKit,
    deadline_height: Height,
    request: MigrationRequest,
    version: Version,
) {
    let state = wait_while_pending(testkit, deadline_height, request).await;
    if let AsyncEventState::Succeed = state.inner {
        assert_eq!(state.version, version);
    } else {
        panic!("Migration failed: {:?}", state);
    }
}

/// Waits for the migration associated with provides request will result
/// in a failure. Panics otherwise.
async fn wait_for_migration_fail(
    testkit: &mut TestKit,
    deadline_height: Height,
    request: MigrationRequest,
) -> ExecutionError {
    let state = wait_while_pending(testkit, deadline_height, request).await;
    if let AsyncEventState::Failed { error, .. } = state.inner {
        error
    } else {
        panic!("Migration not failed, but was expected to: {:?}", state);
    }
}

/// Waits for the migration associated with provides request will result
/// in a timeout. Panics otherwise.
async fn wait_for_migration_timeout(
    testkit: &mut TestKit,
    deadline_height: Height,
    request: MigrationRequest,
) {
    let state = wait_while_pending(testkit, deadline_height, request).await;
    if let AsyncEventState::Timeout = state.inner {
        // That's expected
    } else {
        panic!("Migration not failed failed due to timeout: {:?}", state);
    }
}

/// Creates a migration request and checks that transaction with this request
/// is executed successfully.
async fn send_migration_request(testkit: &mut TestKit, request: MigrationRequest) {
    let api = testkit.api();
    let tx_hash = request_migration(&api, request).await;
    let block = testkit.create_block();

    block[tx_hash]
        .status()
        .expect("Transaction should be executed successfully");
}

const DEADLINE_HEIGHT: Height = Height(10);

/// Basic test scenario for a simple migration workflow.
///
/// Here we perform a migration with one migration script and one validator in
/// the network.
///
/// Expected behavior is that migration is completed successfully and schema
/// is updated to the next version of data.
#[tokio::test]
async fn migration() {
    let mut testkit = testkit_with_supervisor_and_service(1);

    // Stop service instance before running the migration.
    stop_service(&mut testkit, MigrationService::INSTANCE_ID);

    // Request migration.
    let deadline_height = DEADLINE_HEIGHT;
    let request = MigrationRequest {
        new_artifact: MigrationServiceV02.artifact_id(),
        service: MigrationService::INSTANCE_NAME.into(),
        deadline_height,
    };

    send_migration_request(&mut testkit, request.clone()).await;

    wait_for_migration_success(
        &mut testkit,
        deadline_height,
        request,
        Version::new(0, 2, 0),
    )
    .await;

    let snapshot = testkit.snapshot();
    let prefixed = Prefixed::new(MigrationService::INSTANCE_NAME, snapshot.as_ref());

    migration_service::v02::verify_schema(prefixed);

    // Check that the service cannot be resumed after migration.
    let change = ConfigPropose::immediate(2).resume_service(MigrationService::INSTANCE_ID, ());
    let change = testkit
        .us()
        .service_keypair()
        .propose_config_change(SUPERVISOR_INSTANCE_ID, change);
    let actual_err =
        execute_transaction(&mut testkit, change).expect_err("Transaction shouldn't be processed");

    assert_eq!(
        actual_err,
        ErrorMatch::from_fail(&ConfigurationError::MalformedConfigPropose)
            .for_service(SUPERVISOR_INSTANCE_ID)
            .with_description_containing(
                "Service `migration-service` has data version (0.2.0) differing from \
                 its artifact version (`0:exonum.test.Migration:0.1.0`) and thus \
                 cannot be resumed"
            )
    )
}

/// This test applies two migrations to one service, one after another.
#[tokio::test]
async fn migration_two_scripts_sequential() {
    let mut testkit = testkit_with_supervisor_and_service(1);

    // Stop service instance before running the migration.
    stop_service(&mut testkit, MigrationService::INSTANCE_ID);

    // Request migration to 0.2.
    let deadline_height = DEADLINE_HEIGHT;
    let request = MigrationRequest {
        new_artifact: MigrationServiceV02.artifact_id(),
        service: MigrationService::INSTANCE_NAME.into(),
        deadline_height,
    };

    send_migration_request(&mut testkit, request.clone()).await;

    wait_for_migration_success(
        &mut testkit,
        deadline_height,
        request,
        Version::new(0, 2, 0),
    )
    .await;

    let snapshot = testkit.snapshot();
    let prefixed = Prefixed::new(MigrationService::INSTANCE_NAME, snapshot.as_ref());

    migration_service::v02::verify_schema(prefixed);

    // Request migration to 0.5.
    let deadline_height = Height(DEADLINE_HEIGHT.0 * 2);
    let request = MigrationRequest {
        new_artifact: MigrationServiceV05.artifact_id(),
        service: MigrationService::INSTANCE_NAME.into(),
        deadline_height,
    };

    send_migration_request(&mut testkit, request.clone()).await;

    wait_for_migration_success(
        &mut testkit,
        deadline_height,
        request,
        Version::new(0, 5, 0),
    )
    .await;

    let snapshot = testkit.snapshot();
    let prefixed = Prefixed::new(MigrationService::INSTANCE_NAME, snapshot.as_ref());

    migration_service::v05::verify_schema(prefixed);
}

/// Test for processing a failure during migration.
///
/// Here we perform a migration with one migration script which always fails.
///
/// Expected behavior is that migration is failed and no changes are applied to
/// data.
<<<<<<< HEAD
#[tokio::test]
async fn migration_fail() {
    let mut testkit = {
        // Initialize builder;
        let builder = TestKitBuilder::validator();

=======
#[test]
fn migration_fail() {
    let mut testkit = TestKitBuilder::validator()
>>>>>>> 0532a29c
        // Add supervisor.
        .with(Supervisor::simple())
        // Add MigrationService with running instance.
        .with(Spec::new(MigrationServiceV05).with_instance(
            MigrationService::INSTANCE_ID,
            MigrationService::INSTANCE_NAME,
            (),
        ))
        // Add migrating artifact for version 0.7.
        .with(Spec::migrating(FailingMigrationServiceV07))
        .build();

    // Stop service instance before running the migration.
    stop_service(&mut testkit, MigrationService::INSTANCE_ID);

    // Request migration.
    let deadline_height = DEADLINE_HEIGHT;
    let request = MigrationRequest {
        new_artifact: FailingMigrationServiceV07.artifact_id(),
        service: MigrationService::INSTANCE_NAME.into(),
        deadline_height,
    };

    send_migration_request(&mut testkit, request.clone()).await;

    let error = wait_for_migration_fail(&mut testkit, deadline_height, request).await;

    assert_eq!(
        error,
        ErrorMatch::from_fail(&MigrationError::MigrationFailed)
            .with_description_containing("This migration always fails")
    );
}

/// This test checks that migration that contains two migration scripts completes
/// successfully in two steps.
#[tokio::test]
async fn complex_migration() {
    let mut testkit = testkit_with_supervisor_and_service(1);

    // Stop service instance before running the migration.
    stop_service(&mut testkit, MigrationService::INSTANCE_ID);

    // Request migration to 0.5.
    // This migration will require two migration requests.
    let deadline_height = DEADLINE_HEIGHT;
    let mut request = MigrationRequest {
        new_artifact: MigrationServiceV05.artifact_id(),
        service: MigrationService::INSTANCE_NAME.into(),
        deadline_height,
    };

    send_migration_request(&mut testkit, request.clone()).await;

    // After the first migration step, version should be "0.2".
    wait_for_migration_success(
        &mut testkit,
        deadline_height,
        request.clone(),
        Version::new(0, 2, 0),
    )
    .await;

    let snapshot = testkit.snapshot();
    let prefixed = Prefixed::new(MigrationService::INSTANCE_NAME, snapshot.as_ref());

    migration_service::v02::verify_schema(prefixed);

    // Request the same migration.
    let new_deadline_height = Height(DEADLINE_HEIGHT.0 * 2);
    request.deadline_height = new_deadline_height;

    send_migration_request(&mut testkit, request.clone()).await;

    // Now we finally should have version "0.5".
    wait_for_migration_success(
        &mut testkit,
        new_deadline_height,
        request,
        Version::new(0, 5, 0),
    )
    .await;

    let snapshot = testkit.snapshot();
    let prefixed = Prefixed::new(MigrationService::INSTANCE_NAME, snapshot.as_ref());

    migration_service::v05::verify_schema(prefixed);
}

/// This test checks that attempt to request a migration for service that doesn't support
/// migrations results in a migration failure.
#[tokio::test]
async fn no_migration_support() {
    let mut testkit = testkit_with_supervisor_and_service_no_migrations(1);

    // Stop service instance before running the migration.
    stop_service(&mut testkit, MigrationService::INSTANCE_ID);

    // Request migration.
    let deadline_height = DEADLINE_HEIGHT;
    let request = MigrationRequest {
        new_artifact: MigrationServiceV05.artifact_id(),
        service: MigrationService::INSTANCE_NAME.into(),
        deadline_height,
    };

    // Despite the fact that migration should fail, the transaction with request
    // should be executed successfully.
    send_migration_request(&mut testkit, request.clone()).await;

    // Migration should not start and fail on the **next height**,
    // so we use it as a strict deadline.
    let next_height = testkit.height().next();
    let error = wait_for_migration_fail(&mut testkit, next_height, request).await;

    assert_eq!(
        error,
        ErrorMatch::from_fail(&CoreError::NoMigration).with_any_description()
    );
}

/// Test for a migration workflow with multiple validators.
///
/// After execution of migration locally, testkit receives transactions with
/// reports about successful migration from other nodes.
///
/// Expected behavior is that migration is completed successfully and schema
/// is updated to the next version of data.
#[tokio::test]
async fn migration_consensus() {
    let validators_amount = 5;
    let mut testkit = testkit_with_supervisor_and_service(validators_amount);

    // Stop service instance before running the migration.
    stop_service(&mut testkit, MigrationService::INSTANCE_ID);

    // Request migration.
    let deadline_height = DEADLINE_HEIGHT;
    let request = MigrationRequest {
        new_artifact: MigrationServiceV02.artifact_id(),
        service: MigrationService::INSTANCE_NAME.into(),
        deadline_height,
    };

    send_migration_request(&mut testkit, request.clone()).await;

    // Obtain the expected migration hash and send confirmations from other nodes.
    let reference_hash = obtain_reference_hash(&mut testkit, &request);
    let migration_result = MigrationResult::new(request.clone(), Ok(reference_hash));

    // Build confirmation transactions
    let confirmations: Vec<_> = (1..validators_amount)
        .map(|i| {
            let keypair = testkit.validator(ValidatorId(i)).service_keypair();
            keypair.report_migration_result(SUPERVISOR_INSTANCE_ID, migration_result.clone())
        })
        .collect();

    // Check that before obtaining confirmations, migration state is pending.
    let api = testkit.api();
    let migration_state = migration_state(&api, request.clone()).await;
    assert!(migration_state.is_pending());

    testkit.create_block_with_transactions(confirmations);

    // Now wait for migration success.
    wait_for_migration_success(
        &mut testkit,
        deadline_height,
        request,
        Version::new(0, 2, 0),
    )
    .await;

    let snapshot = testkit.snapshot();
    let prefixed = Prefixed::new(MigrationService::INSTANCE_NAME, snapshot.as_ref());

    migration_service::v02::verify_schema(prefixed);
}

/// Test for a migration workflow with multiple validators.
///
/// This test is similar to `migration_consensus`, but not all validators
/// send their confirmation.
///
/// Expected behavior is that migration is failed due to timeout.
#[tokio::test]
async fn migration_no_consensus() {
    let validators_amount = 5;
    let mut testkit = testkit_with_supervisor_and_service(validators_amount);

    // Stop service instance before running the migration.
    stop_service(&mut testkit, MigrationService::INSTANCE_ID);

    // Request migration.
    let deadline_height = DEADLINE_HEIGHT;
    let new_artifact = MigrationServiceV02.artifact_id();
    let request = MigrationRequest {
        new_artifact: new_artifact.clone(),
        service: MigrationService::INSTANCE_NAME.into(),
        deadline_height,
    };
<<<<<<< HEAD
    send_migration_request(&mut testkit, request.clone()).await;

    // Check that the target artifact cannot be unloaded now.
    let config = ConfigPropose::immediate(1).unload_artifact(new_artifact.clone());
    let signed_config = testkit
        .us()
        .service_keypair()
        .propose_config_change(SUPERVISOR_INSTANCE_ID, config.clone());
    let err = execute_transaction(&mut testkit, signed_config).unwrap_err();
    let expected_msg = "`512:migration-service` references it as the data migration target";
    assert_eq!(
        err,
        ErrorMatch::from_fail(&ConfigurationError::MalformedConfigPropose)
            .with_description_containing(expected_msg)
    );
=======
    send_migration_request(&mut testkit, request.clone());
>>>>>>> 0532a29c

    // Check that the target artifact cannot be unloaded now.
    let config = ConfigPropose::immediate(1).unload_artifact(new_artifact.clone());
    let signed_config = testkit
        .us()
        .service_keypair()
        .propose_config_change(SUPERVISOR_INSTANCE_ID, config.clone());
    let err = execute_transaction(&mut testkit, signed_config).unwrap_err();
    let expected_msg = "`512:migration-service` references it as the data migration target";
    assert_eq!(
        err,
        ErrorMatch::from_fail(&ConfigurationError::MalformedConfigPropose)
            .with_description_containing(expected_msg)
    );

    // Obtain the expected migration hash and send confirmations from other nodes.
    let reference_hash = obtain_reference_hash(&mut testkit, &request);
    let migration_result = MigrationResult::new(request.clone(), Ok(reference_hash));

    // Build confirmation transactions for every validator except one.
    let confirmations: Vec<_> = (1..(validators_amount - 1))
        .map(|i| {
            let keypair = testkit.validator(ValidatorId(i)).service_keypair();
            keypair.report_migration_result(SUPERVISOR_INSTANCE_ID, migration_result.clone())
        })
        .collect();

    // Check that before obtaining confirmations, migration state is pending.
    let api = testkit.api();
    let migration_state = migration_state(&api, request.clone()).await;
    assert!(migration_state.is_pending());

    testkit.create_block_with_transactions(confirmations);

    // Now wait for migration timeout.
    wait_for_migration_timeout(&mut testkit, deadline_height, request).await;

    // After that check that schema did not change.
    let snapshot = testkit.snapshot();
    let prefixed = Prefixed::new(MigrationService::INSTANCE_NAME, snapshot.as_ref());

    migration_service::v01::verify_schema(prefixed);

    // The target artifact can be unloaded now that the migration is timed out.
    // Since config proposal don't feature a seed, we authorize the proposal from another validator.
    let signed_config = testkit.network().validators()[1]
        .service_keypair()
        .propose_config_change(SUPERVISOR_INSTANCE_ID, config);
    execute_transaction(&mut testkit, signed_config).unwrap();

    let snapshot = testkit.snapshot();
    assert!(snapshot
        .for_dispatcher()
        .get_artifact(&new_artifact)
        .is_none());
}

/// Test for a migration workflow with multiple validators.
///
/// This test checks that if node obtains different state hashes,
/// migration fails and no changes are performed to schema.
///
/// Expected behavior is that migration is failed.
#[tokio::test]
async fn migration_hash_divergence() {
    let validators_amount = 5;
    let mut testkit = testkit_with_supervisor_and_service(validators_amount);

    // Stop service instance before running the migration.
    stop_service(&mut testkit, MigrationService::INSTANCE_ID);

    // Request migration.
    let deadline_height = DEADLINE_HEIGHT;
    let request = MigrationRequest {
        new_artifact: MigrationServiceV02.artifact_id(),
        service: MigrationService::INSTANCE_NAME.into(),
        deadline_height,
    };

    send_migration_request(&mut testkit, request.clone()).await;

    // Obtain the expected migration hash and send confirmations from other nodes.
    let reference_hash = obtain_reference_hash(&mut testkit, &request);
    let migration_result = MigrationResult::new(request.clone(), Ok(reference_hash));

    // Build confirmation transactions for every validator except one.
    let mut confirmations: Vec<_> = (1..(validators_amount - 1))
        .map(|i| {
            let keypair = testkit.validator(ValidatorId(i)).service_keypair();
            keypair.report_migration_result(SUPERVISOR_INSTANCE_ID, migration_result.clone())
        })
        .collect();

    // For a missing validator, create an incorrect hash report.
    let wrong_result = MigrationResult::new(request.clone(), Ok(Hash::zero()));
    let wrong_confirmation = {
        let last_validator_id = validators_amount - 1;
        let keypair = testkit
            .validator(ValidatorId(last_validator_id))
            .service_keypair();
        keypair.report_migration_result(SUPERVISOR_INSTANCE_ID, wrong_result)
    };

    confirmations.push(wrong_confirmation);

    // Check that before obtaining confirmations, migration state is pending.
    let api = testkit.api();
    let migration_state = migration_state(&api, request.clone()).await;
    assert!(migration_state.is_pending());

    testkit.create_block_with_transactions(confirmations);

    // Now wait for migration timeout.
    let error = wait_for_migration_fail(&mut testkit, deadline_height, request).await;

    assert_eq!(
        error,
        ErrorMatch::from_fail(&MigrationError::StateHashDivergence).with_any_description()
    );

    // After that check that schema did not change.
    let snapshot = testkit.snapshot();
    let prefixed = Prefixed::new(MigrationService::INSTANCE_NAME, snapshot.as_ref());

    migration_service::v01::verify_schema(prefixed);
}

/// Test for a fast-forward migration (0.1.0 - 0.1.1)
#[tokio::test]
async fn fast_forward_migration() {
    let mut testkit = testkit_with_supervisor_and_service(1);

    // Stop service instance before running the migration.
    stop_service(&mut testkit, MigrationService::INSTANCE_ID);

    // Request migration.
    let deadline_height = DEADLINE_HEIGHT;
    let request = MigrationRequest {
        new_artifact: MigrationServiceV01_1.artifact_id(),
        service: MigrationService::INSTANCE_NAME.into(),
        deadline_height,
    };

    send_migration_request(&mut testkit, request.clone()).await;

    wait_for_migration_success(
        &mut testkit,
        deadline_height,
        request,
        Version::new(0, 1, 1),
    )
    .await;
}

/// This test checks mixed migration scenario: two data migrations and one fast-forward.
#[tokio::test]
async fn mixed_migration() {
    let mut testkit = testkit_with_supervisor_and_service(1);

    // Stop service instance before running the migration.
    stop_service(&mut testkit, MigrationService::INSTANCE_ID);

    // Request migration to 0.5.1.
    // This migration will require three migration requests.
    let deadline_height = DEADLINE_HEIGHT;
    let mut request = MigrationRequest {
        new_artifact: MigrationServiceV05_1.artifact_id(),
        service: MigrationService::INSTANCE_NAME.into(),
        deadline_height,
    };

    send_migration_request(&mut testkit, request.clone()).await;

    // After the first migration step, version should be "0.2".
    wait_for_migration_success(
        &mut testkit,
        deadline_height,
        request.clone(),
        Version::new(0, 2, 0),
    )
    .await;

    let snapshot = testkit.snapshot();
    let prefixed = Prefixed::new(MigrationService::INSTANCE_NAME, snapshot.as_ref());

    migration_service::v02::verify_schema(prefixed);

    // Request the same migration.
    let new_deadline_height = Height(DEADLINE_HEIGHT.0 * 2);
    request.deadline_height = new_deadline_height;

    send_migration_request(&mut testkit, request.clone()).await;

    // Now we should have version "0.5".
    wait_for_migration_success(
        &mut testkit,
        new_deadline_height,
        request.clone(),
        Version::new(0, 5, 0),
    )
    .await;

    let snapshot = testkit.snapshot();
    let prefixed = Prefixed::new(MigrationService::INSTANCE_NAME, snapshot.as_ref());

    migration_service::v05::verify_schema(prefixed);

    // Request the same migration for the third time.
    let even_newer_deadline_height = Height(DEADLINE_HEIGHT.0 * 3);
    request.deadline_height = even_newer_deadline_height;

    send_migration_request(&mut testkit, request.clone()).await;

    // Now we finally should have version "0.5.1".
    wait_for_migration_success(
        &mut testkit,
        even_newer_deadline_height,
        request,
        Version::new(0, 5, 1),
    )
    .await;

    let snapshot = testkit.snapshot();
    let prefixed = Prefixed::new(MigrationService::INSTANCE_NAME, snapshot.as_ref());

    // Data should not change.
    migration_service::v05::verify_schema(prefixed);
}<|MERGE_RESOLUTION|>--- conflicted
+++ resolved
@@ -17,13 +17,8 @@
     helpers::{Height, ValidatorId},
     merkledb::access::Prefixed,
     runtime::{
-<<<<<<< HEAD
-        migrations::MigrationStatus, versioning::Version, CoreError, ErrorMatch, ExecutionError,
-        InstanceId, SnapshotExt, SUPERVISOR_INSTANCE_ID,
-=======
         versioning::Version, CoreError, ErrorMatch, ExecutionError, InstanceId, SnapshotExt,
         SUPERVISOR_INSTANCE_ID,
->>>>>>> 0532a29c
     },
 };
 use exonum_rust_runtime::{DefaultInstance, ServiceFactory};
@@ -345,18 +340,9 @@
 ///
 /// Expected behavior is that migration is failed and no changes are applied to
 /// data.
-<<<<<<< HEAD
 #[tokio::test]
 async fn migration_fail() {
-    let mut testkit = {
-        // Initialize builder;
-        let builder = TestKitBuilder::validator();
-
-=======
-#[test]
-fn migration_fail() {
     let mut testkit = TestKitBuilder::validator()
->>>>>>> 0532a29c
         // Add supervisor.
         .with(Supervisor::simple())
         // Add MigrationService with running instance.
@@ -559,7 +545,6 @@
         service: MigrationService::INSTANCE_NAME.into(),
         deadline_height,
     };
-<<<<<<< HEAD
     send_migration_request(&mut testkit, request.clone()).await;
 
     // Check that the target artifact cannot be unloaded now.
@@ -575,23 +560,6 @@
         ErrorMatch::from_fail(&ConfigurationError::MalformedConfigPropose)
             .with_description_containing(expected_msg)
     );
-=======
-    send_migration_request(&mut testkit, request.clone());
->>>>>>> 0532a29c
-
-    // Check that the target artifact cannot be unloaded now.
-    let config = ConfigPropose::immediate(1).unload_artifact(new_artifact.clone());
-    let signed_config = testkit
-        .us()
-        .service_keypair()
-        .propose_config_change(SUPERVISOR_INSTANCE_ID, config.clone());
-    let err = execute_transaction(&mut testkit, signed_config).unwrap_err();
-    let expected_msg = "`512:migration-service` references it as the data migration target";
-    assert_eq!(
-        err,
-        ErrorMatch::from_fail(&ConfigurationError::MalformedConfigPropose)
-            .with_description_containing(expected_msg)
-    );
 
     // Obtain the expected migration hash and send confirmations from other nodes.
     let reference_hash = obtain_reference_hash(&mut testkit, &request);
