--- conflicted
+++ resolved
@@ -30,14 +30,10 @@
     ConfigPropose, DecentralizedSupervisor, DeployConfirmation, DeployRequest, StartService,
 };
 
-<<<<<<< HEAD
 use crate::{
-    inc::{IncService, TxInc, SERVICE_ID, SERVICE_NAME},
+    inc::{Inc, IncService, SERVICE_ID, SERVICE_NAME},
     utils::build_confirmation_transactions,
 };
-=======
-use crate::inc::{Inc, IncService, SERVICE_ID, SERVICE_NAME};
->>>>>>> f9e7e422
 
 mod config;
 mod config_api;
@@ -61,7 +57,7 @@
     assert_eq!(real_count, expected_count);
 }
 
-/// Check that the service's counter isn't started yet (no TxInc txs were received).
+/// Check that the service's counter isn't started yet (no Inc txs were received).
 fn assert_count_is_not_set(api: &TestKitApi, service_name: &'static str) {
     let response: api::Result<u64> = api.public(ApiKind::Service(service_name)).get("v1/counter");
     assert!(response.is_err());
