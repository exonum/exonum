--- conflicted
+++ resolved
@@ -186,13 +186,8 @@
 
     // Confirmation is ready.
     assert!(testkit.is_tx_in_pool(&deploy_confirmation_hash));
-<<<<<<< HEAD
-    testkit.create_block();
-=======
-
     testkit.create_blocks_until(DEPLOY_HEIGHT);
 
->>>>>>> 55d79d2d
     // Confirmation is gone now.
     assert!(!testkit.is_tx_in_pool(&deploy_confirmation_hash));
 
@@ -206,13 +201,9 @@
 
     let request = start_service_request(default_artifact(), instance_name, START_HEIGHT);
     let hash = start_service(&api, request);
-<<<<<<< HEAD
     let block = testkit.create_block();
     block[hash].status().unwrap();
-=======
     testkit.create_blocks_until(START_HEIGHT);
-    api.exonum_api().assert_tx_success(hash);
->>>>>>> 55d79d2d
 
     let api = testkit.api(); // Update the API
     assert!(service_instance_exists(&api, instance_name));
@@ -841,12 +832,8 @@
     let api = testkit.api();
     assert!(!artifact_exists(&api, &artifact.name));
 
-<<<<<<< HEAD
-    let request_deploy = deploy_request(artifact.clone(), testkit.height().next());
-=======
     let request_deploy = deploy_request(artifact.clone(), DEPLOY_HEIGHT);
 
->>>>>>> 55d79d2d
     // Send deploy requests by every validator.
     for i in 0..validators_count {
         deploy_artifact_manually(&mut testkit, &request_deploy, ValidatorId(i));
@@ -915,12 +902,8 @@
     let api = testkit.api();
     assert!(!artifact_exists(&api, &artifact.name));
 
-<<<<<<< HEAD
-    let request_deploy = deploy_request(artifact.clone(), testkit.height().next());
-=======
     let request_deploy = deploy_request(artifact.clone(), DEPLOY_HEIGHT);
 
->>>>>>> 55d79d2d
     // Send deploy requests by byzantine majority of validators.
     for i in 0..byzantine_minority {
         deploy_artifact_manually(&mut testkit, &request_deploy, ValidatorId(i));
