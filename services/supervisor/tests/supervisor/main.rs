// Copyright 2020 The Exonum Team
//
// Licensed under the Apache License, Version 2.0 (the "License");
// you may not use this file except in compliance with the License.
// You may obtain a copy of the License at
//
//   http://www.apache.org/licenses/LICENSE-2.0
//
// Unless required by applicable law or agreed to in writing, software
// distributed under the License is distributed on an "AS IS" BASIS,
// WITHOUT WARRANTIES OR CONDITIONS OF ANY KIND, either express or implied.
// See the License for the specific language governing permissions and
// limitations under the License.

use exonum::{
    crypto,
    helpers::{Height, ValidatorId},
    merkledb::ObjectHash,
    messages::{AnyTx, Verified},
<<<<<<< HEAD
    runtime::SnapshotExt,
};
use exonum_rust_runtime::{
    api::Result as ApiResult, ArtifactId, CommonError, ErrorMatch, InstanceId, RuntimeIdentifier,
    RustRuntimeBuilder, ServiceFactory, SUPERVISOR_INSTANCE_ID,
=======
    runtime::{
        ArtifactId, CommonError, ErrorMatch, InstanceId, RuntimeIdentifier, SnapshotExt,
        SUPERVISOR_INSTANCE_ID,
    },
>>>>>>> 17a9286e
};
use exonum_rust_runtime::{RustRuntimeBuilder, ServiceFactory};
use exonum_supervisor::{
    ArtifactError, CommonError as SupervisorCommonError, ConfigPropose, DeployRequest,
    DeployResult, ServiceError, Supervisor, SupervisorInterface,
};
use exonum_testkit::{ApiKind, TestKit, TestKitApi, TestKitBuilder};

use crate::{
    inc::{IncInterface, IncService, SERVICE_ID, SERVICE_NAME},
    utils::{build_confirmation_transactions, CFG_CHANGE_HEIGHT},
};

const DEPLOY_HEIGHT: Height = CFG_CHANGE_HEIGHT;
const START_HEIGHT: Height = Height(DEPLOY_HEIGHT.0 * 2 + 1);

mod config;
mod config_api;
mod consensus_config;
mod deploy_failures;
mod inc;
mod service_lifecycle;
mod supervisor_config;
mod utils;

fn default_artifact() -> ArtifactId {
    IncService.artifact_id()
}

fn assert_count(api: &TestKitApi, service_name: &'static str, expected_count: u64) {
    let real_count: u64 = api
        .public(ApiKind::Service(service_name))
        .get("v1/counter")
        .unwrap();
    assert_eq!(real_count, expected_count);
}

/// Check that the service's counter isn't started yet (no Inc txs were received).
fn assert_count_is_not_set(api: &TestKitApi, service_name: &'static str) {
    let response: ApiResult<u64> = api.public(ApiKind::Service(service_name)).get("v1/counter");
    assert!(response.is_err());
}

#[allow(clippy::let_and_return)] // doesn't work otherwise
fn artifact_exists(testkit: &TestKit, name: &str) -> bool {
    let snapshot = testkit.snapshot();
    let artifacts = snapshot.for_dispatcher().service_artifacts();
    let artifact_exists = artifacts.keys().any(|artifact| artifact.name == name);
    artifact_exists
}

fn service_instance_exists(testkit: &TestKit, name: &str) -> bool {
    let snapshot = testkit.snapshot();
    snapshot.for_dispatcher().get_instance(name).is_some()
}

fn find_instance_id(testkit: &TestKit, instance_name: &str) -> InstanceId {
    let snapshot = testkit.snapshot();
    snapshot
        .for_dispatcher()
        .get_instance(instance_name)
        .expect("Can't find the instance")
        .spec
        .id
}

fn deploy_artifact(api: &TestKitApi, request: DeployRequest) -> crypto::Hash {
    let hash: crypto::Hash = api
        .private(ApiKind::Service("supervisor"))
        .query(&request)
        .post("deploy-artifact")
        .unwrap();
    hash
}

fn deploy_artifact_manually(
    testkit: &mut TestKit,
    request: &DeployRequest,
    validator_id: ValidatorId,
) -> crypto::Hash {
    let keypair = testkit.validator(validator_id).service_keypair();
    let signed_request =
        keypair.request_artifact_deploy(SUPERVISOR_INSTANCE_ID, request.to_owned());
    let request_hash = signed_request.object_hash();
    testkit.add_tx(signed_request);
    request_hash
}

fn start_service(api: &TestKitApi, request: ConfigPropose) -> crypto::Hash {
    // Even though this method sends a config proposal, it's *intended* to start
    // services (so the callee-side code will be more readable).
    // However, this convention is up to test writers.

    let hash: crypto::Hash = api
        .private(ApiKind::Service("supervisor"))
        .query(&request)
        .post("propose-config")
        .unwrap();
    hash
}

fn start_service_manually(
    testkit: &mut TestKit,
    request: &ConfigPropose,
    validator_id: ValidatorId,
) -> crypto::Hash {
    let keypair = testkit.validator(validator_id).service_keypair();
    let signed_request = keypair.propose_config_change(SUPERVISOR_INSTANCE_ID, request.to_owned());
    let request_hash = signed_request.object_hash();
    testkit.add_tx(signed_request);
    request_hash
}

fn deploy_confirmation(
    testkit: &TestKit,
    request: &DeployRequest,
    validator_id: ValidatorId,
) -> Verified<AnyTx> {
    let confirmation = DeployResult::ok(request.to_owned());
    testkit
        .validator(validator_id)
        .service_keypair()
        .confirm_artifact_deploy(SUPERVISOR_INSTANCE_ID, confirmation)
}

fn deploy_confirmation_hash(
    testkit: &TestKit,
    request: &DeployRequest,
    validator_id: ValidatorId,
) -> crypto::Hash {
    let confirmation_signed = deploy_confirmation(testkit, request, validator_id);
    confirmation_signed.object_hash()
}

fn deploy_confirmation_hash_default(testkit: &TestKit, request: &DeployRequest) -> crypto::Hash {
    deploy_confirmation_hash(testkit, request, ValidatorId(0))
}

fn deploy_request(artifact: ArtifactId, deadline_height: Height) -> DeployRequest {
    DeployRequest {
        artifact,
        spec: Vec::default(),
        deadline_height,
    }
}

fn start_service_request(
    artifact: ArtifactId,
    name: impl Into<String>,
    deadline_height: Height,
) -> ConfigPropose {
    ConfigPropose::new(0, deadline_height).start_service(artifact, name, Vec::default())
}

fn deploy_default(testkit: &mut TestKit) {
    let artifact = default_artifact();
    let api = testkit.api();

    assert!(!artifact_exists(testkit, &artifact.name));

    let request = deploy_request(artifact.clone(), DEPLOY_HEIGHT);
    let deploy_confirmation_hash = deploy_confirmation_hash_default(testkit, &request);
    let hash = deploy_artifact(&api, request);
    let block = testkit.create_block();
    block[hash].status().unwrap();

    // Confirmation is ready.
    assert!(testkit.is_tx_in_pool(&deploy_confirmation_hash));
    testkit.create_blocks_until(DEPLOY_HEIGHT);

    // Confirmation is gone now.
    assert!(!testkit.is_tx_in_pool(&deploy_confirmation_hash));

    assert!(artifact_exists(&testkit, &artifact.name));
}

fn start_service_instance(testkit: &mut TestKit, instance_name: &str) -> InstanceId {
    assert!(!service_instance_exists(testkit, instance_name));

    let api = testkit.api();
    let request = start_service_request(default_artifact(), instance_name, START_HEIGHT);
    let hash = start_service(&api, request);
    let block = testkit.create_block();
    block[hash].status().unwrap();
    testkit.create_blocks_until(START_HEIGHT);

    assert!(service_instance_exists(testkit, instance_name));
    find_instance_id(testkit, instance_name)
}

fn testkit_with_inc_service() -> TestKit {
    TestKitBuilder::validator()
        .with_logger()
        .with_rust_service(Supervisor)
        .with_artifact(Supervisor.artifact_id())
        .with_instance(Supervisor::decentralized())
        .with_rust_service(IncService)
        .create()
}

fn testkit_with_inc_service_and_n_validators(n: u16) -> TestKit {
    TestKitBuilder::validator()
        .with_logger()
        .with_rust_service(Supervisor)
        .with_artifact(Supervisor.artifact_id())
        .with_instance(Supervisor::decentralized())
        .with_rust_service(IncService)
        .with_validators(n)
        .create()
}

fn testkit_with_inc_service_and_two_validators() -> TestKit {
    testkit_with_inc_service_and_n_validators(2)
}

fn testkit_with_inc_service_auditor_validator() -> TestKit {
    TestKitBuilder::auditor()
        .with_logger()
        .with_rust_service(Supervisor)
        .with_artifact(Supervisor.artifact_id())
        .with_instance(Supervisor::decentralized())
        .with_rust_service(IncService)
        .with_validators(1)
        .create()
}

fn testkit_with_inc_service_and_static_instance() -> TestKit {
    TestKitBuilder::validator()
        .with_logger()
        .with_rust_service(Supervisor)
        .with_artifact(Supervisor.artifact_id())
        .with_instance(Supervisor::decentralized())
        .with_default_rust_service(IncService)
        .create()
}

fn available_services() -> RustRuntimeBuilder {
    RustRuntimeBuilder::new()
        .with_factory(IncService)
        .with_factory(Supervisor)
}

/// Just test that the Inc service works as intended.
#[test]
fn test_static_service() {
    let mut testkit = testkit_with_inc_service_and_static_instance();
    let api = testkit.api();

    assert_count_is_not_set(&api, SERVICE_NAME);

    let keypair = crypto::gen_keypair();
    api.send(keypair.inc(SERVICE_ID, 0));
    testkit.create_block();
    assert_count(&api, SERVICE_NAME, 1);
    api.send(keypair.inc(SERVICE_ID, 1));
    testkit.create_block();
    assert_count(&api, SERVICE_NAME, 2);
}

/// Test a normal dynamic service workflow with one validator.
#[test]
fn test_dynamic_service_normal_workflow() {
    let mut testkit = testkit_with_inc_service();
    deploy_default(&mut testkit);
    let instance_name = "test_basics";
    let instance_id = start_service_instance(&mut testkit, instance_name);
    let api = testkit.api();

    assert_count_is_not_set(&api, instance_name);

    let keypair = crypto::gen_keypair();
    api.send(keypair.inc(instance_id, 0));
    testkit.create_block();
    assert_count(&api, instance_name, 1);

    api.send(keypair.inc(instance_id, 1));
    testkit.create_block();
    assert_count(&api, instance_name, 2);
}

#[test]
fn test_artifact_deploy_with_already_passed_deadline_height() {
    let mut testkit = testkit_with_inc_service();

    // We skip to Height(1) ...
    testkit.create_block();

    // ... but set Height(0) as a deadline.
    let bad_deadline_height = testkit.height().previous();

    let artifact = default_artifact();
    let api = testkit.api();

    let request = deploy_request(artifact.clone(), bad_deadline_height);
    let deploy_confirmation_hash = deploy_confirmation_hash_default(&testkit, &request);
    let hash = deploy_artifact(&api, request);
    let block = testkit.create_block();

    assert!(!artifact_exists(&testkit, &artifact.name));
    // No confirmation was generated
    assert!(!testkit.is_tx_in_pool(&deploy_confirmation_hash));

    let expected_err = ErrorMatch::from_fail(&SupervisorCommonError::ActualFromIsPast)
        .for_service(SUPERVISOR_INSTANCE_ID);
    assert_eq!(*block[hash].status().unwrap_err(), expected_err);
}

#[test]
fn test_start_service_instance_with_already_passed_deadline_height() {
    let mut testkit = testkit_with_inc_service();
    deploy_default(&mut testkit);

    let api = testkit.api();
    let artifact = default_artifact();
    let instance_name = "inc_test";
    let bad_deadline_height = testkit.height().previous();
    let request = start_service_request(artifact, instance_name, bad_deadline_height);
    let hash = start_service(&api, request);
    let block = testkit.create_block();

    let expected_err = ErrorMatch::from_fail(&SupervisorCommonError::ActualFromIsPast)
        .for_service(SUPERVISOR_INSTANCE_ID);
    assert_eq!(*block[hash].status().unwrap_err(), expected_err);
}

#[test]
fn test_try_run_unregistered_service_instance() {
    let mut testkit = testkit_with_inc_service();
    let api = testkit.api();

    // Deliberately missing the DeployRequest step.

    let instance_name = "wont_run";
    let request = start_service_request(default_artifact(), instance_name.to_owned(), Height(1000));
    let hash = start_service(&api, request);
    let block = testkit.create_block();

    let expected_err = ErrorMatch::from_fail(&ArtifactError::UnknownArtifact)
        .for_service(SUPERVISOR_INSTANCE_ID)
        .with_any_description();
    assert_eq!(*block[hash].status().unwrap_err(), expected_err);
}

#[test]
fn test_bad_artifact_name() {
    let mut testkit = testkit_with_inc_service();
    let api = testkit.api();

    let bad_artifact = ArtifactId {
        runtime_id: RuntimeIdentifier::Rust as _,
        name: "does-not-exist".to_owned(),
        version: "1.0.0".parse().unwrap(),
    };
    let request = deploy_request(bad_artifact.clone(), DEPLOY_HEIGHT);
    let deploy_confirmation_hash = deploy_confirmation_hash_default(&testkit, &request);
    let hash = deploy_artifact(&api, request);

    let block = testkit.create_block();
    // The deploy request transaction was executed...
    block[hash].status().unwrap();
    // ... but no confirmation was generated ...
    assert!(!testkit.is_tx_in_pool(&deploy_confirmation_hash));
    testkit.create_block();

    // ...and no artifact was deployed.
    assert!(!artifact_exists(&testkit, &bad_artifact.name));
}

#[test]
fn test_bad_runtime_id() {
    let mut testkit = testkit_with_inc_service();
    let api = testkit.api();
    let bad_runtime_id = 10_000;

    let artifact = ArtifactId {
        runtime_id: bad_runtime_id,
        ..IncService.artifact_id()
    };
    let request = deploy_request(artifact.clone(), DEPLOY_HEIGHT);
    let deploy_confirmation_hash = deploy_confirmation_hash_default(&testkit, &request);
    let hash = deploy_artifact(&api, request);
    let block = testkit.create_block();

    // The deploy request transaction was executed...
    block[hash].status().unwrap();
    // ... but no confirmation was generated ...
    assert!(!testkit.is_tx_in_pool(&deploy_confirmation_hash));

    testkit.create_block();
    // ...and no artifact was deployed.
    assert!(!artifact_exists(&testkit, &artifact.name));
}

#[test]
fn test_empty_service_instance_name() {
    let mut testkit = testkit_with_inc_service();
    deploy_default(&mut testkit);

    let api = testkit.api();
    let artifact = default_artifact();
    let empty_instance_name = "";
    let deadline_height = testkit.height().next();
    let request = start_service_request(artifact, empty_instance_name, deadline_height);
    let hash = start_service(&api, request);
    let block = testkit.create_block();

    let expected_err = ErrorMatch::from_fail(&ServiceError::InvalidInstanceName)
        .with_description_containing("Service instance name should not be empty")
        .for_service(SUPERVISOR_INSTANCE_ID);
    assert_eq!(*block[hash].status().unwrap_err(), expected_err);
}

#[test]
fn test_bad_service_instance_name() {
    let mut testkit = testkit_with_inc_service();
    deploy_default(&mut testkit);

    let api = testkit.api();
    let artifact = default_artifact();
    let bad_instance_name = "\u{2764}";

    let deadline_height = testkit.height().next();
    let request = start_service_request(artifact, bad_instance_name, deadline_height);
    let hash = start_service(&api, request);
    let block = testkit.create_block();

    let expected_description =
        "Service instance name (\u{2764}) contains illegal character, use only: a-zA-Z0-9 and one of _-";
    let expected_err = ErrorMatch::from_fail(&ServiceError::InvalidInstanceName)
        .with_description_containing(expected_description)
        .for_service(SUPERVISOR_INSTANCE_ID);
    assert_eq!(*block[hash].status().unwrap_err(), expected_err);
}

#[test]
fn test_start_service_instance_twice() {
    let instance_name = "inc";
    let mut testkit = testkit_with_inc_service();
    deploy_default(&mut testkit);

    // Start the first instance
    {
        assert!(!service_instance_exists(&testkit, instance_name));

        let api = testkit.api();
        let deadline = testkit.height().next();
        let request = start_service_request(default_artifact(), instance_name, deadline);
        let hash = start_service(&api, request);
        let block = testkit.create_block();
        block[hash].status().unwrap();

        assert!(service_instance_exists(&testkit, instance_name));
    }

    // Try to start another instance with the same name
    {
        let api = testkit.api();

        let deadline = testkit.height().next();
        let request = start_service_request(default_artifact(), instance_name, deadline);
        let hash = start_service(&api, request);
        let block = testkit.create_block();

        let expected_err = ErrorMatch::from_fail(&ServiceError::InstanceExists)
            .for_service(SUPERVISOR_INSTANCE_ID)
            .with_any_description();
        assert_eq!(*block[hash].status().unwrap_err(), expected_err);
    }
}

/// Checks that we can start several service instances in one request.
#[test]
fn test_start_two_services_in_one_request() {
    let instance_name_1 = "inc";
    let instance_name_2 = "inc2";
    let mut testkit = testkit_with_inc_service();
    deploy_default(&mut testkit);

    assert!(!service_instance_exists(&testkit, instance_name_1));
    assert!(!service_instance_exists(&testkit, instance_name_2));

    let artifact = default_artifact();
    let deadline = testkit.height().next();

    let request = ConfigPropose::new(0, deadline)
        .start_service(artifact.clone(), instance_name_1, Vec::default())
        .start_service(artifact.clone(), instance_name_2, Vec::default());

    let api = testkit.api();
    let hash = start_service(&api, request);
    let block = testkit.create_block();
    block[hash].status().unwrap();

    assert!(service_instance_exists(&testkit, instance_name_1));
    assert!(service_instance_exists(&testkit, instance_name_2));
}

#[test]
fn test_restart_node_and_start_service_instance() {
    let mut testkit = TestKitBuilder::validator()
        .with_logger()
        .with_rust_service(Supervisor)
        .with_artifact(Supervisor.artifact_id())
        .with_instance(Supervisor::decentralized())
        .with_rust_service(IncService)
        .create();
    deploy_default(&mut testkit);

    // Stop the node.
    let stopped_testkit = testkit.stop();
    // ...and start it again with the same service factory.
    let mut testkit = stopped_testkit.resume(available_services());

    // Ensure that the deployed artifact still exists.
    assert!(artifact_exists(&testkit, &default_artifact().name));

    let instance_name = "test_basics";
    let keypair = crypto::gen_keypair();

    // Start IncService's instance now.
    let instance_id = start_service_instance(&mut testkit, instance_name);
    let api = testkit.api(); // update the API

    // Check that the service instance actually works.
    {
        assert_count_is_not_set(&api, instance_name);

        api.send(keypair.inc(instance_id, 0));
        testkit.create_block();
        assert_count(&api, instance_name, 1);

        api.send(keypair.inc(instance_id, 1));
        testkit.create_block();
        assert_count(&api, instance_name, 2);
    }

    // Restart the node again.
    let stopped_testkit = testkit.stop();
    let mut testkit = stopped_testkit.resume(available_services());
    let api = testkit.api();

    // Ensure that the started service instance still exists.
    assert!(service_instance_exists(&testkit, instance_name));

    // Check that the service instance still works.
    {
        assert_count(&api, instance_name, 2);
        api.send(keypair.inc(instance_id, 2));
        testkit.create_block();
        assert_count(&api, instance_name, 3);
    }
}

#[test]
fn test_restart_node_during_artifact_deployment_with_two_validators() {
    let mut testkit = testkit_with_inc_service_and_two_validators();
    let artifact = default_artifact();
    let api = testkit.api();
    assert!(!artifact_exists(&testkit, &artifact.name));

    let request_deploy = deploy_request(artifact.clone(), DEPLOY_HEIGHT.next());
    let deploy_confirmation_0 = deploy_confirmation(&testkit, &request_deploy, ValidatorId(0));
    let deploy_confirmation_1 = deploy_confirmation(&testkit, &request_deploy, ValidatorId(1));

    // Send an artifact deploy request from this validator.
    deploy_artifact(&api, request_deploy.clone());
    // Emulate an artifact deploy request from the second validator.
    deploy_artifact_manually(&mut testkit, &request_deploy, ValidatorId(1));

    let block = testkit.create_block();
    block.iter().for_each(|tx| tx.status().unwrap());

    // Confirmation is ready.
    assert!(testkit.is_tx_in_pool(&deploy_confirmation_0.object_hash()));
    testkit.create_block();

    // Restart the node again after the first block was created.
    let testkit = testkit.stop();
    let mut testkit = testkit.resume(available_services());

    // Emulate a confirmation from the second validator.
    testkit.add_tx(deploy_confirmation_1.clone());
    assert!(testkit.is_tx_in_pool(&deploy_confirmation_1.object_hash()));
    testkit.create_block();
    // Both confirmations are gone now.
    assert!(!testkit.is_tx_in_pool(&deploy_confirmation_0.object_hash()));
    assert!(!testkit.is_tx_in_pool(&deploy_confirmation_1.object_hash()));

    assert!(artifact_exists(&testkit, &artifact.name));
}

/// This test emulates a normal workflow with two validators.
#[test]
fn test_two_validators() {
    let mut testkit = testkit_with_inc_service_and_two_validators();
    let artifact = default_artifact();
    let api = testkit.api();
    assert!(!artifact_exists(&testkit, &artifact.name));

    let request_deploy = deploy_request(artifact.clone(), DEPLOY_HEIGHT);
    let deploy_confirmation_0 = deploy_confirmation(&testkit, &request_deploy, ValidatorId(0));
    let deploy_confirmation_1 = deploy_confirmation(&testkit, &request_deploy, ValidatorId(1));

    // Send an artifact deploy request from this validator.
    deploy_artifact(&api, request_deploy.clone());
    // Emulate an artifact deploy request from the second validator.
    deploy_artifact_manually(&mut testkit, &request_deploy, ValidatorId(1));
    let block = testkit.create_block();
    block.iter().for_each(|tx| tx.status().unwrap());

    // Emulate a confirmation from the second validator.
    testkit.add_tx(deploy_confirmation_1.clone());

    // Both confirmations are ready.
    assert!(testkit.is_tx_in_pool(&deploy_confirmation_0.object_hash()));
    assert!(testkit.is_tx_in_pool(&deploy_confirmation_1.object_hash()));
    testkit.create_block();

    // Both confirmations are gone now.
    assert!(!testkit.is_tx_in_pool(&deploy_confirmation_0.object_hash()));
    assert!(!testkit.is_tx_in_pool(&deploy_confirmation_1.object_hash()));

    let api = testkit.api(); // update the API
    assert!(artifact_exists(&testkit, &artifact.name));
    let instance_name = "inc";

    // Start the service now
    {
        assert!(!service_instance_exists(&testkit, instance_name));
        // Add two heights to the deadline: one for block with config proposal and one for confirmation.
        let deadline = DEPLOY_HEIGHT.next();
        let request_start = start_service_request(default_artifact(), instance_name, deadline);
        let propose_hash = request_start.object_hash();

        // Send a start instance request from this node.
        start_service(&api, request_start.clone());
        testkit.create_block();

        // Confirm changes.
        let signed_txs = build_confirmation_transactions(&testkit, propose_hash, ValidatorId(0));
        testkit
            .create_block_with_transactions(signed_txs)
            .transactions[0]
            .status()
            .expect("Transaction with confirmations discarded.");

        assert!(service_instance_exists(&testkit, instance_name));
    }

    let api = testkit.api(); // Update the API
    let instance_id = find_instance_id(&testkit, instance_name);
    // Basic check that service works.
    {
        assert_count_is_not_set(&api, instance_name);
        let keypair = crypto::gen_keypair();
        api.send(keypair.inc(instance_id, 0));
        testkit.create_block();
        assert_count(&api, instance_name, 1);

        api.send(keypair.inc(instance_id, 1));
        testkit.create_block();
        assert_count(&api, instance_name, 2);
    }
}

/// This test emulates the case when the second validator doesn't send DeployRequest.
#[test]
fn test_multiple_validators_no_confirmation() {
    let mut testkit = testkit_with_inc_service_and_two_validators();

    let artifact = default_artifact();
    let api = testkit.api();
    assert!(!artifact_exists(&testkit, &artifact.name));

    let request_deploy = deploy_request(artifact.clone(), DEPLOY_HEIGHT);
    let deploy_confirmation_0 = deploy_confirmation(&testkit, &request_deploy, ValidatorId(0));

    // Send an artifact deploy request from this validator.
    deploy_artifact(&api, request_deploy.clone());
    // Deliberately not sending an artifact deploy request from the second validator.
    let block = testkit.create_block();
    block.iter().for_each(|tx| tx.status().unwrap());

    // Deliberately not sending a confirmation from the second validator.

    // No confirmation was generated ...
    assert!(!testkit.is_tx_in_pool(&deploy_confirmation_0.object_hash()));
    testkit.create_block();
    // ...and no artifact was deployed.
    assert!(!artifact_exists(&testkit, &artifact.name));
}

// Test that auditor can't send any requests.
#[test]
fn test_auditor_cant_send_requests() {
    let mut testkit = testkit_with_inc_service_auditor_validator();

    let artifact = default_artifact();
    assert!(!artifact_exists(&testkit, &artifact.name));

    let request_deploy = deploy_request(artifact.clone(), DEPLOY_HEIGHT);

    // Try to send an artifact deploy request from the auditor.
    let deploy_request_from_auditor = {
        // Manually signing the tx with auditor's keypair.
        let confirmation = DeployResult::ok(request_deploy.clone());
        testkit
            .us()
            .service_keypair()
            .confirm_artifact_deploy(SUPERVISOR_INSTANCE_ID, confirmation)
    };
    testkit.add_tx(deploy_request_from_auditor.clone());

    // Emulate an artifact deploy request from the second validator.
    let deploy_artifact_validator_tx_hash =
        deploy_artifact_manually(&mut testkit, &request_deploy, ValidatorId(0));

    let block = testkit.create_block();
    for tx in &block {
        if tx.content().object_hash() == deploy_artifact_validator_tx_hash {
            // Emulated request executed as fine...
            tx.status().unwrap();
        } else if *tx.content() == deploy_request_from_auditor {
            // ... but the auditor's request is failed as expected.
            let expected_err = ErrorMatch::from_fail(&CommonError::UnauthorizedCaller)
                .for_service(SUPERVISOR_INSTANCE_ID);
            assert_eq!(*tx.status().unwrap_err(), expected_err);
        } else {
            panic!("Unexpected transaction in block: {:?}", tx);
        }
    }
}

/// This test emulates a normal workflow with a validator and an auditor.
#[test]
fn test_auditor_normal_workflow() {
    let mut testkit = testkit_with_inc_service_auditor_validator();
    let artifact = default_artifact();
    assert!(!artifact_exists(&testkit, &artifact.name));

    let request_deploy = deploy_request(artifact.clone(), DEPLOY_HEIGHT);
    let deploy_confirmation = deploy_confirmation(&testkit, &request_deploy, ValidatorId(0));

    // Emulate an artifact deploy request from the validator.
    deploy_artifact_manually(&mut testkit, &request_deploy, ValidatorId(0));
    let block = testkit.create_block();
    block.iter().for_each(|tx| tx.status().unwrap());

    // Emulate a confirmation from the validator.
    testkit.add_tx(deploy_confirmation.clone());
    // The confirmation is in the pool.
    assert!(testkit.is_tx_in_pool(&deploy_confirmation.object_hash()));
    testkit.create_block();

    // The confirmation is gone.
    assert!(!testkit.is_tx_in_pool(&deploy_confirmation.object_hash()));
    // The artifact is deployed.
    assert!(artifact_exists(&testkit, &artifact.name));

    let instance_name = "inc";
    // Start the service now
    {
        assert!(!service_instance_exists(&testkit, instance_name));
        let deadline = DEPLOY_HEIGHT;
        let request_start = start_service_request(default_artifact(), instance_name, deadline);

        // Emulate a start instance request from the validator.
        start_service_manually(&mut testkit, &request_start, ValidatorId(0));
        let block = testkit.create_block();
        block.iter().for_each(|tx| tx.status().unwrap());
        assert!(service_instance_exists(&testkit, instance_name));
    }

    let api = testkit.api(); // Update the API
    let instance_id = find_instance_id(&testkit, instance_name);

    // Check that service still works.
    {
        assert_count_is_not_set(&api, instance_name);
        let keypair = crypto::gen_keypair();
        api.send(keypair.inc(instance_id, 0));
        testkit.create_block();
        assert_count(&api, instance_name, 1);
        api.send(keypair.inc(instance_id, 1));
        testkit.create_block();
        assert_count(&api, instance_name, 2);
    }
}

/// This test emulates a deploy confirmation with 12 validators.
/// Here we send confirmations by every validator and expect deploy to start.
#[test]
fn test_multiple_validators_deploy_confirm() {
    let validators_count = 12;
    let mut testkit = testkit_with_inc_service_and_n_validators(validators_count);
    let artifact = default_artifact();
    assert!(!artifact_exists(&testkit, &artifact.name));

    let request_deploy = deploy_request(artifact.clone(), DEPLOY_HEIGHT);

    // Send deploy requests by every validator.
    for i in 0..validators_count {
        deploy_artifact_manually(&mut testkit, &request_deploy, ValidatorId(i));
    }

    // Verify that every transaction succeeded (even for confirmations
    // sent after the quorum was achieved).
    let block = testkit.create_block();
    assert_eq!(block.len(), validators_count as usize);
    block.iter().for_each(|tx| tx.status().unwrap());

    // Send deploy confirmations by every validator.
    let deploy_confirmations: Vec<Verified<AnyTx>> = (0..validators_count)
        .map(|i| deploy_confirmation(&testkit, &request_deploy, ValidatorId(i)))
        .collect();

    testkit.create_block_with_transactions(deploy_confirmations);

    // Check that artifact is deployed now.
    assert!(artifact_exists(&testkit, &artifact.name));
}

/// This test emulates a deploy confirmation with 12 validators.
/// Here we send confirmations by the byzantine majority (2/3+1) validators
/// and expect deploy to start.
#[test]
fn test_multiple_validators_deploy_confirm_byzantine_majority() {
    let validators_count = 12;
    let byzantine_majority = (validators_count * 2 / 3) + 1;
    let mut testkit = testkit_with_inc_service_and_n_validators(validators_count);
    let artifact = default_artifact();
    assert!(!artifact_exists(&testkit, &artifact.name));

    let request_deploy = deploy_request(artifact.clone(), DEPLOY_HEIGHT);

    // Send deploy requests by byzantine majority of validators.
    for i in 0..byzantine_majority {
        deploy_artifact_manually(&mut testkit, &request_deploy, ValidatorId(i));
    }
    let block = testkit.create_block();
    assert_eq!(block.len(), byzantine_majority as usize);
    block.iter().for_each(|tx| tx.status().unwrap());

    // Send deploy confirmations by every validator.
    let deploy_confirmations: Vec<Verified<AnyTx>> = (0..validators_count)
        .map(|i| deploy_confirmation(&testkit, &request_deploy, ValidatorId(i)))
        .collect();
    testkit.create_block_with_transactions(deploy_confirmations);

    // Check that artifact is deployed now.
    assert!(artifact_exists(&testkit, &artifact.name));
}

/// This test emulates a deploy confirmation with 12 validators.
/// Here we send confirmations by the byzantine minority (2/3) validators
/// and expect deploy to not start.
#[test]
fn test_multiple_validators_deploy_confirm_byzantine_minority() {
    let validators_count = 12;
    let byzantine_minority = validators_count * 2 / 3;
    let mut testkit = testkit_with_inc_service_and_n_validators(validators_count);
    let artifact = default_artifact();
    assert!(!artifact_exists(&testkit, &artifact.name));

    let request_deploy = deploy_request(artifact.clone(), DEPLOY_HEIGHT);

    // Send deploy requests by byzantine majority of validators.
    for i in 0..byzantine_minority {
        deploy_artifact_manually(&mut testkit, &request_deploy, ValidatorId(i));
    }
    let block = testkit.create_block();
    assert_eq!(block.len(), byzantine_minority as usize);
    block.iter().for_each(|tx| tx.status().unwrap());

    // Try to send confirmation. It should fail, since deploy was not approved
    // and thus not registered.
    let confirmation = deploy_confirmation(&testkit, &request_deploy, ValidatorId(0));
    let block = testkit.create_block_with_transaction(confirmation);
    let expected_err = ErrorMatch::from_fail(&ArtifactError::DeployRequestNotRegistered)
        .for_service(SUPERVISOR_INSTANCE_ID);
    assert_eq!(*block[0].status().unwrap_err(), expected_err);
}

/// Checks that service IDs are assigned sequentially starting from the
/// ID next to max builtin ID.
#[test]
fn test_id_assignment() {
    let max_builtin_id = SUPERVISOR_INSTANCE_ID;

    // Deploy inc service & start two instances.
    let instance_name_1 = "inc";
    let instance_name_2 = "inc2";
    let mut testkit = testkit_with_inc_service();
    deploy_default(&mut testkit);

    let artifact = default_artifact();
    let deadline = testkit.height().next();

    let request = ConfigPropose::new(0, deadline)
        .start_service(artifact.clone(), instance_name_1, Vec::default())
        .start_service(artifact.clone(), instance_name_2, Vec::default());

    let api = testkit.api();
    start_service(&api, request);
    testkit.create_block();

    // Check that new instances have IDs 1 and 2.
    assert_eq!(
        find_instance_id(&testkit, instance_name_1),
        max_builtin_id + 1
    );
    assert_eq!(
        find_instance_id(&testkit, instance_name_2),
        max_builtin_id + 2
    );
}

/// Checks that if builtin IDs space is sparse (here we have `Supervisor` with ID 0 and
/// `IncService` with ID 100), the ID for the new service will be next to the max
/// builtin ID (101 in our case).
#[test]
fn test_id_assignment_sparse() {
    let max_builtin_id = 100;
    let inc_service = IncService;
    let inc_service_artifact = inc_service.artifact_id();

    // Create testkit with builtin instance with ID 100.
    let mut testkit = TestKitBuilder::validator()
        .with_logger()
        .with_rust_service(Supervisor)
        .with_artifact(Supervisor.artifact_id())
        .with_instance(Supervisor::decentralized())
        .with_artifact(inc_service_artifact.clone())
        .with_instance(inc_service_artifact.into_default_instance(max_builtin_id, "inc"))
        .with_rust_service(inc_service)
        .create();

    let artifact = default_artifact();
    let deadline = testkit.height().next();

    let instance_name = "inc2";
    let request = ConfigPropose::new(0, deadline).start_service(
        artifact.clone(),
        instance_name,
        Vec::default(),
    );

    let api = testkit.api();
    start_service(&api, request);
    testkit.create_block();

    // Check that new instance has ID 101.
    assert_eq!(
        find_instance_id(&testkit, instance_name),
        max_builtin_id + 1
    );
}<|MERGE_RESOLUTION|>--- conflicted
+++ resolved
@@ -17,20 +17,12 @@
     helpers::{Height, ValidatorId},
     merkledb::ObjectHash,
     messages::{AnyTx, Verified},
-<<<<<<< HEAD
-    runtime::SnapshotExt,
-};
-use exonum_rust_runtime::{
-    api::Result as ApiResult, ArtifactId, CommonError, ErrorMatch, InstanceId, RuntimeIdentifier,
-    RustRuntimeBuilder, ServiceFactory, SUPERVISOR_INSTANCE_ID,
-=======
     runtime::{
         ArtifactId, CommonError, ErrorMatch, InstanceId, RuntimeIdentifier, SnapshotExt,
         SUPERVISOR_INSTANCE_ID,
     },
->>>>>>> 17a9286e
 };
-use exonum_rust_runtime::{RustRuntimeBuilder, ServiceFactory};
+use exonum_rust_runtime::{api::Result as ApiResult, RustRuntimeBuilder, ServiceFactory};
 use exonum_supervisor::{
     ArtifactError, CommonError as SupervisorCommonError, ConfigPropose, DeployRequest,
     DeployResult, ServiceError, Supervisor, SupervisorInterface,
