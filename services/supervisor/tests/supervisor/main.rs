--- conflicted
+++ resolved
@@ -16,18 +16,11 @@
     api, crypto,
     helpers::{Height, ValidatorId},
     messages::{AnyTx, Verified},
-<<<<<<< HEAD
-    runtime::{
-        rust::{RustRuntimeBuilder, ServiceFactory},
-        ArtifactId, CommonError, ErrorMatch, InstanceId, RuntimeIdentifier, SUPERVISOR_INSTANCE_ID,
-    },
-=======
->>>>>>> b970896e
 };
 use exonum_merkledb::ObjectHash;
 use exonum_rust_runtime::{
-    ArtifactId, ErrorMatch, InstanceId, RuntimeIdentifier, RustRuntimeBuilder, ServiceFactory,
-    SUPERVISOR_INSTANCE_ID,
+    ArtifactId, CommonError, ErrorMatch, InstanceId, RuntimeIdentifier, RustRuntimeBuilder,
+    ServiceFactory, SUPERVISOR_INSTANCE_ID,
 };
 use exonum_supervisor::{
     ArtifactError, CommonError as SupervisorCommonError, ConfigPropose, DeployRequest,
