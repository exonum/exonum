--- conflicted
+++ resolved
@@ -447,20 +447,11 @@
 
     let system_api = api.exonum_api();
     let expected_description =
-<<<<<<< HEAD
-        "Service instance name contains illegal character, use only: a-zA-Z0-9 and one of _-.";
+        "Service instance name (\u{2764}) contains illegal character, use only: a-zA-Z0-9 and one of _-";
     let expected_status = Err(TxError::InvalidInstanceName
         .with_description(expected_description)
         .for_service(SUPERVISOR_INSTANCE_ID));
     system_api.assert_tx_status(hash, &expected_status);
-=======
-        "Service instance name (\u{2764}) contains illegal character, use only: a-zA-Z0-9 and one of _-";
-    let expected_status = Err(ExecutionError {
-        kind: ExecutionErrorKind::Service { code: 7 },
-        description: expected_description.into(),
-    });
-    system_api.assert_tx_status(hash, &expected_status.into());
->>>>>>> 29b46019
 }
 
 #[test]
