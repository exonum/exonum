--- conflicted
+++ resolved
@@ -25,12 +25,7 @@
 use exonum_testkit::{ApiKind, TestKit, TestKitApi, TestKitBuilder};
 
 use exonum_supervisor::{
-<<<<<<< HEAD
-    ConfigPropose, DeployConfirmation, DeployRequest, StartService, Supervisor,
-=======
-    ConfigPropose, DecentralizedSupervisor, DeployConfirmation, DeployRequest, Error as TxError,
-    StartService,
->>>>>>> ad09c0ce
+    ConfigPropose, DeployConfirmation, DeployRequest, Error as TxError, StartService, Supervisor,
 };
 
 use crate::{
