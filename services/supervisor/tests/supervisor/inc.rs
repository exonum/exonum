--- conflicted
+++ resolved
@@ -81,11 +81,7 @@
 
 #[exonum_service]
 pub trait IncInterface {
-<<<<<<< HEAD
-    fn inc(&self, context: CallContext, arg: Inc) -> Result<(), ExecutionError>;
-=======
-    fn inc(&self, context: CallContext<'_>, arg: TxInc) -> Result<(), ExecutionError>;
->>>>>>> a75206f9
+    fn inc(&self, context: CallContext<'_>, arg: Inc) -> Result<(), ExecutionError>;
 }
 
 /// Very simple test service that has one tx and one endpoint.
@@ -100,14 +96,8 @@
 pub struct IncService;
 
 impl IncInterface for IncService {
-<<<<<<< HEAD
     fn inc(&self, context: CallContext<'_>, _arg: Inc) -> Result<(), ExecutionError> {
         Schema::new(context.service_data()).inc();
-=======
-    fn inc(&self, context: CallContext<'_>, _arg: TxInc) -> Result<(), ExecutionError> {
-        let mut schema = Schema::new(context.instance().name, context.fork());
-        schema.inc();
->>>>>>> a75206f9
         Ok(())
     }
 }
@@ -116,15 +106,8 @@
 pub struct PublicApi;
 
 impl PublicApi {
-<<<<<<< HEAD
-    fn counter(state: &api::ServiceApiState, _query: ()) -> api::Result<u64> {
+    fn counter(state: &api::ServiceApiState<'_>, _query: ()) -> api::Result<u64> {
         Schema::new(state.service_data())
-=======
-    fn counter(state: &api::ServiceApiState<'_>, _query: ()) -> api::Result<u64> {
-        let snapshot = state.snapshot();
-        let schema = Schema::new(&state.instance.name, snapshot);
-        schema
->>>>>>> a75206f9
             .count()
             .ok_or_else(|| api::Error::NotFound("Counter is not set yet".to_owned()))
     }
@@ -139,13 +122,8 @@
         vec![]
     }
 
-<<<<<<< HEAD
     fn wire_api(&self, builder: &mut ServiceApiBuilder) {
         PublicApi::wire(builder);
-=======
-    fn state_hash(&self, _instance: InstanceDescriptor<'_>, _snapshot: &dyn Snapshot) -> Vec<Hash> {
-        vec![]
->>>>>>> a75206f9
     }
 }
 
