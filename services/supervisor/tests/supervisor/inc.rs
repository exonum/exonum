// Copyright 2020 The Exonum Team
//
// Licensed under the Apache License, Version 2.0 (the "License");
// you may not use this file except in compliance with the License.
// You may obtain a copy of the License at
//
//   http://www.apache.org/licenses/LICENSE-2.0
//
// Unless required by applicable law or agreed to in writing, software
// distributed under the License is distributed on an "AS IS" BASIS,
// WITHOUT WARRANTIES OR CONDITIONS OF ANY KIND, either express or implied.
// See the License for the specific language governing permissions and
// limitations under the License.

<<<<<<< HEAD
use exonum::runtime::{
    rust::{
        api::{self, ServiceApiBuilder},
        CallContext, DefaultInstance, Service,
    },
    CommonError, ExecutionError, InstanceId,
};
=======
use exonum::runtime::{DispatcherError, ExecutionError, InstanceId};
>>>>>>> b970896e
use exonum_derive::*;
use exonum_merkledb::{
    access::{Access, FromAccess, RawAccessMut},
    Entry,
};
use exonum_rust_runtime::{
    api::{self, ServiceApiBuilder},
    CallContext, DefaultInstance, Service,
};

use crate::proto;
use exonum_supervisor::Configure;

pub const SERVICE_ID: InstanceId = 512;
pub const SERVICE_NAME: &str = "inc";

#[derive(Debug, FromAccess)]
pub struct Schema<T: Access> {
    count: Entry<T::Base, u64>,
    params: Entry<T::Base, String>,
}

impl<T: Access> Schema<T> {
    pub fn new(access: T) -> Self {
        Self::from_root(access).unwrap()
    }

    pub fn count(&self) -> Option<u64> {
        self.count.get()
    }
}

impl<T> Schema<T>
where
    T: Access,
    T::Base: RawAccessMut,
{
    fn inc(&mut self) -> u64 {
        let new_count = self
            .count()
            .unwrap_or(0)
            .checked_add(1)
            .expect("attempt to add with overflow");
        self.count.set(new_count);
        new_count
    }
}

#[exonum_interface]
pub trait IncInterface<Ctx> {
    type Output;
    fn inc(&self, context: Ctx, seed: u64) -> Self::Output;
}

/// Very simple test service that has one tx and one endpoint.
/// Basically, it just counts how many time the tx was received.
#[derive(Clone, Default, Debug, ServiceFactory, ServiceDispatcher)]
#[service_dispatcher(implements("IncInterface", raw = "Configure<Params = String>"))]
#[service_factory(
    artifact_name = "inc",
    artifact_version = "1.0.0",
    proto_sources = "proto"
)]
pub struct IncService;

impl IncInterface<CallContext<'_>> for IncService {
    type Output = Result<(), ExecutionError>;

    fn inc(&self, context: CallContext<'_>, _seed: u64) -> Self::Output {
        Schema::new(context.service_data()).inc();
        Ok(())
    }
}

#[derive(Debug, Clone, Copy)]
pub struct PublicApi;

impl PublicApi {
    fn counter(state: &api::ServiceApiState<'_>, _query: ()) -> api::Result<u64> {
        Schema::new(state.service_data())
            .count()
            .ok_or_else(|| api::Error::NotFound("Counter is not set yet".to_owned()))
    }

    fn ping(_state: &api::ServiceApiState<'_>, _query: ()) -> api::Result<()> {
        Ok(())
    }

    fn wire(builder: &mut ServiceApiBuilder) {
        builder
            .public_scope()
            .endpoint("v1/counter", Self::counter)
            .endpoint("v1/ping", Self::ping);
    }
}

impl Service for IncService {
    fn wire_api(&self, builder: &mut ServiceApiBuilder) {
        PublicApi::wire(builder);
    }
}

impl DefaultInstance for IncService {
    const INSTANCE_ID: InstanceId = SERVICE_ID;
    const INSTANCE_NAME: &'static str = SERVICE_NAME;
}

impl Configure for IncService {
    type Params = String;

    fn verify_config(
        &self,
        context: CallContext<'_>,
        params: Self::Params,
    ) -> Result<(), ExecutionError> {
        context
            .caller()
            .as_supervisor()
            .ok_or(CommonError::UnauthorizedCaller)?;

        match params.as_ref() {
            "error" => {
                let details = "IncService: Configure error request";
                Err(CommonError::malformed_arguments(details))
            }
            "panic" => panic!("IncService: Configure panic request"),
            _ => Ok(()),
        }
    }

    fn apply_config(
        &self,
        context: CallContext<'_>,
        params: Self::Params,
    ) -> Result<(), ExecutionError> {
        context
            .caller()
            .as_supervisor()
            .ok_or(CommonError::UnauthorizedCaller)?;

        Schema::new(context.service_data())
            .params
            .set(params.clone());

        match params.as_str() {
            "apply_error" => {
                let details = "IncService: Configure error request";
                Err(CommonError::malformed_arguments(details))
            }
            "apply_panic" => panic!("IncService: Configure panic request"),
            _ => Ok(()),
        }
    }
}<|MERGE_RESOLUTION|>--- conflicted
+++ resolved
@@ -12,17 +12,6 @@
 // See the License for the specific language governing permissions and
 // limitations under the License.
 
-<<<<<<< HEAD
-use exonum::runtime::{
-    rust::{
-        api::{self, ServiceApiBuilder},
-        CallContext, DefaultInstance, Service,
-    },
-    CommonError, ExecutionError, InstanceId,
-};
-=======
-use exonum::runtime::{DispatcherError, ExecutionError, InstanceId};
->>>>>>> b970896e
 use exonum_derive::*;
 use exonum_merkledb::{
     access::{Access, FromAccess, RawAccessMut},
@@ -30,7 +19,7 @@
 };
 use exonum_rust_runtime::{
     api::{self, ServiceApiBuilder},
-    CallContext, DefaultInstance, Service,
+    CallContext, CommonError, DefaultInstance, ExecutionError, InstanceId, Service,
 };
 
 use crate::proto;
