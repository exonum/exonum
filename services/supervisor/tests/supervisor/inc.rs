// Copyright 2019 The Exonum Team
//
// Licensed under the Apache License, Version 2.0 (the "License");
// you may not use this file except in compliance with the License.
// You may obtain a copy of the License at
//
//   http://www.apache.org/licenses/LICENSE-2.0
//
// Unless required by applicable law or agreed to in writing, software
// distributed under the License is distributed on an "AS IS" BASIS,
// WITHOUT WARRANTIES OR CONDITIONS OF ANY KIND, either express or implied.
// See the License for the specific language governing permissions and
// limitations under the License.

<<<<<<< HEAD
use exonum::{
    blockchain::ExecutionError,
    runtime::{
        rust::{
            api::{self, ServiceApiBuilder},
            CallContext, DefaultInstance, Service,
        },
        DispatcherError, InstanceId,
=======
use serde_derive::{Deserialize, Serialize};

use exonum::runtime::{
    rust::{
        api::{self, ServiceApiBuilder},
        CallContext, DefaultInstance, Service,
>>>>>>> 015d8e0f
    },
    DispatcherError, ExecutionError, InstanceId,
};
use exonum_derive::*;
use exonum_merkledb::{
    access::{Access, RawAccessMut},
    Entry,
};

use crate::proto;
use exonum_supervisor::Configure;

pub const SERVICE_ID: InstanceId = 512;
pub const SERVICE_NAME: &str = "inc";

#[derive(Debug, FromAccess)]
pub struct Schema<T: Access> {
    count: Entry<T::Base, u64>,
    params: Entry<T::Base, String>,
}

impl<T: Access> Schema<T> {
    pub fn count(&self) -> Option<u64> {
        self.count.get()
    }
}

impl<T> Schema<T>
where
    T: Access,
    T::Base: RawAccessMut,
{
    fn inc(&mut self) -> u64 {
        let new_count = self
            .count()
            .unwrap_or(0)
            .checked_add(1)
            .expect("attempt to add with overflow");
        self.count.set(new_count);
        new_count
    }
}

#[exonum_interface]
pub trait IncInterface<Ctx> {
    type Output;
    fn inc(&self, context: Ctx, seed: u64) -> Self::Output;
}

/// Very simple test service that has one tx and one endpoint.
/// Basically, it just counts how many time the tx was received.
#[derive(Clone, Default, Debug, ServiceFactory, ServiceDispatcher)]
#[service_dispatcher(implements("IncInterface", raw = "Configure<Params = String>"))]
#[service_factory(
    artifact_name = "inc",
    artifact_version = "1.0.0",
    proto_sources = "proto"
)]
pub struct IncService;

impl IncInterface<CallContext<'_>> for IncService {
    type Output = Result<(), ExecutionError>;

    fn inc(&self, context: CallContext<'_>, _seed: u64) -> Self::Output {
        Schema::new(context.service_data()).inc();
        Ok(())
    }
}

#[derive(Debug, Clone, Copy)]
pub struct PublicApi;

impl PublicApi {
    fn counter(state: &api::ServiceApiState<'_>, _query: ()) -> api::Result<u64> {
        Schema::new(state.service_data())
            .count()
            .ok_or_else(|| api::Error::NotFound("Counter is not set yet".to_owned()))
    }

    fn ping(_state: &api::ServiceApiState<'_>, _query: ()) -> api::Result<()> {
        Ok(())
    }

    fn wire(builder: &mut ServiceApiBuilder) {
        builder
            .public_scope()
            .endpoint("v1/counter", Self::counter)
            .endpoint("v1/ping", Self::ping);
    }
}

impl Service for IncService {
    fn wire_api(&self, builder: &mut ServiceApiBuilder) {
        PublicApi::wire(builder);
    }
}

impl DefaultInstance for IncService {
    const INSTANCE_ID: InstanceId = SERVICE_ID;
    const INSTANCE_NAME: &'static str = SERVICE_NAME;
}

impl Configure for IncService {
    type Params = String;

    fn verify_config(
        &self,
        context: CallContext<'_>,
        params: Self::Params,
    ) -> Result<(), ExecutionError> {
        context
            .caller()
            .as_supervisor()
            .ok_or(DispatcherError::UnauthorizedCaller)?;

        match params.as_ref() {
            "error" => {
                let details = "IncService: Configure error request";
                Err(DispatcherError::malformed_arguments(details))
            }
            "panic" => panic!("IncService: Configure panic request"),
            _ => Ok(()),
        }
    }

    fn apply_config(
        &self,
        context: CallContext<'_>,
        params: Self::Params,
    ) -> Result<(), ExecutionError> {
        context
            .caller()
            .as_supervisor()
            .ok_or(DispatcherError::UnauthorizedCaller)?;

        Schema::new(context.service_data())
            .params
            .set(params.clone());

        match params.as_str() {
            "apply_error" => {
                let details = "IncService: Configure error request";
                Err(DispatcherError::malformed_arguments(details))
            }
            "apply_panic" => panic!("IncService: Configure panic request"),
            _ => Ok(()),
        }
    }
}<|MERGE_RESOLUTION|>--- conflicted
+++ resolved
@@ -12,23 +12,10 @@
 // See the License for the specific language governing permissions and
 // limitations under the License.
 
-<<<<<<< HEAD
-use exonum::{
-    blockchain::ExecutionError,
-    runtime::{
-        rust::{
-            api::{self, ServiceApiBuilder},
-            CallContext, DefaultInstance, Service,
-        },
-        DispatcherError, InstanceId,
-=======
-use serde_derive::{Deserialize, Serialize};
-
 use exonum::runtime::{
     rust::{
         api::{self, ServiceApiBuilder},
         CallContext, DefaultInstance, Service,
->>>>>>> 015d8e0f
     },
     DispatcherError, ExecutionError, InstanceId,
 };
