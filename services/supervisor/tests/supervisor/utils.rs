// Copyright 2019 The Exonum Team
//
// Licensed under the Apache License, Version 2.0 (the "License");
// you may not use this file except in compliance with the License.
// You may obtain a copy of the License at
//
//   http://www.apache.org/licenses/LICENSE-2.0
//
// Unless required by applicable law or agreed to in writing, software
// distributed under the License is distributed on an "AS IS" BASIS,
// WITHOUT WARRANTIES OR CONDITIONS OF ANY KIND, either express or implied.
// See the License for the specific language governing permissions and
// limitations under the License.

use exonum::{
    blockchain::ConsensusConfig,
    crypto::Hash,
    helpers::{Height, ValidatorId},
    messages::{AnyTx, Verified},
    runtime::{
        rust::{ServiceFactory, Transaction},
        InstanceId, SnapshotExt, SUPERVISOR_INSTANCE_ID,
    },
};
use exonum_merkledb::access::AccessExt;
use exonum_testkit::{TestKit, TestKitBuilder};

use crate::{
    IncService as ConfigChangeService, SERVICE_ID as CONFIG_SERVICE_ID,
    SERVICE_NAME as CONFIG_SERVICE_NAME,
};
use exonum_supervisor::{
    supervisor_name, ConfigChange, ConfigPropose, ConfigVote, Schema, ServiceConfig, Supervisor,
};

pub const CFG_CHANGE_HEIGHT: Height = Height(2);

pub const SECOND_SERVICE_ID: InstanceId = 119;
pub const SECOND_SERVICE_NAME: &str = "change-service";

pub fn config_propose_entry(testkit: &TestKit) -> Option<ConfigPropose> {
    let snapshot = testkit.snapshot();
    let snapshot = snapshot.for_service(supervisor_name()).unwrap();
    Schema::new(snapshot)
        .pending_proposal
        .get()
        .map(|entry| entry.config_propose)
}

pub fn sign_config_propose_transaction(
    testkit: &TestKit,
    config: ConfigPropose,
    initiator_id: ValidatorId,
) -> Verified<AnyTx> {
    let keys = &testkit.validator(initiator_id).service_keypair();
    config.sign_for_supervisor(keys.0, &keys.1)
}

pub fn build_confirmation_transactions(
    testkit: &TestKit,
    proposal_hash: Hash,
    initiator_id: ValidatorId,
) -> Vec<Verified<AnyTx>> {
    testkit
        .network()
        .validators()
        .iter()
        .filter(|validator| validator.validator_id() != Some(initiator_id))
        .map(|validator| {
            let keys = validator.service_keypair();
            ConfigVote {
                propose_hash: proposal_hash,
            }
            .sign(SUPERVISOR_INSTANCE_ID, keys.0, &keys.1)
        })
        .collect()
}

pub struct ConfigProposeBuilder {
    config_propose: ConfigPropose,
}

impl ConfigProposeBuilder {
    pub fn new(cfg_change_height: Height) -> Self {
        ConfigProposeBuilder {
            config_propose: ConfigPropose {
                actual_from: cfg_change_height,
                changes: vec![],
                // As in the common cases we test only one config, it's ok
                // to have default value of 0 for test purposes.
                configuration_number: 0,
            },
        }
    }

    pub fn configuration_number(mut self, configuration_number: u64) -> Self {
        self.config_propose.configuration_number = configuration_number;
        self
    }

    pub fn extend_consensus_config_propose(mut self, consensus_config: ConsensusConfig) -> Self {
        self.config_propose
            .changes
            .push(ConfigChange::Consensus(consensus_config));
        self
    }

    pub fn extend_service_config_propose(mut self, params: String) -> Self {
        self.config_propose
            .changes
            .push(ConfigChange::Service(ServiceConfig {
                instance_id: CONFIG_SERVICE_ID,
                params: params.into_bytes(),
            }));
        self
    }

    pub fn extend_second_service_config_propose(mut self, params: String) -> Self {
        self.config_propose
            .changes
            .push(ConfigChange::Service(ServiceConfig {
                instance_id: SECOND_SERVICE_ID,
                params: params.into_bytes(),
            }));
        self
    }

    pub fn build(&self) -> ConfigPropose {
        self.config_propose.clone()
    }
}

pub fn consensus_config_propose_first_variant(testkit: &TestKit) -> ConsensusConfig {
    let mut cfg = testkit.consensus_config();
    // Change any config field.
    // For test purpose it doesn't matter what exactly filed will be changed.
    cfg.min_propose_timeout += 1;
    cfg
}

pub fn consensus_config_propose_second_variant(testkit: &TestKit) -> ConsensusConfig {
    let mut cfg = testkit.consensus_config();
    // Change any config field.
    // For test purpose it doesn't matter what exactly filed will be changed.
    cfg.min_propose_timeout += 2;
    cfg
}

pub fn testkit_with_supervisor(validator_count: u16) -> TestKit {
    TestKitBuilder::validator()
        .with_logger()
        .with_validators(validator_count)
        .with_rust_service(Supervisor)
        .with_artifact(Supervisor.artifact_id())
<<<<<<< HEAD
        .with_instance(Supervisor::builtin_instance(
            Supervisor::decentralized_config(),
        ))
=======
        .with_instance(Supervisor::decentralized())
>>>>>>> 0793790a
        .create()
}

pub fn testkit_with_supervisor_and_service(validator_count: u16) -> TestKit {
    TestKitBuilder::validator()
        .with_validators(validator_count)
        .with_rust_service(Supervisor)
        .with_artifact(Supervisor.artifact_id())
<<<<<<< HEAD
        .with_instance(Supervisor::builtin_instance(
            Supervisor::decentralized_config(),
        ))
=======
        .with_instance(Supervisor::decentralized())
>>>>>>> 0793790a
        .with_default_rust_service(ConfigChangeService)
        .create()
}

pub fn testkit_with_supervisor_and_2_services(validator_count: u16) -> TestKit {
    let service = ConfigChangeService;
    let artifact = service.artifact_id();
    TestKitBuilder::validator()
        .with_validators(validator_count)
        .with_rust_service(Supervisor)
        .with_artifact(Supervisor.artifact_id())
<<<<<<< HEAD
        .with_instance(Supervisor::builtin_instance(
            Supervisor::decentralized_config(),
        ))
=======
        .with_instance(Supervisor::decentralized())
>>>>>>> 0793790a
        .with_artifact(artifact.clone())
        .with_instance(
            artifact
                .clone()
                .into_default_instance(CONFIG_SERVICE_ID, CONFIG_SERVICE_NAME),
        )
        .with_instance(artifact.into_default_instance(SECOND_SERVICE_ID, SECOND_SERVICE_NAME))
        .with_rust_service(service)
        .create()
}

pub fn check_service_actual_param(testkit: &TestKit, param: Option<String>) {
    let snapshot = testkit.snapshot();
    let actual_params = snapshot
        .for_service(CONFIG_SERVICE_NAME)
        .unwrap()
        .get_entry::<_, String>("params");
    match param {
        Some(param) => assert_eq!(actual_params.get().unwrap(), param),
        None => assert!(!actual_params.exists()),
    }
}

pub fn check_second_service_actual_param(testkit: &TestKit, param: Option<String>) {
    let snapshot = testkit.snapshot();
    let actual_params = snapshot
        .for_service(SECOND_SERVICE_NAME)
        .unwrap()
        .get_entry::<_, String>("params");
    match param {
        Some(param) => assert_eq!(actual_params.get().unwrap(), param),
        None => assert!(!actual_params.exists()),
    }
}<|MERGE_RESOLUTION|>--- conflicted
+++ resolved
@@ -152,13 +152,7 @@
         .with_validators(validator_count)
         .with_rust_service(Supervisor)
         .with_artifact(Supervisor.artifact_id())
-<<<<<<< HEAD
-        .with_instance(Supervisor::builtin_instance(
-            Supervisor::decentralized_config(),
-        ))
-=======
         .with_instance(Supervisor::decentralized())
->>>>>>> 0793790a
         .create()
 }
 
@@ -167,13 +161,7 @@
         .with_validators(validator_count)
         .with_rust_service(Supervisor)
         .with_artifact(Supervisor.artifact_id())
-<<<<<<< HEAD
-        .with_instance(Supervisor::builtin_instance(
-            Supervisor::decentralized_config(),
-        ))
-=======
         .with_instance(Supervisor::decentralized())
->>>>>>> 0793790a
         .with_default_rust_service(ConfigChangeService)
         .create()
 }
@@ -185,13 +173,7 @@
         .with_validators(validator_count)
         .with_rust_service(Supervisor)
         .with_artifact(Supervisor.artifact_id())
-<<<<<<< HEAD
-        .with_instance(Supervisor::builtin_instance(
-            Supervisor::decentralized_config(),
-        ))
-=======
         .with_instance(Supervisor::decentralized())
->>>>>>> 0793790a
         .with_artifact(artifact.clone())
         .with_instance(
             artifact
