--- conflicted
+++ resolved
@@ -26,13 +26,7 @@
         .with_validators(1)
         .with_rust_service(Supervisor)
         .with_artifact(Supervisor.artifact_id())
-<<<<<<< HEAD
-        .with_instance(Supervisor::builtin_instance(
-            Supervisor::decentralized_config(),
-        ))
-=======
         .with_instance(Supervisor::decentralized())
->>>>>>> 0793790a
         .create();
 
     let new_node_keys = testkit.network_mut().add_node().public_keys();
