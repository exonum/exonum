--- conflicted
+++ resolved
@@ -15,7 +15,7 @@
 use exonum_merkledb::ObjectHash;
 use exonum_testkit::TestKitBuilder;
 
-use exonum::helpers::ValidatorId;
+use exonum::{helpers::ValidatorId, runtime::rust::ServiceFactory};
 
 use crate::utils::*;
 use exonum_supervisor::Supervisor;
@@ -24,13 +24,11 @@
 fn test_add_nodes_to_validators() {
     let mut testkit = TestKitBuilder::auditor()
         .with_validators(1)
-<<<<<<< HEAD
-        .with_rust_service(Supervisor::builtin_instance(
+        .with_rust_service(Supervisor)
+        .with_artifact(Supervisor.artifact_id())
+        .with_instance(Supervisor::builtin_instance(
             Supervisor::decentralized_config(),
         ))
-=======
-        .with_default_rust_service(DecentralizedSupervisor::new())
->>>>>>> 0f622c7b
         .create();
 
     let new_node_keys = testkit.network_mut().add_node().public_keys();
