--- conflicted
+++ resolved
@@ -20,18 +20,11 @@
     crypto::Hash,
     helpers::{Height, ValidatorId},
     messages::{AnyTx, Verified},
-<<<<<<< HEAD
-    runtime::{
-        rust::{CallContext, DefaultInstance, Service, ServiceFactory as _},
-        CommonError, ErrorMatch, ExecutionError, InstanceId, SnapshotExt, SUPERVISOR_INSTANCE_ID,
-    },
-=======
->>>>>>> b970896e
 };
 use exonum_derive::*;
 use exonum_merkledb::access::AccessExt;
 use exonum_rust_runtime::{
-    CallContext, DefaultInstance, DispatcherError, ErrorMatch, ExecutionError, InstanceId, Service,
+    CallContext, CommonError, DefaultInstance, ErrorMatch, ExecutionError, InstanceId, Service,
     ServiceFactory as _, SnapshotExt, SUPERVISOR_INSTANCE_ID,
 };
 use exonum_testkit::{ApiKind, TestKit, TestKitBuilder};
