// Copyright 2019 The Exonum Team
//
// Licensed under the Apache License, Version 2.0 (the "License");
// you may not use this file except in compliance with the License.
// You may obtain a copy of the License at
//
//   http://www.apache.org/licenses/LICENSE-2.0
//
// Unless required by applicable law or agreed to in writing, software
// distributed under the License is distributed on an "AS IS" BASIS,
// WITHOUT WARRANTIES OR CONDITIONS OF ANY KIND, either express or implied.
// See the License for the specific language governing permissions and
// limitations under the License.

use exonum::{
    blockchain::InstanceCollection,
    crypto::{self, Hash},
    helpers::{Height, ValidatorId},
    messages::{AnyTx, Verified},
    runtime::{
        rust::{CallContext, Service, Transaction},
        BlockchainData, DispatcherError, ExecutionError, InstanceId, SnapshotExt,
        SUPERVISOR_INSTANCE_ID,
    },
};
use exonum_derive::ServiceFactory;
use exonum_merkledb::{access::AccessExt, ObjectHash, Snapshot};
use exonum_testkit::{TestKit, TestKitBuilder};

use exonum_supervisor::{
    simple::{Schema, SimpleSupervisor, SimpleSupervisorInterface},
    ConfigPropose, Configure,
};

pub fn sign_config_propose_transaction(
    testkit: &TestKit,
    config: ConfigPropose,
    initiator_id: ValidatorId,
) -> Verified<AnyTx> {
    let (pub_key, sec_key) = &testkit.validator(initiator_id).service_keypair();
    config.sign_for_simple_supervisor(*pub_key, sec_key)
}

pub fn sign_config_propose_transaction_by_us(
    testkit: &TestKit,
    config: ConfigPropose,
) -> Verified<AnyTx> {
    let initiator_id = testkit.network().us().validator_id().unwrap();

    sign_config_propose_transaction(&testkit, config, initiator_id)
}

#[derive(Debug, ServiceFactory)]
#[exonum(
    artifact_name = "config-change-test-service",
    implements("Configure<Params = String>")
)]
pub struct ConfigChangeService;

impl ConfigChangeService {
    pub const INSTANCE_ID: InstanceId = 119;
    pub const INSTANCE_NAME: &'static str = "config-change";
}

impl From<ConfigChangeService> for InstanceCollection {
    fn from(instance: ConfigChangeService) -> Self {
        InstanceCollection::new(instance).with_instance(
            ConfigChangeService::INSTANCE_ID,
            ConfigChangeService::INSTANCE_NAME,
            vec![],
        )
    }
}

impl Service for ConfigChangeService {
<<<<<<< HEAD
    fn state_hash(&self, _data: BlockchainData<&dyn Snapshot>) -> Vec<Hash> {
        vec![]
=======
    fn state_hash(&self, _: InstanceDescriptor<'_>, _: &dyn Snapshot) -> Vec<Hash> {
        Vec::new()
>>>>>>> a75206f9
    }
}

impl Configure for ConfigChangeService {
    type Params = String;

    fn verify_config(
        &self,
        context: CallContext<'_>,
        params: Self::Params,
    ) -> Result<(), ExecutionError> {
        context
            .caller()
            .as_supervisor()
            .ok_or(DispatcherError::UnauthorizedCaller)?;

        match params.as_str() {
            "error" => Err(DispatcherError::malformed_arguments("Error!")).map_err(From::from),
            "panic" => panic!("Aaaa!"),
            _ => Ok(()),
        }
    }

    fn apply_config(
        &self,
        context: CallContext<'_>,
        params: Self::Params,
    ) -> Result<(), ExecutionError> {
        context
            .caller()
            .as_supervisor()
            .ok_or(DispatcherError::UnauthorizedCaller)?;

        context
            .service_data()
            .get_entry("params")
            .set(params.clone());

        match params.as_str() {
            "apply_error" => {
                Err(DispatcherError::malformed_arguments("Error!")).map_err(From::from)
            }
            "apply_panic" => panic!("Aaaa!"),
            _ => Ok(()),
        }
    }
}

fn assert_config_change_is_applied(testkit: &TestKit) {
    let snapshot = testkit.snapshot();
    assert!(
        !Schema::new(snapshot.for_service(SUPERVISOR_INSTANCE_ID).unwrap())
            .config_propose
            .exists()
    );
}

#[test]
fn add_nodes_to_validators() {
    let mut testkit = TestKitBuilder::auditor()
        .with_validators(2)
        .with_rust_service(SimpleSupervisor)
        .create();

    let cfg_change_height = Height(5);
    let new_consensus_config = {
        let mut cfg = testkit.consensus_config();
        // Add us node.
        cfg.validator_keys.push(testkit.us().public_keys());
        // Add new node.
        cfg.validator_keys
            .push(testkit.network_mut().add_node().public_keys());
        cfg
    };

    // Sign request by validator (we're an auditor yet).
    let initiator_id = testkit.network().validators()[0].validator_id().unwrap();
    let config_propose = ConfigPropose::actual_from(cfg_change_height)
        .consensus_config(new_consensus_config.clone());

    testkit.create_block_with_transaction(sign_config_propose_transaction(
        &testkit,
        config_propose,
        initiator_id,
    ));

    testkit.create_blocks_until(cfg_change_height.previous());
    assert_eq!(testkit.network().us().validator_id(), None);
    testkit.create_block();

    assert_config_change_is_applied(&testkit);
    assert_eq!(testkit.network().us().validator_id(), Some(ValidatorId(2)));
    assert_eq!(&testkit.network().validators()[2], testkit.network().us());
    assert_eq!(testkit.consensus_config(), new_consensus_config);
}

#[test]
fn exclude_us_from_validators() {
    let mut testkit = TestKitBuilder::validator()
        .with_validators(2)
        .with_rust_service(SimpleSupervisor)
        .create();

    let cfg_change_height = Height(5);
    let new_consensus_config = {
        let mut cfg = testkit.consensus_config();
        // Remove us from validators
        cfg.validator_keys.remove(0);
        cfg
    };

    let old_validators = testkit.network().validators();

    let config_propose = ConfigPropose::actual_from(cfg_change_height)
        .consensus_config(new_consensus_config.clone());

    testkit.create_block_with_transaction(sign_config_propose_transaction_by_us(
        &testkit,
        config_propose,
    ));
    testkit.create_blocks_until(cfg_change_height);

    let new_validators = testkit.network().validators();

    assert_eq!(testkit.consensus_config(), new_consensus_config);
    assert_eq!(testkit.network().us().validator_id(), None);
    assert_ne!(old_validators, new_validators);
}

#[test]
fn exclude_other_from_validators() {
    let mut testkit = TestKitBuilder::validator()
        .with_validators(2)
        .with_rust_service(SimpleSupervisor)
        .create();

    let cfg_change_height = Height(5);
    let new_consensus_config = {
        let mut cfg = testkit.consensus_config();
        // Remove one of node from validators
        cfg.validator_keys.remove(1);
        cfg
    };

    let config_propose = ConfigPropose::actual_from(cfg_change_height)
        .consensus_config(new_consensus_config.clone());

    testkit.create_block_with_transaction(sign_config_propose_transaction_by_us(
        &testkit,
        config_propose,
    ));
    testkit.create_blocks_until(cfg_change_height);

    assert_eq!(testkit.consensus_config(), new_consensus_config);
    assert_eq!(testkit.network().us().validator_id(), Some(ValidatorId(0)));
}

#[test]
fn change_us_validator_id() {
    let mut testkit = TestKitBuilder::validator()
        .with_validators(2)
        .with_rust_service(SimpleSupervisor)
        .create();

    let cfg_change_height = Height(5);
    let new_consensus_config = {
        let mut cfg = testkit.consensus_config();
        // Remove one of node from validators
        cfg.validator_keys.swap(0, 1);
        cfg
    };

    let config_propose = ConfigPropose::actual_from(cfg_change_height)
        .consensus_config(new_consensus_config.clone());

    testkit.create_block_with_transaction(sign_config_propose_transaction_by_us(
        &testkit,
        config_propose,
    ));
    testkit.create_blocks_until(cfg_change_height);

    assert_eq!(testkit.network().us().validator_id(), Some(ValidatorId(1)));
    assert_eq!(&testkit.network().validators()[1], testkit.network().us());
    assert_eq!(testkit.consensus_config(), new_consensus_config);
}

#[test]
fn service_config_change() {
    let mut testkit = TestKitBuilder::validator()
        .with_validators(2)
        .with_rust_service(SimpleSupervisor)
        .with_rust_service(ConfigChangeService)
        .create();

    let cfg_change_height = Height(5);
    let params = "I am a new parameter".to_owned();

    let config_propose = ConfigPropose::actual_from(cfg_change_height)
        .service_config(ConfigChangeService::INSTANCE_ID, params.clone());

    testkit.create_block_with_transaction(sign_config_propose_transaction_by_us(
        &testkit,
        config_propose,
    ));
    testkit.create_blocks_until(cfg_change_height);

    let actual_params: String = testkit
        .snapshot()
        .for_service(ConfigChangeService::INSTANCE_NAME)
        .unwrap()
        .get_entry("params")
        .get()
        .unwrap();

    assert_eq!(actual_params, params);
}

#[test]
fn discard_errored_service_config_change() {
    let mut testkit = TestKitBuilder::validator()
        .with_validators(2)
        .with_rust_service(SimpleSupervisor)
        .with_rust_service(ConfigChangeService)
        .create();

    let cfg_change_height = Height(5);
    let params = "I am a discarded parameter".to_owned();
    let new_consensus_config = {
        let mut cfg = testkit.consensus_config();
        // Remove us from validators
        cfg.validator_keys.remove(0);
        cfg
    };

    let config_propose = ConfigPropose::actual_from(cfg_change_height)
        .service_config(ConfigChangeService::INSTANCE_ID, params)
        .service_config(ConfigChangeService::INSTANCE_ID, "error".to_owned())
        .consensus_config(new_consensus_config);

    testkit.create_block_with_transaction(sign_config_propose_transaction_by_us(
        &testkit,
        config_propose,
    ));
    testkit.create_blocks_until(cfg_change_height);
    assert_config_change_is_applied(&testkit);

    assert!(!testkit
        .snapshot()
        .for_service(ConfigChangeService::INSTANCE_NAME)
        .unwrap()
        .get_entry::<_, String>("params")
        .exists());
    assert_eq!(testkit.network().us().validator_id(), Some(ValidatorId(0)));
}

#[test]
fn discard_panicked_service_config_change() {
    let mut testkit = TestKitBuilder::validator()
        .with_validators(2)
        .with_rust_service(SimpleSupervisor)
        .with_rust_service(ConfigChangeService)
        .create();

    let cfg_change_height = Height(5);
    let params = "I am a discarded parameter".to_owned();
    let new_consensus_config = {
        let mut cfg = testkit.consensus_config();
        // Remove us from validators
        cfg.validator_keys.remove(0);
        cfg
    };

    let config_propose = ConfigPropose::actual_from(cfg_change_height)
        .service_config(ConfigChangeService::INSTANCE_ID, params.clone())
        .service_config(ConfigChangeService::INSTANCE_ID, "panic".to_owned())
        .consensus_config(new_consensus_config);

    testkit.create_block_with_transaction(sign_config_propose_transaction_by_us(
        &testkit,
        config_propose,
    ));
    testkit.create_blocks_until(cfg_change_height);
    assert_config_change_is_applied(&testkit);

    assert!(!testkit
        .snapshot()
        .for_service(ConfigChangeService::INSTANCE_NAME)
        .unwrap()
        .get_entry::<_, String>("params")
        .exists());
    assert_eq!(testkit.network().us().validator_id(), Some(ValidatorId(0)));
}

#[test]
fn incorrect_actual_from_field() {
    let mut testkit = TestKitBuilder::validator()
        .with_validators(2)
        .with_rust_service(SimpleSupervisor)
        .with_rust_service(ConfigChangeService)
        .create();

    let cfg_change_height = Height(5);
    let params = "I am a new parameter".to_owned();

    testkit.create_blocks_until(cfg_change_height);

    let config_propose = ConfigPropose::actual_from(cfg_change_height)
        .service_config(ConfigChangeService::INSTANCE_ID, params.clone());

    testkit
        .create_block_with_transaction(sign_config_propose_transaction_by_us(
            &testkit,
            config_propose,
        ))
        .transactions[0]
        .status()
        .unwrap_err();
}

#[test]
fn another_configuration_change_proposal() {
    let mut testkit = TestKitBuilder::validator()
        .with_validators(2)
        .with_rust_service(SimpleSupervisor)
        .with_rust_service(ConfigChangeService)
        .create();

    let cfg_change_height = Height(5);
    let params = "I am a new parameter".to_owned();

    let config_propose = ConfigPropose::actual_from(cfg_change_height)
        .service_config(ConfigChangeService::INSTANCE_ID, params.clone());

    testkit.create_block_with_transaction(sign_config_propose_transaction_by_us(
        &testkit,
        config_propose,
    ));

    let config_propose = ConfigPropose::actual_from(cfg_change_height).service_config(
        ConfigChangeService::INSTANCE_ID,
        "I am an overridden parameter".to_owned(),
    );

    // Try to commit second config change propose.
    testkit
        .create_block_with_transaction(sign_config_propose_transaction_by_us(
            &testkit,
            config_propose,
        ))
        .transactions[0]
        .status()
        .unwrap_err();
    testkit.create_blocks_until(cfg_change_height);
    assert_config_change_is_applied(&testkit);

    let actual_params = testkit
        .snapshot()
        .for_service(ConfigChangeService::INSTANCE_NAME)
        .unwrap()
        .get_entry::<_, String>("params")
        .get();

    assert_eq!(actual_params, Some(params));
}

#[test]
fn service_config_discard_fake_supervisor() {
    const FAKE_SUPERVISOR_ID: InstanceId = 5;

    let (pub_key, sec_key) = crypto::gen_keypair();

    let mut testkit = TestKitBuilder::validator()
        .with_validators(2)
        .with_rust_service(InstanceCollection::new(SimpleSupervisor).with_instance(
            FAKE_SUPERVISOR_ID,
            "fake-supervisor",
            vec![],
        ))
        .with_rust_service(ConfigChangeService)
        .create();

    let cfg_change_height = Height(5);
    let params = "I am a new parameter".to_owned();

    let propose = ConfigPropose::actual_from(cfg_change_height)
        .service_config(ConfigChangeService::INSTANCE_ID, params.clone());
    let tx = Transaction::<dyn SimpleSupervisorInterface>::sign(
        propose,
        FAKE_SUPERVISOR_ID,
        pub_key,
        &sec_key,
    );
    testkit.create_block_with_transaction(tx).transactions[0]
        .status()
        .unwrap_err();
}

#[test]
fn test_configuration_and_rollbacks() {
    let mut testkit = TestKitBuilder::auditor()
        .with_validators(1)
        .with_rust_service(SimpleSupervisor)
        .create();

    testkit.create_blocks_until(Height(5));

    let cfg_change_height = Height(10);
    let new_config = {
        let mut cfg = testkit.consensus_config();
        // Add us node.
        cfg.validator_keys.push(testkit.us().public_keys());
        // Add new node.
        cfg.validator_keys
            .push(testkit.network_mut().add_node().public_keys());
        cfg
    };
    let old_config = testkit.consensus_config();

    testkit.checkpoint();

    // Sign request by validator (we're an auditor yet).
    let initiator_id = testkit.network().validators()[0].validator_id().unwrap();
    let config_propose =
        ConfigPropose::actual_from(cfg_change_height).consensus_config(new_config.clone());

    testkit.create_block_with_transaction(sign_config_propose_transaction(
        &testkit,
        config_propose,
        initiator_id,
    ));

    testkit.create_blocks_until(cfg_change_height);
    assert_config_change_is_applied(&testkit);
    assert_eq!(testkit.consensus_config(), new_config);

    testkit.checkpoint();
    testkit.create_block();
    testkit.rollback();
    assert_eq!(testkit.consensus_config(), new_config);
    assert_config_change_is_applied(&testkit);

    testkit.rollback();

    // As rollback is behind the time a proposal entered the blockchain,
    // the proposal is effectively forgotten.
    testkit.create_blocks_until(Height(10));
    assert_eq!(testkit.consensus_config(), old_config);
    assert_config_change_is_applied(&testkit);
}

#[test]
fn service_config_rollback_apply_error() {
    let mut testkit = TestKitBuilder::validator()
        .with_validators(2)
        .with_rust_service(SimpleSupervisor)
        .with_rust_service(ConfigChangeService)
        .create();

    let cfg_change_height = Height(5);
    let params = "apply_error".to_owned();

    let config_propose = ConfigPropose::actual_from(cfg_change_height)
        .service_config(ConfigChangeService::INSTANCE_ID, params.clone());

    testkit.create_block_with_transaction(sign_config_propose_transaction_by_us(
        &testkit,
        config_propose,
    ));
    testkit.create_blocks_until(cfg_change_height);
    assert_config_change_is_applied(&testkit);

    assert!(!testkit
        .snapshot()
        .for_service(ConfigChangeService::INSTANCE_NAME)
        .unwrap()
        .get_entry::<_, String>("params")
        .exists());
}

#[test]
fn service_config_rollback_apply_panic() {
    let mut testkit = TestKitBuilder::validator()
        .with_validators(2)
        .with_rust_service(SimpleSupervisor)
        .with_rust_service(ConfigChangeService)
        .create();

    let cfg_change_height = Height(5);
    let params = "apply_panic".to_owned();

    let config_propose = ConfigPropose::actual_from(cfg_change_height)
        .service_config(ConfigChangeService::INSTANCE_ID, params.clone());

    testkit.create_block_with_transaction(sign_config_propose_transaction_by_us(
        &testkit,
        config_propose,
    ));
    testkit.create_blocks_until(cfg_change_height);
    assert_config_change_is_applied(&testkit);

    assert!(!testkit
        .snapshot()
        .for_service(ConfigChangeService::INSTANCE_NAME)
        .unwrap()
        .get_entry::<_, String>("params")
        .exists());
}

#[test]
fn service_config_apply_multiple_configs() {
    let mut testkit = TestKitBuilder::validator()
        .with_validators(2)
        .with_rust_service(SimpleSupervisor)
        .with_rust_service(ConfigChangeService)
        .create();

    let cfg_change_height = Height(5);
    let params = "I am a new parameter".to_owned();

    let config_propose = ConfigPropose::actual_from(cfg_change_height)
        .service_config(ConfigChangeService::INSTANCE_ID, params.clone())
        .service_config(ConfigChangeService::INSTANCE_ID, "apply_panic".to_owned())
        .service_config(ConfigChangeService::INSTANCE_ID, "apply_error".to_owned());

    testkit.create_block_with_transaction(sign_config_propose_transaction_by_us(
        &testkit,
        config_propose,
    ));
    testkit.create_blocks_until(cfg_change_height);

    let actual_params = testkit
        .snapshot()
        .for_service(ConfigChangeService::INSTANCE_NAME)
        .unwrap()
        .get_entry::<_, String>("params")
        .get();

    assert_eq!(actual_params, Some(params));
}

#[test]
fn several_service_config_changes() {
    let mut testkit = TestKitBuilder::validator()
        .with_validators(2)
        .with_rust_service(SimpleSupervisor)
        .with_rust_service(ConfigChangeService)
        .create();

    for i in 1..5 {
        let cfg_change_height = Height(5 * i);
        let params = format!("Change {}", i);

        let config_propose = ConfigPropose::actual_from(cfg_change_height)
            .service_config(ConfigChangeService::INSTANCE_ID, params.clone());

        let tx = sign_config_propose_transaction_by_us(&testkit, config_propose);

        testkit.create_block_with_transaction(tx)[0]
            .status()
            .unwrap();

        testkit.create_blocks_until(cfg_change_height);
        assert_config_change_is_applied(&testkit);
    }

    let actual_params = testkit
        .snapshot()
        .for_service(ConfigChangeService::INSTANCE_NAME)
        .unwrap()
        .get_entry::<_, String>("params")
        .get();

    assert_eq!(actual_params, Some("Change 4".to_owned()));
}

#[test]
fn discard_config_propose_from_auditor() {
    let mut testkit = TestKitBuilder::auditor()
        .with_validators(2)
        .with_rust_service(SimpleSupervisor)
        .create();

    let cfg_change_height = Height(5);
    let old_consensus_config = testkit.consensus_config();
    // Attempt to add ourselves into validators list.
    let new_consensus_config = {
        let mut cfg = testkit.consensus_config();
        cfg.validator_keys.push(testkit.us().public_keys());
        cfg
    };

    let old_validators = testkit.network().validators();

    // Sign request by an auditor.
    let keys = &testkit.network().us().service_keypair();
    let config_propose = ConfigPropose::actual_from(cfg_change_height)
        .consensus_config(new_consensus_config.clone())
        .sign_for_simple_supervisor(keys.0, &keys.1);

    let tx_hash = config_propose.object_hash();

    testkit.create_block_with_transaction(config_propose);
    testkit.create_blocks_until(cfg_change_height);

    // Verify that transaction failed.
    let api = testkit.api();
    let system_api = api.exonum_api();
    let expected_status = Err(exonum::blockchain::ExecutionError {
        kind: exonum::blockchain::ExecutionErrorKind::Service { code: 5 },
        description: "Transaction author is not a validator.".into(),
    });
    system_api.assert_tx_status(tx_hash, &expected_status.into());

    // Verify that no changes have been applied.
    let new_validators = testkit.network().validators();

    assert_eq!(testkit.consensus_config(), old_consensus_config);
    assert_eq!(testkit.network().us().validator_id(), None);
    assert_eq!(old_validators, new_validators);
}

#[test]
fn test_send_proposal_with_api() {
    let mut testkit = TestKitBuilder::validator()
        .with_validators(2)
        .with_rust_service(SimpleSupervisor)
        .create();

    let old_validators = testkit.network().validators();

    let cfg_change_height = Height(5);
    let new_consensus_config = {
        let mut cfg = testkit.consensus_config();
        // Remove us from validators
        cfg.validator_keys.remove(0);
        cfg
    };

    let config_propose = ConfigPropose::actual_from(cfg_change_height)
        .consensus_config(new_consensus_config.clone());

    // Create proposal
    let hash = {
        let hash: Hash = testkit
            .api()
            .private(exonum_testkit::ApiKind::Service("simple-supervisor"))
            .query(&config_propose)
            .post("propose-config")
            .unwrap();
        hash
    };
    testkit.create_block();
    testkit.api().exonum_api().assert_tx_success(hash);

    // Assert that config is now pending.
    let snapshot = testkit.snapshot();
    let snapshot = snapshot.for_service(SUPERVISOR_INSTANCE_ID).unwrap();
    assert_eq!(
        Schema::new(snapshot).config_propose.get().unwrap(),
        config_propose
    );

    testkit.create_blocks_until(cfg_change_height);

    // Assert that config sent through the api is applied.
    assert_config_change_is_applied(&testkit);
    assert_eq!(testkit.consensus_config(), new_consensus_config);
    assert_eq!(testkit.network().us().validator_id(), None);
    assert_ne!(old_validators, testkit.network().validators());
}<|MERGE_RESOLUTION|>--- conflicted
+++ resolved
@@ -73,13 +73,8 @@
 }
 
 impl Service for ConfigChangeService {
-<<<<<<< HEAD
     fn state_hash(&self, _data: BlockchainData<&dyn Snapshot>) -> Vec<Hash> {
         vec![]
-=======
-    fn state_hash(&self, _: InstanceDescriptor<'_>, _: &dyn Snapshot) -> Vec<Hash> {
-        Vec::new()
->>>>>>> a75206f9
     }
 }
 
