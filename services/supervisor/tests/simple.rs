// Copyright 2019 The Exonum Team
//
// Licensed under the Apache License, Version 2.0 (the "License");
// you may not use this file except in compliance with the License.
// You may obtain a copy of the License at
//
//   http://www.apache.org/licenses/LICENSE-2.0
//
// Unless required by applicable law or agreed to in writing, software
// distributed under the License is distributed on an "AS IS" BASIS,
// WITHOUT WARRANTIES OR CONDITIONS OF ANY KIND, either express or implied.
// See the License for the specific language governing permissions and
// limitations under the License.

//! This file contains tests for the Supervisor in the simple mode.
//! Since simple Supervisor only difference from decentralized one is
//! decision-making algorithm, the tests affect only this aspect.

use exonum::{
    crypto::Hash,
    helpers::{Height, ValidatorId},
    messages::{AnyTx, Verified},
    runtime::{
<<<<<<< HEAD
        rust::{CallContext, Service},
        ArtifactId, BlockchainData, DispatcherError, ExecutionError, ExecutionFail, InstanceId,
        SnapshotExt, SUPERVISOR_INSTANCE_ID,
=======
        rust::{CallContext, DefaultInstance, Service},
        ArtifactId, BlockchainData, DispatcherError, ExecutionError, InstanceId, SnapshotExt,
>>>>>>> 0729abf7
    },
};
use exonum_derive::{exonum_interface, ServiceDispatcher, ServiceFactory};
use exonum_merkledb::{access::AccessExt, ObjectHash, Snapshot};
use exonum_testkit::{TestKit, TestKitBuilder};

use exonum_supervisor::{
    supervisor_name, ConfigPropose, Configure, DeployRequest, Error as TxError, Schema,
    SimpleSupervisor,
};

pub fn sign_config_propose_transaction(
    testkit: &TestKit,
    config: ConfigPropose,
    initiator_id: ValidatorId,
) -> Verified<AnyTx> {
    let (pub_key, sec_key) = &testkit.validator(initiator_id).service_keypair();
    config.sign_for_supervisor(*pub_key, sec_key)
}

pub fn sign_config_propose_transaction_by_us(
    testkit: &TestKit,
    config: ConfigPropose,
) -> Verified<AnyTx> {
    let initiator_id = testkit.network().us().validator_id().unwrap();

    sign_config_propose_transaction(&testkit, config, initiator_id)
}

#[derive(Debug, ServiceDispatcher, ServiceFactory)]
#[service_dispatcher(implements("Configure<Params=String>"))]
#[service_factory(artifact_name = "config-change-test-service")]
pub struct ConfigChangeService;

impl DefaultInstance for ConfigChangeService {
    const INSTANCE_ID: InstanceId = 119;
    const INSTANCE_NAME: &'static str = "config-change";
}

#[derive(Debug, ServiceDispatcher, ServiceFactory)]
#[service_dispatcher(implements("DeployableServiceInterface"))]
#[service_factory(artifact_name = "deployable-test-service", artifact_version = "0.1.0")]
pub struct DeployableService;

impl Service for DeployableService {
    fn state_hash(&self, _data: BlockchainData<&dyn Snapshot>) -> Vec<Hash> {
        vec![]
    }
}

#[exonum_interface]
pub trait DeployableServiceInterface {}

impl DeployableServiceInterface for DeployableService {}

impl Service for ConfigChangeService {
    fn state_hash(&self, _data: BlockchainData<&dyn Snapshot>) -> Vec<Hash> {
        vec![]
    }
}

impl Configure for ConfigChangeService {
    type Params = String;

    fn verify_config(
        &self,
        context: CallContext<'_>,
        params: Self::Params,
    ) -> Result<(), ExecutionError> {
        context
            .caller()
            .as_supervisor()
            .ok_or(DispatcherError::UnauthorizedCaller)?;

        match params.as_str() {
            "error" => Err(DispatcherError::malformed_arguments("Error!")),
            "panic" => panic!("Aaaa!"),
            _ => Ok(()),
        }
    }

    fn apply_config(
        &self,
        context: CallContext<'_>,
        params: Self::Params,
    ) -> Result<(), ExecutionError> {
        context
            .caller()
            .as_supervisor()
            .ok_or(DispatcherError::UnauthorizedCaller)?;

        context
            .service_data()
            .get_entry("params")
            .set(params.clone());

        match params.as_str() {
            "apply_error" => Err(DispatcherError::malformed_arguments("Error!")),
            "apply_panic" => panic!("Aaaa!"),
            _ => Ok(()),
        }
    }
}

fn assert_config_change_is_applied(testkit: &TestKit) {
    let snapshot = testkit.snapshot();
    assert!(
        !Schema::new(snapshot.for_service(supervisor_name()).unwrap())
            .pending_proposal
            .exists()
    );
}

/// Attempts to change consensus config with only one confirmation.
#[test]
fn change_consensus_config_with_one_confirmation() {
    let initial_validator_count = 4;
    let expected_new_validator_number = initial_validator_count;

    let mut testkit = TestKitBuilder::auditor()
        .with_validators(initial_validator_count)
        .with_default_rust_service(SimpleSupervisor::new())
        .create();

    let cfg_change_height = Height(5);
    let new_consensus_config = {
        let mut cfg = testkit.consensus_config();
        // Add us node.
        cfg.validator_keys.push(testkit.us().public_keys());
        // Add new node.
        cfg.validator_keys
            .push(testkit.network_mut().add_node().public_keys());
        cfg
    };

    // Sign request by validator (we're an auditor yet).
    let initiator_id = testkit.network().validators()[0].validator_id().unwrap();
    let config_propose =
        ConfigPropose::new(0, cfg_change_height).consensus_config(new_consensus_config.clone());

    testkit.create_block_with_transaction(sign_config_propose_transaction(
        &testkit,
        config_propose,
        initiator_id,
    ));

    testkit.create_blocks_until(cfg_change_height.previous());
    assert_eq!(testkit.network().us().validator_id(), None);
    testkit.create_block();

    // We did not send (2/3+1) confirmations, but expect config to be applied.
    assert_config_change_is_applied(&testkit);
    assert_eq!(
        testkit.network().us().validator_id(),
        Some(ValidatorId(expected_new_validator_number))
    );
    assert_eq!(
        &testkit.network().validators()[expected_new_validator_number as usize],
        testkit.network().us()
    );
    assert_eq!(testkit.consensus_config(), new_consensus_config);
}

/// Attempts to change service config with only one confirmation.
#[test]
fn service_config_change() {
    let mut testkit = TestKitBuilder::validator()
        .with_validators(2)
        .with_default_rust_service(SimpleSupervisor::new())
        .with_default_rust_service(ConfigChangeService)
        .create();

    let cfg_change_height = Height(5);
    let params = "I am a new parameter".to_owned();

    let config_propose = ConfigPropose::new(0, cfg_change_height)
        .service_config(ConfigChangeService::INSTANCE_ID, params.clone());

    testkit.create_block_with_transaction(sign_config_propose_transaction_by_us(
        &testkit,
        config_propose,
    ));
    testkit.create_blocks_until(cfg_change_height);

    let actual_params: String = testkit
        .snapshot()
        .for_service(ConfigChangeService::INSTANCE_NAME)
        .unwrap()
        .get_entry("params")
        .get()
        .unwrap();

    assert_eq!(actual_params, params);
}

#[test]
fn incorrect_actual_from_field() {
    let mut testkit = TestKitBuilder::validator()
        .with_validators(2)
        .with_default_rust_service(SimpleSupervisor::new())
        .with_default_rust_service(ConfigChangeService)
        .create();

    let cfg_change_height = Height(5);
    let params = "I am a new parameter".to_owned();

    testkit.create_blocks_until(cfg_change_height);

    let config_propose = ConfigPropose::new(0, cfg_change_height)
        .service_config(ConfigChangeService::INSTANCE_ID, params.clone());

    testkit
        .create_block_with_transaction(sign_config_propose_transaction_by_us(
            &testkit,
            config_propose,
        ))
        .transactions[0]
        .status()
        .unwrap_err();
}

/// Checks that config propose signed by auditor is discarded.
#[test]
fn discard_config_propose_from_auditor() {
    let mut testkit = TestKitBuilder::auditor()
        .with_validators(2)
        .with_default_rust_service(SimpleSupervisor::new())
        .create();

    let cfg_change_height = Height(5);
    let old_consensus_config = testkit.consensus_config();
    // Attempt to add ourselves into validators list.
    let new_consensus_config = {
        let mut cfg = testkit.consensus_config();
        cfg.validator_keys.push(testkit.us().public_keys());
        cfg
    };

    let old_validators = testkit.network().validators();

    // Sign request by an auditor.
    let keys = &testkit.network().us().service_keypair();
    let config_propose = ConfigPropose::new(0, cfg_change_height)
        .consensus_config(new_consensus_config.clone())
        .sign_for_supervisor(keys.0, &keys.1);

    let tx_hash = config_propose.object_hash();

    testkit.create_block_with_transaction(config_propose);
    testkit.create_blocks_until(cfg_change_height);

    // Verify that transaction failed.
    let api = testkit.api();
    let system_api = api.exonum_api();
    let expected_status = Err(TxError::UnknownAuthor
        .to_match()
        .for_service(SUPERVISOR_INSTANCE_ID));
    system_api.assert_tx_status(tx_hash, &expected_status);

    // Verify that no changes have been applied.
    let new_validators = testkit.network().validators();

    assert_eq!(testkit.consensus_config(), old_consensus_config);
    assert_eq!(testkit.network().us().validator_id(), None);
    assert_eq!(old_validators, new_validators);
}

/// Checks that config proposal sent through api is executed correctly.
#[test]
fn test_send_proposal_with_api() {
    let mut testkit = TestKitBuilder::validator()
        .with_validators(2)
        .with_default_rust_service(SimpleSupervisor::new())
        .create();

    let old_validators = testkit.network().validators();

    let cfg_change_height = Height(5);
    let new_consensus_config = {
        let mut cfg = testkit.consensus_config();
        // Remove us from validators
        cfg.validator_keys.remove(0);
        cfg
    };

    let config_propose =
        ConfigPropose::new(0, cfg_change_height).consensus_config(new_consensus_config.clone());

    // Create proposal
    let hash = {
        let hash: Hash = testkit
            .api()
            .private(exonum_testkit::ApiKind::Service("supervisor"))
            .query(&config_propose)
            .post("propose-config")
            .unwrap();
        hash
    };
    testkit.create_block();
    testkit.api().exonum_api().assert_tx_success(hash);

    // Assert that config is now pending.
    let snapshot = testkit.snapshot();
    let snapshot = snapshot.for_service(supervisor_name()).unwrap();
    assert_eq!(
        Schema::new(snapshot)
            .pending_proposal
            .get()
            .unwrap()
            .config_propose,
        config_propose
    );

    testkit.create_blocks_until(cfg_change_height);

    // Assert that config sent through the api is applied.
    assert_config_change_is_applied(&testkit);
    assert_eq!(testkit.consensus_config(), new_consensus_config);
    assert_eq!(testkit.network().us().validator_id(), None);
    assert_ne!(old_validators, testkit.network().validators());
}

/// Tests that deploy request with only one approval (initial) is executed successfully.
#[test]
fn deploy_service() {
    let mut testkit = TestKitBuilder::validator()
        .with_default_rust_service(SimpleSupervisor::new())
        .with_rust_service(DeployableService)
        .create();

    let deadline_height = Height(5);

    let artifact = ArtifactId::new(0_u32, "deployable-test-service:0.1.0").unwrap();
    let deploy_request = DeployRequest {
        artifact: artifact.clone(),
        spec: Vec::new(),
        deadline_height,
    };

    // Create deploy request
    let hash = testkit
        .api()
        .private(exonum_testkit::ApiKind::Service("supervisor"))
        .query(&deploy_request)
        .post("deploy-artifact")
        .unwrap();
    testkit.create_block();

    testkit.create_blocks_until(deadline_height);

    // Check that request was executed.
    let api = testkit.api();
    let system_api = api.exonum_api();
    system_api.assert_tx_success(hash);

    // Verify that after reaching the deadline height artifact is deployed.
    assert_eq!(system_api.services().artifacts.contains(&artifact), true);
}

/// Attempts to change config without `actual_from` height set.
/// When `actual_from` is not set, it is expected to be treated as the next height.
#[test]
fn actual_from_is_zero() {
    let initial_validator_count = 4;
    let expected_new_validator_number = initial_validator_count;

    let mut testkit = TestKitBuilder::auditor()
        .with_validators(initial_validator_count)
        .with_default_rust_service(SimpleSupervisor::new())
        .create();

    // Change height set to 0
    let cfg_change_height = Height(0);

    // Sample config change, we don't actually care about what se change.
    let new_consensus_config = {
        let mut cfg = testkit.consensus_config();
        cfg.validator_keys.push(testkit.us().public_keys());
        cfg.validator_keys
            .push(testkit.network_mut().add_node().public_keys());
        cfg
    };

    let initiator_id = testkit.network().validators()[0].validator_id().unwrap();
    let config_propose =
        ConfigPropose::new(0, cfg_change_height).consensus_config(new_consensus_config.clone());

    testkit.create_block_with_transaction(sign_config_propose_transaction(
        &testkit,
        config_propose,
        initiator_id,
    ));

    // Create one block.
    testkit.create_block();

    // Check that config is applied.
    assert_config_change_is_applied(&testkit);
    assert_eq!(
        testkit.network().us().validator_id(),
        Some(ValidatorId(expected_new_validator_number))
    );
    assert_eq!(
        &testkit.network().validators()[expected_new_validator_number as usize],
        testkit.network().us()
    );
    assert_eq!(testkit.consensus_config(), new_consensus_config);
}<|MERGE_RESOLUTION|>--- conflicted
+++ resolved
@@ -21,14 +21,9 @@
     helpers::{Height, ValidatorId},
     messages::{AnyTx, Verified},
     runtime::{
-<<<<<<< HEAD
-        rust::{CallContext, Service},
+        rust::{CallContext, DefaultInstance, Service},
         ArtifactId, BlockchainData, DispatcherError, ExecutionError, ExecutionFail, InstanceId,
         SnapshotExt, SUPERVISOR_INSTANCE_ID,
-=======
-        rust::{CallContext, DefaultInstance, Service},
-        ArtifactId, BlockchainData, DispatcherError, ExecutionError, InstanceId, SnapshotExt,
->>>>>>> 0729abf7
     },
 };
 use exonum_derive::{exonum_interface, ServiceDispatcher, ServiceFactory};
