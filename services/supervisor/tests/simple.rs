// Copyright 2019 The Exonum Team
//
// Licensed under the Apache License, Version 2.0 (the "License");
// you may not use this file except in compliance with the License.
// You may obtain a copy of the License at
//
//   http://www.apache.org/licenses/LICENSE-2.0
//
// Unless required by applicable law or agreed to in writing, software
// distributed under the License is distributed on an "AS IS" BASIS,
// WITHOUT WARRANTIES OR CONDITIONS OF ANY KIND, either express or implied.
// See the License for the specific language governing permissions and
// limitations under the License.

//! This file contains tests for the Supervisor in the simple mode.
//! Since simple Supervisor only difference from decentralized one is
//! decision-making algorithm, the tests affect only this aspect.

use exonum::{
    crypto::Hash,
    helpers::{Height, ValidatorId},
    messages::{AnyTx, Verified},
    runtime::{
        rust::{CallContext, DefaultInstance, Service, ServiceFactory as _},
        ArtifactId, DispatcherError, ErrorMatch, ExecutionError, InstanceId, SnapshotExt,
        SUPERVISOR_INSTANCE_ID,
    },
};
<<<<<<< HEAD
use exonum_derive::{ServiceDispatcher, ServiceFactory};
use exonum_merkledb::{access::AccessExt, ObjectHash, Snapshot};
=======
use exonum_derive::*;
use exonum_merkledb::{access::AccessExt, ObjectHash};
>>>>>>> 6e2017e3
use exonum_testkit::{TestKit, TestKitBuilder};

use exonum_supervisor::{
    supervisor_name, ConfigPropose, Configure, DeployRequest, Error as TxError, Schema, Supervisor,
};

pub fn sign_config_propose_transaction(
    testkit: &TestKit,
    config: ConfigPropose,
    initiator_id: ValidatorId,
) -> Verified<AnyTx> {
    let (pub_key, sec_key) = &testkit.validator(initiator_id).service_keypair();
    config.sign_for_supervisor(*pub_key, sec_key)
}

pub fn sign_config_propose_transaction_by_us(
    testkit: &TestKit,
    config: ConfigPropose,
) -> Verified<AnyTx> {
    let initiator_id = testkit.network().us().validator_id().unwrap();

    sign_config_propose_transaction(&testkit, config, initiator_id)
}

#[derive(Debug, ServiceDispatcher, ServiceFactory)]
#[service_factory(artifact_name = "deployable-test-service", artifact_version = "0.1.0")]
pub struct DeployableService;

impl Service for DeployableService {}

#[derive(Debug, ServiceDispatcher, ServiceFactory)]
#[service_dispatcher(implements(raw = "Configure<Params = String>"))]
#[service_factory(artifact_name = "config-change-test-service")]
pub struct ConfigChangeService;

<<<<<<< HEAD
impl DefaultInstance for ConfigChangeService {
    const INSTANCE_ID: InstanceId = 119;
    const INSTANCE_NAME: &'static str = "config-change";
}

impl Service for ConfigChangeService {
    fn state_hash(&self, _data: BlockchainData<&dyn Snapshot>) -> Vec<Hash> {
        vec![]
    }
}
=======
impl DeployableServiceInterface for DeployableService {}
impl Service for ConfigChangeService {}
>>>>>>> 6e2017e3

impl Configure for ConfigChangeService {
    type Params = String;

    fn verify_config(
        &self,
        context: CallContext<'_>,
        params: Self::Params,
    ) -> Result<(), ExecutionError> {
        context
            .caller()
            .as_supervisor()
            .ok_or(DispatcherError::UnauthorizedCaller)?;

        match params.as_str() {
            "error" => Err(DispatcherError::malformed_arguments("Error!")),
            "panic" => panic!("Aaaa!"),
            _ => Ok(()),
        }
    }

    fn apply_config(
        &self,
        context: CallContext<'_>,
        params: Self::Params,
    ) -> Result<(), ExecutionError> {
        context
            .caller()
            .as_supervisor()
            .ok_or(DispatcherError::UnauthorizedCaller)?;

        context
            .service_data()
            .get_entry("params")
            .set(params.clone());

        match params.as_str() {
            "apply_error" => Err(DispatcherError::malformed_arguments("Error!")),
            "apply_panic" => panic!("Aaaa!"),
            _ => Ok(()),
        }
    }
}

fn assert_config_change_is_applied(testkit: &TestKit) {
    let snapshot = testkit.snapshot();
    assert!(
        !Schema::new(snapshot.for_service(supervisor_name()).unwrap())
            .pending_proposal
            .exists()
    );
}

/// Attempts to change consensus config with only one confirmation.
#[test]
fn change_consensus_config_with_one_confirmation() {
    let initial_validator_count = 4;
    let expected_new_validator_number = initial_validator_count;

    let mut testkit = TestKitBuilder::auditor()
        .with_validators(initial_validator_count)
        .with_rust_service(Supervisor)
        .with_artifact(Supervisor.artifact_id())
        .with_instance(Supervisor::simple())
        .create();

    let cfg_change_height = Height(5);
    let new_consensus_config = {
        let mut cfg = testkit.consensus_config();
        // Add us node.
        cfg.validator_keys.push(testkit.us().public_keys());
        // Add new node.
        cfg.validator_keys
            .push(testkit.network_mut().add_node().public_keys());
        cfg
    };

    // Sign request by validator (we're an auditor yet).
    let initiator_id = testkit.network().validators()[0].validator_id().unwrap();
    let config_propose =
        ConfigPropose::new(0, cfg_change_height).consensus_config(new_consensus_config.clone());

    testkit.create_block_with_transaction(sign_config_propose_transaction(
        &testkit,
        config_propose,
        initiator_id,
    ));

    testkit.create_blocks_until(cfg_change_height.previous());
    assert_eq!(testkit.network().us().validator_id(), None);
    testkit.create_block();

    // We did not send (2/3+1) confirmations, but expect config to be applied.
    assert_config_change_is_applied(&testkit);
    assert_eq!(
        testkit.network().us().validator_id(),
        Some(ValidatorId(expected_new_validator_number))
    );
    assert_eq!(
        &testkit.network().validators()[expected_new_validator_number as usize],
        testkit.network().us()
    );
    assert_eq!(testkit.consensus_config(), new_consensus_config);
}

/// Attempts to change service config with only one confirmation.
#[test]
fn service_config_change() {
    let mut testkit = TestKitBuilder::validator()
        .with_validators(2)
        .with_rust_service(Supervisor)
        .with_artifact(Supervisor.artifact_id())
        .with_instance(Supervisor::simple())
        .with_default_rust_service(ConfigChangeService)
        .create();

    let cfg_change_height = Height(5);
    let params = "I am a new parameter".to_owned();

    let config_propose = ConfigPropose::new(0, cfg_change_height)
        .service_config(ConfigChangeService::INSTANCE_ID, params.clone());

    testkit.create_block_with_transaction(sign_config_propose_transaction_by_us(
        &testkit,
        config_propose,
    ));
    testkit.create_blocks_until(cfg_change_height);

    let actual_params: String = testkit
        .snapshot()
        .for_service(ConfigChangeService::INSTANCE_NAME)
        .unwrap()
        .get_entry("params")
        .get()
        .unwrap();

    assert_eq!(actual_params, params);
}

#[test]
fn incorrect_actual_from_field() {
    let mut testkit = TestKitBuilder::validator()
        .with_validators(2)
        .with_rust_service(Supervisor)
        .with_artifact(Supervisor.artifact_id())
        .with_instance(Supervisor::simple())
        .with_default_rust_service(ConfigChangeService)
        .create();

    let cfg_change_height = Height(5);
    let params = "I am a new parameter".to_owned();

    testkit.create_blocks_until(cfg_change_height);

    let config_propose = ConfigPropose::new(0, cfg_change_height)
        .service_config(ConfigChangeService::INSTANCE_ID, params.clone());

    testkit
        .create_block_with_transaction(sign_config_propose_transaction_by_us(
            &testkit,
            config_propose,
        ))
        .transactions[0]
        .status()
        .unwrap_err();
}

/// Checks that config propose signed by auditor is discarded.
#[test]
fn discard_config_propose_from_auditor() {
    let mut testkit = TestKitBuilder::auditor()
        .with_validators(2)
        .with_rust_service(Supervisor)
        .with_artifact(Supervisor.artifact_id())
        .with_instance(Supervisor::simple())
        .create();

    let cfg_change_height = Height(5);
    let old_consensus_config = testkit.consensus_config();
    // Attempt to add ourselves into validators list.
    let new_consensus_config = {
        let mut cfg = testkit.consensus_config();
        cfg.validator_keys.push(testkit.us().public_keys());
        cfg
    };

    let old_validators = testkit.network().validators();

    // Sign request by an auditor.
    let keys = &testkit.network().us().service_keypair();
    let config_propose = ConfigPropose::new(0, cfg_change_height)
        .consensus_config(new_consensus_config.clone())
        .sign_for_supervisor(keys.0, &keys.1);

    let tx_hash = config_propose.object_hash();

    testkit.create_block_with_transaction(config_propose);
    testkit.create_blocks_until(cfg_change_height);

    // Verify that transaction failed.
    let api = testkit.api();
    let system_api = api.exonum_api();
    let expected_err =
        ErrorMatch::from_fail(&TxError::UnknownAuthor).for_service(SUPERVISOR_INSTANCE_ID);
    system_api.assert_tx_status(tx_hash, Err(&expected_err));

    // Verify that no changes have been applied.
    let new_validators = testkit.network().validators();

    assert_eq!(testkit.consensus_config(), old_consensus_config);
    assert_eq!(testkit.network().us().validator_id(), None);
    assert_eq!(old_validators, new_validators);
}

/// Checks that config proposal sent through api is executed correctly.
#[test]
fn test_send_proposal_with_api() {
    let mut testkit = TestKitBuilder::validator()
        .with_validators(2)
        .with_rust_service(Supervisor)
        .with_artifact(Supervisor.artifact_id())
        .with_instance(Supervisor::simple())
        .create();

    let old_validators = testkit.network().validators();

    let cfg_change_height = Height(5);
    let new_consensus_config = {
        let mut cfg = testkit.consensus_config();
        // Remove us from validators
        cfg.validator_keys.remove(0);
        cfg
    };

    let config_propose =
        ConfigPropose::new(0, cfg_change_height).consensus_config(new_consensus_config.clone());

    // Create proposal
    let hash = {
        let hash: Hash = testkit
            .api()
            .private(exonum_testkit::ApiKind::Service("supervisor"))
            .query(&config_propose)
            .post("propose-config")
            .unwrap();
        hash
    };
    testkit.create_block();
    testkit.api().exonum_api().assert_tx_success(hash);

    // Assert that config is now pending.
    let snapshot = testkit.snapshot();
    let snapshot = snapshot.for_service(supervisor_name()).unwrap();
    assert_eq!(
        Schema::new(snapshot)
            .pending_proposal
            .get()
            .unwrap()
            .config_propose,
        config_propose
    );

    testkit.create_blocks_until(cfg_change_height);

    // Assert that config sent through the api is applied.
    assert_config_change_is_applied(&testkit);
    assert_eq!(testkit.consensus_config(), new_consensus_config);
    assert_eq!(testkit.network().us().validator_id(), None);
    assert_ne!(old_validators, testkit.network().validators());
}

/// Tests that deploy request with only one approval (initial) is executed successfully.
#[test]
fn deploy_service() {
    let mut testkit = TestKitBuilder::validator()
        .with_rust_service(Supervisor)
        .with_artifact(Supervisor.artifact_id())
        .with_instance(Supervisor::simple())
        .with_rust_service(DeployableService)
        .create();

    let deadline_height = Height(5);

    let artifact = ArtifactId::new(0_u32, "deployable-test-service:0.1.0").unwrap();
    let deploy_request = DeployRequest {
        artifact: artifact.clone(),
        spec: Vec::new(),
        deadline_height,
    };

    // Create deploy request
    let hash = testkit
        .api()
        .private(exonum_testkit::ApiKind::Service("supervisor"))
        .query(&deploy_request)
        .post("deploy-artifact")
        .unwrap();
    testkit.create_block();

    testkit.create_blocks_until(deadline_height);

    // Check that request was executed.
    let api = testkit.api();
    let system_api = api.exonum_api();
    system_api.assert_tx_success(hash);

    // Verify that after reaching the deadline height artifact is deployed.
    assert_eq!(system_api.services().artifacts.contains(&artifact), true);
}

/// Attempts to change config without `actual_from` height set.
/// When `actual_from` is not set, it is expected to be treated as the next height.
#[test]
fn actual_from_is_zero() {
    let initial_validator_count = 4;
    let expected_new_validator_number = initial_validator_count;

    let mut testkit = TestKitBuilder::auditor()
        .with_validators(initial_validator_count)
        .with_rust_service(Supervisor)
        .with_artifact(Supervisor.artifact_id())
        .with_instance(Supervisor::simple())
        .create();

    // Change height set to 0
    let cfg_change_height = Height(0);

    // Sample config change, we don't actually care about what se change.
    let new_consensus_config = {
        let mut cfg = testkit.consensus_config();
        cfg.validator_keys.push(testkit.us().public_keys());
        cfg.validator_keys
            .push(testkit.network_mut().add_node().public_keys());
        cfg
    };

    let initiator_id = testkit.network().validators()[0].validator_id().unwrap();
    let config_propose =
        ConfigPropose::new(0, cfg_change_height).consensus_config(new_consensus_config.clone());

    testkit.create_block_with_transaction(sign_config_propose_transaction(
        &testkit,
        config_propose,
        initiator_id,
    ));

    // Create one block.
    testkit.create_block();

    // Check that config is applied.
    assert_config_change_is_applied(&testkit);
    assert_eq!(
        testkit.network().us().validator_id(),
        Some(ValidatorId(expected_new_validator_number))
    );
    assert_eq!(
        &testkit.network().validators()[expected_new_validator_number as usize],
        testkit.network().us()
    );
    assert_eq!(testkit.consensus_config(), new_consensus_config);
}<|MERGE_RESOLUTION|>--- conflicted
+++ resolved
@@ -26,13 +26,8 @@
         SUPERVISOR_INSTANCE_ID,
     },
 };
-<<<<<<< HEAD
-use exonum_derive::{ServiceDispatcher, ServiceFactory};
-use exonum_merkledb::{access::AccessExt, ObjectHash, Snapshot};
-=======
 use exonum_derive::*;
 use exonum_merkledb::{access::AccessExt, ObjectHash};
->>>>>>> 6e2017e3
 use exonum_testkit::{TestKit, TestKitBuilder};
 
 use exonum_supervisor::{
@@ -68,21 +63,12 @@
 #[service_factory(artifact_name = "config-change-test-service")]
 pub struct ConfigChangeService;
 
-<<<<<<< HEAD
 impl DefaultInstance for ConfigChangeService {
     const INSTANCE_ID: InstanceId = 119;
     const INSTANCE_NAME: &'static str = "config-change";
 }
 
-impl Service for ConfigChangeService {
-    fn state_hash(&self, _data: BlockchainData<&dyn Snapshot>) -> Vec<Hash> {
-        vec![]
-    }
-}
-=======
-impl DeployableServiceInterface for DeployableService {}
 impl Service for ConfigChangeService {}
->>>>>>> 6e2017e3
 
 impl Configure for ConfigChangeService {
     type Params = String;
