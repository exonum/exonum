--- conflicted
+++ resolved
@@ -16,11 +16,7 @@
     blockchain::InstanceCollection,
     crypto::{self, Hash},
     helpers::{Height, ValidatorId},
-<<<<<<< HEAD
-=======
-    merkledb::{Entry, ObjectHash, Snapshot},
     messages::{AnyTx, Verified},
->>>>>>> 1193b98c
     runtime::{
         rust::{CallContext, Service, Transaction},
         BlockchainData, DispatcherError, ExecutionError, InstanceId, SnapshotExt,
@@ -28,7 +24,7 @@
     },
 };
 use exonum_derive::ServiceFactory;
-use exonum_merkledb::{AccessExt, Snapshot};
+use exonum_merkledb::{AccessExt, ObjectHash, Snapshot};
 use exonum_testkit::{TestKit, TestKitBuilder};
 
 use exonum_supervisor::{
@@ -663,10 +659,7 @@
         .unwrap()
         .get();
 
-<<<<<<< HEAD
     assert_eq!(actual_params, Some("Change 4".to_owned()));
-=======
-    assert_eq!(actual_params, "Change 4");
 }
 
 #[test]
@@ -749,11 +742,10 @@
     testkit.api().exonum_api().assert_tx_success(hash);
 
     // Assert that config is now pending.
+    let snapshot = testkit.snapshot();
+    let snapshot = snapshot.for_service(SUPERVISOR_INSTANCE_ID).unwrap();
     assert_eq!(
-        Schema::new(&testkit.snapshot())
-            .config_propose_entry()
-            .get()
-            .unwrap(),
+        Schema::new(snapshot).config_propose.get().unwrap(),
         config_propose
     );
 
@@ -764,5 +756,4 @@
     assert_eq!(testkit.consensus_config(), new_consensus_config);
     assert_eq!(testkit.network().us().validator_id(), None);
     assert_ne!(old_validators, testkit.network().validators());
->>>>>>> 1193b98c
 }