// Copyright 2019 The Exonum Team
//
// Licensed under the Apache License, Version 2.0 (the "License");
// you may not use this file except in compliance with the License.
// You may obtain a copy of the License at
//
//   http://www.apache.org/licenses/LICENSE-2.0
//
// Unless required by applicable law or agreed to in writing, software
// distributed under the License is distributed on an "AS IS" BASIS,
// WITHOUT WARRANTIES OR CONDITIONS OF ANY KIND, either express or implied.
// See the License for the specific language governing permissions and
// limitations under the License.

//! This file contains tests for the Supervisor in the simple mode.
//! Since simple Supervisor only difference from decentralized one is
//! decision-making algorithm, the tests affect only this aspect.

use exonum::{
    blockchain::InstanceCollection,
    crypto::Hash,
    helpers::{Height, ValidatorId},
    merkledb::{Entry, ObjectHash, Snapshot},
    messages::{AnyTx, Verified},
    runtime::{
        rust::{CallContext, Service},
        ArtifactId, Caller, DispatcherError, ExecutionError, InstanceDescriptor, InstanceId,
    },
};
<<<<<<< HEAD
use exonum_derive::{exonum_service, ServiceFactory};
=======
use exonum_derive::{ServiceDispatcher, ServiceFactory};
>>>>>>> 2c1ccc97
use exonum_testkit::{TestKit, TestKitBuilder};

use exonum_supervisor::{
    supervisor_name, ConfigPropose, Configure, DeployRequest, Schema, SimpleSupervisor,
};

pub fn sign_config_propose_transaction(
    testkit: &TestKit,
    config: ConfigPropose,
    initiator_id: ValidatorId,
) -> Verified<AnyTx> {
    let (pub_key, sec_key) = &testkit.validator(initiator_id).service_keypair();
    config.sign_for_supervisor(*pub_key, sec_key)
}

pub fn sign_config_propose_transaction_by_us(
    testkit: &TestKit,
    config: ConfigPropose,
) -> Verified<AnyTx> {
    let initiator_id = testkit.network().us().validator_id().unwrap();

    sign_config_propose_transaction(&testkit, config, initiator_id)
}

#[derive(Debug, ServiceDispatcher, ServiceFactory)]
#[service_dispatcher(implements("Configure<Params=String>"))]
#[service_factory(artifact_name = "config-change-test-service")]
pub struct ConfigChangeService;

impl ConfigChangeService {
    pub const INSTANCE_ID: InstanceId = 119;
    pub const INSTANCE_NAME: &'static str = "config-change";
}

impl From<ConfigChangeService> for InstanceCollection {
    fn from(instance: ConfigChangeService) -> Self {
        InstanceCollection::new(instance).with_instance(
            ConfigChangeService::INSTANCE_ID,
            ConfigChangeService::INSTANCE_NAME,
            Vec::default(),
        )
    }
}

#[derive(Debug, ServiceFactory)]
#[exonum(
    artifact_name = "deployable-test-service",
    artifact_version = "0.1.0",
    implements("DeployableServiceInterface")
)]
pub struct DeployableService;

impl Service for DeployableService {
    fn state_hash(&self, _: InstanceDescriptor, _: &dyn Snapshot) -> Vec<Hash> {
        Vec::new()
    }
}

impl From<DeployableService> for InstanceCollection {
    fn from(instance: DeployableService) -> Self {
        InstanceCollection::new(instance)
    }
}

#[exonum_service]
pub trait DeployableServiceInterface {}

impl DeployableServiceInterface for DeployableService {}

impl Service for ConfigChangeService {
    fn state_hash(&self, _: InstanceDescriptor<'_>, _: &dyn Snapshot) -> Vec<Hash> {
        Vec::new()
    }
}

impl Configure for ConfigChangeService {
    type Params = String;

    fn verify_config(
        &self,
        context: CallContext<'_>,
        params: Self::Params,
    ) -> Result<(), ExecutionError> {
        context
            .verify_caller(Caller::as_supervisor)
            .ok_or(DispatcherError::UnauthorizedCaller)?;

        match params.as_ref() {
            "error" => Err(DispatcherError::malformed_arguments("Error!")).map_err(From::from),
            "panic" => panic!("Aaaa!"),
            _ => Ok(()),
        }
    }

    fn apply_config(
        &self,
        context: CallContext<'_>,
        params: Self::Params,
    ) -> Result<(), ExecutionError> {
        let (_, fork) = context
            .verify_caller(Caller::as_supervisor)
            .ok_or(DispatcherError::UnauthorizedCaller)?;

        Entry::new(format!("{}.params", context.instance().name), fork).set(params.clone());

        match params.as_ref() {
            "apply_error" => {
                Err(DispatcherError::malformed_arguments("Error!")).map_err(From::from)
            }
            "apply_panic" => panic!("Aaaa!"),
            _ => Ok(()),
        }
    }
}

fn assert_config_change_is_applied(testkit: &TestKit) {
    let snapshot = testkit.snapshot();
    assert!(!Schema::new(supervisor_name(), &snapshot)
        .pending_proposal()
        .exists());
}

/// Attempts to change consensus config with only one confirmation.
#[test]
fn change_consensus_config_with_one_confirmation() {
    let initial_validator_count = 4;
    let expected_new_validator_number = initial_validator_count;

    let mut testkit = TestKitBuilder::auditor()
        .with_validators(initial_validator_count)
        .with_rust_service(SimpleSupervisor::new())
        .create();

    let cfg_change_height = Height(5);
    let new_consensus_config = {
        let mut cfg = testkit.consensus_config();
        // Add us node.
        cfg.validator_keys.push(testkit.us().public_keys());
        // Add new node.
        cfg.validator_keys
            .push(testkit.network_mut().add_node().public_keys());
        cfg
    };

    // Sign request by validator (we're an auditor yet).
    let initiator_id = testkit.network().validators()[0].validator_id().unwrap();
    let config_propose =
        ConfigPropose::new(0, cfg_change_height).consensus_config(new_consensus_config.clone());

    testkit.create_block_with_transaction(sign_config_propose_transaction(
        &testkit,
        config_propose,
        initiator_id,
    ));

    testkit.create_blocks_until(cfg_change_height.previous());
    assert_eq!(testkit.network().us().validator_id(), None);
    testkit.create_block();

    // We did not send (2/3+1) confirmations, but expect config to be applied.
    assert_config_change_is_applied(&testkit);
    assert_eq!(
        testkit.network().us().validator_id(),
        Some(ValidatorId(expected_new_validator_number))
    );
    assert_eq!(
        &testkit.network().validators()[expected_new_validator_number as usize],
        testkit.network().us()
    );
    assert_eq!(testkit.consensus_config(), new_consensus_config);
}

/// Attempts to change service config with only one confirmation.
#[test]
fn service_config_change() {
    let mut testkit = TestKitBuilder::validator()
        .with_validators(2)
        .with_rust_service(SimpleSupervisor::new())
        .with_rust_service(ConfigChangeService)
        .create();

    let cfg_change_height = Height(5);
    let params = "I am a new parameter".to_owned();

    let config_propose = ConfigPropose::new(0, cfg_change_height)
        .service_config(ConfigChangeService::INSTANCE_ID, params.clone());

    testkit.create_block_with_transaction(sign_config_propose_transaction_by_us(
        &testkit,
        config_propose,
    ));
    testkit.create_blocks_until(cfg_change_height);

    let actual_params: String = Entry::new(
        format!("{}.params", ConfigChangeService::INSTANCE_NAME),
        &testkit.snapshot(),
    )
    .get()
    .unwrap();

    assert_eq!(actual_params, params);
}

#[test]
fn incorrect_actual_from_field() {
    let mut testkit = TestKitBuilder::validator()
        .with_validators(2)
        .with_rust_service(SimpleSupervisor::new())
        .with_rust_service(ConfigChangeService)
        .create();

    let cfg_change_height = Height(5);
    let params = "I am a new parameter".to_owned();

    testkit.create_blocks_until(cfg_change_height);

    let config_propose = ConfigPropose::new(0, cfg_change_height)
        .service_config(ConfigChangeService::INSTANCE_ID, params.clone());

    testkit
        .create_block_with_transaction(sign_config_propose_transaction_by_us(
            &testkit,
            config_propose,
        ))
        .transactions[0]
        .status()
        .unwrap_err();
}

/// Checks that config propose signed by auditor is discarded.
#[test]
fn discard_config_propose_from_auditor() {
    let mut testkit = TestKitBuilder::auditor()
        .with_validators(2)
        .with_rust_service(SimpleSupervisor::new())
        .create();

    let cfg_change_height = Height(5);
    let old_consensus_config = testkit.consensus_config();
    // Attempt to add ourselves into validators list.
    let new_consensus_config = {
        let mut cfg = testkit.consensus_config();
        cfg.validator_keys.push(testkit.us().public_keys());
        cfg
    };

    let old_validators = testkit.network().validators();

    // Sign request by an auditor.
    let keys = &testkit.network().us().service_keypair();
    let config_propose = ConfigPropose::new(0, cfg_change_height)
        .consensus_config(new_consensus_config.clone())
        .sign_for_supervisor(keys.0, &keys.1);

    let tx_hash = config_propose.object_hash();

    testkit.create_block_with_transaction(config_propose);
    testkit.create_blocks_until(cfg_change_height);

    // Verify that transaction failed.
    let api = testkit.api();
    let system_api = api.exonum_api();
    let expected_status = Err(exonum::blockchain::ExecutionError {
        kind: exonum::blockchain::ExecutionErrorKind::Service { code: 1 },
        description: "Transaction author is not a validator.".into(),
    });
    system_api.assert_tx_status(tx_hash, &expected_status.into());

    // Verify that no changes have been applied.
    let new_validators = testkit.network().validators();

    assert_eq!(testkit.consensus_config(), old_consensus_config);
    assert_eq!(testkit.network().us().validator_id(), None);
    assert_eq!(old_validators, new_validators);
}

/// Checks that config proposal sent through api is executed correctly.
#[test]
fn test_send_proposal_with_api() {
    let mut testkit = TestKitBuilder::validator()
        .with_validators(2)
        .with_rust_service(SimpleSupervisor::new())
        .create();

    let old_validators = testkit.network().validators();

    let cfg_change_height = Height(5);
    let new_consensus_config = {
        let mut cfg = testkit.consensus_config();
        // Remove us from validators
        cfg.validator_keys.remove(0);
        cfg
    };

    let config_propose =
        ConfigPropose::new(0, cfg_change_height).consensus_config(new_consensus_config.clone());

    // Create proposal
    let hash = {
        let hash: Hash = testkit
            .api()
            .private(exonum_testkit::ApiKind::Service("supervisor"))
            .query(&config_propose)
            .post("propose-config")
            .unwrap();
        hash
    };
    testkit.create_block();
    testkit.api().exonum_api().assert_tx_success(hash);

    // Assert that config is now pending.
    assert_eq!(
        Schema::new(supervisor_name(), &testkit.snapshot())
            .pending_proposal()
            .get()
            .unwrap()
            .config_propose,
        config_propose
    );

    testkit.create_blocks_until(cfg_change_height);

    // Assert that config sent through the api is applied.
    assert_config_change_is_applied(&testkit);
    assert_eq!(testkit.consensus_config(), new_consensus_config);
    assert_eq!(testkit.network().us().validator_id(), None);
    assert_ne!(old_validators, testkit.network().validators());
}

/// Tests that deploy request with only one approval (initial) is executed successfully.
#[test]
fn deploy_service() {
    let mut testkit = TestKitBuilder::validator()
        .with_rust_service(SimpleSupervisor::new())
        .with_rust_service(DeployableService)
        .create();

    let deadline_height = Height(5);

    let artifact = ArtifactId::new(0_u32, "deployable-test-service:0.1.0").unwrap();
    let deploy_request = DeployRequest {
        artifact: artifact.clone(),
        spec: Vec::new(),
        deadline_height,
    };

    // Create deploy request
    let hash = {
        let hash: Hash = testkit
            .api()
            .private(exonum_testkit::ApiKind::Service("supervisor"))
            .query(&deploy_request)
            .post("deploy-artifact")
            .unwrap();
        hash
    };
    testkit.create_block();

    testkit.create_blocks_until(deadline_height);

    // Check that request was executed.
    let api = testkit.api();
    let system_api = api.exonum_api();
    system_api.assert_tx_success(hash);

    // Verify that after reaching the deadline height artifact is deployed.
    assert_eq!(system_api.services().artifacts.contains(&artifact), true);
}

/// Attempts to change config without `actual_from` height set.
/// When `actual_from` is not set, it is expected to be treated as the next height.
#[test]
fn actual_from_is_zero() {
    let initial_validator_count = 4;
    let expected_new_validator_number = initial_validator_count;

    let mut testkit = TestKitBuilder::auditor()
        .with_validators(initial_validator_count)
        .with_rust_service(SimpleSupervisor::new())
        .create();

    // Change height set to 0
    let cfg_change_height = Height(0);

    // Sample config change, we don't actually care about what se change.
    let new_consensus_config = {
        let mut cfg = testkit.consensus_config();
        cfg.validator_keys.push(testkit.us().public_keys());
        cfg.validator_keys
            .push(testkit.network_mut().add_node().public_keys());
        cfg
    };

    let initiator_id = testkit.network().validators()[0].validator_id().unwrap();
    let config_propose =
        ConfigPropose::new(0, cfg_change_height).consensus_config(new_consensus_config.clone());

    testkit.create_block_with_transaction(sign_config_propose_transaction(
        &testkit,
        config_propose,
        initiator_id,
    ));

    // Create one block.
    testkit.create_block();

    // Check that config is applied.
    assert_config_change_is_applied(&testkit);
    assert_eq!(
        testkit.network().us().validator_id(),
        Some(ValidatorId(expected_new_validator_number))
    );
    assert_eq!(
        &testkit.network().validators()[expected_new_validator_number as usize],
        testkit.network().us()
    );
    assert_eq!(testkit.consensus_config(), new_consensus_config);
}<|MERGE_RESOLUTION|>--- conflicted
+++ resolved
@@ -27,11 +27,7 @@
         ArtifactId, Caller, DispatcherError, ExecutionError, InstanceDescriptor, InstanceId,
     },
 };
-<<<<<<< HEAD
-use exonum_derive::{exonum_service, ServiceFactory};
-=======
-use exonum_derive::{ServiceDispatcher, ServiceFactory};
->>>>>>> 2c1ccc97
+use exonum_derive::{exonum_service, ServiceDispatcher, ServiceFactory};
 use exonum_testkit::{TestKit, TestKitBuilder};
 
 use exonum_supervisor::{
