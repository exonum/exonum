// Copyright 2019 The Exonum Team
//
// Licensed under the Apache License, Version 2.0 (the "License");
// you may not use this file except in compliance with the License.
// You may obtain a copy of the License at
//
//   http://www.apache.org/licenses/LICENSE-2.0
//
// Unless required by applicable law or agreed to in writing, software
// distributed under the License is distributed on an "AS IS" BASIS,
// WITHOUT WARRANTIES OR CONDITIONS OF ANY KIND, either express or implied.
// See the License for the specific language governing permissions and
// limitations under the License.

//! This file contains tests for the Supervisor in the simple mode.
//! Since simple Supervisor only difference from decentralized one is
//! decision-making algorithm, the tests affect only this aspect.

use exonum::{
    blockchain::InstanceCollection,
    crypto::Hash,
    helpers::{Height, ValidatorId},
    messages::{AnyTx, Verified},
    runtime::{
<<<<<<< HEAD
        rust::{CallContext, Service},
        ArtifactId, Caller, DispatcherError, ExecutionError, InstanceDescriptor, InstanceId,
    },
};
use exonum_derive::{exonum_interface, ServiceDispatcher, ServiceFactory};
=======
        rust::{CallContext, Service, Transaction},
        BlockchainData, DispatcherError, ExecutionError, InstanceId, SnapshotExt,
        SUPERVISOR_INSTANCE_ID,
    },
};
use exonum_derive::{ServiceDispatcher, ServiceFactory};
use exonum_merkledb::{access::AccessExt, ObjectHash, Snapshot};
>>>>>>> f9e7e422
use exonum_testkit::{TestKit, TestKitBuilder};

use exonum_supervisor::{
    supervisor_name, ConfigPropose, Configure, DeployRequest, Schema, SimpleSupervisor,
};

pub fn sign_config_propose_transaction(
    testkit: &TestKit,
    config: ConfigPropose,
    initiator_id: ValidatorId,
) -> Verified<AnyTx> {
    let (pub_key, sec_key) = &testkit.validator(initiator_id).service_keypair();
    config.sign_for_supervisor(*pub_key, sec_key)
}

pub fn sign_config_propose_transaction_by_us(
    testkit: &TestKit,
    config: ConfigPropose,
) -> Verified<AnyTx> {
    let initiator_id = testkit.network().us().validator_id().unwrap();

    sign_config_propose_transaction(&testkit, config, initiator_id)
}

#[derive(Debug, ServiceDispatcher, ServiceFactory)]
#[service_dispatcher(implements("Configure<Params=String>"))]
#[service_factory(artifact_name = "config-change-test-service")]
pub struct ConfigChangeService;

impl ConfigChangeService {
    pub const INSTANCE_ID: InstanceId = 119;
    pub const INSTANCE_NAME: &'static str = "config-change";
}

impl From<ConfigChangeService> for InstanceCollection {
    fn from(instance: ConfigChangeService) -> Self {
        InstanceCollection::new(instance).with_instance(
            ConfigChangeService::INSTANCE_ID,
            ConfigChangeService::INSTANCE_NAME,
            vec![],
        )
    }
}

#[derive(Debug, ServiceDispatcher, ServiceFactory)]
#[service_dispatcher(implements("DeployableServiceInterface"))]
#[service_factory(artifact_name = "deployable-test-service", artifact_version = "0.1.0")]
pub struct DeployableService;

impl Service for DeployableService {
    fn state_hash(&self, _: InstanceDescriptor, _: &dyn Snapshot) -> Vec<Hash> {
        Vec::new()
    }
}

impl From<DeployableService> for InstanceCollection {
    fn from(instance: DeployableService) -> Self {
        InstanceCollection::new(instance)
    }
}

#[exonum_interface]
pub trait DeployableServiceInterface {}

impl DeployableServiceInterface for DeployableService {}

impl Service for ConfigChangeService {
    fn state_hash(&self, _data: BlockchainData<&dyn Snapshot>) -> Vec<Hash> {
        vec![]
    }
}

impl Configure for ConfigChangeService {
    type Params = String;

    fn verify_config(
        &self,
        context: CallContext<'_>,
        params: Self::Params,
    ) -> Result<(), ExecutionError> {
        context
            .caller()
            .as_supervisor()
            .ok_or(DispatcherError::UnauthorizedCaller)?;

        match params.as_str() {
            "error" => Err(DispatcherError::malformed_arguments("Error!")).map_err(From::from),
            "panic" => panic!("Aaaa!"),
            _ => Ok(()),
        }
    }

    fn apply_config(
        &self,
        context: CallContext<'_>,
        params: Self::Params,
    ) -> Result<(), ExecutionError> {
        context
            .caller()
            .as_supervisor()
            .ok_or(DispatcherError::UnauthorizedCaller)?;

        context
            .service_data()
            .get_entry("params")
            .set(params.clone());

        match params.as_str() {
            "apply_error" => {
                Err(DispatcherError::malformed_arguments("Error!")).map_err(From::from)
            }
            "apply_panic" => panic!("Aaaa!"),
            _ => Ok(()),
        }
    }
}

fn assert_config_change_is_applied(testkit: &TestKit) {
    let snapshot = testkit.snapshot();
<<<<<<< HEAD
    assert!(!Schema::new(supervisor_name(), &snapshot)
        .pending_proposal()
        .exists());
=======
    assert!(
        !Schema::new(snapshot.for_service(SUPERVISOR_INSTANCE_ID).unwrap())
            .config_propose
            .exists()
    );
>>>>>>> f9e7e422
}

/// Attempts to change consensus config with only one confirmation.
#[test]
fn change_consensus_config_with_one_confirmation() {
    let initial_validator_count = 4;
    let expected_new_validator_number = initial_validator_count;

    let mut testkit = TestKitBuilder::auditor()
        .with_validators(initial_validator_count)
        .with_rust_service(SimpleSupervisor::new())
        .create();

    let cfg_change_height = Height(5);
    let new_consensus_config = {
        let mut cfg = testkit.consensus_config();
        // Add us node.
        cfg.validator_keys.push(testkit.us().public_keys());
        // Add new node.
        cfg.validator_keys
            .push(testkit.network_mut().add_node().public_keys());
        cfg
    };

    // Sign request by validator (we're an auditor yet).
    let initiator_id = testkit.network().validators()[0].validator_id().unwrap();
    let config_propose =
        ConfigPropose::new(0, cfg_change_height).consensus_config(new_consensus_config.clone());

    testkit.create_block_with_transaction(sign_config_propose_transaction(
        &testkit,
        config_propose,
        initiator_id,
    ));

    testkit.create_blocks_until(cfg_change_height.previous());
    assert_eq!(testkit.network().us().validator_id(), None);
    testkit.create_block();

    // We did not send (2/3+1) confirmations, but expect config to be applied.
    assert_config_change_is_applied(&testkit);
    assert_eq!(
        testkit.network().us().validator_id(),
        Some(ValidatorId(expected_new_validator_number))
    );
    assert_eq!(
        &testkit.network().validators()[expected_new_validator_number as usize],
        testkit.network().us()
    );
    assert_eq!(testkit.consensus_config(), new_consensus_config);
}

/// Attempts to change service config with only one confirmation.
#[test]
fn service_config_change() {
    let mut testkit = TestKitBuilder::validator()
        .with_validators(2)
        .with_rust_service(SimpleSupervisor::new())
        .with_rust_service(ConfigChangeService)
        .create();

    let cfg_change_height = Height(5);
    let params = "I am a new parameter".to_owned();

    let config_propose = ConfigPropose::new(0, cfg_change_height)
        .service_config(ConfigChangeService::INSTANCE_ID, params.clone());

    testkit.create_block_with_transaction(sign_config_propose_transaction_by_us(
        &testkit,
        config_propose,
    ));
    testkit.create_blocks_until(cfg_change_height);

    let actual_params: String = testkit
        .snapshot()
        .for_service(ConfigChangeService::INSTANCE_NAME)
        .unwrap()
        .get_entry("params")
        .get()
        .unwrap();

    assert_eq!(actual_params, params);
}

#[test]
<<<<<<< HEAD
=======
fn discard_errored_service_config_change() {
    let mut testkit = TestKitBuilder::validator()
        .with_validators(2)
        .with_rust_service(SimpleSupervisor)
        .with_rust_service(ConfigChangeService)
        .create();

    let cfg_change_height = Height(5);
    let params = "I am a discarded parameter".to_owned();
    let new_consensus_config = {
        let mut cfg = testkit.consensus_config();
        // Remove us from validators
        cfg.validator_keys.remove(0);
        cfg
    };

    let config_propose = ConfigPropose::actual_from(cfg_change_height)
        .service_config(ConfigChangeService::INSTANCE_ID, params)
        .service_config(ConfigChangeService::INSTANCE_ID, "error".to_owned())
        .consensus_config(new_consensus_config);

    testkit.create_block_with_transaction(sign_config_propose_transaction_by_us(
        &testkit,
        config_propose,
    ));
    testkit.create_blocks_until(cfg_change_height);
    assert_config_change_is_applied(&testkit);

    assert!(!testkit
        .snapshot()
        .for_service(ConfigChangeService::INSTANCE_NAME)
        .unwrap()
        .get_entry::<_, String>("params")
        .exists());
    assert_eq!(testkit.network().us().validator_id(), Some(ValidatorId(0)));
}

#[test]
fn discard_panicked_service_config_change() {
    let mut testkit = TestKitBuilder::validator()
        .with_validators(2)
        .with_rust_service(SimpleSupervisor)
        .with_rust_service(ConfigChangeService)
        .create();

    let cfg_change_height = Height(5);
    let params = "I am a discarded parameter".to_owned();
    let new_consensus_config = {
        let mut cfg = testkit.consensus_config();
        // Remove us from validators
        cfg.validator_keys.remove(0);
        cfg
    };

    let config_propose = ConfigPropose::actual_from(cfg_change_height)
        .service_config(ConfigChangeService::INSTANCE_ID, params.clone())
        .service_config(ConfigChangeService::INSTANCE_ID, "panic".to_owned())
        .consensus_config(new_consensus_config);

    testkit.create_block_with_transaction(sign_config_propose_transaction_by_us(
        &testkit,
        config_propose,
    ));
    testkit.create_blocks_until(cfg_change_height);
    assert_config_change_is_applied(&testkit);

    assert!(!testkit
        .snapshot()
        .for_service(ConfigChangeService::INSTANCE_NAME)
        .unwrap()
        .get_entry::<_, String>("params")
        .exists());
    assert_eq!(testkit.network().us().validator_id(), Some(ValidatorId(0)));
}

#[test]
>>>>>>> f9e7e422
fn incorrect_actual_from_field() {
    let mut testkit = TestKitBuilder::validator()
        .with_validators(2)
        .with_rust_service(SimpleSupervisor::new())
        .with_rust_service(ConfigChangeService)
        .create();

    let cfg_change_height = Height(5);
    let params = "I am a new parameter".to_owned();

    testkit.create_blocks_until(cfg_change_height);

    let config_propose = ConfigPropose::new(0, cfg_change_height)
        .service_config(ConfigChangeService::INSTANCE_ID, params.clone());

    testkit
        .create_block_with_transaction(sign_config_propose_transaction_by_us(
            &testkit,
            config_propose,
        ))
        .transactions[0]
        .status()
        .unwrap_err();
}

<<<<<<< HEAD
/// Checks that config propose signed by auditor is discarded.
=======
#[test]
fn another_configuration_change_proposal() {
    let mut testkit = TestKitBuilder::validator()
        .with_validators(2)
        .with_rust_service(SimpleSupervisor)
        .with_rust_service(ConfigChangeService)
        .create();

    let cfg_change_height = Height(5);
    let params = "I am a new parameter".to_owned();

    let config_propose = ConfigPropose::actual_from(cfg_change_height)
        .service_config(ConfigChangeService::INSTANCE_ID, params.clone());

    testkit.create_block_with_transaction(sign_config_propose_transaction_by_us(
        &testkit,
        config_propose,
    ));

    let config_propose = ConfigPropose::actual_from(cfg_change_height).service_config(
        ConfigChangeService::INSTANCE_ID,
        "I am an overridden parameter".to_owned(),
    );

    // Try to commit second config change propose.
    testkit
        .create_block_with_transaction(sign_config_propose_transaction_by_us(
            &testkit,
            config_propose,
        ))
        .transactions[0]
        .status()
        .unwrap_err();
    testkit.create_blocks_until(cfg_change_height);
    assert_config_change_is_applied(&testkit);

    let actual_params = testkit
        .snapshot()
        .for_service(ConfigChangeService::INSTANCE_NAME)
        .unwrap()
        .get_entry::<_, String>("params")
        .get();

    assert_eq!(actual_params, Some(params));
}

#[test]
fn service_config_discard_fake_supervisor() {
    const FAKE_SUPERVISOR_ID: InstanceId = 5;

    let (pub_key, sec_key) = crypto::gen_keypair();

    let mut testkit = TestKitBuilder::validator()
        .with_validators(2)
        .with_rust_service(InstanceCollection::new(SimpleSupervisor).with_instance(
            FAKE_SUPERVISOR_ID,
            "fake-supervisor",
            vec![],
        ))
        .with_rust_service(ConfigChangeService)
        .create();

    let cfg_change_height = Height(5);
    let params = "I am a new parameter".to_owned();

    let propose = ConfigPropose::actual_from(cfg_change_height)
        .service_config(ConfigChangeService::INSTANCE_ID, params.clone());
    let tx = Transaction::<dyn SimpleSupervisorInterface>::sign(
        propose,
        FAKE_SUPERVISOR_ID,
        pub_key,
        &sec_key,
    );
    testkit.create_block_with_transaction(tx).transactions[0]
        .status()
        .unwrap_err();
}

#[test]
fn test_configuration_and_rollbacks() {
    let mut testkit = TestKitBuilder::auditor()
        .with_validators(1)
        .with_rust_service(SimpleSupervisor)
        .create();

    testkit.create_blocks_until(Height(5));

    let cfg_change_height = Height(10);
    let new_config = {
        let mut cfg = testkit.consensus_config();
        // Add us node.
        cfg.validator_keys.push(testkit.us().public_keys());
        // Add new node.
        cfg.validator_keys
            .push(testkit.network_mut().add_node().public_keys());
        cfg
    };
    let old_config = testkit.consensus_config();

    testkit.checkpoint();

    // Sign request by validator (we're an auditor yet).
    let initiator_id = testkit.network().validators()[0].validator_id().unwrap();
    let config_propose =
        ConfigPropose::actual_from(cfg_change_height).consensus_config(new_config.clone());

    testkit.create_block_with_transaction(sign_config_propose_transaction(
        &testkit,
        config_propose,
        initiator_id,
    ));

    testkit.create_blocks_until(cfg_change_height);
    assert_config_change_is_applied(&testkit);
    assert_eq!(testkit.consensus_config(), new_config);

    testkit.checkpoint();
    testkit.create_block();
    testkit.rollback();
    assert_eq!(testkit.consensus_config(), new_config);
    assert_config_change_is_applied(&testkit);

    testkit.rollback();

    // As rollback is behind the time a proposal entered the blockchain,
    // the proposal is effectively forgotten.
    testkit.create_blocks_until(Height(10));
    assert_eq!(testkit.consensus_config(), old_config);
    assert_config_change_is_applied(&testkit);
}

#[test]
fn service_config_rollback_apply_error() {
    let mut testkit = TestKitBuilder::validator()
        .with_validators(2)
        .with_rust_service(SimpleSupervisor)
        .with_rust_service(ConfigChangeService)
        .create();

    let cfg_change_height = Height(5);
    let params = "apply_error".to_owned();

    let config_propose = ConfigPropose::actual_from(cfg_change_height)
        .service_config(ConfigChangeService::INSTANCE_ID, params.clone());

    testkit.create_block_with_transaction(sign_config_propose_transaction_by_us(
        &testkit,
        config_propose,
    ));
    testkit.create_blocks_until(cfg_change_height);
    assert_config_change_is_applied(&testkit);

    assert!(!testkit
        .snapshot()
        .for_service(ConfigChangeService::INSTANCE_NAME)
        .unwrap()
        .get_entry::<_, String>("params")
        .exists());
}

#[test]
fn service_config_rollback_apply_panic() {
    let mut testkit = TestKitBuilder::validator()
        .with_validators(2)
        .with_rust_service(SimpleSupervisor)
        .with_rust_service(ConfigChangeService)
        .create();

    let cfg_change_height = Height(5);
    let params = "apply_panic".to_owned();

    let config_propose = ConfigPropose::actual_from(cfg_change_height)
        .service_config(ConfigChangeService::INSTANCE_ID, params.clone());

    testkit.create_block_with_transaction(sign_config_propose_transaction_by_us(
        &testkit,
        config_propose,
    ));
    testkit.create_blocks_until(cfg_change_height);
    assert_config_change_is_applied(&testkit);

    assert!(!testkit
        .snapshot()
        .for_service(ConfigChangeService::INSTANCE_NAME)
        .unwrap()
        .get_entry::<_, String>("params")
        .exists());
}

#[test]
fn service_config_apply_multiple_configs() {
    let mut testkit = TestKitBuilder::validator()
        .with_validators(2)
        .with_rust_service(SimpleSupervisor)
        .with_rust_service(ConfigChangeService)
        .create();

    let cfg_change_height = Height(5);
    let params = "I am a new parameter".to_owned();

    let config_propose = ConfigPropose::actual_from(cfg_change_height)
        .service_config(ConfigChangeService::INSTANCE_ID, params.clone())
        .service_config(ConfigChangeService::INSTANCE_ID, "apply_panic".to_owned())
        .service_config(ConfigChangeService::INSTANCE_ID, "apply_error".to_owned());

    testkit.create_block_with_transaction(sign_config_propose_transaction_by_us(
        &testkit,
        config_propose,
    ));
    testkit.create_blocks_until(cfg_change_height);

    let actual_params = testkit
        .snapshot()
        .for_service(ConfigChangeService::INSTANCE_NAME)
        .unwrap()
        .get_entry::<_, String>("params")
        .get();

    assert_eq!(actual_params, Some(params));
}

#[test]
fn several_service_config_changes() {
    let mut testkit = TestKitBuilder::validator()
        .with_validators(2)
        .with_rust_service(SimpleSupervisor)
        .with_rust_service(ConfigChangeService)
        .create();

    for i in 1..5 {
        let cfg_change_height = Height(5 * i);
        let params = format!("Change {}", i);

        let config_propose = ConfigPropose::actual_from(cfg_change_height)
            .service_config(ConfigChangeService::INSTANCE_ID, params.clone());

        let tx = sign_config_propose_transaction_by_us(&testkit, config_propose);

        testkit.create_block_with_transaction(tx)[0]
            .status()
            .unwrap();

        testkit.create_blocks_until(cfg_change_height);
        assert_config_change_is_applied(&testkit);
    }

    let actual_params = testkit
        .snapshot()
        .for_service(ConfigChangeService::INSTANCE_NAME)
        .unwrap()
        .get_entry::<_, String>("params")
        .get();

    assert_eq!(actual_params, Some("Change 4".to_owned()));
}

>>>>>>> f9e7e422
#[test]
fn discard_config_propose_from_auditor() {
    let mut testkit = TestKitBuilder::auditor()
        .with_validators(2)
        .with_rust_service(SimpleSupervisor::new())
        .create();

    let cfg_change_height = Height(5);
    let old_consensus_config = testkit.consensus_config();
    // Attempt to add ourselves into validators list.
    let new_consensus_config = {
        let mut cfg = testkit.consensus_config();
        cfg.validator_keys.push(testkit.us().public_keys());
        cfg
    };

    let old_validators = testkit.network().validators();

    // Sign request by an auditor.
    let keys = &testkit.network().us().service_keypair();
    let config_propose = ConfigPropose::new(0, cfg_change_height)
        .consensus_config(new_consensus_config.clone())
        .sign_for_supervisor(keys.0, &keys.1);

    let tx_hash = config_propose.object_hash();

    testkit.create_block_with_transaction(config_propose);
    testkit.create_blocks_until(cfg_change_height);

    // Verify that transaction failed.
    let api = testkit.api();
    let system_api = api.exonum_api();
    let expected_status = Err(exonum::blockchain::ExecutionError {
        kind: exonum::blockchain::ExecutionErrorKind::Service { code: 1 },
        description: "Transaction author is not a validator.".into(),
    });
    system_api.assert_tx_status(tx_hash, &expected_status.into());

    // Verify that no changes have been applied.
    let new_validators = testkit.network().validators();

    assert_eq!(testkit.consensus_config(), old_consensus_config);
    assert_eq!(testkit.network().us().validator_id(), None);
    assert_eq!(old_validators, new_validators);
}

/// Checks that config proposal sent through api is executed correctly.
#[test]
fn test_send_proposal_with_api() {
    let mut testkit = TestKitBuilder::validator()
        .with_validators(2)
        .with_rust_service(SimpleSupervisor::new())
        .create();

    let old_validators = testkit.network().validators();

    let cfg_change_height = Height(5);
    let new_consensus_config = {
        let mut cfg = testkit.consensus_config();
        // Remove us from validators
        cfg.validator_keys.remove(0);
        cfg
    };

    let config_propose =
        ConfigPropose::new(0, cfg_change_height).consensus_config(new_consensus_config.clone());

    // Create proposal
    let hash = {
        let hash: Hash = testkit
            .api()
            .private(exonum_testkit::ApiKind::Service("supervisor"))
            .query(&config_propose)
            .post("propose-config")
            .unwrap();
        hash
    };
    testkit.create_block();
    testkit.api().exonum_api().assert_tx_success(hash);

    // Assert that config is now pending.
    let snapshot = testkit.snapshot();
    let snapshot = snapshot.for_service(SUPERVISOR_INSTANCE_ID).unwrap();
    assert_eq!(
<<<<<<< HEAD
        Schema::new(supervisor_name(), &testkit.snapshot())
            .pending_proposal()
            .get()
            .unwrap()
            .config_propose,
=======
        Schema::new(snapshot).config_propose.get().unwrap(),
>>>>>>> f9e7e422
        config_propose
    );

    testkit.create_blocks_until(cfg_change_height);

    // Assert that config sent through the api is applied.
    assert_config_change_is_applied(&testkit);
    assert_eq!(testkit.consensus_config(), new_consensus_config);
    assert_eq!(testkit.network().us().validator_id(), None);
    assert_ne!(old_validators, testkit.network().validators());
}

/// Tests that deploy request with only one approval (initial) is executed successfully.
#[test]
fn deploy_service() {
    let mut testkit = TestKitBuilder::validator()
        .with_rust_service(SimpleSupervisor::new())
        .with_rust_service(DeployableService)
        .create();

    let deadline_height = Height(5);

    let artifact = ArtifactId::new(0_u32, "deployable-test-service:0.1.0").unwrap();
    let deploy_request = DeployRequest {
        artifact: artifact.clone(),
        spec: Vec::new(),
        deadline_height,
    };

    // Create deploy request
    let hash = {
        let hash: Hash = testkit
            .api()
            .private(exonum_testkit::ApiKind::Service("supervisor"))
            .query(&deploy_request)
            .post("deploy-artifact")
            .unwrap();
        hash
    };
    testkit.create_block();

    testkit.create_blocks_until(deadline_height);

    // Check that request was executed.
    let api = testkit.api();
    let system_api = api.exonum_api();
    system_api.assert_tx_success(hash);

    // Verify that after reaching the deadline height artifact is deployed.
    assert_eq!(system_api.services().artifacts.contains(&artifact), true);
}

/// Attempts to change config without `actual_from` height set.
/// When `actual_from` is not set, it is expected to be treated as the next height.
#[test]
fn actual_from_is_zero() {
    let initial_validator_count = 4;
    let expected_new_validator_number = initial_validator_count;

    let mut testkit = TestKitBuilder::auditor()
        .with_validators(initial_validator_count)
        .with_rust_service(SimpleSupervisor::new())
        .create();

    // Change height set to 0
    let cfg_change_height = Height(0);

    // Sample config change, we don't actually care about what se change.
    let new_consensus_config = {
        let mut cfg = testkit.consensus_config();
        cfg.validator_keys.push(testkit.us().public_keys());
        cfg.validator_keys
            .push(testkit.network_mut().add_node().public_keys());
        cfg
    };

    let initiator_id = testkit.network().validators()[0].validator_id().unwrap();
    let config_propose =
        ConfigPropose::new(0, cfg_change_height).consensus_config(new_consensus_config.clone());

    testkit.create_block_with_transaction(sign_config_propose_transaction(
        &testkit,
        config_propose,
        initiator_id,
    ));

    // Create one block.
    testkit.create_block();

    // Check that config is applied.
    assert_config_change_is_applied(&testkit);
    assert_eq!(
        testkit.network().us().validator_id(),
        Some(ValidatorId(expected_new_validator_number))
    );
    assert_eq!(
        &testkit.network().validators()[expected_new_validator_number as usize],
        testkit.network().us()
    );
    assert_eq!(testkit.consensus_config(), new_consensus_config);
}<|MERGE_RESOLUTION|>--- conflicted
+++ resolved
@@ -22,21 +22,12 @@
     helpers::{Height, ValidatorId},
     messages::{AnyTx, Verified},
     runtime::{
-<<<<<<< HEAD
         rust::{CallContext, Service},
-        ArtifactId, Caller, DispatcherError, ExecutionError, InstanceDescriptor, InstanceId,
+        ArtifactId, BlockchainData, DispatcherError, ExecutionError, InstanceId, SnapshotExt,
     },
 };
 use exonum_derive::{exonum_interface, ServiceDispatcher, ServiceFactory};
-=======
-        rust::{CallContext, Service, Transaction},
-        BlockchainData, DispatcherError, ExecutionError, InstanceId, SnapshotExt,
-        SUPERVISOR_INSTANCE_ID,
-    },
-};
-use exonum_derive::{ServiceDispatcher, ServiceFactory};
 use exonum_merkledb::{access::AccessExt, ObjectHash, Snapshot};
->>>>>>> f9e7e422
 use exonum_testkit::{TestKit, TestKitBuilder};
 
 use exonum_supervisor::{
@@ -87,8 +78,8 @@
 pub struct DeployableService;
 
 impl Service for DeployableService {
-    fn state_hash(&self, _: InstanceDescriptor, _: &dyn Snapshot) -> Vec<Hash> {
-        Vec::new()
+    fn state_hash(&self, _data: BlockchainData<&dyn Snapshot>) -> Vec<Hash> {
+        vec![]
     }
 }
 
@@ -156,17 +147,11 @@
 
 fn assert_config_change_is_applied(testkit: &TestKit) {
     let snapshot = testkit.snapshot();
-<<<<<<< HEAD
-    assert!(!Schema::new(supervisor_name(), &snapshot)
-        .pending_proposal()
-        .exists());
-=======
     assert!(
-        !Schema::new(snapshot.for_service(SUPERVISOR_INSTANCE_ID).unwrap())
-            .config_propose
+        !Schema::new(snapshot.for_service(supervisor_name()).unwrap())
+            .pending_proposal
             .exists()
     );
->>>>>>> f9e7e422
 }
 
 /// Attempts to change consensus config with only one confirmation.
@@ -252,85 +237,6 @@
 }
 
 #[test]
-<<<<<<< HEAD
-=======
-fn discard_errored_service_config_change() {
-    let mut testkit = TestKitBuilder::validator()
-        .with_validators(2)
-        .with_rust_service(SimpleSupervisor)
-        .with_rust_service(ConfigChangeService)
-        .create();
-
-    let cfg_change_height = Height(5);
-    let params = "I am a discarded parameter".to_owned();
-    let new_consensus_config = {
-        let mut cfg = testkit.consensus_config();
-        // Remove us from validators
-        cfg.validator_keys.remove(0);
-        cfg
-    };
-
-    let config_propose = ConfigPropose::actual_from(cfg_change_height)
-        .service_config(ConfigChangeService::INSTANCE_ID, params)
-        .service_config(ConfigChangeService::INSTANCE_ID, "error".to_owned())
-        .consensus_config(new_consensus_config);
-
-    testkit.create_block_with_transaction(sign_config_propose_transaction_by_us(
-        &testkit,
-        config_propose,
-    ));
-    testkit.create_blocks_until(cfg_change_height);
-    assert_config_change_is_applied(&testkit);
-
-    assert!(!testkit
-        .snapshot()
-        .for_service(ConfigChangeService::INSTANCE_NAME)
-        .unwrap()
-        .get_entry::<_, String>("params")
-        .exists());
-    assert_eq!(testkit.network().us().validator_id(), Some(ValidatorId(0)));
-}
-
-#[test]
-fn discard_panicked_service_config_change() {
-    let mut testkit = TestKitBuilder::validator()
-        .with_validators(2)
-        .with_rust_service(SimpleSupervisor)
-        .with_rust_service(ConfigChangeService)
-        .create();
-
-    let cfg_change_height = Height(5);
-    let params = "I am a discarded parameter".to_owned();
-    let new_consensus_config = {
-        let mut cfg = testkit.consensus_config();
-        // Remove us from validators
-        cfg.validator_keys.remove(0);
-        cfg
-    };
-
-    let config_propose = ConfigPropose::actual_from(cfg_change_height)
-        .service_config(ConfigChangeService::INSTANCE_ID, params.clone())
-        .service_config(ConfigChangeService::INSTANCE_ID, "panic".to_owned())
-        .consensus_config(new_consensus_config);
-
-    testkit.create_block_with_transaction(sign_config_propose_transaction_by_us(
-        &testkit,
-        config_propose,
-    ));
-    testkit.create_blocks_until(cfg_change_height);
-    assert_config_change_is_applied(&testkit);
-
-    assert!(!testkit
-        .snapshot()
-        .for_service(ConfigChangeService::INSTANCE_NAME)
-        .unwrap()
-        .get_entry::<_, String>("params")
-        .exists());
-    assert_eq!(testkit.network().us().validator_id(), Some(ValidatorId(0)));
-}
-
-#[test]
->>>>>>> f9e7e422
 fn incorrect_actual_from_field() {
     let mut testkit = TestKitBuilder::validator()
         .with_validators(2)
@@ -356,266 +262,7 @@
         .unwrap_err();
 }
 
-<<<<<<< HEAD
 /// Checks that config propose signed by auditor is discarded.
-=======
-#[test]
-fn another_configuration_change_proposal() {
-    let mut testkit = TestKitBuilder::validator()
-        .with_validators(2)
-        .with_rust_service(SimpleSupervisor)
-        .with_rust_service(ConfigChangeService)
-        .create();
-
-    let cfg_change_height = Height(5);
-    let params = "I am a new parameter".to_owned();
-
-    let config_propose = ConfigPropose::actual_from(cfg_change_height)
-        .service_config(ConfigChangeService::INSTANCE_ID, params.clone());
-
-    testkit.create_block_with_transaction(sign_config_propose_transaction_by_us(
-        &testkit,
-        config_propose,
-    ));
-
-    let config_propose = ConfigPropose::actual_from(cfg_change_height).service_config(
-        ConfigChangeService::INSTANCE_ID,
-        "I am an overridden parameter".to_owned(),
-    );
-
-    // Try to commit second config change propose.
-    testkit
-        .create_block_with_transaction(sign_config_propose_transaction_by_us(
-            &testkit,
-            config_propose,
-        ))
-        .transactions[0]
-        .status()
-        .unwrap_err();
-    testkit.create_blocks_until(cfg_change_height);
-    assert_config_change_is_applied(&testkit);
-
-    let actual_params = testkit
-        .snapshot()
-        .for_service(ConfigChangeService::INSTANCE_NAME)
-        .unwrap()
-        .get_entry::<_, String>("params")
-        .get();
-
-    assert_eq!(actual_params, Some(params));
-}
-
-#[test]
-fn service_config_discard_fake_supervisor() {
-    const FAKE_SUPERVISOR_ID: InstanceId = 5;
-
-    let (pub_key, sec_key) = crypto::gen_keypair();
-
-    let mut testkit = TestKitBuilder::validator()
-        .with_validators(2)
-        .with_rust_service(InstanceCollection::new(SimpleSupervisor).with_instance(
-            FAKE_SUPERVISOR_ID,
-            "fake-supervisor",
-            vec![],
-        ))
-        .with_rust_service(ConfigChangeService)
-        .create();
-
-    let cfg_change_height = Height(5);
-    let params = "I am a new parameter".to_owned();
-
-    let propose = ConfigPropose::actual_from(cfg_change_height)
-        .service_config(ConfigChangeService::INSTANCE_ID, params.clone());
-    let tx = Transaction::<dyn SimpleSupervisorInterface>::sign(
-        propose,
-        FAKE_SUPERVISOR_ID,
-        pub_key,
-        &sec_key,
-    );
-    testkit.create_block_with_transaction(tx).transactions[0]
-        .status()
-        .unwrap_err();
-}
-
-#[test]
-fn test_configuration_and_rollbacks() {
-    let mut testkit = TestKitBuilder::auditor()
-        .with_validators(1)
-        .with_rust_service(SimpleSupervisor)
-        .create();
-
-    testkit.create_blocks_until(Height(5));
-
-    let cfg_change_height = Height(10);
-    let new_config = {
-        let mut cfg = testkit.consensus_config();
-        // Add us node.
-        cfg.validator_keys.push(testkit.us().public_keys());
-        // Add new node.
-        cfg.validator_keys
-            .push(testkit.network_mut().add_node().public_keys());
-        cfg
-    };
-    let old_config = testkit.consensus_config();
-
-    testkit.checkpoint();
-
-    // Sign request by validator (we're an auditor yet).
-    let initiator_id = testkit.network().validators()[0].validator_id().unwrap();
-    let config_propose =
-        ConfigPropose::actual_from(cfg_change_height).consensus_config(new_config.clone());
-
-    testkit.create_block_with_transaction(sign_config_propose_transaction(
-        &testkit,
-        config_propose,
-        initiator_id,
-    ));
-
-    testkit.create_blocks_until(cfg_change_height);
-    assert_config_change_is_applied(&testkit);
-    assert_eq!(testkit.consensus_config(), new_config);
-
-    testkit.checkpoint();
-    testkit.create_block();
-    testkit.rollback();
-    assert_eq!(testkit.consensus_config(), new_config);
-    assert_config_change_is_applied(&testkit);
-
-    testkit.rollback();
-
-    // As rollback is behind the time a proposal entered the blockchain,
-    // the proposal is effectively forgotten.
-    testkit.create_blocks_until(Height(10));
-    assert_eq!(testkit.consensus_config(), old_config);
-    assert_config_change_is_applied(&testkit);
-}
-
-#[test]
-fn service_config_rollback_apply_error() {
-    let mut testkit = TestKitBuilder::validator()
-        .with_validators(2)
-        .with_rust_service(SimpleSupervisor)
-        .with_rust_service(ConfigChangeService)
-        .create();
-
-    let cfg_change_height = Height(5);
-    let params = "apply_error".to_owned();
-
-    let config_propose = ConfigPropose::actual_from(cfg_change_height)
-        .service_config(ConfigChangeService::INSTANCE_ID, params.clone());
-
-    testkit.create_block_with_transaction(sign_config_propose_transaction_by_us(
-        &testkit,
-        config_propose,
-    ));
-    testkit.create_blocks_until(cfg_change_height);
-    assert_config_change_is_applied(&testkit);
-
-    assert!(!testkit
-        .snapshot()
-        .for_service(ConfigChangeService::INSTANCE_NAME)
-        .unwrap()
-        .get_entry::<_, String>("params")
-        .exists());
-}
-
-#[test]
-fn service_config_rollback_apply_panic() {
-    let mut testkit = TestKitBuilder::validator()
-        .with_validators(2)
-        .with_rust_service(SimpleSupervisor)
-        .with_rust_service(ConfigChangeService)
-        .create();
-
-    let cfg_change_height = Height(5);
-    let params = "apply_panic".to_owned();
-
-    let config_propose = ConfigPropose::actual_from(cfg_change_height)
-        .service_config(ConfigChangeService::INSTANCE_ID, params.clone());
-
-    testkit.create_block_with_transaction(sign_config_propose_transaction_by_us(
-        &testkit,
-        config_propose,
-    ));
-    testkit.create_blocks_until(cfg_change_height);
-    assert_config_change_is_applied(&testkit);
-
-    assert!(!testkit
-        .snapshot()
-        .for_service(ConfigChangeService::INSTANCE_NAME)
-        .unwrap()
-        .get_entry::<_, String>("params")
-        .exists());
-}
-
-#[test]
-fn service_config_apply_multiple_configs() {
-    let mut testkit = TestKitBuilder::validator()
-        .with_validators(2)
-        .with_rust_service(SimpleSupervisor)
-        .with_rust_service(ConfigChangeService)
-        .create();
-
-    let cfg_change_height = Height(5);
-    let params = "I am a new parameter".to_owned();
-
-    let config_propose = ConfigPropose::actual_from(cfg_change_height)
-        .service_config(ConfigChangeService::INSTANCE_ID, params.clone())
-        .service_config(ConfigChangeService::INSTANCE_ID, "apply_panic".to_owned())
-        .service_config(ConfigChangeService::INSTANCE_ID, "apply_error".to_owned());
-
-    testkit.create_block_with_transaction(sign_config_propose_transaction_by_us(
-        &testkit,
-        config_propose,
-    ));
-    testkit.create_blocks_until(cfg_change_height);
-
-    let actual_params = testkit
-        .snapshot()
-        .for_service(ConfigChangeService::INSTANCE_NAME)
-        .unwrap()
-        .get_entry::<_, String>("params")
-        .get();
-
-    assert_eq!(actual_params, Some(params));
-}
-
-#[test]
-fn several_service_config_changes() {
-    let mut testkit = TestKitBuilder::validator()
-        .with_validators(2)
-        .with_rust_service(SimpleSupervisor)
-        .with_rust_service(ConfigChangeService)
-        .create();
-
-    for i in 1..5 {
-        let cfg_change_height = Height(5 * i);
-        let params = format!("Change {}", i);
-
-        let config_propose = ConfigPropose::actual_from(cfg_change_height)
-            .service_config(ConfigChangeService::INSTANCE_ID, params.clone());
-
-        let tx = sign_config_propose_transaction_by_us(&testkit, config_propose);
-
-        testkit.create_block_with_transaction(tx)[0]
-            .status()
-            .unwrap();
-
-        testkit.create_blocks_until(cfg_change_height);
-        assert_config_change_is_applied(&testkit);
-    }
-
-    let actual_params = testkit
-        .snapshot()
-        .for_service(ConfigChangeService::INSTANCE_NAME)
-        .unwrap()
-        .get_entry::<_, String>("params")
-        .get();
-
-    assert_eq!(actual_params, Some("Change 4".to_owned()));
-}
-
->>>>>>> f9e7e422
 #[test]
 fn discard_config_propose_from_auditor() {
     let mut testkit = TestKitBuilder::auditor()
@@ -698,17 +345,13 @@
 
     // Assert that config is now pending.
     let snapshot = testkit.snapshot();
-    let snapshot = snapshot.for_service(SUPERVISOR_INSTANCE_ID).unwrap();
+    let snapshot = snapshot.for_service(supervisor_name()).unwrap();
     assert_eq!(
-<<<<<<< HEAD
-        Schema::new(supervisor_name(), &testkit.snapshot())
-            .pending_proposal()
+        Schema::new(snapshot)
+            .pending_proposal
             .get()
             .unwrap()
             .config_propose,
-=======
-        Schema::new(snapshot).config_propose.get().unwrap(),
->>>>>>> f9e7e422
         config_propose
     );
 
