--- conflicted
+++ resolved
@@ -22,21 +22,12 @@
     helpers::{Height, ValidatorId},
     messages::{AnyTx, Verified},
     runtime::{
-<<<<<<< HEAD
-        rust::{CallContext, Service, Transaction},
-        DispatcherError, ExecutionError, InstanceId, SnapshotExt, SUPERVISOR_INSTANCE_ID,
+        rust::{CallContext, Service},
+        ArtifactId, DispatcherError, ExecutionError, InstanceId, SnapshotExt,
     },
 };
-use exonum_derive::{ServiceDispatcher, ServiceFactory};
+use exonum_derive::*;
 use exonum_merkledb::{access::AccessExt, ObjectHash};
-=======
-        rust::{CallContext, Service},
-        ArtifactId, BlockchainData, DispatcherError, ExecutionError, InstanceId, SnapshotExt,
-    },
-};
-use exonum_derive::{exonum_interface, ServiceDispatcher, ServiceFactory};
-use exonum_merkledb::{access::AccessExt, ObjectHash, Snapshot};
->>>>>>> 6d7cc3a9
 use exonum_testkit::{TestKit, TestKitBuilder};
 
 use exonum_supervisor::{
@@ -81,19 +72,12 @@
     }
 }
 
-<<<<<<< HEAD
-impl Service for ConfigChangeService {}
-=======
 #[derive(Debug, ServiceDispatcher, ServiceFactory)]
 #[service_dispatcher(implements("DeployableServiceInterface"))]
 #[service_factory(artifact_name = "deployable-test-service", artifact_version = "0.1.0")]
 pub struct DeployableService;
 
-impl Service for DeployableService {
-    fn state_hash(&self, _data: BlockchainData<&dyn Snapshot>) -> Vec<Hash> {
-        vec![]
-    }
-}
+impl Service for DeployableService {}
 
 impl From<DeployableService> for InstanceCollection {
     fn from(instance: DeployableService) -> Self {
@@ -105,13 +89,7 @@
 pub trait DeployableServiceInterface {}
 
 impl DeployableServiceInterface for DeployableService {}
-
-impl Service for ConfigChangeService {
-    fn state_hash(&self, _data: BlockchainData<&dyn Snapshot>) -> Vec<Hash> {
-        vec![]
-    }
-}
->>>>>>> 6d7cc3a9
+impl Service for ConfigChangeService {}
 
 impl Configure for ConfigChangeService {
     type Params = String;
