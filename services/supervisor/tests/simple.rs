// Copyright 2019 The Exonum Team
//
// Licensed under the Apache License, Version 2.0 (the "License");
// you may not use this file except in compliance with the License.
// You may obtain a copy of the License at
//
//   http://www.apache.org/licenses/LICENSE-2.0
//
// Unless required by applicable law or agreed to in writing, software
// distributed under the License is distributed on an "AS IS" BASIS,
// WITHOUT WARRANTIES OR CONDITIONS OF ANY KIND, either express or implied.
// See the License for the specific language governing permissions and
// limitations under the License.

use exonum::{
    blockchain::InstanceCollection,
    crypto::{self, Hash},
    helpers::{Height, ValidatorId},
    messages::{AnyTx, Verified},
    runtime::{
        rust::{CallContext, Service, Transaction},
        BlockchainData, DispatcherError, ExecutionError, InstanceId, SnapshotExt,
        SUPERVISOR_INSTANCE_ID,
    },
};
<<<<<<< HEAD
use exonum_derive::ServiceFactory;
use exonum_merkledb::{access::AccessExt, ObjectHash, Snapshot};
=======
use exonum_derive::{ServiceDispatcher, ServiceFactory};
>>>>>>> 2c1ccc97
use exonum_testkit::{TestKit, TestKitBuilder};

use exonum_supervisor::{
    simple::{Schema, SimpleSupervisor, SimpleSupervisorInterface},
    ConfigPropose, Configure,
};

pub fn sign_config_propose_transaction(
    testkit: &TestKit,
    config: ConfigPropose,
    initiator_id: ValidatorId,
) -> Verified<AnyTx> {
    let (pub_key, sec_key) = &testkit.validator(initiator_id).service_keypair();
    config.sign_for_simple_supervisor(*pub_key, sec_key)
}

pub fn sign_config_propose_transaction_by_us(
    testkit: &TestKit,
    config: ConfigPropose,
) -> Verified<AnyTx> {
    let initiator_id = testkit.network().us().validator_id().unwrap();

    sign_config_propose_transaction(&testkit, config, initiator_id)
}

#[derive(Debug, ServiceDispatcher, ServiceFactory)]
#[service_dispatcher(implements("Configure<Params=String>"))]
#[service_factory(artifact_name = "config-change-test-service")]
pub struct ConfigChangeService;

impl ConfigChangeService {
    pub const INSTANCE_ID: InstanceId = 119;
    pub const INSTANCE_NAME: &'static str = "config-change";
}

impl From<ConfigChangeService> for InstanceCollection {
    fn from(instance: ConfigChangeService) -> Self {
        InstanceCollection::new(instance).with_instance(
            ConfigChangeService::INSTANCE_ID,
            ConfigChangeService::INSTANCE_NAME,
            vec![],
        )
    }
}

impl Service for ConfigChangeService {
    fn state_hash(&self, _data: BlockchainData<&dyn Snapshot>) -> Vec<Hash> {
        vec![]
    }
}

impl Configure for ConfigChangeService {
    type Params = String;

    fn verify_config(
        &self,
        context: CallContext<'_>,
        params: Self::Params,
    ) -> Result<(), ExecutionError> {
        context
            .caller()
            .as_supervisor()
            .ok_or(DispatcherError::UnauthorizedCaller)?;

        match params.as_str() {
            "error" => Err(DispatcherError::malformed_arguments("Error!")).map_err(From::from),
            "panic" => panic!("Aaaa!"),
            _ => Ok(()),
        }
    }

    fn apply_config(
        &self,
        context: CallContext<'_>,
        params: Self::Params,
    ) -> Result<(), ExecutionError> {
        context
            .caller()
            .as_supervisor()
            .ok_or(DispatcherError::UnauthorizedCaller)?;

        context
            .service_data()
            .get_entry("params")
            .set(params.clone());

        match params.as_str() {
            "apply_error" => {
                Err(DispatcherError::malformed_arguments("Error!")).map_err(From::from)
            }
            "apply_panic" => panic!("Aaaa!"),
            _ => Ok(()),
        }
    }
}

fn assert_config_change_is_applied(testkit: &TestKit) {
    let snapshot = testkit.snapshot();
    assert!(
        !Schema::new(snapshot.for_service(SUPERVISOR_INSTANCE_ID).unwrap())
            .config_propose
            .exists()
    );
}

#[test]
fn add_nodes_to_validators() {
    let mut testkit = TestKitBuilder::auditor()
        .with_validators(2)
        .with_rust_service(SimpleSupervisor)
        .create();

    let cfg_change_height = Height(5);
    let new_consensus_config = {
        let mut cfg = testkit.consensus_config();
        // Add us node.
        cfg.validator_keys.push(testkit.us().public_keys());
        // Add new node.
        cfg.validator_keys
            .push(testkit.network_mut().add_node().public_keys());
        cfg
    };

    // Sign request by validator (we're an auditor yet).
    let initiator_id = testkit.network().validators()[0].validator_id().unwrap();
    let config_propose = ConfigPropose::actual_from(cfg_change_height)
        .consensus_config(new_consensus_config.clone());

    testkit.create_block_with_transaction(sign_config_propose_transaction(
        &testkit,
        config_propose,
        initiator_id,
    ));

    testkit.create_blocks_until(cfg_change_height.previous());
    assert_eq!(testkit.network().us().validator_id(), None);
    testkit.create_block();

    assert_config_change_is_applied(&testkit);
    assert_eq!(testkit.network().us().validator_id(), Some(ValidatorId(2)));
    assert_eq!(&testkit.network().validators()[2], testkit.network().us());
    assert_eq!(testkit.consensus_config(), new_consensus_config);
}

#[test]
fn exclude_us_from_validators() {
    let mut testkit = TestKitBuilder::validator()
        .with_validators(2)
        .with_rust_service(SimpleSupervisor)
        .create();

    let cfg_change_height = Height(5);
    let new_consensus_config = {
        let mut cfg = testkit.consensus_config();
        // Remove us from validators
        cfg.validator_keys.remove(0);
        cfg
    };

    let old_validators = testkit.network().validators();

    let config_propose = ConfigPropose::actual_from(cfg_change_height)
        .consensus_config(new_consensus_config.clone());

    testkit.create_block_with_transaction(sign_config_propose_transaction_by_us(
        &testkit,
        config_propose,
    ));
    testkit.create_blocks_until(cfg_change_height);

    let new_validators = testkit.network().validators();

    assert_eq!(testkit.consensus_config(), new_consensus_config);
    assert_eq!(testkit.network().us().validator_id(), None);
    assert_ne!(old_validators, new_validators);
}

#[test]
fn exclude_other_from_validators() {
    let mut testkit = TestKitBuilder::validator()
        .with_validators(2)
        .with_rust_service(SimpleSupervisor)
        .create();

    let cfg_change_height = Height(5);
    let new_consensus_config = {
        let mut cfg = testkit.consensus_config();
        // Remove one of node from validators
        cfg.validator_keys.remove(1);
        cfg
    };

    let config_propose = ConfigPropose::actual_from(cfg_change_height)
        .consensus_config(new_consensus_config.clone());

    testkit.create_block_with_transaction(sign_config_propose_transaction_by_us(
        &testkit,
        config_propose,
    ));
    testkit.create_blocks_until(cfg_change_height);

    assert_eq!(testkit.consensus_config(), new_consensus_config);
    assert_eq!(testkit.network().us().validator_id(), Some(ValidatorId(0)));
}

#[test]
fn change_us_validator_id() {
    let mut testkit = TestKitBuilder::validator()
        .with_validators(2)
        .with_rust_service(SimpleSupervisor)
        .create();

    let cfg_change_height = Height(5);
    let new_consensus_config = {
        let mut cfg = testkit.consensus_config();
        // Remove one of node from validators
        cfg.validator_keys.swap(0, 1);
        cfg
    };

    let config_propose = ConfigPropose::actual_from(cfg_change_height)
        .consensus_config(new_consensus_config.clone());

    testkit.create_block_with_transaction(sign_config_propose_transaction_by_us(
        &testkit,
        config_propose,
    ));
    testkit.create_blocks_until(cfg_change_height);

    assert_eq!(testkit.network().us().validator_id(), Some(ValidatorId(1)));
    assert_eq!(&testkit.network().validators()[1], testkit.network().us());
    assert_eq!(testkit.consensus_config(), new_consensus_config);
}

#[test]
fn service_config_change() {
    let mut testkit = TestKitBuilder::validator()
        .with_validators(2)
        .with_rust_service(SimpleSupervisor)
        .with_rust_service(ConfigChangeService)
        .create();

    let cfg_change_height = Height(5);
    let params = "I am a new parameter".to_owned();

    let config_propose = ConfigPropose::actual_from(cfg_change_height)
        .service_config(ConfigChangeService::INSTANCE_ID, params.clone());

    testkit.create_block_with_transaction(sign_config_propose_transaction_by_us(
        &testkit,
        config_propose,
    ));
    testkit.create_blocks_until(cfg_change_height);

    let actual_params: String = testkit
        .snapshot()
        .for_service(ConfigChangeService::INSTANCE_NAME)
        .unwrap()
        .get_entry("params")
        .get()
        .unwrap();

    assert_eq!(actual_params, params);
}

#[test]
fn discard_errored_service_config_change() {
    let mut testkit = TestKitBuilder::validator()
        .with_validators(2)
        .with_rust_service(SimpleSupervisor)
        .with_rust_service(ConfigChangeService)
        .create();

    let cfg_change_height = Height(5);
    let params = "I am a discarded parameter".to_owned();
    let new_consensus_config = {
        let mut cfg = testkit.consensus_config();
        // Remove us from validators
        cfg.validator_keys.remove(0);
        cfg
    };

    let config_propose = ConfigPropose::actual_from(cfg_change_height)
        .service_config(ConfigChangeService::INSTANCE_ID, params)
        .service_config(ConfigChangeService::INSTANCE_ID, "error".to_owned())
        .consensus_config(new_consensus_config);

    testkit.create_block_with_transaction(sign_config_propose_transaction_by_us(
        &testkit,
        config_propose,
    ));
    testkit.create_blocks_until(cfg_change_height);
    assert_config_change_is_applied(&testkit);

    assert!(!testkit
        .snapshot()
        .for_service(ConfigChangeService::INSTANCE_NAME)
        .unwrap()
        .get_entry::<_, String>("params")
        .exists());
    assert_eq!(testkit.network().us().validator_id(), Some(ValidatorId(0)));
}

#[test]
fn discard_panicked_service_config_change() {
    let mut testkit = TestKitBuilder::validator()
        .with_validators(2)
        .with_rust_service(SimpleSupervisor)
        .with_rust_service(ConfigChangeService)
        .create();

    let cfg_change_height = Height(5);
    let params = "I am a discarded parameter".to_owned();
    let new_consensus_config = {
        let mut cfg = testkit.consensus_config();
        // Remove us from validators
        cfg.validator_keys.remove(0);
        cfg
    };

    let config_propose = ConfigPropose::actual_from(cfg_change_height)
        .service_config(ConfigChangeService::INSTANCE_ID, params.clone())
        .service_config(ConfigChangeService::INSTANCE_ID, "panic".to_owned())
        .consensus_config(new_consensus_config);

    testkit.create_block_with_transaction(sign_config_propose_transaction_by_us(
        &testkit,
        config_propose,
    ));
    testkit.create_blocks_until(cfg_change_height);
    assert_config_change_is_applied(&testkit);

    assert!(!testkit
        .snapshot()
        .for_service(ConfigChangeService::INSTANCE_NAME)
        .unwrap()
        .get_entry::<_, String>("params")
        .exists());
    assert_eq!(testkit.network().us().validator_id(), Some(ValidatorId(0)));
}

#[test]
fn incorrect_actual_from_field() {
    let mut testkit = TestKitBuilder::validator()
        .with_validators(2)
        .with_rust_service(SimpleSupervisor)
        .with_rust_service(ConfigChangeService)
        .create();

    let cfg_change_height = Height(5);
    let params = "I am a new parameter".to_owned();

    testkit.create_blocks_until(cfg_change_height);

    let config_propose = ConfigPropose::actual_from(cfg_change_height)
        .service_config(ConfigChangeService::INSTANCE_ID, params.clone());

    testkit
        .create_block_with_transaction(sign_config_propose_transaction_by_us(
            &testkit,
            config_propose,
        ))
        .transactions[0]
        .status()
        .unwrap_err();
}

#[test]
fn another_configuration_change_proposal() {
    let mut testkit = TestKitBuilder::validator()
        .with_validators(2)
        .with_rust_service(SimpleSupervisor)
        .with_rust_service(ConfigChangeService)
        .create();

    let cfg_change_height = Height(5);
    let params = "I am a new parameter".to_owned();

    let config_propose = ConfigPropose::actual_from(cfg_change_height)
        .service_config(ConfigChangeService::INSTANCE_ID, params.clone());

    testkit.create_block_with_transaction(sign_config_propose_transaction_by_us(
        &testkit,
        config_propose,
    ));

    let config_propose = ConfigPropose::actual_from(cfg_change_height).service_config(
        ConfigChangeService::INSTANCE_ID,
        "I am an overridden parameter".to_owned(),
    );

    // Try to commit second config change propose.
    testkit
        .create_block_with_transaction(sign_config_propose_transaction_by_us(
            &testkit,
            config_propose,
        ))
        .transactions[0]
        .status()
        .unwrap_err();
    testkit.create_blocks_until(cfg_change_height);
    assert_config_change_is_applied(&testkit);

    let actual_params = testkit
        .snapshot()
        .for_service(ConfigChangeService::INSTANCE_NAME)
        .unwrap()
        .get_entry::<_, String>("params")
        .get();

    assert_eq!(actual_params, Some(params));
}

#[test]
fn service_config_discard_fake_supervisor() {
    const FAKE_SUPERVISOR_ID: InstanceId = 5;

    let (pub_key, sec_key) = crypto::gen_keypair();

    let mut testkit = TestKitBuilder::validator()
        .with_validators(2)
        .with_rust_service(InstanceCollection::new(SimpleSupervisor).with_instance(
            FAKE_SUPERVISOR_ID,
            "fake-supervisor",
            vec![],
        ))
        .with_rust_service(ConfigChangeService)
        .create();

    let cfg_change_height = Height(5);
    let params = "I am a new parameter".to_owned();

    let propose = ConfigPropose::actual_from(cfg_change_height)
        .service_config(ConfigChangeService::INSTANCE_ID, params.clone());
    let tx = Transaction::<dyn SimpleSupervisorInterface>::sign(
        propose,
        FAKE_SUPERVISOR_ID,
        pub_key,
        &sec_key,
    );
    testkit.create_block_with_transaction(tx).transactions[0]
        .status()
        .unwrap_err();
}

#[test]
fn test_configuration_and_rollbacks() {
    let mut testkit = TestKitBuilder::auditor()
        .with_validators(1)
        .with_rust_service(SimpleSupervisor)
        .create();

    testkit.create_blocks_until(Height(5));

    let cfg_change_height = Height(10);
    let new_config = {
        let mut cfg = testkit.consensus_config();
        // Add us node.
        cfg.validator_keys.push(testkit.us().public_keys());
        // Add new node.
        cfg.validator_keys
            .push(testkit.network_mut().add_node().public_keys());
        cfg
    };
    let old_config = testkit.consensus_config();

    testkit.checkpoint();

    // Sign request by validator (we're an auditor yet).
    let initiator_id = testkit.network().validators()[0].validator_id().unwrap();
    let config_propose =
        ConfigPropose::actual_from(cfg_change_height).consensus_config(new_config.clone());

    testkit.create_block_with_transaction(sign_config_propose_transaction(
        &testkit,
        config_propose,
        initiator_id,
    ));

    testkit.create_blocks_until(cfg_change_height);
    assert_config_change_is_applied(&testkit);
    assert_eq!(testkit.consensus_config(), new_config);

    testkit.checkpoint();
    testkit.create_block();
    testkit.rollback();
    assert_eq!(testkit.consensus_config(), new_config);
    assert_config_change_is_applied(&testkit);

    testkit.rollback();

    // As rollback is behind the time a proposal entered the blockchain,
    // the proposal is effectively forgotten.
    testkit.create_blocks_until(Height(10));
    assert_eq!(testkit.consensus_config(), old_config);
    assert_config_change_is_applied(&testkit);
}

#[test]
fn service_config_rollback_apply_error() {
    let mut testkit = TestKitBuilder::validator()
        .with_validators(2)
        .with_rust_service(SimpleSupervisor)
        .with_rust_service(ConfigChangeService)
        .create();

    let cfg_change_height = Height(5);
    let params = "apply_error".to_owned();

    let config_propose = ConfigPropose::actual_from(cfg_change_height)
        .service_config(ConfigChangeService::INSTANCE_ID, params.clone());

    testkit.create_block_with_transaction(sign_config_propose_transaction_by_us(
        &testkit,
        config_propose,
    ));
    testkit.create_blocks_until(cfg_change_height);
    assert_config_change_is_applied(&testkit);

    assert!(!testkit
        .snapshot()
        .for_service(ConfigChangeService::INSTANCE_NAME)
        .unwrap()
        .get_entry::<_, String>("params")
        .exists());
}

#[test]
fn service_config_rollback_apply_panic() {
    let mut testkit = TestKitBuilder::validator()
        .with_validators(2)
        .with_rust_service(SimpleSupervisor)
        .with_rust_service(ConfigChangeService)
        .create();

    let cfg_change_height = Height(5);
    let params = "apply_panic".to_owned();

    let config_propose = ConfigPropose::actual_from(cfg_change_height)
        .service_config(ConfigChangeService::INSTANCE_ID, params.clone());

    testkit.create_block_with_transaction(sign_config_propose_transaction_by_us(
        &testkit,
        config_propose,
    ));
    testkit.create_blocks_until(cfg_change_height);
    assert_config_change_is_applied(&testkit);

    assert!(!testkit
        .snapshot()
        .for_service(ConfigChangeService::INSTANCE_NAME)
        .unwrap()
        .get_entry::<_, String>("params")
        .exists());
}

#[test]
fn service_config_apply_multiple_configs() {
    let mut testkit = TestKitBuilder::validator()
        .with_validators(2)
        .with_rust_service(SimpleSupervisor)
        .with_rust_service(ConfigChangeService)
        .create();

    let cfg_change_height = Height(5);
    let params = "I am a new parameter".to_owned();

    let config_propose = ConfigPropose::actual_from(cfg_change_height)
        .service_config(ConfigChangeService::INSTANCE_ID, params.clone())
        .service_config(ConfigChangeService::INSTANCE_ID, "apply_panic".to_owned())
        .service_config(ConfigChangeService::INSTANCE_ID, "apply_error".to_owned());

    testkit.create_block_with_transaction(sign_config_propose_transaction_by_us(
        &testkit,
        config_propose,
    ));
    testkit.create_blocks_until(cfg_change_height);

    let actual_params = testkit
        .snapshot()
        .for_service(ConfigChangeService::INSTANCE_NAME)
        .unwrap()
        .get_entry::<_, String>("params")
        .get();

    assert_eq!(actual_params, Some(params));
}

#[test]
fn several_service_config_changes() {
    let mut testkit = TestKitBuilder::validator()
        .with_validators(2)
        .with_rust_service(SimpleSupervisor)
        .with_rust_service(ConfigChangeService)
        .create();

    for i in 1..5 {
        let cfg_change_height = Height(5 * i);
        let params = format!("Change {}", i);

        let config_propose = ConfigPropose::actual_from(cfg_change_height)
            .service_config(ConfigChangeService::INSTANCE_ID, params.clone());

        let tx = sign_config_propose_transaction_by_us(&testkit, config_propose);

        testkit.create_block_with_transaction(tx)[0]
            .status()
            .unwrap();

        testkit.create_blocks_until(cfg_change_height);
        assert_config_change_is_applied(&testkit);
    }

    let actual_params = testkit
        .snapshot()
        .for_service(ConfigChangeService::INSTANCE_NAME)
        .unwrap()
        .get_entry::<_, String>("params")
        .get();

    assert_eq!(actual_params, Some("Change 4".to_owned()));
}

#[test]
fn discard_config_propose_from_auditor() {
    let mut testkit = TestKitBuilder::auditor()
        .with_validators(2)
        .with_rust_service(SimpleSupervisor)
        .create();

    let cfg_change_height = Height(5);
    let old_consensus_config = testkit.consensus_config();
    // Attempt to add ourselves into validators list.
    let new_consensus_config = {
        let mut cfg = testkit.consensus_config();
        cfg.validator_keys.push(testkit.us().public_keys());
        cfg
    };

    let old_validators = testkit.network().validators();

    // Sign request by an auditor.
    let keys = &testkit.network().us().service_keypair();
    let config_propose = ConfigPropose::actual_from(cfg_change_height)
        .consensus_config(new_consensus_config.clone())
        .sign_for_simple_supervisor(keys.0, &keys.1);

    let tx_hash = config_propose.object_hash();

    testkit.create_block_with_transaction(config_propose);
    testkit.create_blocks_until(cfg_change_height);

    // Verify that transaction failed.
    let api = testkit.api();
    let system_api = api.exonum_api();
    let expected_status = Err(exonum::blockchain::ExecutionError {
        kind: exonum::blockchain::ExecutionErrorKind::Service { code: 5 },
        description: "Transaction author is not a validator.".into(),
    });
    system_api.assert_tx_status(tx_hash, &expected_status.into());

    // Verify that no changes have been applied.
    let new_validators = testkit.network().validators();

    assert_eq!(testkit.consensus_config(), old_consensus_config);
    assert_eq!(testkit.network().us().validator_id(), None);
    assert_eq!(old_validators, new_validators);
}

#[test]
fn test_send_proposal_with_api() {
    let mut testkit = TestKitBuilder::validator()
        .with_validators(2)
        .with_rust_service(SimpleSupervisor)
        .create();

    let old_validators = testkit.network().validators();

    let cfg_change_height = Height(5);
    let new_consensus_config = {
        let mut cfg = testkit.consensus_config();
        // Remove us from validators
        cfg.validator_keys.remove(0);
        cfg
    };

    let config_propose = ConfigPropose::actual_from(cfg_change_height)
        .consensus_config(new_consensus_config.clone());

    // Create proposal
    let hash = {
        let hash: Hash = testkit
            .api()
            .private(exonum_testkit::ApiKind::Service("simple-supervisor"))
            .query(&config_propose)
            .post("propose-config")
            .unwrap();
        hash
    };
    testkit.create_block();
    testkit.api().exonum_api().assert_tx_success(hash);

    // Assert that config is now pending.
    let snapshot = testkit.snapshot();
    let snapshot = snapshot.for_service(SUPERVISOR_INSTANCE_ID).unwrap();
    assert_eq!(
        Schema::new(snapshot).config_propose.get().unwrap(),
        config_propose
    );

    testkit.create_blocks_until(cfg_change_height);

    // Assert that config sent through the api is applied.
    assert_config_change_is_applied(&testkit);
    assert_eq!(testkit.consensus_config(), new_consensus_config);
    assert_eq!(testkit.network().us().validator_id(), None);
    assert_ne!(old_validators, testkit.network().validators());
}<|MERGE_RESOLUTION|>--- conflicted
+++ resolved
@@ -23,12 +23,8 @@
         SUPERVISOR_INSTANCE_ID,
     },
 };
-<<<<<<< HEAD
-use exonum_derive::ServiceFactory;
+use exonum_derive::{ServiceDispatcher, ServiceFactory};
 use exonum_merkledb::{access::AccessExt, ObjectHash, Snapshot};
-=======
-use exonum_derive::{ServiceDispatcher, ServiceFactory};
->>>>>>> 2c1ccc97
 use exonum_testkit::{TestKit, TestKitBuilder};
 
 use exonum_supervisor::{
