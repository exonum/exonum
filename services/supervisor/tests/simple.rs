--- conflicted
+++ resolved
@@ -21,14 +21,9 @@
     helpers::{Height, ValidatorId},
     messages::{AnyTx, Verified},
     runtime::{
-<<<<<<< HEAD
         rust::{CallContext, DefaultInstance, Service, ServiceFactory as ServiceFactoryTrait},
-        ArtifactId, BlockchainData, DispatcherError, ExecutionError, InstanceId, SnapshotExt,
-=======
-        rust::{CallContext, DefaultInstance, Service},
         ArtifactId, BlockchainData, DispatcherError, ErrorMatch, ExecutionError, InstanceId,
         SnapshotExt, SUPERVISOR_INSTANCE_ID,
->>>>>>> ad09c0ce
     },
 };
 use exonum_derive::{exonum_interface, ServiceDispatcher, ServiceFactory};
@@ -36,12 +31,8 @@
 use exonum_testkit::{TestKit, TestKitBuilder};
 
 use exonum_supervisor::{
-<<<<<<< HEAD
-    supervisor_name, ConfigPropose, Configure, DeployRequest, Schema, Supervisor,
-=======
     supervisor_name, ConfigPropose, Configure, DeployRequest, Error as TxError, Schema,
-    SimpleSupervisor,
->>>>>>> ad09c0ce
+    Supervisor,
 };
 
 pub fn sign_config_propose_transaction(
