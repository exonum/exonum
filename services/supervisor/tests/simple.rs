// Copyright 2019 The Exonum Team
//
// Licensed under the Apache License, Version 2.0 (the "License");
// you may not use this file except in compliance with the License.
// You may obtain a copy of the License at
//
//   http://www.apache.org/licenses/LICENSE-2.0
//
// Unless required by applicable law or agreed to in writing, software
// distributed under the License is distributed on an "AS IS" BASIS,
// WITHOUT WARRANTIES OR CONDITIONS OF ANY KIND, either express or implied.
// See the License for the specific language governing permissions and
// limitations under the License.

//! This file contains tests for the Supervisor in the simple mode.
//! Since simple Supervisor only difference from decentralized one is
//! decision-making algorithm, the tests affect only this aspect.

use exonum::{
    crypto::Hash,
    helpers::{Height, ValidatorId},
    messages::{AnyTx, Verified},
    runtime::{
<<<<<<< HEAD
        rust::{CallContext, Service, ServiceFactory},
        BlockchainData, DispatcherError, ExecutionError, InstanceId, SnapshotExt,
=======
        rust::{CallContext, DefaultInstance, Service, ServiceFactory as _},
        ArtifactId, DispatcherError, ErrorMatch, ExecutionError, InstanceId, SnapshotExt,
        SUPERVISOR_INSTANCE_ID,
>>>>>>> 6e2017e3
    },
};
use exonum_derive::*;
use exonum_merkledb::{access::AccessExt, ObjectHash};
use exonum_testkit::{TestKit, TestKitBuilder};

use exonum_supervisor::{
    supervisor_name, ConfigPropose, Configure, DeployRequest, Error as TxError, Schema, Supervisor,
};

pub fn sign_config_propose_transaction(
    testkit: &TestKit,
    config: ConfigPropose,
    initiator_id: ValidatorId,
) -> Verified<AnyTx> {
    let (pub_key, sec_key) = &testkit.validator(initiator_id).service_keypair();
    config.sign_for_supervisor(*pub_key, sec_key)
}

pub fn sign_config_propose_transaction_by_us(
    testkit: &TestKit,
    config: ConfigPropose,
) -> Verified<AnyTx> {
    let initiator_id = testkit.network().us().validator_id().unwrap();

    sign_config_propose_transaction(&testkit, config, initiator_id)
}

#[derive(Debug, ServiceDispatcher, ServiceFactory)]
#[service_dispatcher(implements("Configure<Params=String>"))]
#[service_factory(artifact_name = "config-change-test-service")]
pub struct ConfigChangeService;

impl DefaultInstance for ConfigChangeService {
    const INSTANCE_ID: InstanceId = 119;
    const INSTANCE_NAME: &'static str = "config-change";
}

#[derive(Debug, ServiceDispatcher, ServiceFactory)]
#[service_dispatcher(implements("DeployableServiceInterface"))]
#[service_factory(artifact_name = "deployable-test-service", artifact_version = "0.1.0")]
pub struct DeployableService;

impl Service for DeployableService {}

#[exonum_interface]
pub trait DeployableServiceInterface {}

impl DeployableServiceInterface for DeployableService {}
impl Service for ConfigChangeService {}

impl Configure for ConfigChangeService {
    type Params = String;

    fn verify_config(
        &self,
        context: CallContext<'_>,
        params: Self::Params,
    ) -> Result<(), ExecutionError> {
        context
            .caller()
            .as_supervisor()
            .ok_or(DispatcherError::UnauthorizedCaller)?;

        match params.as_str() {
            "error" => Err(DispatcherError::malformed_arguments("Error!")),
            "panic" => panic!("Aaaa!"),
            _ => Ok(()),
        }
    }

    fn apply_config(
        &self,
        context: CallContext<'_>,
        params: Self::Params,
    ) -> Result<(), ExecutionError> {
        context
            .caller()
            .as_supervisor()
            .ok_or(DispatcherError::UnauthorizedCaller)?;

        context
            .service_data()
            .get_entry("params")
            .set(params.clone());

        match params.as_str() {
            "apply_error" => Err(DispatcherError::malformed_arguments("Error!")),
            "apply_panic" => panic!("Aaaa!"),
            _ => Ok(()),
        }
    }
}

fn assert_config_change_is_applied(testkit: &TestKit) {
    let snapshot = testkit.snapshot();
    assert!(
        !Schema::new(snapshot.for_service(supervisor_name()).unwrap())
            .pending_proposal
            .exists()
    );
}

/// Attempts to change consensus config with only one confirmation.
#[test]
fn change_consensus_config_with_one_confirmation() {
    let initial_validator_count = 4;
    let expected_new_validator_number = initial_validator_count;

    let mut testkit = TestKitBuilder::auditor()
        .with_validators(initial_validator_count)
        .with_rust_service(Supervisor)
        .with_artifact(Supervisor.artifact_id())
        .with_instance(Supervisor::simple())
        .create();

    let cfg_change_height = Height(5);
    let new_consensus_config = {
        let mut cfg = testkit.consensus_config();
        // Add us node.
        cfg.validator_keys.push(testkit.us().public_keys());
        // Add new node.
        cfg.validator_keys
            .push(testkit.network_mut().add_node().public_keys());
        cfg
    };

    // Sign request by validator (we're an auditor yet).
    let initiator_id = testkit.network().validators()[0].validator_id().unwrap();
    let config_propose =
        ConfigPropose::new(0, cfg_change_height).consensus_config(new_consensus_config.clone());

    testkit.create_block_with_transaction(sign_config_propose_transaction(
        &testkit,
        config_propose,
        initiator_id,
    ));

    testkit.create_blocks_until(cfg_change_height.previous());
    assert_eq!(testkit.network().us().validator_id(), None);
    testkit.create_block();

    // We did not send (2/3+1) confirmations, but expect config to be applied.
    assert_config_change_is_applied(&testkit);
    assert_eq!(
        testkit.network().us().validator_id(),
        Some(ValidatorId(expected_new_validator_number))
    );
    assert_eq!(
        &testkit.network().validators()[expected_new_validator_number as usize],
        testkit.network().us()
    );
    assert_eq!(testkit.consensus_config(), new_consensus_config);
}

/// Attempts to change service config with only one confirmation.
#[test]
fn service_config_change() {
    let mut testkit = TestKitBuilder::validator()
        .with_validators(2)
        .with_rust_service(Supervisor)
        .with_artifact(Supervisor.artifact_id())
        .with_instance(Supervisor::simple())
        .with_default_rust_service(ConfigChangeService)
        .create();

    let cfg_change_height = Height(5);
    let params = "I am a new parameter".to_owned();

    let config_propose = ConfigPropose::new(0, cfg_change_height)
        .service_config(ConfigChangeService::INSTANCE_ID, params.clone());

    testkit.create_block_with_transaction(sign_config_propose_transaction_by_us(
        &testkit,
        config_propose,
    ));
    testkit.create_blocks_until(cfg_change_height);

    let actual_params: String = testkit
        .snapshot()
        .for_service(ConfigChangeService::INSTANCE_NAME)
        .unwrap()
        .get_entry("params")
        .get()
        .unwrap();

    assert_eq!(actual_params, params);
}

#[test]
fn incorrect_actual_from_field() {
    let mut testkit = TestKitBuilder::validator()
        .with_validators(2)
        .with_rust_service(Supervisor)
        .with_artifact(Supervisor.artifact_id())
        .with_instance(Supervisor::simple())
        .with_default_rust_service(ConfigChangeService)
        .create();

    let cfg_change_height = Height(5);
    let params = "I am a new parameter".to_owned();

    testkit.create_blocks_until(cfg_change_height);

    let config_propose = ConfigPropose::new(0, cfg_change_height)
        .service_config(ConfigChangeService::INSTANCE_ID, params.clone());

    testkit
        .create_block_with_transaction(sign_config_propose_transaction_by_us(
            &testkit,
            config_propose,
        ))
        .transactions[0]
        .status()
        .unwrap_err();
}

/// Checks that config propose signed by auditor is discarded.
#[test]
fn discard_config_propose_from_auditor() {
    let mut testkit = TestKitBuilder::auditor()
        .with_validators(2)
        .with_rust_service(Supervisor)
        .with_artifact(Supervisor.artifact_id())
        .with_instance(Supervisor::simple())
        .create();

    let cfg_change_height = Height(5);
    let old_consensus_config = testkit.consensus_config();
    // Attempt to add ourselves into validators list.
    let new_consensus_config = {
        let mut cfg = testkit.consensus_config();
        cfg.validator_keys.push(testkit.us().public_keys());
        cfg
    };

    let old_validators = testkit.network().validators();

    // Sign request by an auditor.
    let keys = &testkit.network().us().service_keypair();
    let config_propose = ConfigPropose::new(0, cfg_change_height)
        .consensus_config(new_consensus_config.clone())
        .sign_for_supervisor(keys.0, &keys.1);

    let tx_hash = config_propose.object_hash();

    testkit.create_block_with_transaction(config_propose);
    testkit.create_blocks_until(cfg_change_height);

    // Verify that transaction failed.
    let api = testkit.api();
    let system_api = api.exonum_api();
    let expected_err =
        ErrorMatch::from_fail(&TxError::UnknownAuthor).for_service(SUPERVISOR_INSTANCE_ID);
    system_api.assert_tx_status(tx_hash, Err(&expected_err));

    // Verify that no changes have been applied.
    let new_validators = testkit.network().validators();

    assert_eq!(testkit.consensus_config(), old_consensus_config);
    assert_eq!(testkit.network().us().validator_id(), None);
    assert_eq!(old_validators, new_validators);
}

/// Checks that config proposal sent through api is executed correctly.
#[test]
fn test_send_proposal_with_api() {
    let mut testkit = TestKitBuilder::validator()
        .with_validators(2)
        .with_rust_service(Supervisor)
        .with_artifact(Supervisor.artifact_id())
        .with_instance(Supervisor::simple())
        .create();

    let old_validators = testkit.network().validators();

    let cfg_change_height = Height(5);
    let new_consensus_config = {
        let mut cfg = testkit.consensus_config();
        // Remove us from validators
        cfg.validator_keys.remove(0);
        cfg
    };

    let config_propose =
        ConfigPropose::new(0, cfg_change_height).consensus_config(new_consensus_config.clone());

    // Create proposal
    let hash = {
        let hash: Hash = testkit
            .api()
            .private(exonum_testkit::ApiKind::Service("supervisor"))
            .query(&config_propose)
            .post("propose-config")
            .unwrap();
        hash
    };
    testkit.create_block();
    testkit.api().exonum_api().assert_tx_success(hash);

    // Assert that config is now pending.
    let snapshot = testkit.snapshot();
    let snapshot = snapshot.for_service(supervisor_name()).unwrap();
    assert_eq!(
        Schema::new(snapshot)
            .pending_proposal
            .get()
            .unwrap()
            .config_propose,
        config_propose
    );

    testkit.create_blocks_until(cfg_change_height);

    // Assert that config sent through the api is applied.
    assert_config_change_is_applied(&testkit);
    assert_eq!(testkit.consensus_config(), new_consensus_config);
    assert_eq!(testkit.network().us().validator_id(), None);
    assert_ne!(old_validators, testkit.network().validators());
}

/// Tests that deploy request with only one approval (initial) is executed successfully.
#[test]
fn deploy_service() {
    let mut testkit = TestKitBuilder::validator()
        .with_rust_service(Supervisor)
        .with_artifact(Supervisor.artifact_id())
        .with_instance(Supervisor::simple())
        .with_rust_service(DeployableService)
        .create();

    let deadline_height = Height(5);

    let artifact = DeployableService.artifact_id();
    let deploy_request = DeployRequest {
        artifact: artifact.clone(),
        spec: Vec::new(),
        deadline_height,
    };

    // Create deploy request
    let hash = testkit
        .api()
        .private(exonum_testkit::ApiKind::Service("supervisor"))
        .query(&deploy_request)
        .post("deploy-artifact")
        .unwrap();
    testkit.create_block();

    testkit.create_blocks_until(deadline_height);

    // Check that request was executed.
    let api = testkit.api();
    let system_api = api.exonum_api();
    system_api.assert_tx_success(hash);

    // Verify that after reaching the deadline height artifact is deployed.
    assert_eq!(system_api.services().artifacts.contains(&artifact), true);
}

/// Attempts to change config without `actual_from` height set.
/// When `actual_from` is not set, it is expected to be treated as the next height.
#[test]
fn actual_from_is_zero() {
    let initial_validator_count = 4;
    let expected_new_validator_number = initial_validator_count;

    let mut testkit = TestKitBuilder::auditor()
        .with_validators(initial_validator_count)
        .with_rust_service(Supervisor)
        .with_artifact(Supervisor.artifact_id())
        .with_instance(Supervisor::simple())
        .create();

    // Change height set to 0
    let cfg_change_height = Height(0);

    // Sample config change, we don't actually care about what se change.
    let new_consensus_config = {
        let mut cfg = testkit.consensus_config();
        cfg.validator_keys.push(testkit.us().public_keys());
        cfg.validator_keys
            .push(testkit.network_mut().add_node().public_keys());
        cfg
    };

    let initiator_id = testkit.network().validators()[0].validator_id().unwrap();
    let config_propose =
        ConfigPropose::new(0, cfg_change_height).consensus_config(new_consensus_config.clone());

    testkit.create_block_with_transaction(sign_config_propose_transaction(
        &testkit,
        config_propose,
        initiator_id,
    ));

    // Create one block.
    testkit.create_block();

    // Check that config is applied.
    assert_config_change_is_applied(&testkit);
    assert_eq!(
        testkit.network().us().validator_id(),
        Some(ValidatorId(expected_new_validator_number))
    );
    assert_eq!(
        &testkit.network().validators()[expected_new_validator_number as usize],
        testkit.network().us()
    );
    assert_eq!(testkit.consensus_config(), new_consensus_config);
}<|MERGE_RESOLUTION|>--- conflicted
+++ resolved
@@ -21,14 +21,9 @@
     helpers::{Height, ValidatorId},
     messages::{AnyTx, Verified},
     runtime::{
-<<<<<<< HEAD
-        rust::{CallContext, Service, ServiceFactory},
-        BlockchainData, DispatcherError, ExecutionError, InstanceId, SnapshotExt,
-=======
         rust::{CallContext, DefaultInstance, Service, ServiceFactory as _},
         ArtifactId, DispatcherError, ErrorMatch, ExecutionError, InstanceId, SnapshotExt,
         SUPERVISOR_INSTANCE_ID,
->>>>>>> 6e2017e3
     },
 };
 use exonum_derive::*;
