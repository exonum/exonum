// Copyright 2018 The Exonum Team
//
// Licensed under the Apache License, Version 2.0 (the "License");
// you may not use this file except in compliance with the License.
// You may obtain a copy of the License at
//
//   http://www.apache.org/licenses/LICENSE-2.0
//
// Unless required by applicable law or agreed to in writing, software
// distributed under the License is distributed on an "AS IS" BASIS,
// WITHOUT WARRANTIES OR CONDITIONS OF ANY KIND, either express or implied.
// See the License for the specific language governing permissions and
// limitations under the License.

// spell-checker:ignore postpropose, postvote

use exonum::blockchain::{Schema, StoredConfiguration};
use exonum::crypto::{CryptoHash, Hash};
use exonum::helpers::{Height, ValidatorId};
use exonum_testkit::{ApiKind, TestKit, TestKitApi};

<<<<<<< HEAD
use super::{
    new_tx_config_propose, new_tx_config_vote, new_tx_config_vote_against, to_boxed,
    ConfigurationSchema, ConfigurationTestKit,
};
=======
use super::{new_tx_config_propose, new_tx_config_vote, new_tx_config_vote_against, to_boxed,
            ConfigurationSchema, ConfigurationTestKit};
>>>>>>> 0b0eb5c8
use api::{ConfigHashInfo, ConfigInfo, ProposeHashInfo, ProposeResponse, VoteResponse, VotesInfo};

trait ConfigurationApiTest {
    fn actual_config(&self) -> ConfigHashInfo;

    fn following_config(&self) -> Option<ConfigHashInfo>;

    fn config_by_hash(&self, config_hash: Hash) -> ConfigInfo;

    fn all_proposes(
        &self,
        previous_cfg_hash_filter: Option<Hash>,
        actual_from_filter: Option<Height>,
    ) -> Vec<ProposeHashInfo>;

    fn all_committed(
        &self,
        previous_cfg_hash_filter: Option<Hash>,
        actual_from_filter: Option<Height>,
    ) -> Vec<ConfigHashInfo>;

    fn votes_for_propose(&self, cfg_hash: &Hash) -> VotesInfo;

    fn post_config_propose(&self, cfg: &StoredConfiguration) -> ProposeResponse;

    fn post_config_vote(&self, cfg_hash: &Hash) -> VoteResponse;

    fn post_config_vote_against(&self, cfg_hash: &Hash) -> VoteResponse;
}

fn params_to_query(
    previous_cfg_hash_filter: Option<Hash>,
    actual_from_filter: Option<Height>,
) -> String {
    let mut query = String::new();
    let mut prefix = "?";
    if let Some(previous_cfg_hash_filter) = previous_cfg_hash_filter {
        query += &format!(
            "{}previous_cfg_hash={}",
            prefix,
            previous_cfg_hash_filter.to_string()
        );
        prefix = "&";
    }
    if let Some(actual_from_filter) = actual_from_filter {
        query += &format!("{}actual_from={}", prefix, actual_from_filter.to_string());
    }
    query
}

impl ConfigurationApiTest for TestKitApi {
    fn actual_config(&self) -> ConfigHashInfo {
        self.get(ApiKind::Service("configuration"), "/v1/configs/actual")
    }

    fn following_config(&self) -> Option<ConfigHashInfo> {
        self.get(ApiKind::Service("configuration"), "/v1/configs/following")
    }

    fn config_by_hash(&self, config_hash: Hash) -> ConfigInfo {
        self.get(
            ApiKind::Service("configuration"),
            &format!("/v1/configs/{}", config_hash.to_string()),
        )
    }

    fn all_proposes(
        &self,
        previous_cfg_hash_filter: Option<Hash>,
        actual_from_filter: Option<Height>,
    ) -> Vec<ProposeHashInfo> {
        self.get(
            ApiKind::Service("configuration"),
            &format!(
                "/v1/configs/proposed{}",
                &params_to_query(previous_cfg_hash_filter, actual_from_filter),
            ),
        )
    }

    fn votes_for_propose(&self, cfg_hash: &Hash) -> VotesInfo {
        let endpoint = format!("/v1/configs/{}/votes", cfg_hash.to_string());
        self.get(ApiKind::Service("configuration"), &endpoint)
    }

    fn all_committed(
        &self,
        previous_cfg_hash_filter: Option<Hash>,
        actual_from_filter: Option<Height>,
    ) -> Vec<ConfigHashInfo> {
        self.get(
            ApiKind::Service("configuration"),
            &format!(
                "/v1/configs/committed{}",
                &params_to_query(previous_cfg_hash_filter, actual_from_filter),
            ),
        )
    }

    fn post_config_propose(&self, cfg: &StoredConfiguration) -> ProposeResponse {
        self.post_private(
            ApiKind::Service("configuration"),
            "/v1/configs/postpropose",
            cfg,
        )
    }

    fn post_config_vote(&self, cfg_hash: &Hash) -> VoteResponse {
        let endpoint = format!("/v1/configs/{}/postvote", cfg_hash.to_string());
        self.post_private(ApiKind::Service("configuration"), &endpoint, &())
    }

    fn post_config_vote_against(&self, cfg_hash: &Hash) -> VoteResponse {
        let endpoint = format!("/v1/configs/{}/postagainst", cfg_hash.to_string());
        self.post_private(ApiKind::Service("configuration"), &endpoint, &())
    }
}

#[test]
fn test_actual_config() {
    let testkit: TestKit = TestKit::configuration_default();

    let actual = testkit.api().actual_config();
    let expected = {
        let stored = Schema::new(&testkit.snapshot()).actual_configuration();
        ConfigHashInfo {
            hash: stored.hash(),
            config: stored,
            propose: None,
            votes: None,
        }
    };
    assert_eq!(expected, actual);
}

#[test]
fn test_following_config() {
    let mut testkit: TestKit = TestKit::configuration_default();
    let api = testkit.api();
    // Checks that following config is absent.
    assert_eq!(None, api.following_config());
    // Commits the following configuration.
    let cfg_proposal = {
        let mut cfg = testkit.configuration_change_proposal();
        cfg.set_actual_from(Height(10));
        cfg.set_service_config("message", "First config change");
        cfg
    };
    let expected = {
        let stored = cfg_proposal.stored_configuration().clone();
        ConfigHashInfo {
            hash: stored.hash(),
            config: stored,
            propose: None,
            votes: None,
        }
    };
    testkit.commit_configuration_change(cfg_proposal);
    testkit.create_block();

    let actual = api.following_config();
    assert_eq!(Some(expected), actual);
}

#[test]
fn test_config_by_hash1() {
    let testkit: TestKit = TestKit::configuration_default();
    let initial_cfg = Schema::new(&testkit.snapshot()).actual_configuration();

    let expected = ConfigInfo {
        committed_config: Some(initial_cfg.clone()),
        propose: None,
    };
    let actual = testkit.api().config_by_hash(initial_cfg.hash());
    assert_eq!(expected, actual);
}

#[test]
fn test_config_by_hash2() {
    let mut testkit: TestKit = TestKit::configuration_default();
    // Apply a new configuration.
    let new_cfg = {
        let mut cfg = testkit.configuration_change_proposal();
        cfg.set_service_config("message", "First config change");
        cfg.set_actual_from(Height(5));
        cfg.stored_configuration().clone()
    };
    testkit.apply_configuration(ValidatorId(0), new_cfg.clone());
    // Check results
    let expected = ConfigInfo {
        committed_config: Some(new_cfg.clone()),
        propose: Some(
            ConfigurationSchema::new(&testkit.snapshot())
                .propose_data_by_config_hash()
                .get(&new_cfg.hash())
                .expect("Propose for configuration is absent."),
        ),
    };
    let actual = testkit.api().config_by_hash(new_cfg.hash());
    assert_eq!(expected, actual);
}

#[test]
fn test_config_by_hash3() {
    let mut testkit: TestKit = TestKit::configuration_default();
    // Apply a new configuration.
    let new_cfg = {
        let mut cfg = testkit.configuration_change_proposal();
        let mut validators = cfg.validators().to_vec();
        validators.pop();
        cfg.set_actual_from(Height(5));
        cfg.set_validators(validators);
        cfg.stored_configuration().clone()
    };
    testkit.apply_configuration(ValidatorId(0), new_cfg.clone());
    // Check results
    let expected = ConfigInfo {
        committed_config: Some(new_cfg.clone()),
        propose: Some(
            ConfigurationSchema::new(&testkit.snapshot())
                .propose_data_by_config_hash()
                .get(&new_cfg.hash())
                .expect("Propose for configuration is absent."),
        ),
    };
    let actual = testkit.api().config_by_hash(new_cfg.hash());
    assert_eq!(expected, actual);
}

#[test]
fn test_votes_for_propose() {
    let mut testkit: TestKit = TestKit::configuration_default();
    let api = testkit.api();
    // Apply a new configuration.
    let cfg_change_height = Height(5);
    let new_cfg = {
        let mut cfg = testkit.configuration_change_proposal();
        cfg.set_service_config("message", "First config change");
        cfg.set_actual_from(cfg_change_height);
        cfg.stored_configuration().clone()
    };
    let tx_propose = new_tx_config_propose(&testkit.network().validators()[0], new_cfg.clone());
    let cfg_proposal_hash = new_cfg.hash();
    assert_eq!(None, api.votes_for_propose(&new_cfg.hash()));
    testkit.create_block_with_transactions(txvec![tx_propose]);
    assert_eq!(
        Some(vec![None; testkit.network().validators().len()]),
        api.votes_for_propose(&new_cfg.hash())
    );
    // Push votes
    let tx_votes = testkit
        .network()
        .validators()
        .iter()
        .map(|validator| new_tx_config_vote(validator, cfg_proposal_hash))
        .map(to_boxed)
        .collect::<Vec<_>>();
    testkit.create_block_with_transactions(tx_votes);
    let response = api.votes_for_propose(&new_cfg.hash())
        .expect("Votes for config is absent");
    for entry in response.into_iter().take(testkit.majority_count()) {
        let tx = entry.expect("Vote for config is absent");
        assert!(
            Schema::new(&testkit.snapshot())
                .transactions()
                .contains(&tx.hash(),),
            "Transaction is absent in blockchain: {:?}",
            tx
        );
    }
}

#[test]
fn test_dissenting_votes_for_propose() {
    use schema::VotingDecision;

    let mut testkit: TestKit = TestKit::configuration_default();
    let api = testkit.api();
    // Apply a new configuration.
    let new_cfg = {
        let mut cfg = testkit.configuration_change_proposal();
        cfg.set_service_config("message", "First config change");
        cfg.set_actual_from(Height(5));
        cfg.stored_configuration().clone()
    };
    let tx_propose = new_tx_config_propose(&testkit.network().validators()[0], new_cfg.clone());
    let cfg_proposal_hash = new_cfg.hash();
    assert_eq!(None, api.votes_for_propose(&new_cfg.hash()));
    testkit.create_block_with_transaction(tx_propose);
    assert_eq!(
        Some(vec![None; testkit.network().validators().len()]),
        api.votes_for_propose(&new_cfg.hash())
    );
    // Push dissenting votes
    let tx_dissenting_votes = testkit
        .network()
        .validators()
        .iter()
        .map(|validator| new_tx_config_vote_against(validator, cfg_proposal_hash))
        .map(to_boxed)
        .collect::<Vec<_>>();
    testkit.create_block_with_transactions(tx_dissenting_votes);
    let response = api.votes_for_propose(&new_cfg.hash())
        .expect("Dissenting votes for config is absent");
    for entry in response.into_iter().take(testkit.majority_count()) {
        let tx = entry.expect("VoteAgainst for config is absent");
        assert_matches!(
            tx,
            VotingDecision::Nay(_),
            "Transaction {:?} is not VoteAgainst variant",
            tx
        );
    }
}

#[test]
fn test_all_proposes() {
    let mut testkit: TestKit = TestKit::configuration_default();
    let api = testkit.api();
    // Create proposes
    let new_cfg_1 = {
        let mut cfg = testkit.configuration_change_proposal();
        cfg.set_actual_from(Height(10));
        cfg.set_service_config("message", "First config change");
        cfg.stored_configuration().clone()
    };
    let new_cfg_2 = {
        let mut cfg = testkit.configuration_change_proposal();
        cfg.set_actual_from(Height(15));
        cfg.set_service_config("message", "First config change");
        cfg.stored_configuration().clone()
    };
    // Create txs
    let tx_propose_1 = new_tx_config_propose(&testkit.network().validators()[0], new_cfg_1.clone());
    let tx_propose_2 = new_tx_config_propose(&testkit.network().validators()[1], new_cfg_2.clone());
    testkit.create_block_with_transactions(txvec![tx_propose_1, tx_propose_2]);
    // Check results
    let expected_response_1 = ProposeHashInfo {
        hash: new_cfg_1.hash(),
        propose_data: ConfigurationSchema::new(&testkit.snapshot())
            .propose_data_by_config_hash()
            .get(&new_cfg_1.hash())
            .expect("Propose data is absent"),
    };
    let expected_response_2 = ProposeHashInfo {
        hash: new_cfg_2.hash(),
        propose_data: ConfigurationSchema::new(&testkit.snapshot())
            .propose_data_by_config_hash()
            .get(&new_cfg_2.hash())
            .expect("Propose data is absent"),
    };
    assert_eq!(
        vec![expected_response_1.clone(), expected_response_2.clone()],
        api.all_proposes(None, None)
    );
    assert_eq!(
        vec![expected_response_2.clone()],
        api.all_proposes(None, Some(Height(11)))
    );
    assert_eq!(
        vec![expected_response_2.clone()],
        api.all_proposes(None, Some(Height(15)))
    );
    assert_eq!(
        Vec::<ProposeHashInfo>::new(),
        api.all_proposes(None, Some(Height(16)))
    );
    assert_eq!(
        Vec::<ProposeHashInfo>::new(),
        api.all_proposes(Some(Hash::zero()), None)
    );
    let initial_cfg = Schema::new(&testkit.snapshot()).actual_configuration();
    assert_eq!(
        vec![expected_response_1.clone(), expected_response_2.clone()],
        api.all_proposes(Some(initial_cfg.hash()), None)
    );
}

#[test]
fn test_all_committed() {
    let mut testkit: TestKit = TestKit::configuration_default();
    let api = testkit.api();
    let initial_cfg = Schema::new(&testkit.snapshot()).actual_configuration();
    // Commits the first configuration
    let new_cfg_1 = {
        let mut cfg = testkit.configuration_change_proposal();
        cfg.set_actual_from(Height(10));
        cfg.set_service_config("message", "First config change");
        cfg.stored_configuration().clone()
    };
    testkit.apply_configuration(ValidatorId(0), new_cfg_1.clone());
    // Commits the first second configuration
    let new_cfg_2 = {
        let mut cfg = testkit.configuration_change_proposal();
        cfg.set_actual_from(Height(15));
        cfg.set_service_config("message", "First config change");
        cfg.stored_configuration().clone()
    };
    testkit.apply_configuration(ValidatorId(1), new_cfg_2.clone());
    // Check results
    let expected_response_1 = ConfigHashInfo {
        hash: initial_cfg.hash(),
        config: initial_cfg.clone(),
        propose: None,
        votes: None,
    };
    let expected_response_2 = ConfigHashInfo {
        hash: new_cfg_1.hash(),
        config: new_cfg_1.clone(),
        propose: Some(testkit.find_propose(new_cfg_1.hash()).unwrap().hash()),
        votes: Some(testkit.votes_for_propose(new_cfg_1.hash())),
    };
    let expected_response_3 = ConfigHashInfo {
        hash: new_cfg_2.hash(),
        config: new_cfg_2.clone(),
        propose: Some(testkit.find_propose(new_cfg_2.hash()).unwrap().hash()),
        votes: Some(testkit.votes_for_propose(new_cfg_2.hash())),
    };
    assert_eq!(
        vec![
            expected_response_1.clone(),
            expected_response_2.clone(),
            expected_response_3.clone(),
        ],
        api.all_committed(None, None)
    );
    assert_eq!(
        vec![expected_response_2.clone(), expected_response_3.clone()],
        api.all_committed(None, Some(Height(1)))
    );
    assert_eq!(
        vec![expected_response_3.clone()],
        api.all_committed(None, Some(Height(11)))
    );
    assert_eq!(
        vec![expected_response_3.clone()],
        api.all_committed(None, Some(Height(15)))
    );
    assert_eq!(
        Vec::<ConfigHashInfo>::new(),
        api.all_committed(None, Some(Height(16)))
    );
    assert_eq!(
        vec![expected_response_1.clone()],
        api.all_committed(Some(Hash::zero()), None)
    );
    assert_eq!(
        vec![expected_response_2.clone()],
        api.all_committed(Some(initial_cfg.hash()), None)
    );
}

#[test]
fn test_post_propose_tx() {
    let mut testkit: TestKit = TestKit::configuration_default();
    let api = testkit.api();
    // Commits the following configuration.
    let new_cfg = {
        let mut cfg = testkit.configuration_change_proposal();
        cfg.set_actual_from(Height(10));
        cfg.set_service_config("message", "First config change");
        cfg.stored_configuration().clone()
    };
    let info = api.post_config_propose(&new_cfg);
    testkit.poll_events();
    // Check results
    let tx = new_tx_config_propose(&testkit.network().validators()[0], new_cfg.clone());
    assert_eq!(tx.hash(), info.tx_hash);
    assert!(testkit.is_tx_in_pool(&info.tx_hash));
}

#[test]
fn test_post_vote_tx() {
    let mut testkit: TestKit = TestKit::configuration_default();
    let api = testkit.api();
    // Commits the following configuration.
    let new_cfg = {
        let mut cfg = testkit.configuration_change_proposal();
        cfg.set_actual_from(Height(10));
        cfg.set_service_config("message", "First config change");
        cfg.stored_configuration().clone()
    };
    let tx = new_tx_config_propose(&testkit.network().validators()[0], new_cfg.clone());
    testkit.create_block_with_transactions(txvec![tx]);

    let info = api.post_config_vote(&new_cfg.hash());
    testkit.poll_events();
    // Check results
    let tx = new_tx_config_vote(&testkit.network().validators()[0], new_cfg.hash());
    assert_eq!(tx.hash(), info.tx_hash);
    assert!(testkit.is_tx_in_pool(&info.tx_hash));
}

#[test]
fn test_post_vote_against_tx() {
    let mut testkit: TestKit = TestKit::configuration_default();
    let api = testkit.api();
    // Commits the following configuration.
    let new_cfg = {
        let mut cfg = testkit.configuration_change_proposal();
        cfg.set_actual_from(Height(10));
        cfg.set_service_config("message", "First config change");
        cfg.stored_configuration().clone()
    };
    let tx = new_tx_config_propose(&testkit.network().validators()[0], new_cfg.clone());
    testkit.create_block_with_transaction(tx);

    let info = api.post_config_vote_against(&new_cfg.hash());
    testkit.poll_events();
    // Check results
    let tx = new_tx_config_vote_against(&testkit.network().validators()[0], new_cfg.hash());
    assert_eq!(tx.hash(), info.tx_hash);
    assert!(testkit.is_tx_in_pool(&info.tx_hash));
}<|MERGE_RESOLUTION|>--- conflicted
+++ resolved
@@ -19,15 +19,8 @@
 use exonum::helpers::{Height, ValidatorId};
 use exonum_testkit::{ApiKind, TestKit, TestKitApi};
 
-<<<<<<< HEAD
-use super::{
-    new_tx_config_propose, new_tx_config_vote, new_tx_config_vote_against, to_boxed,
-    ConfigurationSchema, ConfigurationTestKit,
-};
-=======
 use super::{new_tx_config_propose, new_tx_config_vote, new_tx_config_vote_against, to_boxed,
             ConfigurationSchema, ConfigurationTestKit};
->>>>>>> 0b0eb5c8
 use api::{ConfigHashInfo, ConfigInfo, ProposeHashInfo, ProposeResponse, VoteResponse, VotesInfo};
 
 trait ConfigurationApiTest {
