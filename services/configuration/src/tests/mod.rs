// Copyright 2018 The Exonum Team
//
// Licensed under the Apache License, Version 2.0 (the "License");
// you may not use this file except in compliance with the License.
// You may obtain a copy of the License at
//
//   http://www.apache.org/licenses/LICENSE-2.0
//
// Unless required by applicable law or agreed to in writing, software
// distributed under the License is distributed on an "AS IS" BASIS,
// WITHOUT WARRANTIES OR CONDITIONS OF ANY KIND, either express or implied.
// See the License for the specific language governing permissions and
// limitations under the License.

use std::str;

use serde_json;

use config::ConfigurationServiceConfig;
use exonum::{
    blockchain::{Schema, StoredConfiguration}, crypto::{hash, CryptoHash, Hash, HASH_SIZE},
    helpers::{Height, ValidatorId}, messages::{Message, RawTransaction}, storage::StorageValue,
};
use exonum_testkit::{TestKit, TestKitBuilder, TestNode};
use SERVICE_NAME;
use {
    ConfigurationTransactions, Propose, Schema as ConfigurationSchema,
    Service as ConfigurationService, Vote, VoteAgainst, VotingDecision,
};

mod api;
pub fn new_tx_config_propose(
    node: &TestNode,
    cfg_proposal: StoredConfiguration,
) -> Message<RawTransaction> {
    let keypair = node.service_keypair();
    Propose::sign(
        keypair.0,
        str::from_utf8(cfg_proposal.into_bytes().as_slice()).unwrap(),
        keypair.1,
    )
}

pub fn new_tx_config_vote(node: &TestNode, cfg_proposal_hash: Hash) -> Message<RawTransaction> {
    let keypair = node.service_keypair();
    Vote::sign(keypair.0, &cfg_proposal_hash, keypair.1)
}

pub fn new_tx_config_vote_against(
    node: &TestNode,
    cfg_proposal_hash: Hash,
) -> Message<RawTransaction> {
    let keypair = node.service_keypair();
    VoteAgainst::sign(keypair.0, &cfg_proposal_hash, keypair.1)
}

pub trait ConfigurationTestKit {
    fn configuration_default() -> Self;

    fn apply_configuration(&mut self, proposer: ValidatorId, cfg_proposal: StoredConfiguration);

    fn votes_for_propose(&self, config_hash: Hash) -> Vec<Option<VotingDecision>>;

    fn find_propose(&self, config_hash: Hash) -> Option<Propose>;
}

impl ConfigurationTestKit for TestKit {
    fn configuration_default() -> Self {
        TestKitBuilder::validator()
            .with_validators(4)
            .with_service(ConfigurationService {
                config: ConfigurationServiceConfig::default(),
            })
            .create()
    }

    fn apply_configuration(&mut self, proposer: ValidatorId, cfg_proposal: StoredConfiguration) {
        let cfg_change_height = cfg_proposal.actual_from;
        // Push cfg change propose.
        let tx_propose = new_tx_config_propose(
            &self.network().validators()[proposer.0 as usize],
            cfg_proposal.clone(),
        );
        self.create_block_with_transactions(txvec![tx_propose]);
        // Push votes
        let cfg_proposal_hash = cfg_proposal.hash();
        let tx_votes = self.network()
            .validators()
            .iter()
            .map(|validator| new_tx_config_vote(validator, cfg_proposal_hash))
            .collect::<Vec<_>>();
        self.create_block_with_transactions(tx_votes);
        // Fast forward to cfg_change_height
        self.create_blocks_until(cfg_change_height);
        // Check that configuration applied.
        assert_eq!(
            Schema::new(&self.snapshot()).actual_configuration(),
            cfg_proposal
        );
    }

    fn votes_for_propose(&self, config_hash: Hash) -> Vec<Option<VotingDecision>> {
        let snapshot = self.snapshot();
        let schema = ConfigurationSchema::new(&snapshot);
        schema.votes(&config_hash)
    }

    fn find_propose(&self, config_hash: Hash) -> Option<Propose> {
        let snapshot = self.snapshot();
        let schema = ConfigurationSchema::new(&snapshot);
        schema.propose(&config_hash)
    }
}

#[test]
fn test_full_node_to_validator() {
    let mut testkit = TestKitBuilder::auditor()
        .with_validators(3)
        .with_service(ConfigurationService {
            config: ConfigurationServiceConfig::default(),
        })
        .create();

    let cfg_change_height = Height(5);
    let new_cfg = {
        let mut cfg = testkit.configuration_change_proposal();
        let mut validators = cfg.validators().to_vec();
        validators.push(testkit.network().us().clone());
        cfg.set_actual_from(cfg_change_height);
        cfg.set_validators(validators);
        cfg.stored_configuration().clone()
    };
    testkit.apply_configuration(ValidatorId(1), new_cfg);
}

#[test]
fn test_add_validators_to_config() {
    let mut testkit = TestKitBuilder::validator()
        .with_validators(3)
        .with_service(ConfigurationService {
            config: ConfigurationServiceConfig::default(),
        })
        .create();

    let cfg_change_height = Height(5);
    let new_cfg = {
        let mut cfg = testkit.configuration_change_proposal();
        let mut validators = cfg.validators().to_vec();
        validators.push(TestNode::new_validator(ValidatorId(3)));
        cfg.set_actual_from(cfg_change_height);
        cfg.set_validators(validators);
        cfg.stored_configuration().clone()
    };
    testkit.apply_configuration(ValidatorId(0), new_cfg);
}

#[test]
fn test_exclude_sandbox_node_from_config() {
    let mut testkit = TestKitBuilder::validator()
        .with_validators(4)
        .with_service(ConfigurationService {
            config: ConfigurationServiceConfig::default(),
        })
        .create();

    let cfg_change_height = Height(5);
    let new_cfg = {
        let mut cfg = testkit.configuration_change_proposal();
        let mut validators = cfg.validators().to_vec();
        validators.pop();
        cfg.set_actual_from(cfg_change_height);
        cfg.set_validators(validators);
        cfg.stored_configuration().clone()
    };
    testkit.apply_configuration(ValidatorId(0), new_cfg);
}

#[test]
fn test_apply_second_configuration() {
    let mut testkit = TestKitBuilder::validator()
        .with_validators(3)
        .with_service(ConfigurationService {
            config: ConfigurationServiceConfig::default(),
        })
        .create();
    // First configuration.
    let cfg_change_height = Height(5);
    let new_cfg = {
        let mut cfg = testkit.configuration_change_proposal();
        let mut validators = cfg.validators().to_vec();
        validators.push(TestNode::new_validator(ValidatorId(3)));
        cfg.set_actual_from(cfg_change_height);
        cfg.set_validators(validators);
        cfg.stored_configuration().clone()
    };
    testkit.apply_configuration(ValidatorId(0), new_cfg);
    // Second configuration.
    let cfg_change_height = Height(10);
    let new_cfg = {
        let mut cfg = testkit.configuration_change_proposal();
        let mut validators = cfg.validators().to_vec();
        validators.pop();
        cfg.set_actual_from(cfg_change_height);
        cfg.set_validators(validators);
        cfg.stored_configuration().clone()
    };
    testkit.apply_configuration(ValidatorId(0), new_cfg);
}

#[test]
fn test_apply_with_increased_majority() {
    let mut testkit = TestKitBuilder::validator()
        .with_validators(6)
        .with_service(ConfigurationService {
            config: ConfigurationServiceConfig::default(),
        })
        .create();

    // Applying the first configuration with custom majority count.
    let cfg_change_height = Height(5);
    let new_cfg = {
        let mut cfg = testkit.configuration_change_proposal();
        cfg.set_service_config("dummy", "First cfg");
        cfg.set_actual_from(cfg_change_height);
        cfg.set_service_config(
            SERVICE_NAME,
            ConfigurationServiceConfig {
                majority_count: Some(6),
            },
        );
        cfg.stored_configuration().clone()
    };
    testkit.apply_configuration(ValidatorId(0), new_cfg);

    // Applying the second configuration.
    // Number of votes equals to the number of validators.
    let cfg_change_height = Height(10);
    let new_cfg = {
        let mut cfg = testkit.configuration_change_proposal();
        cfg.set_service_config("dummy", "Second cfg");
        cfg.set_actual_from(cfg_change_height);
        cfg.stored_configuration().clone()
    };
    testkit.apply_configuration(ValidatorId(0), new_cfg);

    // Trying to apply the third configuration.
    // Number is greater than byzantine_majority_count but less than configured majority count.
    let cfg_change_height = Height(15);
    let new_cfg = {
        let mut cfg = testkit.configuration_change_proposal();
        cfg.set_service_config("dummy", "Second cfg");
        cfg.set_actual_from(cfg_change_height);
        cfg.stored_configuration().clone()
    };

    let validators = testkit.network().validators().to_vec();
    let tx_propose = new_tx_config_propose(&validators[1], new_cfg.clone());
    testkit.create_block_with_transactions(txvec![tx_propose]);

    let cfg_proposal_hash = new_cfg.hash();

    let tx_votes = validators[0..5] // not enough validators
        .iter()
        .map(|validator| new_tx_config_vote(validator, cfg_proposal_hash))
        .collect::<Vec<_>>();

    testkit.create_block_with_transactions(tx_votes);
    testkit.create_blocks_until(cfg_change_height);

    assert_ne!(
        Schema::new(&testkit.snapshot()).actual_configuration(),
        new_cfg
    );
}

#[test]
fn test_discard_proposes_with_too_big_majority_count() {
    let mut testkit = TestKitBuilder::validator()
        .with_validators(4)
        .with_service(ConfigurationService {
            config: ConfigurationServiceConfig::default(),
        })
        .create();

    let cfg_change_height = Height(5);
    let new_cfg = {
        let mut cfg = testkit.configuration_change_proposal();
        cfg.set_service_config("dummy", "First cfg");
        cfg.set_actual_from(cfg_change_height);
        cfg.set_service_config(
            SERVICE_NAME,
            ConfigurationServiceConfig {
                majority_count: Some(5),
            },
        );
        cfg.stored_configuration().clone()
    };

    let propose_tx = new_tx_config_propose(&testkit.network().validators()[1], new_cfg.clone());
    testkit.create_block_with_transactions(txvec![propose_tx]);
    assert!(testkit.find_propose(new_cfg.hash()).is_none());
}

#[test]
fn test_discard_proposes_with_too_small_majority_count() {
    let mut testkit = TestKitBuilder::validator()
        .with_validators(4)
        .with_service(ConfigurationService {
            config: ConfigurationServiceConfig::default(),
        })
        .create();

    let cfg_change_height = Height(5);
    let new_cfg = {
        let mut cfg = testkit.configuration_change_proposal();
        cfg.set_service_config("dummy", "First cfg");
        cfg.set_actual_from(cfg_change_height);
        cfg.set_service_config(
            SERVICE_NAME,
            ConfigurationServiceConfig {
                majority_count: Some(2),
            },
        );
        cfg.stored_configuration().clone()
    };

    let propose_tx = new_tx_config_propose(&testkit.network().validators()[1], new_cfg.clone());
    testkit.create_block_with_transactions(txvec![propose_tx]);
    assert!(testkit.find_propose(new_cfg.hash()).is_none());
}

#[test]
fn test_discard_propose_for_same_cfg() {
    let mut testkit: TestKit = TestKit::configuration_default();

    let cfg_change_height = Height(5);
    let new_cfg = {
        let mut cfg = testkit.configuration_change_proposal();
        cfg.set_actual_from(cfg_change_height);
        cfg.set_service_config("dummy", "First cfg change");
        cfg.stored_configuration().clone()
    };
    let (propose_tx, duplicated_propose_tx) = {
        let validators = testkit.network().validators();
        let propose_tx = new_tx_config_propose(&validators[1], new_cfg.clone());
        let duplicated_propose_tx = new_tx_config_propose(&validators[0], new_cfg.clone());
        (propose_tx, duplicated_propose_tx)
    };

    testkit.create_block_with_transactions(txvec![propose_tx.clone(), duplicated_propose_tx]);
    let propose_tx = ConfigurationTransactions::from_raw(propose_tx);
    let propose_tx = match propose_tx {
        ConfigurationTransactions::Propose(t) => t,
        _ => panic!("Wrong tx found"),
    };
    assert_eq!(Some(propose_tx), testkit.find_propose(new_cfg.hash()));
}

#[test]
fn test_discard_vote_for_absent_propose() {
    let mut testkit: TestKit = TestKit::configuration_default();

    let cfg_change_height = Height(5);
    let new_cfg = {
        let mut cfg = testkit.configuration_change_proposal();
        cfg.set_service_config("dummy", "First cfg");
        cfg.set_actual_from(cfg_change_height);
        cfg.stored_configuration().clone()
    };
    let absent_cfg = {
        let mut cfg = testkit.configuration_change_proposal();
        cfg.set_service_config("dummy", "Absent propose");
        cfg.set_actual_from(cfg_change_height);
        cfg.stored_configuration().clone()
    };

    let propose_tx = new_tx_config_propose(&testkit.network().validators()[1], new_cfg.clone());
    testkit.create_block_with_transactions(txvec![propose_tx]);

    let legal_vote = new_tx_config_vote(&testkit.network().validators()[3], new_cfg.hash());
    let illegal_vote = new_tx_config_vote(&testkit.network().validators()[3], absent_cfg.hash());
    testkit.create_block_with_transactions(txvec![legal_vote.clone(), illegal_vote.clone()]);

    let votes = testkit.votes_for_propose(new_cfg.hash());
    assert!(votes.contains(&Some(VotingDecision::Yea(legal_vote.hash()))));
    assert!(!votes.contains(&Some(VotingDecision::Yea(illegal_vote.hash()))));
}

#[test]
fn test_vote_against_for_propose() {
    let mut testkit: TestKit = TestKit::configuration_default();

    let new_cfg = {
        let mut cfg = testkit.configuration_change_proposal();
        cfg.set_service_config("dummy", "First cfg");
        cfg.set_actual_from(Height(5));
        cfg.stored_configuration().clone()
    };

    let propose_tx = new_tx_config_propose(&testkit.network().validators()[1], new_cfg.clone());
    testkit.create_block_with_transactions(txvec![propose_tx]);

    let legal_vote = new_tx_config_vote_against(&testkit.network().validators()[3], new_cfg.hash());
    let illegal_vote = new_tx_config_vote(&testkit.network().validators()[3], new_cfg.hash());
    testkit.create_block_with_transactions(txvec![legal_vote.clone(), illegal_vote.clone()]);

    let votes = testkit.votes_for_propose(new_cfg.hash());
    assert!(votes.contains(&Some(VotingDecision::Nay(legal_vote.hash()))));
    assert!(!votes.contains(&Some(VotingDecision::Yea(illegal_vote.hash()))));
}

#[test]
fn test_discard_proposes_with_expired_actual_from() {
    let mut testkit: TestKit = TestKit::configuration_default();

    testkit.create_blocks_until(Height(10));
    let cfg_change_height = Height(5);
    let new_cfg = {
        let mut cfg = testkit.configuration_change_proposal();
        cfg.set_service_config("dummy", "First cfg");
        cfg.set_actual_from(cfg_change_height);
        cfg.stored_configuration().clone()
    };

    let propose_tx = new_tx_config_propose(&testkit.network().validators()[1], new_cfg.clone());
    testkit.create_block_with_transactions(txvec![propose_tx]);
    assert_eq!(None, testkit.find_propose(new_cfg.hash()));
}

#[test]
fn test_discard_votes_with_expired_actual_from() {
    let mut testkit: TestKit = TestKit::configuration_default();

    let cfg_change_height = Height(5);
    let new_cfg = {
        let mut cfg = testkit.configuration_change_proposal();
        cfg.set_service_config("dummy", "First cfg");
        cfg.set_actual_from(cfg_change_height);
        cfg.stored_configuration().clone()
    };

    let propose_tx = new_tx_config_propose(&testkit.network().validators()[1], new_cfg.clone());
    testkit.create_block_with_transactions(txvec![propose_tx]);
    let legal_votes = {
        let validators = testkit.network().validators();
        txvec![
            new_tx_config_vote(&validators[1], new_cfg.hash()),
            new_tx_config_vote(&validators[3], new_cfg.hash()),
        ]
    };
    testkit.create_block_with_transactions(legal_votes);
    testkit.create_blocks_until(Height(10));
    let illegal_vote = new_tx_config_vote(&testkit.network().validators()[0], new_cfg.hash());
    testkit.create_block_with_transactions(txvec![illegal_vote.clone()]);
    assert!(!testkit
        .votes_for_propose(new_cfg.hash())
        .contains(&Some(VotingDecision::Yea(illegal_vote.hash()))));
}

#[test]
fn test_discard_invalid_config_json() {
    let mut testkit: TestKit = TestKit::configuration_default();

    let cfg_bytes = [70; 74];
    let new_cfg = str::from_utf8(&cfg_bytes).unwrap(); // invalid json bytes

    let propose_tx = {
        let keypair = testkit.network().validators()[1].service_keypair();
        Propose::sign(&keypair.0, new_cfg, &keypair.1)
    };
    testkit.create_block_with_transactions(txvec![propose_tx]);
    assert_eq!(None, testkit.find_propose(hash(new_cfg.as_bytes())));
}

#[test]
fn test_config_txs_discarded_when_following_config_present() {
    let mut testkit: TestKit = TestKit::configuration_default();

    let first_cfg = {
        let mut cfg = testkit.configuration_change_proposal();
        cfg.set_actual_from(Height(5));
        cfg.set_service_config("dummy", "First cfg change");
        cfg.stored_configuration().clone()
    };

    let tx_propose = new_tx_config_propose(&testkit.network().validators()[1], first_cfg.clone());
    testkit.create_block_with_transactions(txvec![tx_propose]);

    let cfg_proposal_hash = first_cfg.hash();
    let tx_votes = testkit
        .network()
        .validators()
        .iter()
        .map(|validator| new_tx_config_vote(validator, cfg_proposal_hash))
        .collect::<Vec<_>>();
    testkit.create_block_with_transactions(tx_votes);

    let second_cfg = {
        let mut cfg = testkit.configuration_change_proposal();
        cfg.set_actual_from(Height(15));
        cfg.set_service_config("dummy", "Second cfg change");
        cfg.stored_configuration().clone()
    };
    let tx_propose = new_tx_config_propose(&testkit.network().validators()[0], second_cfg.clone());
    testkit.create_block_with_transactions(txvec![tx_propose]);
    assert!(testkit.find_propose(second_cfg.hash()).is_none());
    assert!(testkit.find_propose(first_cfg.hash()).is_some());
}

#[test]
fn test_config_txs_discarded_when_not_referencing_actual_config_or_sent_by_illegal_validator() {
    let mut testkit: TestKit = TestKit::configuration_default();
    let initial_cfg = Schema::new(&testkit.snapshot()).actual_configuration();

    let new_cfg_bad_previous_cfg = {
        let mut cfg = testkit.configuration_change_proposal();
        cfg.set_actual_from(Height(6));
        let mut stored = cfg.stored_configuration().clone();
        stored.previous_cfg_hash = Hash::new([11; HASH_SIZE]);
        stored
    };
    let new_cfg = {
        let mut cfg = testkit.configuration_change_proposal();
        cfg.set_actual_from(Height(6));
        cfg.set_service_config("dummy", "Following cfg");
        cfg.stored_configuration().clone()
    };
    let discarded_votes_cfg = {
        let mut cfg = testkit.configuration_change_proposal();
        cfg.set_actual_from(Height(8));
        cfg.set_service_config("dummy", "Following cfg");
        cfg.stored_configuration().clone()
    };

    {
        let illegal_node = TestNode::new_validator(ValidatorId(0));
        let illegal_propose1 = new_tx_config_propose(
            &testkit.network().validators()[1],
            new_cfg_bad_previous_cfg.clone(),
        );
        let illegal_propose2 = new_tx_config_propose(&illegal_node, new_cfg.clone());
        testkit.create_block_with_transactions(txvec![illegal_propose1, illegal_propose2]);
        assert!(
            testkit
                .find_propose(new_cfg_bad_previous_cfg.hash())
                .is_none()
        );
        assert!(testkit.find_propose(new_cfg.hash()).is_none());
    }
    {
        let legal_propose1 =
            new_tx_config_propose(&testkit.network().validators()[1], new_cfg.clone());
        let legal_propose2 = new_tx_config_propose(
            &testkit.network().validators()[1],
            discarded_votes_cfg.clone(),
        );
        testkit.create_block_with_transactions(txvec![legal_propose1, legal_propose2]);
        assert!(testkit.find_propose(discarded_votes_cfg.hash()).is_some());
        assert!(testkit.find_propose(new_cfg.hash()).is_some());
    }
    {
        let illegal_node = TestNode::new_auditor();
        let illegal_validator_vote = new_tx_config_vote(&illegal_node, discarded_votes_cfg.hash());
        testkit.create_block_with_transactions(txvec![illegal_validator_vote.clone()]);
        assert!(!testkit
            .votes_for_propose(discarded_votes_cfg.hash())
            .contains(&Some(VotingDecision::Yea(illegal_validator_vote.hash()))))
    }
    {
        let votes = (0..3)
            .map(|id| new_tx_config_vote(&testkit.network().validators()[id], new_cfg.hash()))
            .collect::<Vec<_>>();
        testkit.create_block_with_transactions(votes);
        assert_eq!(
            initial_cfg,
            Schema::new(&testkit.snapshot()).actual_configuration()
        );
        assert_eq!(
            Some(new_cfg.clone()),
            Schema::new(&testkit.snapshot()).following_configuration()
        );
    }
    {
        testkit.create_block();
        assert_eq!(
            new_cfg,
            Schema::new(&testkit.snapshot()).actual_configuration()
        );
        assert!(
            Schema::new(&testkit.snapshot())
                .following_configuration()
                .is_none()
        );
    }
    {
        let expected_votes = (0..3)
            .map(|id| {
                new_tx_config_vote(
                    &testkit.network().validators()[id],
                    discarded_votes_cfg.hash(),
                )
            })
            .collect::<Vec<_>>();
        testkit.create_block_with_transactions(expected_votes.clone().into_iter());

        let actual_votes = testkit.votes_for_propose(discarded_votes_cfg.hash());
        for expected_vote in expected_votes {
            assert!(!actual_votes.contains(&Some(VotingDecision::Yea(expected_vote.hash()))));
        }
    }
}

/// regression: votes' were summed for all proposes simultaneously, and not for the same propose
#[test]
fn test_regression_majority_votes_for_different_proposes() {
    let mut testkit: TestKit = TestKit::configuration_default();
    let initial_cfg = Schema::new(&testkit.snapshot()).actual_configuration();

    let actual_from = Height(5);
    let new_cfg1 = {
        let mut cfg = testkit.configuration_change_proposal();
        cfg.set_actual_from(actual_from);
        cfg.set_service_config("dummy", "First cfg");
        cfg.stored_configuration().clone()
    };
    let new_cfg2 = {
        let mut cfg = testkit.configuration_change_proposal();
        cfg.set_actual_from(actual_from);
        cfg.set_service_config("dummy", "Second cfg");
        cfg.stored_configuration().clone()
    };
    {
        let proposes = [new_cfg1.clone(), new_cfg2.clone()]
            .into_iter()
            .map(|cfg| {
                let validator = &testkit.network().validators()[1];
                new_tx_config_propose(&validator, cfg.clone())
            })
            .collect::<Vec<_>>();
        testkit.create_block_with_transactions(proposes);
    }
    {
        let votes = (0..2)
            .map(|validator| {
                let validator = &testkit.network().validators()[validator];
                new_tx_config_vote(validator, new_cfg1.hash())
            })
            .collect::<Vec<_>>();
        testkit.create_block_with_transactions(votes);
        assert_eq!(
            initial_cfg,
            Schema::new(&testkit.snapshot()).actual_configuration()
        );
    }
    {
        let prop2_validator2 =
            new_tx_config_vote(&testkit.network().validators()[2], new_cfg2.hash());
        testkit.create_block_with_transactions(txvec![prop2_validator2]);
        assert_eq!(
            initial_cfg,
            Schema::new(&testkit.snapshot()).actual_configuration()
        );
    }
    {
        let prop1_validator2 =
            new_tx_config_vote(&testkit.network().validators()[2], new_cfg1.hash());
        testkit.create_block_with_transactions(txvec![prop1_validator2]);
        assert_eq!(
            new_cfg1,
            Schema::new(&testkit.snapshot()).actual_configuration()
        );
    }
}

#[test]
fn test_regression_new_vote_for_older_config_applies_old_config() {
    let mut testkit: TestKit = TestKit::configuration_default();

    let new_cfg1 = {
        let mut cfg = testkit.configuration_change_proposal();
        cfg.set_actual_from(Height(3));
        cfg.set_service_config("dummy", "First cfg");
        cfg.stored_configuration().clone()
    };
    let new_cfg2 = {
        let mut cfg = testkit.configuration_change_proposal();
        cfg.set_actual_from(Height(5));
        cfg.set_service_config("dummy", "Second cfg");
        let mut stored = cfg.stored_configuration().clone();
        stored.previous_cfg_hash = new_cfg1.hash();
        stored
    };
    {
        let propose_tx1 =
            new_tx_config_propose(&testkit.network().validators()[1], new_cfg1.clone());
        testkit.create_block_with_transactions(txvec![propose_tx1]);
        let votes = (0..3)
            .map(|validator| {
                let validator = &testkit.network().validators()[validator];
                new_tx_config_vote(validator, new_cfg1.hash())
            })
            .collect::<Vec<_>>();
        testkit.create_block_with_transactions(votes);
        assert_eq!(
            new_cfg1,
            Schema::new(&testkit.snapshot()).actual_configuration()
        );
    }
    {
        let propose_tx2 =
            new_tx_config_propose(&testkit.network().validators()[1], new_cfg2.clone());
        testkit.create_block_with_transactions(txvec![propose_tx2]);
        let votes = (0..3)
            .map(|validator| {
                let validator = &testkit.network().validators()[validator];
                new_tx_config_vote(validator, new_cfg2.hash())
            })
            .collect::<Vec<_>>();
        testkit.create_block_with_transactions(votes);
        assert_eq!(Height(4), testkit.height());
        assert_eq!(
            new_cfg2,
            Schema::new(&testkit.snapshot()).actual_configuration()
        );
    }
    {
        let prop1_validator3 =
            new_tx_config_propose(&testkit.network().validators()[3], new_cfg1.clone());
        testkit.create_block_with_transactions(txvec![prop1_validator3]);
        assert_eq!(
            new_cfg2,
            Schema::new(&testkit.snapshot()).actual_configuration()
        );
    }
}

#[test]
fn test_voting_decision_serialize() {
<<<<<<< HEAD
    let vote = format!("{}", serde_json::to_value(&VotingDecision::Yea(Hash::default())).unwrap());
=======
    let vote = format!(
        "{}",
        serde_json::to_value(&VotingDecision::Yea(Hash::default())).unwrap()
    );
>>>>>>> 8e7363dc
    assert_eq!("{\"tx_hash\":\
    \"0000000000000000000000000000000000000000000000000000000000000000\",\"vote_type\":\"yea\"}", vote)
}<|MERGE_RESOLUTION|>--- conflicted
+++ resolved
@@ -736,14 +736,10 @@
 
 #[test]
 fn test_voting_decision_serialize() {
-<<<<<<< HEAD
-    let vote = format!("{}", serde_json::to_value(&VotingDecision::Yea(Hash::default())).unwrap());
-=======
     let vote = format!(
         "{}",
         serde_json::to_value(&VotingDecision::Yea(Hash::default())).unwrap()
     );
->>>>>>> 8e7363dc
     assert_eq!("{\"tx_hash\":\
     \"0000000000000000000000000000000000000000000000000000000000000000\",\"vote_type\":\"yea\"}", vote)
 }