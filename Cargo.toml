<<<<<<< HEAD
[package]
name = "exonum-testkit"
version = "0.1.1"
authors = ["The Exonum Team <exonum@bitfury.com>"]
homepage = "https://exonum.com/"
repository = "https://github.com/exonum/exonum-testkit"
documentation = "https://docs.rs/exonum-testkit"
readme = "README.md"
license = "Apache-2.0"
keywords = ["test", "blockchain", "framework", "exonum"]
categories = ["development-tools::testing"]
description = """
Testkit for Exonum blockchain framework, allowing to test service APIs
synchronously.
"""

[badges]
travis-ci = { repository = "exonum/exonum-testkit" }

[dependencies]
exonum = "0.4.0"
futures = "0.1.14"
serde = "1.0.0"
serde_json = "1.0.0"
mount = "0.4.0"
iron = "0.6.0"
iron-test = "0.6.0"
router = "0.6.0"
tokio-core = "0.1.9"
bodyparser = "0.8.0"
serde_derive = "1.0.0"

[dev-dependencies]
rand = "0.3"
=======
[workspace]
members = [
    "exonum",
    "sandbox",
    "testkit",
]
>>>>>>> a7716ca3
<|MERGE_RESOLUTION|>--- conflicted
+++ resolved
@@ -1,43 +1,6 @@
-<<<<<<< HEAD
-[package]
-name = "exonum-testkit"
-version = "0.1.1"
-authors = ["The Exonum Team <exonum@bitfury.com>"]
-homepage = "https://exonum.com/"
-repository = "https://github.com/exonum/exonum-testkit"
-documentation = "https://docs.rs/exonum-testkit"
-readme = "README.md"
-license = "Apache-2.0"
-keywords = ["test", "blockchain", "framework", "exonum"]
-categories = ["development-tools::testing"]
-description = """
-Testkit for Exonum blockchain framework, allowing to test service APIs
-synchronously.
-"""
-
-[badges]
-travis-ci = { repository = "exonum/exonum-testkit" }
-
-[dependencies]
-exonum = "0.4.0"
-futures = "0.1.14"
-serde = "1.0.0"
-serde_json = "1.0.0"
-mount = "0.4.0"
-iron = "0.6.0"
-iron-test = "0.6.0"
-router = "0.6.0"
-tokio-core = "0.1.9"
-bodyparser = "0.8.0"
-serde_derive = "1.0.0"
-
-[dev-dependencies]
-rand = "0.3"
-=======
 [workspace]
 members = [
     "exonum",
     "sandbox",
     "testkit",
-]
->>>>>>> a7716ca3
+]