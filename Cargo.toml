--- conflicted
+++ resolved
@@ -11,11 +11,8 @@
     "services/middleware",
     "services/time",
     "services/supervisor",
-<<<<<<< HEAD
 
-=======
     "test-suite/consensus-tests",
->>>>>>> 86875313
     "test-suite/testkit",
     "test-suite/testkit/server",
 
