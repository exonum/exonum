--- conflicted
+++ resolved
@@ -29,15 +29,11 @@
 - Added possibility to use domain names instead of IP addresses as a peer's
   addresses. (#826)
 
-<<<<<<< HEAD
 - Added `v1/rebroadcast` endpoint that can be used to broadcast all transactions
   from the pool to the other nodes. (#859)
 
 - Now each consecutive round is longer than previous by some constant percentage
   of `first_round_timeout`. (#848)
-=======
-- Now each consecutive round is longer than previous by some constant percentage
-  of `first_round_timeout`. (#848)
 
 - Added `/v1/blocks/subscribe` endpoint for following block commit events
   through WebSockets (#792).
@@ -45,7 +41,6 @@
 ### Bug Fixes
 
 #### exonum
->>>>>>> 5966e419
 
 - Bug with pool size overflow has been fixed. (#853)
 
