# Changelog

All notable changes to this project will be documented in this file.

The format is based on [Keep a Changelog](http://keepachangelog.com/en/1.0.0/)
and this project adheres to [Semantic Versioning](http://semver.org/spec/v2.0.0.html).

## [Unreleased]
### Changed
- Changed a signature of `open` function in a `rocksdb` module. `RocksDBOptions` should pass by the reference. (#369)

### Added
<<<<<<< HEAD
- Added a new function `merge_sync`. In this function a write will be flushed from the operating system buffer cache before the write is considered complete. (#368)
- Allow creating auditor node from command line. (#364)
=======
- Allow creating auditor node from command line. (#364)

### Fixed
- Fixed `crate_authors!` macro usage, this macro can't return static string in new clap version. (#370)
>>>>>>> 9275ea6c

## 0.3 - 2017-11-02

### Added
- New events implementation based on the `tokio` with the separated queues for network events and timeouts and different threads for the network and node code (#300)
- Added a new index `SparseListIndex`. It is a list of items stored in sequential order. Similar to `ListIndex` but it may contain indexes without elements (#312)
- Implement `FromStr` and `ToString` traits for public sodium types (#318)
- Add a new macro `metric!` for collecting statistical information (#329)
- Make type `DBKey` public because it is used in `MapProof` (#306)

### Changed
- `RocksDB` is a default storage (#178)
- Field `events_pool_capacity` in `MemoryPoolConfig` replaced by the new `EventsPoolCapacity` configuration (#300)
- Changed a build method `new` and added a new build method `with_prefix` for indexes (#178)
- Changed a signature of `gen_prefix` function in a `schema` module (#178)
- `NodeBuilder` works with `ServiceFactory` as trait object instead (#357)
- Debug formatting for crypto types are improved (#353)
- Added description of deserialization error for message types (#337)
- Clarified `Transaction.info()` usage (#345)

### Removed
- Support of `LevelDB` is removed (#178)

### Fixed
- Fix the issue causing timeouts are ignored when the event pool is full (#300)
- Fix network failure due to incorrect processing of the incoming buffer (#322)

## 0.2 - 2017-09-13

### Added
- Add `RockDB` support (#273)
- Add `TimeoutAdjusterConfig`, `Constant` and `Dynamic` timeout adjusters (#256)
- Add stream hashing and signing: `HashStream` and `SignStream` (#254)
- Add new typedefs `Height` and `ValidatorId` (#262)
- Fields of `BlockInfo` and `TxInfo` are now public (#283)
- Public export of `PROOF_MAP_KEY_SIZE` constant (#270)

### Changed
- `MapProof` variant fields are renamed: `left_hash` and `right_hash` to `left_node` and
  `right_node` (#286)
- `RequestBlock` is renamed to `BlockRequest` and `Block` is renamed to `BlockResponse` (#287)
- All request messages are renamed: `RequestFoo` to `FooRequest` (#287)
- Improve log formatting (#291 #294)
- Make panic message during command line arguments parsing cleaner (#257)

### Fixed
- Fix network discover failure due to incorrect processing of the incoming buffer (#299)
- Fix snapshot behavior for `MemoryDB` (#292)
- Dissalow generate-testnet with 0 nodes (#258)

## 0.1.1 - 2017-09-13

### Fixed
- Fix segfault when `LevelDBSnapshot` is destroyed after `LevelDB` (#285)
- Fix panic during `BlockResponse` message processing if the transaction pool is full (#264)
- Fix panic during deseralizaion of malformed messages (#278 #297)

## 0.1 - 2017-07-17

The first release of Exonum.<|MERGE_RESOLUTION|>--- conflicted
+++ resolved
@@ -6,19 +6,16 @@
 and this project adheres to [Semantic Versioning](http://semver.org/spec/v2.0.0.html).
 
 ## [Unreleased]
+
+### Added
+- Added a new function `merge_sync`. In this function a write will be flushed from the operating system buffer cache before the write is considered complete. (#368)
+- Allow creating auditor node from command line. (#364)
+
 ### Changed
 - Changed a signature of `open` function in a `rocksdb` module. `RocksDBOptions` should pass by the reference. (#369)
 
-### Added
-<<<<<<< HEAD
-- Added a new function `merge_sync`. In this function a write will be flushed from the operating system buffer cache before the write is considered complete. (#368)
-- Allow creating auditor node from command line. (#364)
-=======
-- Allow creating auditor node from command line. (#364)
-
 ### Fixed
 - Fixed `crate_authors!` macro usage, this macro can't return static string in new clap version. (#370)
->>>>>>> 9275ea6c
 
 ## 0.3 - 2017-11-02
 
