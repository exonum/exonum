# Changelog

All notable changes to this project will be documented in this file.
The project adheres to [Semantic Versioning](http://semver.org/spec/v2.0.0.html).

## [Unreleased]

### Breaking changes

#### exonum

- `storage::base_index` module has become private along with `BaseIndex` and
  `BaseIndexIter` types. (#723)

<<<<<<< HEAD
### Internal improvements

#### exonum

- `handle_consensus` now does not write warning for message from previous
  height. (#729)
=======
### Bug fixes

#### exonum

- Fixed bug with incorrect peer status for turned off node. (#730)
>>>>>>> 1965f751

## 0.8 - 2018-05-31

### Breaking changes

#### exonum

- `handle_commit` method in `Service` trait  has been renamed to
  `after_commit`. (#715)

- `TimeoutAdjusterConfig` has been removed along with different timeout
  adjusters. Current behavior is similar to the `Dynamic` timeout adjuster and
  can be modified through `min_propose_timeout`, `max_propose_timeout` and
  `propose_timeout_threshold` fields in the `ConsensusConfig`. (#643)

  Migration path:

  - `Constant` timeout adjuster can be emulated by setting equal
  `min_propose_timeout` and `max_propose_timeout` values.
  - For `Dynamic` timeout adjuster simply move `min`, `max` and `threshold`
    values into `min_propose_timeout`, `max_propose_timeout` and
    `propose_timeout_threshold` correspondingly.
  - There is no possibility to emulate `MovingAverage` now, so `Dynamic` should
    be used as the closest alternative.

- Network connections are now encrypted using
  [Noise Protocol](https://noiseprotocol.org/). Nodes compiled with old
  version will not connect to the new ones. Therefore you need to
  update all node instances for the network to work. (#678)

- `storage::Error` constructor has been made private. (#689)

- `ConsensusConfig::validate_configuration` method has been renamed to the
  `warn_if_nonoptimal`. (#690)
  
#### exonum-time

- The service has been refactored and the following public structs has been
  moved to separate modules: `TimeSchema` to `exonum_time::schema`,
  `TimeProvider` and `MockTimeProvider` to `exonum_time::time_provider`,
  `ValidatorTime` to `exonum_time::api`. (#604)

### New features

#### exonum

- Private API now support CORS. (#675)

- The `--public-allow-origin` and `--private-allow-origin` parameters have been
  added to the `finalize` command. (#675)

- IPv6 addressing is now supported. (#615)

- `Field`, `CryptoHash`, `StorageValue` and `ExonumJson` traits have been
  implemented for `chrono::Duration` structure. (#653)

- `before_commit` method has been added in `Service` trait. (#667) (#715)

- `Field`, `CryptoHash`, `StorageKey`, `StorageValue` and `ExonumJson` traits
  have been implemented for `rust_decimal::Decimal`. (#671)

- Maintenance CLI command for node management has been added. Currently the only
  supported command is `clear-cache` which clears node message cache. (#676)

- `StoredConfiguration` validation has been extended with `txs_block_limit`
  parameter check. (#690)

- A warning for non-optimal `StoredConfiguration::txs_block_limit` value has been
  added. (#690)

- Private api `/v1/network/` endpoint now returns core version in addition to
  service info. (#701)

#### exonum-timestamping

- Additional service example has been added along with frontend. (#646)

#### exonum-cryptocurrency-advanced

- Advanced cryptocurrency example becomes a public library (is published on
  crates.io). (#709)

### Bug fixes

#### exonum

- Already processed transactions are rejected now in
  `NodeHandler::handle_incoming_tx` method. (#642)

- Fixed bug with shutdown requests handling. (#666)

- Fixed deserialization of the `MapProof` data structure. (#674)

- Fixed a bug which prevented the node from reaching the actual round. (#680 #681)

#### exonum-configuration

- Error description has been added to the return value of the transactions. (#695)

#### exonum-time

- Error description has been added to the return value of the transactions. (#695)

#### exonum-cryptocurrency-advanced

- Frontend has been updated to reflect latest backend changes. (#602 #611)

### Internal improvements

#### exonum

- Default implementation of `check` method was added to `Field` trait to
  reduce boilerplate. (#639)

- Metrics are now using `chrono::DateTime<Utc>` instead of `SystemTime`. (#620)

#### exonum-configuration

- Method `ProposeData::set_history_hash` has been removed. (#604)

## 0.7 - 2018-04-11

### Breaking changes

#### exonum

- POST-requests are now handled with `bodyparser` crate, so all the parameters
  must be passed in the body. (#529)

- `ProofListIndex` and `ProofMapIndex` `root_hash` method has been renamed to
  `merkle_root`. (#547)

- Proofs of existence / absence for `ProofMapIndex`s have been reworked. They
  now have a linear structure with two components: key-value pairs, and
  additional *proof* information allowing to restore the Merkle root of the
  entire index. `MapProof` interface has been reworked correspondingly. (#380)

  Migration path:

  - Consult documents for the updated workflow for creation and verification
    of `MapProof`s.
  - See the README in the `storage::proof_map_index` module for theoretical
    details about the new proof structure.

- `with_prefix` constructor of all index types has been renamed to
  `new_in_family`. Now it uses `index_id` instead of prefixes. Moreover,
  `blockchain::gen_prefix` method has been removed. Instead, any type that
  implements `StorageKey` trait, can serve as an `index_id`. (#531)

- Several `Schema`'s methods have been renamed (#565):
  - `tx_location_by_tx_hash` to `transactions_locations`.
  - `block_txs` to `block_transactions`.

- `SystemTime` previously used as storage key or value turned out to show
  different behavior on different platforms and, hence, has been replaced with
  `chrono::DateTime<Utc>` that behaves the same in any environment. (#557)

  Migration path:

  - Replace all `SystemTime` fields with `chrono::DateTime<Utc>` ones.
  - Use `DateTime::from` and `into()` methods to convert your existing
  `SystemTime` instances into suitable type when constructing transactions or
  working with database.

- `Blockchain` method `tx_from_raw()` now returns
  `Result<Box<Transaction>, MessageError>` instead of `Option<Box<Transaction>>`.
  (#567)

- `events` module becomes private. (#568)

- `CryptoHash` trait is no longer implemented for `Hash`. (#578)

- `network_id` attribute has been removed from `NodeInfo` and `RawMessage`.
  `HEADER_LENGTH` remains the same, first byte of `RawMessage` is now reserved and
  always set to `0`. (#579)

- `exonum::explorer` module has been reworked to add new functionality.
  (#535, #600) In particular:

  - The explorer now allows to iterate over blocks in the blockchain in the
    given height range, replacing old `blocks_range` method.
  - `block_info` and `tx_info` methods of the explorer are renamed to `block`
    and `transaction` respectively.
  - `TransactionInfo` moved from the `api::public` module to the `explorer` module.
  - `BlocksRange` moved from the `explorer` module to the `api::public` module.
  - `TxInfo` is renamed to `CommittedTransaction`.
  - `BlockInfo` fields are private now, yet accessible with getter methods.

  Migration path:

  - Rename imported types and methods as specified above
  - Use explicit type parameter in `TransactionInfo` and `CommittedTransaction`
    (e.g., `TransactionInfo<serde_json::Value>` or `TransactionInfo<MyTransaction>`)
    if you need to deserialize transaction-related data returned from
    the explorer HTTP API.
  - Consult `explorer` module docs for further possible changes in API.

- `validators-count` command-line parameter has been added. Now, when generating
  config template using `generate-template` command, you must specify the number
  of validators. (#586)

- `majority_count` parameter has been added to the `StoredConfiguration`. See
  `exonum-configuration` changes for more details. (#546)

#### exonum-testkit

- Rollback mechanism in `Testkit` is reworked to work with checkpoints (#582):
  - old `rollback` by blocks in `Testkit` was removed;
  - `checkpoint` method was introduced to set checkpoints;
  - new `rollback` rolls back to the last set checkpoint.

  Migration path:
  - Replace every old `rollback(blocks)` by a pair of `checkpoint()` and `rollback()`.

- Testkit api now contains two methods to work with the transaction pool (#549):
  - `is_tx_in_pool` - for checking transaction existence in the pool;
  - `add_tx` - for adding a new transaction into the pool.

  Migration path:

  - Instead of calling `mempool()`, one should use `is_tx_in_pool`
  or `add_tx` methods.

- `TestKitApi::get_err` method now returns `ApiError`, rather than a deserialized
  object, as it is for `get`. For checking such results
  in tests you may want to use `assert_matches`.

#### exonum-configuration

- `majority_count: Option<u16>` configuration parameter is introduced. Allows to
  increase the threshold amount of votes required to commit a new configuration
  proposal. By default the number of votes is calculated as 2/3 + 1 of total
  validators count. (#546)

#### exonum-time

- `SystemTime` has been replaced with `chrono::DateTime<Utc>`, as it provides
  more predictable behavior on all systems. (#557)

### New features

#### exonum

- `ExecutionError::with_description` method now takes `Into<String>` instead of
  `String` which allows to pass `&str` directly. (#592)

- New `database` field added to the `NodeConfig`. This optional setting adjusts
  database-specific settings, like number of simultaneously opened files. (#538)

- `ExecutionError::with_description` method now takes `Into<String>` instead of
  `String` which allows to pass `&str` directly. (#592)

- New `database` field added to the `NodeConfig`. This optional setting adjusts
  database-specific settings, like number of simultaneously opened files. (#538)

- Added `v1/user_agent` endpoint with information about Exonum, Rust and OS
  versions. (#548)

- `ProofMapIndex` now allows to retrieve a proof of presence / absence for an
  arbitrary number of elements at one time with the help of `get_multiproof`
  method. Correspondingly, `MapProof` allows to verify proofs for an arbitrary
  number of elements. (#380)

- `storage::UniqueHash` trait that represents a unique, but not necessary
  cryptographic hash function, is introduced. (#579)

- Added the opportunity to parse configuration files with missing empty structures.
  Fields of such structures are equal to the default values. (#576)

- `CryptoHash`, `Field`, `StorageKey` and `StorageValue` traits are implemented for
  the `uuid::Uuid`. (#588)

- `Display` trait is implemented for types from the `crypto` module. (#590)

- `transactions!` macro now allows empty body. (#593)

#### exonum-testkit

- `create_block*` methods of the `TestKit` now return the information about
  the created block. (#535)

- `TestKit::explorer()` method allows to access the blockchain explorer. (#535)

#### exonum-cryptocurrency-advanced

- A more complex example has been added featuring best practices for service
  writing. (#595)

### Internal improvements

#### exonum

- `RawTransaction` now has its own implementation of `fmt::Debug` trait instead
  of `#[derive(Debug)]`. The template of `RawTransaction`’s debug message is
  `Transaction { version: #, service_id: #, message_type: #, length: #,
  hash: Hash(###) }`. (#603)

- Non-committed transactions are now stored persistently in the storage instead
  of memory pool. (#549)

- Sandbox tests have been moved inside of the exonum core. (#568)

- The requested transactions in the `TransactionsRequest` are now sent by batches,
  rather than one by one. The number of batches depends on the size limits
  of the message. (#583)

#### exonum-testkit

- Request logging for `TestKitApi` now encompasses all requests. The log format
  is slightly changed to allow for the generic request / response form. (#601)

## 0.6 - 2018-03-06

### Breaking changes

#### exonum

- `exonum::crypto::CryptoHash` trait is introduced, and `StorageValue::hash`
  and `Message::hash` methods are removed. (#442)

  Migration path:

  - For implementations of `StorageValue`, move the `hash` method
    to `CryptoHash` implementation instead.
  - For implementations of `Message` simply remove `hash` method,
    there's a blanket impl of `CryptoHash` for `Message`.
  - Add `use exonum::crypto::CryptoHash` to use the `hash` method.

- The `StorageKey` trait is re-implemented for signed integer types
  (`i8`, `i16`, `i32` and `i64`) to achieve the natural ordering of produced keys.
  (#443)

  This change will break indices using signed integers as keys.
  To emulate the old implementation, you may create a wrapper around a type
  (e.g., `struct QuirkyI32Key(i32)`) and implement `StorageKey` for it using
  big endian encoding. Then, use the wrapper instead of the int type in indices.
  See the unit tests for `StorageKey` for an example.

- `Transaction::execute` method now returns `TransactionResult` that is stored in
  the blockchain and can be accessed through api. The changes made by transactions
  that return `Err` are discarded. To migrate, add `Ok(())` as the last line to
  the `execute` method. More generally, make sure that the method returns `Ok(())`
  on successful execution. (#385)

- Service transactions are now defined through `transactions!` macro that
  automatically assigns transaction IDs based on the declaration order. (#457)

  Migration path:

  - Move all separate transactions declared as `message!` into one
  `transactions!` macro.
  - Remove `ID` constants.
  - Replace `TYPE` constants with a single `SERVICE_ID` constant.

- Several variants were removed from `ApiError` enum. (#474)

  Migration path:

  - Use generic `ApiError::BadRequest` variant or create `IronError` directly.

- `CommandExtension` uses `failure::Error` instead of `Box<std::error::Error>`
  for errors. (#474)

  Migration path:

  - `std::error::Error` can be converted to `failure::Error` via `.into()` method.

- `storage::Error` implements `failure::Fail` instead of `std::error::Error`. (#474)

- `CryptoHash` for `()` now correctly calculates a hash of an empty byte array
  instead of returning `Hash::zero()`. (#483)

- Removed the `'static` bound from the return value of the
  `blockchain::Service::service_name()` method. (#485)

- `StorageKey` trait now requires `ToOwned` implementation. (#392)

- `Connect` message has been extended with a user agent string, which breaks
  binary compatibility with previous versions. (#362)

- Log output become more human-readable. Now it uses `rfc2822` for time formatting.
  This change can break scripts that analyze the log output. (#514)

- `output_dir` argument of the `generate-testnet` command has been renamed to
  `output-dir`. (#528)

- `peer_addr` argument of the `generate-config` command has been renamed to
  `peer-address`. (#528)

- `Blockchain::new` and `Node::new` now accept `Into<Arc<Database>>` instead
  of `Box<Database>`. (#530)

  Migration path:

  - Just pass database argument as is, for example instead of
    `Box::new(MemoryDb::new())` use `MemoryDb::new()`.

#### exonum-configuration

- Most types renamed to avoid stuttering (see [here][stuttering] for
  an explanation of the term) (#496):

  - `ConfigurationService` to `Service`
  - `ConfigurationServiceFactory` to `ServiceFactory`
  - `TxConfigPropose` to `Propose`
  - `TxConfigVote` to `Vote`
  - `ConfigurationSchema` to `Schema`
  - `StorageValueConfigProposeData` to `ProposeData`
  - `CONFIG_SERVICE` constant to `SERVICE_ID`

  Check the crate documentation for more details.

  **Migration path:** Rename imported types from the crate, using aliases
  or qualified names if necessary: `use exonum_configuration::Service as ConfigService`.

[stuttering]: https://doc.rust-lang.org/1.0.0/style/style/naming/README.html#avoid-redundant-prefixes-[rfc-356]

- Multiple APIs are no longer public (#496):

  - Message identifiers
  - Mutating methods of the service schema
  - Module implementing HTTP API of the service

  Check the crate documentation for more details.

  **Migration path:** The restrictions are security-based and should not
  influence intended service use.

<!-- cspell:disable -->

- `ZEROVOTE` is replaced with the `MaybeVote` type, which is now used
  instead of `Vote` in the schema method signatures. The storage format itself
  is unchanged (#496).

<!-- cspell:enable -->

#### exonum-time

- The structure `Time` is removed, use `SystemTime`
  for saving validators time in `ProofMapIndex` instead. (#20)

- Renamed methods `validators_time`/`validators_time_mut` to
  `validators_times`/`validators_times_mut` in `Schema`. (#20)

### New features

#### exonum

- `StorageKey` and `StorageValue` traits are implemented for `SystemTime`. (#456)

- `StorageValue` and `CryptoHash` traits are implemented for `bool`. (#385)

- `Height` implements `std::str::FromStr`. (#474)

- `v1/transactions` endpoint has been extended with the transaction execution
  status. (#488)

- Key-indexes interface now allows to use borrowed types for the search
  operations. (#392)

- Added `v1/shutdown` endpoint for graceful node termination. (#526)

- `TransactionInfo` from the public api module became public. (#537)

#### exonum-testkit

- Modified signature of the `TestKitApi::send` method, which previously did not
  accept `Box<Transaction>`. (#505)

- Added possibility to init a logger in `TestKitBuilder`. (#524)

#### exonum-configuration

- Information about configurations by `/v1/configs/actual`, `/v1/configs/following`
  and `/v1/configs/committed` endpoints is extended with the hash of the corresponding
  proposal and votes for the proposal (#481).

- Implemented error handling based on error codes (#496).

### Bug fixes

#### exonum

- `ExonumJsonDeserialize` trait is implemented for `F32` and `F64`. (#461)

- Added round and propose timeouts validation. (#523)

- Fixed bug with the extra creation of the genesis configuration. (#527)

- Fixed panic "can't cancel routine" during node shutdown. (#530)

### Internal improvements

#### exonum

- Consensus messages are stored persistently (in the database), so restart will
  not affect the node's behavior. (#322)

- Runtime index type checks have been implemented for every index. (#525)

## 0.5.1 - 2018-02-01

### Bug fixes

- Fixed logger output. (#451)

## 0.5 - 2018-01-30

### Breaking changes

- The order of bytes and bits in the `DBKey` keys of `ProofMapIndex` became
  consistent. (#419)

  The change influences how Merkle Patricia trees are built
  for `ProofMapIndex`: the bits in each byte of a `DBKey` are now enumerated
  from the least significant bit (LSB) to the most significant bit (MSB),
  compared to MSB-to-LSB ordering used before.
  Note: this change will break old storages using map proofs.

- The `Database` trait is simplified: it is no longer required
  to implement state-sharing `clone` method.
  Instead, the `merge` method now takes a shared reference to `self`. (#422)

- `message!` and `encoding_struct!` no longer require manual `SIZE`
  and offset specification. (#413)

- `from_raw(raw: RawMessage)`  method is moved to the `Message` trait.
  To migrate, add `use exonum::messages::Message`. (#427)

- Changed iterators over `Patch` and `Changes` data into custom types instead
  of standard collection iterators. (#393)

  <!-- spell-checker:disable -->

- Fixed typo in `SparceListIndexKeys` and `SparceListIndexValues`. (#398)

  <!-- spell-checker:enable -->

- Removed default `state_hash` implementation in the `Service` trait. (#399)

- Removed `info` method from the `Transaction`. (#402)

- Replaced config param `timeout_events_capacity` with
  `internal_events_capacity`. (#388)

- The `Transaction` trait now inherits from `ExonumJson`. (#402)

- Renamed `DBKey` to `ProofPath` and moved a part of its functionality
  to the `BitsRange` trait. (#420)

### New features

- Added `patch` method to the `Fork` structure. (#393)
- Added a public `healthcheck` endpoint. (#405)
- Added serialization support of floating point types through special wrapper
  (`F32` and `F64`). This feature is hidden behind `float_serialize` gate.
  Note: special values (Infinity and NaN) aren't supported. (#384)
- Added a possibility to set maximum message size (`pub max_message_len`
  field in `ConsensusConfig`). (#426)
- Added support for CORS. (#406)
- Added `run-dev` command that performs a simplified node launch
  for testing purposes. (#423)

### Bug fixes

- Fixed consensus on the threshold of 1/3 sleeping validators. (#388)
- Fixed a bunch of inconsistencies and mistakes in the docs. (#439)
- Fixed a bug with message header validation. (#430)

### Internal improvements

- The list of peer connections is now restored to the latest state
  after the process is restarted. (#378)
- Log dependency was updated to 0.4, which can cause issues
  with the previous versions. (#433)
- Better error reporting for configs in the `.toml` format. (#429)

## 0.4 - 2017-12-08

### Added

- Allow creating auditor node from command line. (#364)
- Added a new function `merge_sync`. In this function a write will be flushed
  from the operating system buffer cache
  before the write is considered complete. (#368)
- Added conversion into boxed values for values which implement `Service`
  or `Transaction` traits. (#366)
- Added constructor for the `ServiceContext` which can be useful
  for the alternative node implementations. (#366)
- Implemented `AsRef<RawMessage>` for any Exonum messages that were
  created using the `message!` macro. (#372)
- Implemented additional checks for conversion from raw message. (#372)

### Changed

- Changed a signature of `open` function in a `rocksdb` module.
  `RocksDBOptions` should pass by the reference. (#369)
- `ValidatorState` in the `ServiceContext` replaced by the `ValidatorId`. (#366)
- `add_transaction` in the `ServiceContext` replaced by the `transaction_sender`
  which implements the `TransactionSend` trait. (#366)
- The `Node` constructor now requires `db` and `services` variables
  instead of `blockchain` instance. (#366)
- The `Blockchain` constructor now requires services keypair
  and an `ApiSender` instance. (#366)
- `mount_*_api` methods in `Blockchain` instance now
  do not require `ApiContext`. (#366)
- Rename method `last_height` to `height` in `Schema`. (#379)
- `last_block` now returns `Block` instead of `Option<Block>`. (#379)
- Replaced `rocksdb` command-line parameter to more generic `db-path`. (#376)
- Obsolete trait `HexValue` replaced by the `FromHex` and `ToHex` traits. (#372)
- Changed `Patch` and `Changes` from type definitions into opaque structures. (#371)
- Help text is displayed if required argument is not specified. (#390)

### Removed

- Removed `round` method from the `ServiceContext`. (#366)
- Removed redundant `FromRaw` trait. (#372)
- Removed redundant `current_height` method in `Schema`. (#379)

### Fixed

- Fixed `crate_authors!` macro usage, this macro can't return static string
  in new clap version. (#370)
- Fixed mistake in description of the height getter in the `ServiceContext`. (#366)
- Fixed #15 consensus on the threshold of 1/3 sleeping validators. (#388)

## 0.3 - 2017-11-02

### Added

- New events implementation based on the `tokio` with the separated queues
  for network events and timeouts and different threads for the network
  and node code (#300)
- Added a new index `SparseListIndex`. It is a list of items stored
  in sequential order. Similar to `ListIndex` but it may contain
  indexes without elements (#312)
- Implement `FromStr` and `ToString` traits for public sodium types (#318)
- Add a new macro `metric!` for collecting statistical information (#329)
- Make type `DBKey` public because it is used in `MapProof` (#306)

### Changed

- `RocksDB` is a default storage (#178)
- Field `events_pool_capacity` in `MemoryPoolConfig` replaced
  by the new `EventsPoolCapacity` configuration (#300)
- Changed a build method `new` and added a new build method `with_prefix`
  for indexes (#178)
- Changed a signature of `gen_prefix` function in a `schema` module (#178)
- `NodeBuilder` works with `ServiceFactory` as trait object instead (#357)
- Debug formatting for crypto types are improved (#353)
- Added description of deserialization error for message types (#337)
- Clarified `Transaction.info()` usage (#345)

### Removed

- Support of `LevelDB` is removed (#178)

### Fixed

- Fix the issue causing timeouts are ignored when the event pool is full (#300)
- Fix network failure due to incorrect processing of the incoming buffer (#322)

## 0.2 - 2017-09-13

### Added

- Add `RockDB` support (#273)
- Add `TimeoutAdjusterConfig`, `Constant` and `Dynamic` timeout adjusters (#256)
- Add stream hashing and signing: `HashStream` and `SignStream` (#254)
- Add new type definitions `Height` and `ValidatorId` (#262)
- Fields of `BlockInfo` and `TxInfo` are now public (#283)
- Public export of `PROOF_MAP_KEY_SIZE` constant (#270)

### Changed

- `MapProof` variant fields are renamed: `left_hash` and `right_hash`
  to `left_node` and `right_node` (#286)
- `RequestBlock` is renamed to `BlockRequest` and `Block`
  is renamed to `BlockResponse` (#287)
- All request messages are renamed: `RequestFoo` to `FooRequest` (#287)
- Improve log formatting (#291 #294)
- Make panic message during command line arguments parsing cleaner (#257)

### Fixed

- Fix network discover failure due to incorrect processing
  of the incoming buffer (#299)
- Fix snapshot behavior for `MemoryDB` (#292)
- Disallow generate-testnet with 0 nodes (#258)

## 0.1.1 - 2017-09-13

### Fixed

- Fix segfault when `LevelDBSnapshot` is destroyed after `LevelDB` (#285)
- Fix panic during `BlockResponse` message processing
  if the transaction pool is full (#264)
- Fix panic during deserialization of malformed messages (#278 #297)

## 0.1 - 2017-07-17

The first release of Exonum.<|MERGE_RESOLUTION|>--- conflicted
+++ resolved
@@ -12,20 +12,17 @@
 - `storage::base_index` module has become private along with `BaseIndex` and
   `BaseIndexIter` types. (#723)
 
-<<<<<<< HEAD
 ### Internal improvements
 
 #### exonum
 
 - `handle_consensus` now does not write warning for message from previous
   height. (#729)
-=======
 ### Bug fixes
 
 #### exonum
 
 - Fixed bug with incorrect peer status for turned off node. (#730)
->>>>>>> 1965f751
 
 ## 0.8 - 2018-05-31
 
