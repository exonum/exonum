--- conflicted
+++ resolved
@@ -59,15 +59,12 @@
 
 - Bug with pool size overflow has been fixed. (#853)
 
-<<<<<<< HEAD
 - Bug in `NoiseWrapper::decrypt_msg` caused by wrong calculation of
   encrypted and decrypted message sizes has been fixed. (#873)
-=======
 - Transactions (signature) verification benchmark has been fixed. (#673)
 
 - Node no longer panics when transaction pool has a lot of transactions and
   consensus is at round 0. (#673)
->>>>>>> d620c3ec
 
 ### Internal Improvements
 
