--- conflicted
+++ resolved
@@ -510,16 +510,13 @@
 
 - Proofs building mechanisms have been heavily refactored. (#1460)
 
-<<<<<<< HEAD
 #### exonum-testkit
 
 - Configuration change example has been moved to `exonum-supervisor` crate. (#1582)
-=======
 #### exonum-build
 
 - Now input directory is always added to includes to reduce boilerplate
   code. (#1581)
->>>>>>> 0a0fabad
 
 ### Bug Fixes
 
