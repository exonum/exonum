# Changelog

All notable changes to this project will be documented in this file.
The project adheres to [Semantic Versioning](http://semver.org/spec/v2.0.0.html).

## Unreleased

### Breaking changes

#### exonum

<<<<<<< HEAD
- **Most important**: new Dynamic Services feature was introduced. For details see
  the [Dynamic Services](#dynamic-services-feature) section of the changelog.

- Used `rust` version is updated to 1.38.0. (#1481)

- Transaction serialization format was changed to `protobuf`. (#1283)
=======
- `create_checkpoint` method has been implemented for the `RocksDB` struct.
  This method uses
  [RocksDB checkpoints](https://github.com/facebook/rocksdb/wiki/Checkpoints)
  functionality under the hood.
>>>>>>> a6e0bf66

- `NotFound` error message for `explorer/v1/block` endpoint now includes
  the actual blockchain height. (#1498)

- `system/v1/rebroadcast` endpoint has been removed. (#1445)

- Added a possibility to specify compression algorithm for the database. (#1447)

- Updated `hex` dependency with changes in the methods signatures of the `ToHex`
  trait. (#1468)

- Validator keys are now derived from single master key. Master key is
  stored in encrypted file. (#1459)

- Command line parameters `--service-key-pass` and `--consensus-key-pass` was
  removed in favor of `--master-key-pass` parameter. For example now you can
  run the node with the command below. (#1459)

    ```bash
    cargo run -- run -d 0/db/ -c 0/node.toml --master-key-pass pass:123
    ```

  - `StoppedTestKit::resume` accepts list of runtimes instead of a list of services.

  - Removed obsolete `TestKit::blockchain_mut` method and `TestKit::blockchain`
  now returns value instead of reference.

- Placeholder for changes due to dynamic services (#9999)

#### exonum-merkledb

- Nested proofs for `ProofListIndex` are replaced with a flat
  (non-recursive) format. (#1450)

- Differentiated (read-only / read-write) access to the database
  was introduced. (#1523)

#### exonum-proto

- Introduced a new crate `exonum-proto`. Trait `ProtobufConvert` is moved
  to this crate. (#1496)

#### exonum-protobuf-convert

- Introduced a new crate `exonum-protobuf-convert`. Derive macro
  `ProtobufConvert` is moved to this crate. (#1501)

- Derive macro `ProtobufConvert` now does not derive the `BinaryValue` and
  `ObjectHash` traits. There are separate derive macros for them in
  the `exonum-derive` crate. (#1501)

#### exonum-build

- Method `protobuf_generate` is now private, use `exonum_build::ProtobufGenerator`
  instead (#1496).

#### exonum-crypto

- Methods `read_keys_from_file` and `generate_keys` are moved to new `keys`
  module in the `exonum`. (#1459)

- Protobuf serialization for crypto types is now implemented in the `exonum-crypto`
  crate. (#1496)

### Dynamic Services Feature

#### Overview

In `exonum` 0.13, a new service workflow is introduced, named
"Dynamic Services".

Key points of this feature are the following:

- `exonum` now supports different environments of code execution (runtimes).
  Only native `rust` runtime is enabled by default, but support of
  different programming languages can be added quite easily.

  For details see the [`Runtime` trait docs][runtime-trait] and the
  [`sample_runtime` example][sample-runtime].

  [runtime-trait]: https://docs.rs/exonum/0.13.0/exonum/runtime/trait.Runtime.html
  [sample-runtime]: https://github.com/exonum/exonum/tree/v0.13/examples/sample_runtime

- Services are not statically tied to the compiled binary anymore. There is
  support of adding new service types (aka artifacts) dynamically and starting new
  instances of services.

  For details see [`runtime` module docs][runtime-docs].

  [runtime-docs]: https://docs.rs/exonum/0.13.0/exonum/runtime/index.html

- Services now can have initialization parameters, provided within service start
  procedure.

- Services now support configuration changes via `Configure` interface.

- `configuration` service was replaced with the `supervisor` service, which is
  capable of not only changing configuration, but of deploying and starting
  services as well. For details see [`supervisor` service][supervisor].

  [supervisor]: https://github.com/exonum/exonum/tree/v0.13/services/supervisor

#### Migration Guide

There are a lot of backward-incompatible changes introduced within 0.13 release.
So to make the changes apparent, compare the `Cryptocurrency` example service versions
for [0.12.1][crypt-0-12] and [0.13.0][crypt-0-13] releases.

[crypt-0-12]: https://github.com/exonum/exonum/blob/v0.12.1/examples/cryptocurrency/
[crypt-0-13]: https://github.com/exonum/exonum/blob/v0.13/examples/cryptocurrency/

Key points:

- Merkledb schema is now declarative and can contain indices as fields.

- Access to the database is now isolated for services.
  A service cannot get the write access to another service or the blockchain schema.

- Transactions do not have the `execute` method anymore. Instead, a service defines
  and implements an interface trait which contains all the business logic.

- Services do not launch at the node start by default. For launching a
  service, use an [`exonum-launcher`][launcher] tool.

  [launcher]: https://github.com/exonum/exonum-launcher

#### Important PRs for Dynamic Services

<!-- markdownlint-disable no-inline-html -->
<details>
    <summary>Below you can find a list of pull requests
    which have significant meaning for the implementation of the Dynamic Services
    feature.
    Pull requests are ordered chronologically.</summary>

- #1253: Interface mocks for dynamic services

- #1263: Add new rust services interface

- #1261: Basic dispatcher functionality

- #1275: Dynamic services integration

- #1345: Implement a new `Transaction` trait [ECR-3222]

- #1361: FIrst step of persistent dynamic services implementation [ECR-3276]

- #1371: Basic supervisor service implementation [ECR-3291], [ECR-3298]

- #1376: Restore system API endpoints

- #1389: Check and improve messages verification procedure [ECR-3272]

- #1446: Service interfaces MVP. [ECR-3474], [ECR-3484]

- #1467: Implement Configure interface [ECR-3306]

- #1473: Extract supervisor service from core

- #1482: Add shutdown method into runtime trait

- #1484: Implement configuration update logic in Supervisor [ECR-3583]

- #1492: Do start and initialize service at single step [ECR-3222]

- #1537: Finalize Exonum-derive macros [ECR-3800]

- #1538: Supervisor modes [ECR-3794] [ECR-3771]

</details>
<!-- markdownlint-enable no-inline-html -->

#### Full History of the Dynamic Services Implementation

<!-- markdownlint-disable no-inline-html -->
<details>
    <summary>Below you can find a list of all pull requests related
    to the implementation of the Dynamic Services feature.
    Pull requests are ordered chronologically.</summary>

- #1243: Old behavior dispatcher

- #1509: Make dispatcher mostly synchronous

- #1245: Add basic runtime env interface + rust implementation

- #1253: Interface mocks for dynamic services

- #1261: Basic dispatcher functionality

- #1263: Add new rust services interface

- #1267: Move configuration service to the core

- #1269: Rust artifact and additional functionality for rust runtime.

- #1270: Dynamic configuration service

- #1275: Dynamic services integration

- #1287: Remove macro from service interface trait definition

- #1290: Add support of state hash calculation into runtimes & services

- #1291: Change service builder and web api.

- #1325: Dynamic services: fix time service compilation

- #1326: Remove genesis_init from dynamic services [ECR-3226]

- #1327: Remove unsafe code from runtimes

- #1330: A small amount of code improvements. [ECR-3222]

- #1331: Rename dispatch to call_info

- #1332: Fix tests in blockchain module

- #1334: Fix sandbox tests in dynamic services [ECR-3230]

- #1336: Rename traits methods in dynamic services  [ECR-3222]

- #1337: Fix a lot of tests in dynamic services

- #1338: Refine `start_service` logic [ECR-3222, ECR-3235]

- #1340: Fix testkit [ECR-3229]

- #1343: Add service name and id to `Service` trait methods. [ECR-3235]

- #1345: Implement a new `Transaction` trait [ECR-3222]

- #1346: Fix transactions benchmarks in dynamic services

- #1348: Fix big performance regression in dynamic services

- #1349: Don't verify SignedMessage during the deserialization

- #1350: Refactor signature verification code [ECR-3222]

- #1353: Rework blockchain explorer [ECR-3259]

- #1354: Fix `cargo test --all` compilation

- #1357: Some refactoring by clippy suggestion

- #1361: FIrst step of persistent dynamic services implementation [ECR-3276]

- #1367: Rename ArtifactSpec to ArtifactId [ECR-3291]

- #1371: Basic supervisor service implementation [ECR-3291], [ECR-3298]

- #1374: Polish code and make travis almost happy

- #1375: Add deadline_height to StartService transaction [ECR-3298]

- #1376: Restore system API endpoints

- #1378: Finalize artifact deployment logic [ECR-3291]

- #1379: Implement state_hash computation for dispatcher.

- #1380: Make tests green again.

- #1381: Include proto file sources in artifact information. [ECR-3309]

- #1382: Replace impl_service_dispatcher by the attribute in
  service_interface [ECR-3222]

- #1387: Improve execution error handling for dynamic services [ECR-3236]

- #1389: Check and improve messages verification procedure [ECR-3272]

- #1392: Implement verification for ArtifactId and InstanceSpec
  with the unit tests [ECR-3360]

- #1393: Add macro to implement hex serde representation
  for the BinaryValue types [ECR-3222]

- #1394: Update documentation of the messages module [ECR-3275]

- #1396: Document runtime life cycle [ECR-3275]

- #1405: Dynamic services supervisor tests [ECR-3266]

- #1411: Refine Runtime trait [ECR-3412]

- #1427: Try to re deploy artifact before registration.

- #1429: Review unwraps in dynamic services [ECR-3419]

- #1430: Expand documentation on configuration parameters usage [ECR-3463]

- #1431: Update dispatcher info to show changes in list
  of deployed artifacts

- #1432: Refine exonum-derive crate on top of darling [ECR-3343]

- #1434: Replace `dispatcher` attribute in `exonum_service`
  by the `service_interface` in `ServiceFactory` [ECR-3474]

- #1438: Remove dispatcher reference from Runtime trait

- #1443: Replace fabric module with exonum-cli crate [ECR-3457]

- #1446: Service interfaces MVP. [ECR-3474], [ECR-3484]

- #1451: Add the service interface name option to the proto files

- #1452: Remove default state_hash implementation

- #1454: Simplify blockchain configuration [ECR-3357]

- #1462: Fix API Freeze on startup

- #1465: Improve ProtobufConvert for enum variants

- #1467: Implement Configure interface [ECR-3306]

- #1472: Fix some of the testkit ignored doctests

- #1473: Extract supervisor service from core

- #1476: Improve support for additional runtimes in TestKit [ECR-3444]

- #1482: Add shutdown method into runtime trait

- #1483: Use strings for protobuf files

- #1484: Implement configuration update logic in Supervisor [ECR-3583]

- #1488: Add support of external runtimes to exonum-cli

- #1489: Avoid waiting in the `add_transaction` endpoint [ECR-3222]

- #1490: Fix supervisor creation

- #1491: Polish testkit [ECR-3222]

- #1492: Do start and initialize service at single step [ECR-3222]

- #1493: Document Rust runtime services traits [ECR-3275]

- #1494: Enhancements in Testkit

- #1495: Implement API endpoints that shows config
  proposals in Supervisor [ECR-3610]

- #1504: Clarify runtime shutdown method [ECR-3696]

- #1505: Proto optimization [ECR-3472]

- #1508: Remove validator_id method from AfterCommitContext

- #1509: Make dispatcher mostly synchronous

- #1511: Add includes to proto-sources

- #1514: Use enum to represent ErrorKind [ECR-3717]

- #1515: Introduce test-suite directory

- #1517: Clarify SignedMessage documentation [ECR-3478]

- #1518: Remove data duplication from DeployConfirmation [ECR-3770]

- #1519: Add anonymous lifetimes [ECR-3757]

- #1520: SimpleSupervisor: Verify that config proposal
  is sent by validator [ECR-3742]

- #1521: Implement ObjectHash for SignedMessage

- #1522: Remove ApiContext structure [ECR-3745]

- #1525: Make protobuf artifacts implementation detail

  of Rust runtime [ECR-3776]

- #1526: Sending an empty POST request to /shutdown endpoint
  doesn't work [ECR-3756]

- #1528: Document parts of Rust runtime [ECR-3285]

- #1530: Improve `Runtime` docs

- #1531: ProofMapIndex variants for hashed and raw keys [ECR-3777]

- #1537: Finalize Exonum-derive macros [ECR-3800]

- #1538: Supervisor modes [ECR-3794] [ECR-3771]

- #1539: Restore warn(missing_docs) in the Exonum crate [ECR-3821]

- #1540: Deploy workflow

- #1542: Write proper examples for the Exonum traits derivation [ECR-3822]

- #1544: Remove atty dependency

- #1546: Move multisig module to the supervisor crate [ECR-3823]

- #1547: Remove metrics module

- #1548: Remove TransactionMessage alias [ECR-3222]

- #1549: Encapsulate Blockchain fields [ECR-3222]

- #1550: Remove isolate method [ECR-3820]

- #1552: Assign instance IDs in the Supervisor [ECR-3746]

- #1555: Update MerkleDB docs

</details>
<!-- markdownlint-enable no-inline-html -->

### New Features

#### exonum

- New config params `http_backend_config.server_restart_max_retries` and
  `http_backend_config.server_restart_retry_timeout` added into `NetworkConfiguration`.
  They are intended to configure restart settings of the HTTP-server (#1536).

- `exonum` now has a `python` library for implementing integration tests. (#1516)

#### exonum-merkledb

- `ProofListIndex` now implements `truncate()` and `pop()` methods, allowing
  to eject elements from the list. (#1455)

- `IndexAccess` trait is implemented for several new types, notably,
  `Rc<dyn Snapshot>`, `Arc<dyn Snapshot>` and `Rc<Fork>`. (#1455)

- `HashTag::hash_list()` was extended to support values of any appropriate type,
  not only `Hash`. (#1455)

- `ProtobufConvert` has been implemented for `MapProof` (#1512) and `ListProof` (#1513).

- New variant of the `ProofMapIndex` have been introduced - `RawProofMapIndex`.
  It is used for keys that maps directly to `ProofPath`, for example `Hash` and
  `PublicKey`. (#1531)

  - By default `ProofMapIndex` is used for keys that implement `ObjectHash`.

  - For `Hash` keys both map variants works the same, because `ObjectHash`
  implementation for `Hash` returns the hash itself.

#### exonum-cli

- Old `fabric` module is replaced with new `exonum-cli` crate. (#1443)

- `exonum-cli` provides a public reexport of `structopt` crate. (#1461)

### Internal Improvements

#### exonum

- `system/v1/shutdown` endpoint has been modified and now accepts empty POST
  requests. (#1526)

- `keys` module has been moved into `exonum-keys` crate. (#1497)

#### exonum-merkledb

- `ProofListIndex::extend()` method has been refactored, leading to up to 10x
  performance improvements for large lists. (#1455)

- Proofs building mechanisms have been heavily refactored. (#1460)

### Bug Fixes

#### exonum

- Localhost ports 8080/8081 are now allowed in CORS within the `run-dev` mode. (#1415)

#### exonum-merkledb

- `index_metadata` now correctly loads the provided index address name (#1478).

## 0.12.1 - 2019-09-19

### Bug Fixes

#### exonum

- A message length checking has been fixed (#1463)

## 0.12.0 - 2019-08-14

### Breaking changes

#### exonum

- Module `storage` has been replace by `exonum-merkledb` crate. See related section
- Signatures of methods `Service::initialize` and `Service::before_commit` has been
  changed. Now they take immutable reference to `Fork` instead of mutable. (#1293)

- Trait `BinaryForm` has been replaced by `BinaryValue`. (#1298)

  To implement `BinaryValue` for types that implements `Protobuf::Message` use
  `impl_binary_value_for_pb_message` macros.

- Module `storage` has been replaced by `exonum-merkledb` crate. See related section
  in changelog for details. (#1293)

- Bootstrapping workflow has been simplified (#1292)

  `generate-config` subcommand now uses single `OUTPUT_DIR` instead of set of options.
  So to generate node config you should write something like example bellow.

  ```bash
  cargo run --bin exonum-timestamping -- \
    generate-template /tmp/exonum/template.toml --validators-count 4

  cargo run --bin exonum-timestamping -- \
    generate-config /tmp/exonum/template.toml /tmp/exonum/cfg/0 \
      --peer-address 0.0.0.0:8000
  cargo run --bin exonum-timestamping -- \
    generate-config /tmp/exonum/template.toml /tmp/exonum/cfg/1 \
      --peer-address 0.0.0.0:8001
  cargo run --bin exonum-timestamping -- \
    generate-config /tmp/exonum/template.toml /tmp/exonum/cfg/2 \
      --peer-address 0.0.0.0:8002
  cargo run --bin exonum-timestamping -- \
    generate-config /tmp/exonum/template.toml /tmp/exonum/cfg/3 \
      --peer-address 0.0.0.0:8003

  cargo run --bin exonum-timestamping -- \
    finalize /tmp/exonum/nodes/0/sec.toml /tmp/exonum/nodes/0/node.toml \
      --public-configs /tmp/exonum/cfg/{0,1,2,3}/pub.toml

  cargo run --bin exonum-timestamping -- \
    run -d /tmp/exonum/db/0 -c /tmp/exonum/nodes/0/node.toml
  ```

- `explorer/v1/block` endpoint returns a response in a "flat" format. (#1386)

- `explorer/v1/blocks` endpoint with `add_blocks_time` param switched on now returns
  median precommit times in the `time` field within each returned block,
  rather than in a separate array. (#1278)

- `system/v1/mempool` endpoint has been renamed into `system/v1/stats`.
  An additional field in the response of the endpoint was added. The field
  corresponds to the total number of transactions in the blockchain. (#1289)

- `system/v1/mempool` endpoint has been renamed into `system/v1/stats`.
  An additional field in the response of the endpoint was added. The field
  corresponds to the total number of transactions in the blockchain. (#1289)

#### exonum-merkledb

- Added restrictions to index names. Allowable characters in index name: ASCII
  characters, digits, underscores and dashes. (#1388)

- Added `Debug` implementation for `Database`, `Snapshot`, `Iterator` dynamic
  traits (#1363)

- Changed storage layout (#1293)

  - Changed indexes metadata layout in the database.

  - Introduced a generic `IndexState` structure that can be used to store global
    index properties like total number of items.

- Changed `ProofMapIndex` hashing rules for branch nodes and root node.
  Branch nodes is hashing now with 0x04 prefix, root node with 0x03 (#1293).

- Renamed method `merkle_root` of `ProofMapIndex` and `ProofListIndex` to
  `object_hash` (#1293).

- Several mutable indexes now can be create from immutable reference to `Fork` (#1293)

- Relaxed trait bounds for the `ProofMapIndex` keys (#1293)

  Now keys should just implement `BinaryKey` trait instead of the
  `ProofMapKey`, which will be ordered according to their binary
  representation, as in the `MapIndex`.

- Changed `ProofListIndex` hashing rules for leaf nodes and branch nodes according
    to the [certificate transparency](https://tools.ietf.org/html/rfc6962#section-2.1)
    specification. Leaf nodes contain hashes with 0x00 prefix, branch nodes - with
    0x01. (#1293)

- `StorageValue` and `StorageKey` have been renamed to the `BinaryValue`
  and `BinaryKey`. (#1293)

  - Added `to_bytes` method to the `BinaryValue` trait which doesn't consume
    original value instead of the `into_bytes`.
  - `BinaryKey::write` now returns total number of written bytes.
  - `CryptoHash` has been replaced by the `ObjectHash`.

- Changed the hash algorithm of the intermediate nodes in `ProofMapIndex`. (#1293)

  `ProofPath` now uses compact binary representation in the `BranchNode`
  hash calculation.

  Binary representation is `|bits_len|bytes|`, where:

  - **bits_len** - total length of the given `ProofPath` in bits compressed
    by the `leb128` algorithm
  - **bytes** - non-null bytes of the given `ProofPath`, i.e. the first
    `(bits_len + 7) / 8` bytes.

#### exonum-crypto

- Removed deprecated `CryptoHash` trait, use `exonum-merkledb::ObjectHash`
  instead (#1361)

### New features

#### exonum

- New endpoint: `v1/transactions/subscribe`, which subscribe to new transaction events.
  This endpoint accept optional parameters: `service_id` and `message_id`
  (`message_id` as in derive macro `TransactionSet`). (#1335)

- New endpoint: `v1/ws`, which open websocket connection and allow to set multiple
  subscription (for blocks and transaction, filtered by service and transaction id)
  and send transactions (in hex, like in explorer) to blockchain
  (examples can be found in related pull request). (#1335)

### Bug Fixes

#### exonum-testkit

- Fixed `TestKit::add_tx()` method, which previously did not persist
  transactions. (#1278)

### Internal improvements

#### exonum

- `explorer/v1/blocks` endpoint supports `add_precommits` param, which supplies
  each returned block with the `precommits` field. (#1278)

- `explorer/v1/blocks` endpoint allows to specify the lower bound on the returned
  block height with the `earliest` query param. (#1278)

- Added `ProtobufConvert` implementation for byte array with fixed sizes (#1279)

- Added `service_name` getter to the `TransactionContext`. (#1274)

- Allowed to use symbol `-` in index names. (#1277)

- `rocksdb` crate is now used instead of `exonum_rocksdb`. (#1286)

- Added a new endpoint `system/v1/services` for displaying information
  about available services. (#1288)

- Endpoints `explorer/v1/block` and `explorer/v1/transactions` were extended
  with adding additional fields `service_id` and `time`. (#1386)

- Added `tx_cache` field to `State` to cache incoming transactions before
  adding them to persistent pool. (#1398)

- Added new request message `PoolTransactionsRequest` to obtain pool transactions
 from another peers. (#1404)

- Endpoints `explorer/v1/block` and `explorer/v1/transactions` were extended
  with adding additional fields `service_id` and `time`. (#1386)

#### exonum-merkledb

- Updated `ProofMapIndex` data layout. (#1293)

  Path to the root node in merkle patricia tree now has been stored in the index
  state.

- New API for getting and creating indexes. (#1293)

  - Now indexes can be accessed via immutable references from `Snapshot` and
    mutable/immutable references from `Fork`.

  - Introduced method `fork::get_object` to get or create object by address.

  - `get_object_existed` and `get_object_existed_mut` methods of `Fork` and `Snapshot`
    returns optional references to index.
- `rocksdb` crate is now used instead of `exonum_rocksdb`. (#1286)

- Added a new endpoint `system/v1/services` for displaying information
  about available services. (#1288)

- `rocksdb` crate is now used instead of `exonum_rocksdb`. (#1286)

- Added `From<Patch>` trait implementation to `Fork`. (#1403)

#### exonum-testkit

- Implemented "stopping" and "resuming" a `TestKit`, allowing to emulate node
  restarts. (#1278)

## 0.11.0 - 2019-03-15

### Breaking Changes

#### exonum

- Node secret keys are now stored in separate files in a secure way.
  CLI for generating node configs and starting nodes has been extended
  in order to reflect these changes. (#1222, #1096, #1235)

- Changed a response for `/healthcheck` endpoint. (#1252)

- Changed a response code for the `/block` endpoint for the case when
  the requested block doesn't exist. (#1262)

- Removed a sub-command `generate-testnet` from CLI. (#1264)

#### exonum-crypto

- Renamed `create_keys_file` function to `generate_keys_file`
  in `utils` module. (#1222, #1096)

### Internal improvements

- All Exonum crates have been updated to Rust 2018 edition. This means that
  it is required to use Rust 1.31 or newer for compilation. (#1230)

#### exonum

- Added `allow-origin` for `localhost` for public and private api in
  development mode by default. (#1234)

- Added `ProtobufConvert` implementation for `Signature`. (#1241)

## 0.10.3 - 2019-01-22

### Internal Improvements

#### exonum

- Unpin versions of dependencies. (#1237)

## 0.10.2 - 2019-01-14

### New Features

#### exonum

- Added i128/u128 support for `StorageKey`, `StorageValue`. (#1179)

#### exonum-crypto

- Added i128/u128 support for `CryptoHash`. (#1179)

## 0.10.1 - 2019-01-04

### Internal Improvements

#### exonum

- Dependencies have been updated. (#1111, #1162, #1167, #1168)

- `ctrl+c` handler has been added for correct node stopping. (#1163)

#### exonum-crypto

- `pwbox` dependency has been updated. (#1164)

## 0.10.0 - 2018-12-14

### Breaking Changes

- Changed the message format, which, in turn, has led to changes in
   the byte representation of transactions and precommit messages. (#916)

- `Transaction::execute` now accepts `TransactionContext` as the second
   parameter. `TransactionContext` provides the public key of transaction
   author, ID of current service, and transaction hash. (#943)

- `Transaction::verify` method has been removed. (#1085)

- Every transaction that contains the public key of the author was refactored
   to use the author indicated in `TransactionContext`. (#984 #980 #979 #975 #971)

- `/transactions/` endpoint can now handle transaction messages in hex format.
   Services that used custom endpoints were refactored to
   use `explorer/v1/transactions`. (#943 #984 #980 #979 #975 #971)

- `majority_count` parameter has been moved from `StoredConfiguration`
   to `ConfigurationService` configuration. (#828)

- Removed obsolete `enable_blockchain_explorer` option from `NodeApiConfig`. (#891)

- Consensus messages and inner structs are now serialized with protobuf. (#1028)

- `tx_pool_capacity` parameter has been removed from `MemoryPoolConfig`. (#1036)

- Custom serialization has been removed. (#1088)

#### exonum

- Trait `TransactionSend` was removed.
  `ApiSender` now contains `broadcast_transaction` method. (#943)

- `api::Error::InternalError` now contains `failure::Error` instead of
  `Box<::std::error::Error>`. (#879)

- `TransactionSend::send` now returns `Result<(), failure::Error>`
  instead of `io::Result`. (#879)

- `ApiSender` methods `send_external_message` and `peer_add`
   now returns `Result<(), failure::Error>` instead of `io::Result`. (#879)

- `majority_count` parameter has been added to `generate-template` and
  `generate-testnet` commands. (#828)

- `NodePrivateConfig` fields have been renamed: `listen_addr` to `listen_address`
  and `external_addr` to `external_address`. (#809)

- `NodePublicConfig` `addr` field has been renamed to `address`. (#809)

- Config parameter `external_address` is now a required value. (#826)

- Config parameter `round_timeout` has been renamed to `first_round_timeout`.
  Now timeout for round r is `first_round_timeout + (r-1)*round_timeout_increase`,
  where `round_timeout_increase` is determined as a certain percentage of
  `first_round_timeout`. The value of this percentage is defined in
  `ConsensusConfig::TIMEOUT_LINEAR_INCREASE_PERCENT` constant (10%). (#848)

- `missing_keys`, `entries`, `all_entries` methods of `CheckedMapProof` and
  `MapProof::missing_keys_unchecked` method now return `impl Iterator` instead
  of `Vec`. (#918)

- `Connect` message field `addr` with `SocketAddr` has been removed, `pub_addr`
   with `str` of unresolved external address of the peer is used instead. (#942)

- Endpoint `v1/peers` now returns `ConnectInfo` in incoming connections instead
  of single IP-addresses. (#959)

- `Fork::remove_by_prefix()` method now specifies prefix as `Option<&[u8]>` instead
  of `Option<&Vec<u8>>`. (#1042)

- `TransactionResult` is now serialized using protobuf. Empty description
  of the result is now the equivalent of there being no description
  of the result. (#1075)

- `Service::tx_from_raw` now uses `failure::Error` as an error type. (#1088)

- `transactions!` macro has been removed, `TransactionSet` derive macro
  from `exonum-derive` should be used instead. (#1088)

- `encoding_struct!` macro has been removed, protobuf
  should be used instead. (#1088)

#### exonum-testkit

- Structures in tests and examples are serialized using protobuf now. (#1078)

#### exonum-timestamping

- Structures in tests and examples are serialized using protobuf now. (#1081)

#### exonum-cryptocurrency

- Structures in tests and examples are serialized using protobuf now. (#1081)

#### exonum-configuration

- The `Vote` and `VoteAgainst` now save the transaction hash instead of
  full transaction message. (#984)

- Structures are serialized using protobuf now. (#1086)

#### exonum-time

- Structures are serialized using protobuf now. (#1086)

### New Features

#### exonum-crypto

- Added `utils` module with functions `create_keys_file` for creating
  and `read_keys_from_file` for reading files that contain a
  public key and encrypted secret key. (#1056)

#### exonum

- Added possibility to use domain names instead of IP addresses as a peer's
  addresses. (#826)

- Added `v1/rebroadcast` endpoint that can be used to broadcast all transactions
  from the pool to other nodes. (#859)

- Now each consecutive round is longer than previous by some constant percentage
  of `first_round_timeout`. (#848)

- Added `/v1/blocks/subscribe` endpoint for following block commit events
  through WebSockets (#792).

- Added `MapProof::all_entries_unchecked` method. It is used for more efficient
  calculations in Exonum Java Bindings, but can be used for debug purposes
  as well. (#918)

- Added `listen-address` command line argument to specify different external address
  (`peer-address`) and listen address when generating config files. (#942)

- Peer address is resolved on connect instead of resolving on node startup. (#942)

- Now peers require only one connection to exchange messages between
  them. (#945)

#### exonum-build

- `exonum-build` crate has been added to simplify writing `build.rs` files
  for services that use protobuf code generation. (#1076)

#### exonum-derive

- `exonum-derive` crate has been added with custom derives for `ProtobufConvert`
  and `TransactionSet`. (#1055)

### Bug Fixes

#### exonum

- Bug with pool size overflow has been fixed. (#853)

- Bug in `NoiseWrapper::decrypt_msg` caused by wrong calculation of
  encrypted and decrypted message sizes has been fixed. (#873)

- Transactions (signature) verification benchmark has been fixed. (#673)

- Node no longer panics when transaction pool has a lot of transactions and
  consensus is at round 0. (#673)

- Node now works correctly after consensus re-enable via API. (#902)

- Bug with incorrect EOF handling while decoding network messages has been
  fixed. (#917)

- Bug leading to deletion of excessive data when `clear`ing an index belonging
  to an index family has been fixed. (#1042)

### API Improvements

#### exonum

- `new_in_family` index constructor introduced in #531 now accepts `&str` and `&[u8]`
  as an `index_id` value.

### Internal Improvements

#### exonum

- `NodeHandler::run_handler` now returns `Result<(), failure::Error>`
  instead of `io::Result`. (#879)

- Transactions (signature) verification benchmark has been added. (#808)

- A new function `storage::proof_list_index::root_hash()` has been added
  to efficiently compute Merkle root hash from a list of hashes without
  an intermediate `ProofListIndex`. Verification of block root hashes
  has been optimized as well. (#802)

- `NoiseHandshake::finalize` now returns error if remote peer's public key is not
  in `ConnectList`. (#811)

- Now nodes will switch to `min_propose_timeout` for block proposal timeout
  faster if they receive more than `propose_timeout_threshold` transactions
  during `max_propose_timeout`. (#844)

- Custom log formatting (along with `colored` and `term` dependencies) has been
  removed in favor of `env_logger`. (#857).

- Several dependencies have been updated. (#861, #865, #871)

- Transactions are now verified in a thread pool. Thread pool size is set to
  optimal value by default (CPU count) or can be configured manually. (#673)

- The `finalize` command now does not include the node itself as its own
  trusted peer in the generated configuration. (#892)

- Added a possibility to create `ServiceApiBuilder` with blockchain. (#929)

- `ConnectInfo` and `ConnectList` now stores unresolved addresses as strings. (#942)

- Now `network` module uses `PublicKeys` to identify peers. (#942)

- `system/v1/peers` endpoint now properly returns
  incoming and outgoing connections of the node. (#942)

## 0.9.5 - 2018-12-18

### Internal Improvements

#### exonum

- A version of `snow` dependency has been updated.

## 0.9.4 - 2018-10-24

### New Features

#### exonum

- SegmentField implementation for Option has been added, allowing to
  store optional values inside of transactions. (#1004)

## 0.9.3 - 2018-10-04

### Breaking Changes

#### exonum

- Config parameter `external_address` is now a required value. (#826)

### New Features

#### exonum

- Added possibility to use domain names instead of IP addresses as a peer's
  addresses. In config file domain names can be used in `ConnectList`
  configuration and addresses will be resolved once on startup. (#826)

## 0.9.2 - 2018-09-11

### Internal Improvements

#### exonum

- Added a possibility to create `ServiceApiBuilder` with blockchain. (#929)

## 0.9.1 - 2018-08-02

### Bug Fixes

#### exonum

- `failure` version has been updated to `0.1.2` in order to fix the build issue
  with `failure_derive`. (#845)

- Bug with "unknown propose" execution has been fixed. (#841)

## 0.9.0 - 2018-07-19

### Breaking Changes

#### exonum

- `Command` trait in `helpers::fabric` module became public. (#778)

  Migration path:

  If you override `ServiceFactory::command` method and do a match by a command
  name, just add `use helpers::fabric::Command` import.

- `schema_version` field in `Block` has been removed. (#774)

- Storage in exonum is now versioned. Old databases will not work with this
  update. (#707)

- `Iron`-based web API has been replaced by the new implementation based on
  `actix-web`. (#727)

  Migration path:

  For backend:
  - Remove old dependencies on `iron` and its companions `bodyparser`, `router`
    and others.
  - Simplify the API handlers as follows:

    ```rust
    fn my_handler(state: &ServiceApiState, query: MyQueryType)
    -> Result<MyResponse, ApiError>
    {
      // ...
    }
    ```

    where `MyQueryType` type implements `Deserialize` trait and `MyResponse`
    implements `Serialize` trait.
  - Replace old methods `public_api_handler` and `private_api_handler` of
    `Service` trait by a single `wire_api` method which takes
    `ServiceApiBuilder`. You can use this builder as a factory for your service
    API.
  - `get`, `get_err` and `post` methods in `TestKitApi` have been replaced
    by the more convenient `RequestBuilder`.
    Don't forget to update your testkit-based API tests.

  For frontend:
  - New API implementation supports only query parameters in `GET` requests.
    In this way requests like `GET api/my_method/:first/:second`
    should be replaced by the `GET api/my_method?first=value1&second=value2`.
  - JSON parser for `POST` requests is now more strict.
    In this way you should send `null` in request body even for handlers
    without query parameters.

  See our [examples](examples) for more details.

- `storage::base_index` module has become private along with `BaseIndex` and
  `BaseIndexIter` types. (#723)

- `ServiceFactory` trait has been extended with `service_name` function.(#730)

- Method `name` has been removed from `Run`, `GenerateCommonConfig`,
  `GenerateNodeConfig`, `Finalize`, `GenerateTestnet` and `Maintenance`
  structures (`helpers/fabric` module). (#731)

- `Whitelist` has been replaced by `ConnectList`. Now connection between
  nodes can only be established if nodes exist in each other's connect lists.
  (#739)

  Migration path:

  - Replace `[whitelist]` section in config with `[connect_list.peers]` section
  and specify here all validators' consensus public keys with corresponding
  ip-addresses.
  For example `16ef83ca...da72 = "127.0.0.1:6333"`.

- Healthcheck and consensus endpoints (`v1/healthcheck` and
  `v1/consensus_status`) have been merged to `v1/healthcheck`. (#736, #766)

- Node configuration file is now updated at `ConnectList` update. This is
  achieved via new `ConfigManager` entity. (#777)

  Migration path (required only if you create `Node` manually):

  If you need to update `ConnectList` on file system, pass
  `Some(path_to_node_config)` as the last argument of the `Node::new` method.
  Otherwise, pass `None`.

- `exonum::crypto` types now have truncated `Display`/`Debug` representations. (#797)

  Migration path:

  Use `encoding::serialize::ToHex` instead of `Display` to produce full hexadecimal
  representation. You have to manually check if you need to switch or can keep using
  the truncated representation.

  Use `encoding::serialize::FromHex` instead of `FromStr` for reverse conversion.
  `FromStr` implementation has been removed from crypto types to avoid errors.

### New Features

#### exonum

- Existing sodiumoxide-based cryptographic backend behind opt-out
  sodiumoxide-crypto feature. It also allows to use your own cryptographic
  library with exonum. (#756)

- New kind of CLI commands has been added: `info` command that can be used for
  getting various information from a node that has not been started yet. (#731)
  Currently supported sub-commands:
  - `core-version` - prints Exonum version as a plain string.
  - `list-services` - prints the list of the services the node is built with in
    the JSON format.

- `exonum::crypto::x25519` module to convert keys from Ed25519 to X25519 format
  has been introduced. (#722)

- `storage::Entry` has been extended with `take` and `swap` methods. (#781)

- Added remote public key validation when handling incoming `Connect` message. (#786)

### Bug Fixes

#### exonum

- Fixed bug with incorrect peer status for a turned-off node. (#730)

- `handle_consensus` does not write warning for message from previous
  height any more. (#729)

- `new_in_family` constructor has been added to the `Entry` index. (#790)

- Added missing `external_address` field to the auditor final configuration. (#805)

### Internal Improvements

- `BlockResponse` sends transactions by `Hash` instead of `RawMessage`.
  If the node does not have some transactions, requests are created
  for the corresponding transactions. Due to these changes,
  the block size became significantly smaller. (#664)

## 0.8.1 - 2018-06-15

### New Features

#### exonum

- `RunDev` structure has been made public, so it can be extended now.

- `RunDev` command now generates default values for api addresses in the config.

### Internal Improvements

#### exonum

- Dependencies versions have been updated:
  - `exonum_sodiumoxide` to `0.0.19`.
  - `exonum_rocksdb` to `0.7.4`.

## 0.8 - 2018-05-31

### Breaking Changes

#### exonum

- `handle_commit` method in `Service` trait  has been renamed to
  `after_commit`. (#715)

- `TimeoutAdjusterConfig` has been removed along with different timeout
  adjusters. Current behavior is similar to the `Dynamic` timeout adjuster and
  can be modified through `min_propose_timeout`, `max_propose_timeout` and
  `propose_timeout_threshold` fields in the `ConsensusConfig`. (#643)

  Migration path:

  - `Constant` timeout adjuster can be emulated by setting equal
  `min_propose_timeout` and `max_propose_timeout` values.
  - For `Dynamic` timeout adjuster simply move `min`, `max` and `threshold`
    values into `min_propose_timeout`, `max_propose_timeout` and
    `propose_timeout_threshold` correspondingly.
  - There is no possibility to emulate `MovingAverage` now, so `Dynamic` should
    be used as the closest alternative.

- Network connections are now encrypted using
  [Noise Protocol](https://noiseprotocol.org/). Nodes compiled with old
  version will not connect to the new ones. Therefore you need to
  update all node instances for the network to work. (#678)

- `storage::Error` constructor has been made private. (#689)

- `ConsensusConfig::validate_configuration` method has been renamed to the
  `warn_if_nonoptimal`. (#690)

#### exonum-time

- The service has been refactored and the following public structs has been
  moved to separate modules: `TimeSchema` to `exonum_time::schema`,
  `TimeProvider` and `MockTimeProvider` to `exonum_time::time_provider`,
  `ValidatorTime` to `exonum_time::api`. (#604)

### New Features

#### exonum

- Private API now support CORS. (#675)

- The `--public-allow-origin` and `--private-allow-origin` parameters have been
  added to the `finalize` command. (#675)

- IPv6 addressing is now supported. (#615)

- `Field`, `CryptoHash`, `StorageValue` and `ExonumJson` traits have been
  implemented for `chrono::Duration` structure. (#653)

- `before_commit` method has been added in `Service` trait. (#667) (#715)

- `Field`, `CryptoHash`, `StorageKey`, `StorageValue` and `ExonumJson` traits
  have been implemented for `rust_decimal::Decimal`. (#671)

- Maintenance CLI command for node management has been added. Currently the only
  supported command is `clear-cache` which clears node message cache. (#676)

- `StoredConfiguration` validation has been extended with `txs_block_limit`
  parameter check. (#690)

- A warning for non-optimal `StoredConfiguration::txs_block_limit` value has been
  added. (#690)

- Private api `/v1/network/` endpoint now returns core version in addition to
  service info. (#701)

#### exonum-timestamping

- Additional service example has been added along with frontend. (#646)

#### exonum-cryptocurrency-advanced

- Advanced cryptocurrency example becomes a public library (is published on
  crates.io). (#709)

### Bug Fixes

#### exonum

- Already processed transactions are rejected now in
  `NodeHandler::handle_incoming_tx` method. (#642)

- Fixed bug with shutdown requests handling. (#666)

- Fixed deserialization of the `MapProof` data structure. (#674)

- Fixed a bug which prevented the node from reaching the actual round. (#680 #681)

#### exonum-configuration

- Error description has been added to the return value of the transactions. (#695)

#### exonum-time

- Error description has been added to the return value of the transactions. (#695)

#### exonum-cryptocurrency-advanced

- Frontend has been updated to reflect latest backend changes. (#602 #611)

### Internal Improvements

#### exonum

- Default implementation of `check` method was added to `Field` trait to
  reduce boilerplate. (#639)

- Metrics are now using `chrono::DateTime<Utc>` instead of `SystemTime`. (#620)

#### exonum-configuration

- Method `ProposeData::set_history_hash` has been removed. (#604)

## 0.7 - 2018-04-11

### Breaking Changes

#### exonum

- POST-requests are now handled with `bodyparser` crate, so all the parameters
  must be passed in the body. (#529)

- `ProofListIndex` and `ProofMapIndex` `root_hash` method has been renamed to
  `merkle_root`. (#547)

- Proofs of existence / absence for `ProofMapIndex`s have been reworked. They
  now have a linear structure with two components: key-value pairs, and
  additional *proof* information allowing to restore the Merkle root of the
  entire index. `MapProof` interface has been reworked correspondingly. (#380)

  Migration path:

  - Consult documents for the updated workflow for creation and verification
    of `MapProof`s.
  - See the README in the `storage::proof_map_index` module for theoretical
    details about the new proof structure.

- `with_prefix` constructor of all index types has been renamed to
  `new_in_family`. Now it uses `index_id` instead of prefixes. Moreover,
  `blockchain::gen_prefix` method has been removed. Instead, any type that
  implements `StorageKey` trait, can serve as an `index_id`. (#531)

- Several `Schema`'s methods have been renamed (#565):
  - `tx_location_by_tx_hash` to `transactions_locations`.
  - `block_txs` to `block_transactions`.

- `SystemTime` previously used as storage key or value turned out to show
  different behavior on different platforms and, hence, has been replaced with
  `chrono::DateTime<Utc>` that behaves the same in any environment. (#557)

  Migration path:

  - Replace all `SystemTime` fields with `chrono::DateTime<Utc>` ones.
  - Use `DateTime::from` and `into()` methods to convert your existing
  `SystemTime` instances into suitable type when constructing transactions or
  working with database.

- `Blockchain` method `tx_from_raw()` now returns
  `Result<Box<Transaction>, MessageError>` instead of `Option<Box<Transaction>>`.
  (#567)

- `events` module becomes private. (#568)

- `CryptoHash` trait is no longer implemented for `Hash`. (#578)

- `network_id` attribute has been removed from `NodeInfo` and `RawMessage`.
  `HEADER_LENGTH` remains the same, first byte of `RawMessage` is now reserved and
  always set to `0`. (#579)

- `exonum::explorer` module has been reworked to add new functionality.
  (#535, #600) In particular:

  - The explorer now allows to iterate over blocks in the blockchain in the
    given height range, replacing old `blocks_range` method.
  - `block_info` and `tx_info` methods of the explorer are renamed to `block`
    and `transaction` respectively.
  - `TransactionInfo` moved from the `api::public` module to the `explorer` module.
  - `BlocksRange` moved from the `explorer` module to the `api::public` module.
  - `TxInfo` is renamed to `CommittedTransaction`.
  - `BlockInfo` fields are private now, yet accessible with getter methods.

  Migration path:

  - Rename imported types and methods as specified above
  - Use explicit type parameter in `TransactionInfo` and `CommittedTransaction`
    (e.g., `TransactionInfo<serde_json::Value>` or `TransactionInfo<MyTransaction>`)
    if you need to deserialize transaction-related data returned from
    the explorer HTTP API.
  - Consult `explorer` module docs for further possible changes in API.

- `validators-count` command-line parameter has been added. Now, when generating
  config template using `generate-template` command, you must specify the number
  of validators. (#586)

- `majority_count` parameter has been added to the `StoredConfiguration`. See
  `exonum-configuration` changes for more details. (#546)

#### exonum-testkit

- Rollback mechanism in `Testkit` is reworked to work with checkpoints (#582):
  - old `rollback` by blocks in `Testkit` was removed;
  - `checkpoint` method was introduced to set checkpoints;
  - new `rollback` rolls back to the last set checkpoint.

  Migration path:
  - Replace every old `rollback(blocks)` by a pair of `checkpoint()` and `rollback()`.

- Testkit api now contains two methods to work with the transaction pool (#549):
  - `is_tx_in_pool` - for checking transaction existence in the pool;
  - `add_tx` - for adding a new transaction into the pool.

  Migration path:

  - Instead of calling `mempool()`, one should use `is_tx_in_pool`
  or `add_tx` methods.

- `TestKitApi::get_err` method now returns `ApiError`, rather than a deserialized
  object, as it is for `get`. For checking such results
  in tests you may want to use `assert_matches`.

#### exonum-configuration

- `majority_count: Option<u16>` configuration parameter is introduced. Allows to
  increase the threshold amount of votes required to commit a new configuration
  proposal. By default the number of votes is calculated as 2/3 + 1 of total
  validators count. (#546)

#### exonum-time

- `SystemTime` has been replaced with `chrono::DateTime<Utc>`, as it provides
  more predictable behavior on all systems. (#557)

### New Features

#### exonum

- `ExecutionError::with_description` method now takes `Into<String>` instead of
  `String` which allows to pass `&str` directly. (#592)

- New `database` field added to the `NodeConfig`. This optional setting adjusts
  database-specific settings, like number of simultaneously opened files. (#538)

- `ExecutionError::with_description` method now takes `Into<String>` instead of
  `String` which allows to pass `&str` directly. (#592)

- New `database` field added to the `NodeConfig`. This optional setting adjusts
  database-specific settings, like number of simultaneously opened files. (#538)

- Added `v1/user_agent` endpoint with information about Exonum, Rust and OS
  versions. (#548)

- `ProofMapIndex` now allows to retrieve a proof of presence / absence for an
  arbitrary number of elements at one time with the help of `get_multiproof`
  method. Correspondingly, `MapProof` allows to verify proofs for an arbitrary
  number of elements. (#380)

- `storage::UniqueHash` trait that represents a unique, but not necessary
  cryptographic hash function, is introduced. (#579)

- Added the opportunity to parse configuration files with missing empty structures.
  Fields of such structures are equal to the default values. (#576)

- `CryptoHash`, `Field`, `StorageKey` and `StorageValue` traits are implemented for
  the `uuid::Uuid`. (#588)

- `Display` trait is implemented for types from the `crypto` module. (#590)

- `transactions!` macro now allows empty body. (#593)

#### exonum-testkit

- `create_block*` methods of the `TestKit` now return the information about
  the created block. (#535)

- `TestKit::explorer()` method allows to access the blockchain explorer. (#535)

#### exonum-cryptocurrency-advanced

- A more complex example has been added featuring best practices for service
  writing. (#595)

### Internal Improvements

#### exonum

- `RawTransaction` now has its own implementation of `fmt::Debug` trait instead
  of `#[derive(Debug)]`. The template of `RawTransaction`’s debug message is
  `Transaction { version: #, service_id: #, message_type: #, length: #,
  hash: Hash(###) }`. (#603)

- Non-committed transactions are now stored persistently in the storage instead
  of memory pool. (#549)

- Sandbox tests have been moved inside of the exonum core. (#568)

- The requested transactions in the `TransactionsRequest` are now sent by batches,
  rather than one by one. The number of batches depends on the size limits
  of the message. (#583)

#### exonum-testkit

- Request logging for `TestKitApi` now encompasses all requests. The log format
  is slightly changed to allow for the generic request / response form. (#601)

## 0.6 - 2018-03-06

### Breaking Changes

#### exonum

- `exonum::crypto::CryptoHash` trait is introduced, and `StorageValue::hash`
  and `Message::hash` methods are removed. (#442)

  Migration path:

  - For implementations of `StorageValue`, move the `hash` method
    to `CryptoHash` implementation instead.
  - For implementations of `Message` simply remove `hash` method,
    there's a blanket impl of `CryptoHash` for `Message`.
  - Add `use exonum::crypto::CryptoHash` to use the `hash` method.

- The `StorageKey` trait is re-implemented for signed integer types
  (`i8`, `i16`, `i32` and `i64`) to achieve the natural ordering of produced keys.
  (#443)

  This change will break indices using signed integers as keys.
  To emulate the old implementation, you may create a wrapper around a type
  (e.g., `struct QuirkyI32Key(i32)`) and implement `StorageKey` for it using
  big endian encoding. Then, use the wrapper instead of the int type in indices.
  See the unit tests for `StorageKey` for an example.

- `Transaction::execute` method now returns `TransactionResult` that is stored in
  the blockchain and can be accessed through api. The changes made by transactions
  that return `Err` are discarded. To migrate, add `Ok(())` as the last line to
  the `execute` method. More generally, make sure that the method returns `Ok(())`
  on successful execution. (#385)

- Service transactions are now defined through `transactions!` macro that
  automatically assigns transaction IDs based on the declaration order. (#457)

  Migration path:

  - Move all separate transactions declared as `message!` into one
  `transactions!` macro.
  - Remove `ID` constants.
  - Replace `TYPE` constants with a single `SERVICE_ID` constant.

- Several variants were removed from `ApiError` enum. (#474)

  Migration path:

  - Use generic `ApiError::BadRequest` variant or create `IronError` directly.

- `CommandExtension` uses `failure::Error` instead of `Box<std::error::Error>`
  for errors. (#474)

  Migration path:

  - `std::error::Error` can be converted to `failure::Error` via `.into()` method.

- `storage::Error` implements `failure::Fail` instead of `std::error::Error`. (#474)

- `CryptoHash` for `()` now correctly calculates a hash of an empty byte array
  instead of returning `Hash::zero()`. (#483)

- Removed the `'static` bound from the return value of the
  `blockchain::Service::service_name()` method. (#485)

- `StorageKey` trait now requires `ToOwned` implementation. (#392)

- `Connect` message has been extended with a user agent string, which breaks
  binary compatibility with previous versions. (#362)

- Log output become more human-readable. Now it uses `rfc2822` for time formatting.
  This change can break scripts that analyze the log output. (#514)

- `output_dir` argument of the `generate-testnet` command has been renamed to
  `output-dir`. (#528)

- `peer_addr` argument of the `generate-config` command has been renamed to
  `peer-address`. (#528)

- `Blockchain::new` and `Node::new` now accept `Into<Arc<Database>>` instead
  of `Box<Database>`. (#530)

  Migration path:

  - Just pass database argument as is, for example instead of
    `Box::new(MemoryDb::new())` use `MemoryDb::new()`.

#### exonum-configuration

- Most types renamed to avoid stuttering (see [here][stuttering] for
  an explanation of the term) (#496):

  - `ConfigurationService` to `Service`
  - `ConfigurationServiceFactory` to `ServiceFactory`
  - `TxConfigPropose` to `Propose`
  - `TxConfigVote` to `Vote`
  - `ConfigurationSchema` to `Schema`
  - `StorageValueConfigProposeData` to `ProposeData`
  - `CONFIG_SERVICE` constant to `SERVICE_ID`

  Check the crate documentation for more details.

  **Migration path:** Rename imported types from the crate, using aliases
  or qualified names if necessary: `use exonum_configuration::Service as ConfigService`.

[stuttering]: https://doc.rust-lang.org/1.0.0/style/style/naming/README.html#avoid-redundant-prefixes-[rfc-356]

- Multiple APIs are no longer public (#496):

  - Message identifiers
  - Mutating methods of the service schema
  - Module implementing HTTP API of the service

  Check the crate documentation for more details.

  **Migration path:** The restrictions are security-based and should not
  influence intended service use.

<!-- cspell:disable -->

- `ZEROVOTE` is replaced with the `MaybeVote` type, which is now used
  instead of `Vote` in the schema method signatures. The storage format itself
  is unchanged (#496).

<!-- cspell:enable -->

#### exonum-time

- The structure `Time` is removed, use `SystemTime`
  for saving validators time in `ProofMapIndex` instead. (#20)

- Renamed methods `validators_time`/`validators_time_mut` to
  `validators_times`/`validators_times_mut` in `Schema`. (#20)

### New Features

#### exonum

- `StorageKey` and `StorageValue` traits are implemented for `SystemTime`. (#456)

- `StorageValue` and `CryptoHash` traits are implemented for `bool`. (#385)

- `Height` implements `std::str::FromStr`. (#474)

- `v1/transactions` endpoint has been extended with the transaction execution
  status. (#488)

- Key-indexes interface now allows to use borrowed types for the search
  operations. (#392)

- Added `v1/shutdown` endpoint for graceful node termination. (#526)

- `TransactionInfo` from the public api module became public. (#537)

#### exonum-testkit

- Modified signature of the `TestKitApi::send` method, which previously did not
  accept `Box<Transaction>`. (#505)

- Added possibility to init a logger in `TestKitBuilder`. (#524)

#### exonum-configuration

- Information about configurations by `/v1/configs/actual`, `/v1/configs/following`
  and `/v1/configs/committed` endpoints is extended with the hash of the corresponding
  proposal and votes for the proposal (#481).

- Implemented error handling based on error codes (#496).

### Bug Fixes

#### exonum

- `ExonumJsonDeserialize` trait is implemented for `F32` and `F64`. (#461)

- Added round and propose timeouts validation. (#523)

- Fixed bug with the extra creation of the genesis configuration. (#527)

- Fixed panic "can't cancel routine" during node shutdown. (#530)

### Internal Improvements

#### exonum

- Consensus messages are stored persistently (in the database), so restart will
  not affect the node's behavior. (#322)

- Runtime index type checks have been implemented for every index. (#525)

## 0.5.1 - 2018-02-01

### Bug Fixes

- Fixed logger output. (#451)

## 0.5 - 2018-01-30

### Breaking Changes

- The order of bytes and bits in the `DBKey` keys of `ProofMapIndex` became
  consistent. (#419)

  The change influences how Merkle Patricia trees are built
  for `ProofMapIndex`: the bits in each byte of a `DBKey` are now enumerated
  from the least significant bit (LSB) to the most significant bit (MSB),
  compared to MSB-to-LSB ordering used before.
  Note: this change will break old storages using map proofs.

- The `Database` trait is simplified: it is no longer required
  to implement state-sharing `clone` method.
  Instead, the `merge` method now takes a shared reference to `self`. (#422)

- `message!` and `encoding_struct!` no longer require manual `SIZE`
  and offset specification. (#413)

- `from_raw(raw: RawMessage)`  method is moved to the `Message` trait.
  To migrate, add `use exonum::messages::Message`. (#427)

- Changed iterators over `Patch` and `Changes` data into custom types instead
  of standard collection iterators. (#393)

  <!-- spell-checker:disable -->

- Fixed typo in `SparceListIndexKeys` and `SparceListIndexValues`. (#398)

  <!-- spell-checker:enable -->

- Removed default `state_hash` implementation in the `Service` trait. (#399)

- Removed `info` method from the `Transaction`. (#402)

- Replaced config param `timeout_events_capacity` with
  `internal_events_capacity`. (#388)

- The `Transaction` trait now inherits from `ExonumJson`. (#402)

- Renamed `DBKey` to `ProofPath` and moved a part of its functionality
  to the `BitsRange` trait. (#420)

### New Features

- Added `patch` method to the `Fork` structure. (#393)
- Added a public `healthcheck` endpoint. (#405)
- Added serialization support of floating point types through special wrapper
  (`F32` and `F64`). This feature is hidden behind `float_serialize` gate.
  Note: special values (Infinity and NaN) aren't supported. (#384)
- Added a possibility to set maximum message size (`pub max_message_len`
  field in `ConsensusConfig`). (#426)
- Added support for CORS. (#406)
- Added `run-dev` command that performs a simplified node launch
  for testing purposes. (#423)

### Bug Fixes

- Fixed consensus on the threshold of 1/3 sleeping validators. (#388)
- Fixed a bunch of inconsistencies and mistakes in the docs. (#439)
- Fixed a bug with message header validation. (#430)

### Internal Improvements

- The list of peer connections is now restored to the latest state
  after the process is restarted. (#378)
- Log dependency was updated to 0.4, which can cause issues
  with the previous versions. (#433)
- Better error reporting for configs in the `.toml` format. (#429)

## 0.4 - 2017-12-08

### Added

- Allow creating auditor node from command line. (#364)
- Added a new function `merge_sync`. In this function a write will be flushed
  from the operating system buffer cache
  before the write is considered complete. (#368)
- Added conversion into boxed values for values which implement `Service`
  or `Transaction` traits. (#366)
- Added constructor for the `ServiceContext` which can be useful
  for the alternative node implementations. (#366)
- Implemented `AsRef<RawMessage>` for any Exonum messages that were
  created using the `message!` macro. (#372)
- Implemented additional checks for conversion from raw message. (#372)

### Changed

- Changed a signature of `open` function in a `rocksdb` module.
  `RocksDBOptions` should pass by the reference. (#369)
- `ValidatorState` in the `ServiceContext` replaced by the `ValidatorId`. (#366)
- `add_transaction` in the `ServiceContext` replaced by the `transaction_sender`
  which implements the `TransactionSend` trait. (#366)
- The `Node` constructor now requires `db` and `services` variables
  instead of `blockchain` instance. (#366)
- The `Blockchain` constructor now requires services keypair
  and an `ApiSender` instance. (#366)
- `mount_*_api` methods in `Blockchain` instance now
  do not require `ApiContext`. (#366)
- Rename method `last_height` to `height` in `Schema`. (#379)
- `last_block` now returns `Block` instead of `Option<Block>`. (#379)
- Replaced `rocksdb` command-line parameter to more generic `db-path`. (#376)
- Obsolete trait `HexValue` replaced by the `FromHex` and `ToHex` traits. (#372)
- Changed `Patch` and `Changes` from type definitions into opaque structures. (#371)
- Help text is displayed if required argument is not specified. (#390)

### Removed

- Removed `round` method from the `ServiceContext`. (#366)
- Removed redundant `FromRaw` trait. (#372)
- Removed redundant `current_height` method in `Schema`. (#379)

### Fixed

- Fixed `crate_authors!` macro usage, this macro can't return static string
  in new clap version. (#370)
- Fixed mistake in description of the height getter in the `ServiceContext`. (#366)
- Fixed #15 consensus on the threshold of 1/3 sleeping validators. (#388)

## 0.3 - 2017-11-02

### Added

- New events implementation based on the `tokio` with the separated queues
  for network events and timeouts and different threads for the network
  and node code (#300)
- Added a new index `SparseListIndex`. It is a list of items stored
  in sequential order. Similar to `ListIndex` but it may contain
  indexes without elements (#312)
- Implement `FromStr` and `ToString` traits for public sodium types (#318)
- Add a new macro `metric!` for collecting statistical information (#329)
- Make type `DBKey` public because it is used in `MapProof` (#306)

### Changed

- `RocksDB` is a default storage (#178)
- Field `events_pool_capacity` in `MemoryPoolConfig` replaced
  by the new `EventsPoolCapacity` configuration (#300)
- Changed a build method `new` and added a new build method `with_prefix`
  for indexes (#178)
- Changed a signature of `gen_prefix` function in a `schema` module (#178)
- `NodeBuilder` works with `ServiceFactory` as trait object instead (#357)
- Debug formatting for crypto types are improved (#353)
- Added description of deserialization error for message types (#337)
- Clarified `Transaction.info()` usage (#345)

### Removed

- Support of `LevelDB` is removed (#178)

### Fixed

- Fix the issue causing timeouts are ignored when the event pool is full (#300)
- Fix network failure due to incorrect processing of the incoming buffer (#322)

## 0.2 - 2017-09-13

### Added

- Add `RockDB` support (#273)
- Add `TimeoutAdjusterConfig`, `Constant` and `Dynamic` timeout adjusters (#256)
- Add stream hashing and signing: `HashStream` and `SignStream` (#254)
- Add new type definitions `Height` and `ValidatorId` (#262)
- Fields of `BlockInfo` and `TxInfo` are now public (#283)
- Public export of `PROOF_MAP_KEY_SIZE` constant (#270)

### Changed

- `MapProof` variant fields are renamed: `left_hash` and `right_hash`
  to `left_node` and `right_node` (#286)
- `RequestBlock` is renamed to `BlockRequest` and `Block`
  is renamed to `BlockResponse` (#287)
- All request messages are renamed: `RequestFoo` to `FooRequest` (#287)
- Improve log formatting (#291 #294)
- Make panic message during command line arguments parsing cleaner (#257)

### Fixed

- Fix network discover failure due to incorrect processing
  of the incoming buffer (#299)
- Fix snapshot behavior for `MemoryDB` (#292)
- Disallow generate-testnet with 0 nodes (#258)

## 0.1.1 - 2017-09-13

### Fixed

- Fix segfault when `LevelDBSnapshot` is destroyed after `LevelDB` (#285)
- Fix panic during `BlockResponse` message processing
  if the transaction pool is full (#264)
- Fix panic during deserialization of malformed messages (#278 #297)

## 0.1 - 2017-07-17

The first release of Exonum.<|MERGE_RESOLUTION|>--- conflicted
+++ resolved
@@ -9,19 +9,16 @@
 
 #### exonum
 
-<<<<<<< HEAD
 - **Most important**: new Dynamic Services feature was introduced. For details see
   the [Dynamic Services](#dynamic-services-feature) section of the changelog.
 
 - Used `rust` version is updated to 1.38.0. (#1481)
 
 - Transaction serialization format was changed to `protobuf`. (#1283)
-=======
 - `create_checkpoint` method has been implemented for the `RocksDB` struct.
   This method uses
   [RocksDB checkpoints](https://github.com/facebook/rocksdb/wiki/Checkpoints)
   functionality under the hood.
->>>>>>> a6e0bf66
 
 - `NotFound` error message for `explorer/v1/block` endpoint now includes
   the actual blockchain height. (#1498)
