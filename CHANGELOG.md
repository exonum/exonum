# Changelog

All notable changes to this project will be documented in this file.
The project adheres to [Semantic Versioning](http://semver.org/spec/v2.0.0.html).

## [Unreleased]

### Breaking changes

#### exonum

- `storage::base_index` module has become private along with `BaseIndex` and
  `BaseIndexIter` types. (#723)

<<<<<<< HEAD
### New features

#### exonum

- `exonum::crypto::x25519` module to convert from Ed25519 keys to X25519 keys
  has been introduced.
=======
### Bug fixes

#### exonum

- Fixed bug with incorrect peer status for turned off node. (#730)
>>>>>>> 1965f751

## 0.8 - 2018-05-31

### Breaking changes

#### exonum

- `handle_commit` method in `Service` trait  has been renamed to
  `after_commit`. (#715)

- `TimeoutAdjusterConfig` has been removed along with different timeout
  adjusters. Current behavior is similar to the `Dynamic` timeout adjuster and
  can be modified through `min_propose_timeout`, `max_propose_timeout` and
  `propose_timeout_threshold` fields in the `ConsensusConfig`. (#643)

  Migration path:

  - `Constant` timeout adjuster can be emulated by setting equal
  `min_propose_timeout` and `max_propose_timeout` values.
  - For `Dynamic` timeout adjuster simply move `min`, `max` and `threshold`
    values into `min_propose_timeout`, `max_propose_timeout` and
    `propose_timeout_threshold` correspondingly.
  - There is no possibility to emulate `MovingAverage` now, so `Dynamic` should
    be used as the closest alternative.

- Network connections are now encrypted using
  [Noise Protocol](https://noiseprotocol.org/). Nodes compiled with old
  version will not connect to the new ones. Therefore you need to
  update all node instances for the network to work. (#678)

- `storage::Error` constructor has been made private. (#689)

- `ConsensusConfig::validate_configuration` method has been renamed to the
  `warn_if_nonoptimal`. (#690)
  
#### exonum-time

- The service has been refactored and the following public structs has been
  moved to separate modules: `TimeSchema` to `exonum_time::schema`,
  `TimeProvider` and `MockTimeProvider` to `exonum_time::time_provider`,
  `ValidatorTime` to `exonum_time::api`. (#604)

### New features

#### exonum

- Private API now support CORS. (#675)

- The `--public-allow-origin` and `--private-allow-origin` parameters have been
  added to the `finalize` command. (#675)

- IPv6 addressing is now supported. (#615)

- `Field`, `CryptoHash`, `StorageValue` and `ExonumJson` traits have been
  implemented for `chrono::Duration` structure. (#653)

- `before_commit` method has been added in `Service` trait. (#667) (#715)

- `Field`, `CryptoHash`, `StorageKey`, `StorageValue` and `ExonumJson` traits
  have been implemented for `rust_decimal::Decimal`. (#671)

- Maintenance CLI command for node management has been added. Currently the only
  supported command is `clear-cache` which clears node message cache. (#676)

- `StoredConfiguration` validation has been extended with `txs_block_limit`
  parameter check. (#690)

- A warning for non-optimal `StoredConfiguration::txs_block_limit` value has been
  added. (#690)

- Private api `/v1/network/` endpoint now returns core version in addition to
  service info. (#701)

#### exonum-timestamping

- Additional service example has been added along with frontend. (#646)

#### exonum-cryptocurrency-advanced

- Advanced cryptocurrency example becomes a public library (is published on
  crates.io). (#709)

### Bug fixes

#### exonum

- Already processed transactions are rejected now in
  `NodeHandler::handle_incoming_tx` method. (#642)

- Fixed bug with shutdown requests handling. (#666)

- Fixed deserialization of the `MapProof` data structure. (#674)

- Fixed a bug which prevented the node from reaching the actual round. (#680 #681)

#### exonum-configuration

- Error description has been added to the return value of the transactions. (#695)

#### exonum-time

- Error description has been added to the return value of the transactions. (#695)

#### exonum-cryptocurrency-advanced

- Frontend has been updated to reflect latest backend changes. (#602 #611)

### Internal improvements

#### exonum

- Default implementation of `check` method was added to `Field` trait to
  reduce boilerplate. (#639)

- Metrics are now using `chrono::DateTime<Utc>` instead of `SystemTime`. (#620)

#### exonum-configuration

- Method `ProposeData::set_history_hash` has been removed. (#604)

## 0.7 - 2018-04-11

### Breaking changes

#### exonum

- POST-requests are now handled with `bodyparser` crate, so all the parameters
  must be passed in the body. (#529)

- `ProofListIndex` and `ProofMapIndex` `root_hash` method has been renamed to
  `merkle_root`. (#547)

- Proofs of existence / absence for `ProofMapIndex`s have been reworked. They
  now have a linear structure with two components: key-value pairs, and
  additional *proof* information allowing to restore the Merkle root of the
  entire index. `MapProof` interface has been reworked correspondingly. (#380)

  Migration path:

  - Consult documents for the updated workflow for creation and verification
    of `MapProof`s.
  - See the README in the `storage::proof_map_index` module for theoretical
    details about the new proof structure.

- `with_prefix` constructor of all index types has been renamed to
  `new_in_family`. Now it uses `index_id` instead of prefixes. Moreover,
  `blockchain::gen_prefix` method has been removed. Instead, any type that
  implements `StorageKey` trait, can serve as an `index_id`. (#531)

- Several `Schema`'s methods have been renamed (#565):
  - `tx_location_by_tx_hash` to `transactions_locations`.
  - `block_txs` to `block_transactions`.

- `SystemTime` previously used as storage key or value turned out to show
  different behavior on different platforms and, hence, has been replaced with
  `chrono::DateTime<Utc>` that behaves the same in any environment. (#557)

  Migration path:

  - Replace all `SystemTime` fields with `chrono::DateTime<Utc>` ones.
  - Use `DateTime::from` and `into()` methods to convert your existing
  `SystemTime` instances into suitable type when constructing transactions or
  working with database.

- `Blockchain` method `tx_from_raw()` now returns
  `Result<Box<Transaction>, MessageError>` instead of `Option<Box<Transaction>>`.
  (#567)

- `events` module becomes private. (#568)

- `CryptoHash` trait is no longer implemented for `Hash`. (#578)

- `network_id` attribute has been removed from `NodeInfo` and `RawMessage`.
  `HEADER_LENGTH` remains the same, first byte of `RawMessage` is now reserved and
  always set to `0`. (#579)

- `exonum::explorer` module has been reworked to add new functionality.
  (#535, #600) In particular:

  - The explorer now allows to iterate over blocks in the blockchain in the
    given height range, replacing old `blocks_range` method.
  - `block_info` and `tx_info` methods of the explorer are renamed to `block`
    and `transaction` respectively.
  - `TransactionInfo` moved from the `api::public` module to the `explorer` module.
  - `BlocksRange` moved from the `explorer` module to the `api::public` module.
  - `TxInfo` is renamed to `CommittedTransaction`.
  - `BlockInfo` fields are private now, yet accessible with getter methods.

  Migration path:

  - Rename imported types and methods as specified above
  - Use explicit type parameter in `TransactionInfo` and `CommittedTransaction`
    (e.g., `TransactionInfo<serde_json::Value>` or `TransactionInfo<MyTransaction>`)
    if you need to deserialize transaction-related data returned from
    the explorer HTTP API.
  - Consult `explorer` module docs for further possible changes in API.

- `validators-count` command-line parameter has been added. Now, when generating
  config template using `generate-template` command, you must specify the number
  of validators. (#586)

- `majority_count` parameter has been added to the `StoredConfiguration`. See
  `exonum-configuration` changes for more details. (#546)

#### exonum-testkit

- Rollback mechanism in `Testkit` is reworked to work with checkpoints (#582):
  - old `rollback` by blocks in `Testkit` was removed;
  - `checkpoint` method was introduced to set checkpoints;
  - new `rollback` rolls back to the last set checkpoint.

  Migration path:
  - Replace every old `rollback(blocks)` by a pair of `checkpoint()` and `rollback()`.

- Testkit api now contains two methods to work with the transaction pool (#549):
  - `is_tx_in_pool` - for checking transaction existence in the pool;
  - `add_tx` - for adding a new transaction into the pool.

  Migration path:

  - Instead of calling `mempool()`, one should use `is_tx_in_pool`
  or `add_tx` methods.

- `TestKitApi::get_err` method now returns `ApiError`, rather than a deserialized
  object, as it is for `get`. For checking such results
  in tests you may want to use `assert_matches`.

#### exonum-configuration

- `majority_count: Option<u16>` configuration parameter is introduced. Allows to
  increase the threshold amount of votes required to commit a new configuration
  proposal. By default the number of votes is calculated as 2/3 + 1 of total
  validators count. (#546)

#### exonum-time

- `SystemTime` has been replaced with `chrono::DateTime<Utc>`, as it provides
  more predictable behavior on all systems. (#557)

### New features

#### exonum

- `ExecutionError::with_description` method now takes `Into<String>` instead of
  `String` which allows to pass `&str` directly. (#592)

- New `database` field added to the `NodeConfig`. This optional setting adjusts
  database-specific settings, like number of simultaneously opened files. (#538)

- `ExecutionError::with_description` method now takes `Into<String>` instead of
  `String` which allows to pass `&str` directly. (#592)

- New `database` field added to the `NodeConfig`. This optional setting adjusts
  database-specific settings, like number of simultaneously opened files. (#538)

- Added `v1/user_agent` endpoint with information about Exonum, Rust and OS
  versions. (#548)

- `ProofMapIndex` now allows to retrieve a proof of presence / absence for an
  arbitrary number of elements at one time with the help of `get_multiproof`
  method. Correspondingly, `MapProof` allows to verify proofs for an arbitrary
  number of elements. (#380)

- `storage::UniqueHash` trait that represents a unique, but not necessary
  cryptographic hash function, is introduced. (#579)

- Added the opportunity to parse configuration files with missing empty structures.
  Fields of such structures are equal to the default values. (#576)

- `CryptoHash`, `Field`, `StorageKey` and `StorageValue` traits are implemented for
  the `uuid::Uuid`. (#588)

- `Display` trait is implemented for types from the `crypto` module. (#590)

- `transactions!` macro now allows empty body. (#593)

#### exonum-testkit

- `create_block*` methods of the `TestKit` now return the information about
  the created block. (#535)

- `TestKit::explorer()` method allows to access the blockchain explorer. (#535)

#### exonum-cryptocurrency-advanced

- A more complex example has been added featuring best practices for service
  writing. (#595)

### Internal improvements

#### exonum

- `RawTransaction` now has its own implementation of `fmt::Debug` trait instead
  of `#[derive(Debug)]`. The template of `RawTransaction`’s debug message is
  `Transaction { version: #, service_id: #, message_type: #, length: #,
  hash: Hash(###) }`. (#603)

- Non-committed transactions are now stored persistently in the storage instead
  of memory pool. (#549)

- Sandbox tests have been moved inside of the exonum core. (#568)

- The requested transactions in the `TransactionsRequest` are now sent by batches,
  rather than one by one. The number of batches depends on the size limits
  of the message. (#583)

#### exonum-testkit

- Request logging for `TestKitApi` now encompasses all requests. The log format
  is slightly changed to allow for the generic request / response form. (#601)

## 0.6 - 2018-03-06

### Breaking changes

#### exonum

- `exonum::crypto::CryptoHash` trait is introduced, and `StorageValue::hash`
  and `Message::hash` methods are removed. (#442)

  Migration path:

  - For implementations of `StorageValue`, move the `hash` method
    to `CryptoHash` implementation instead.
  - For implementations of `Message` simply remove `hash` method,
    there's a blanket impl of `CryptoHash` for `Message`.
  - Add `use exonum::crypto::CryptoHash` to use the `hash` method.

- The `StorageKey` trait is re-implemented for signed integer types
  (`i8`, `i16`, `i32` and `i64`) to achieve the natural ordering of produced keys.
  (#443)

  This change will break indices using signed integers as keys.
  To emulate the old implementation, you may create a wrapper around a type
  (e.g., `struct QuirkyI32Key(i32)`) and implement `StorageKey` for it using
  big endian encoding. Then, use the wrapper instead of the int type in indices.
  See the unit tests for `StorageKey` for an example.

- `Transaction::execute` method now returns `TransactionResult` that is stored in
  the blockchain and can be accessed through api. The changes made by transactions
  that return `Err` are discarded. To migrate, add `Ok(())` as the last line to
  the `execute` method. More generally, make sure that the method returns `Ok(())`
  on successful execution. (#385)

- Service transactions are now defined through `transactions!` macro that
  automatically assigns transaction IDs based on the declaration order. (#457)

  Migration path:

  - Move all separate transactions declared as `message!` into one
  `transactions!` macro.
  - Remove `ID` constants.
  - Replace `TYPE` constants with a single `SERVICE_ID` constant.

- Several variants were removed from `ApiError` enum. (#474)

  Migration path:

  - Use generic `ApiError::BadRequest` variant or create `IronError` directly.

- `CommandExtension` uses `failure::Error` instead of `Box<std::error::Error>`
  for errors. (#474)

  Migration path:

  - `std::error::Error` can be converted to `failure::Error` via `.into()` method.

- `storage::Error` implements `failure::Fail` instead of `std::error::Error`. (#474)

- `CryptoHash` for `()` now correctly calculates a hash of an empty byte array
  instead of returning `Hash::zero()`. (#483)

- Removed the `'static` bound from the return value of the
  `blockchain::Service::service_name()` method. (#485)

- `StorageKey` trait now requires `ToOwned` implementation. (#392)

- `Connect` message has been extended with a user agent string, which breaks
  binary compatibility with previous versions. (#362)

- Log output become more human-readable. Now it uses `rfc2822` for time formatting.
  This change can break scripts that analyze the log output. (#514)

- `output_dir` argument of the `generate-testnet` command has been renamed to
  `output-dir`. (#528)

- `peer_addr` argument of the `generate-config` command has been renamed to
  `peer-address`. (#528)

- `Blockchain::new` and `Node::new` now accept `Into<Arc<Database>>` instead
  of `Box<Database>`. (#530)

  Migration path:

  - Just pass database argument as is, for example instead of
    `Box::new(MemoryDb::new())` use `MemoryDb::new()`.

#### exonum-configuration

- Most types renamed to avoid stuttering (see [here][stuttering] for
  an explanation of the term) (#496):

  - `ConfigurationService` to `Service`
  - `ConfigurationServiceFactory` to `ServiceFactory`
  - `TxConfigPropose` to `Propose`
  - `TxConfigVote` to `Vote`
  - `ConfigurationSchema` to `Schema`
  - `StorageValueConfigProposeData` to `ProposeData`
  - `CONFIG_SERVICE` constant to `SERVICE_ID`

  Check the crate documentation for more details.

  **Migration path:** Rename imported types from the crate, using aliases
  or qualified names if necessary: `use exonum_configuration::Service as ConfigService`.

[stuttering]: https://doc.rust-lang.org/1.0.0/style/style/naming/README.html#avoid-redundant-prefixes-[rfc-356]

- Multiple APIs are no longer public (#496):

  - Message identifiers
  - Mutating methods of the service schema
  - Module implementing HTTP API of the service

  Check the crate documentation for more details.

  **Migration path:** The restrictions are security-based and should not
  influence intended service use.

<!-- cspell:disable -->

- `ZEROVOTE` is replaced with the `MaybeVote` type, which is now used
  instead of `Vote` in the schema method signatures. The storage format itself
  is unchanged (#496).

<!-- cspell:enable -->

#### exonum-time

- The structure `Time` is removed, use `SystemTime`
  for saving validators time in `ProofMapIndex` instead. (#20)

- Renamed methods `validators_time`/`validators_time_mut` to
  `validators_times`/`validators_times_mut` in `Schema`. (#20)

### New features

#### exonum

- `StorageKey` and `StorageValue` traits are implemented for `SystemTime`. (#456)

- `StorageValue` and `CryptoHash` traits are implemented for `bool`. (#385)

- `Height` implements `std::str::FromStr`. (#474)

- `v1/transactions` endpoint has been extended with the transaction execution
  status. (#488)

- Key-indexes interface now allows to use borrowed types for the search
  operations. (#392)

- Added `v1/shutdown` endpoint for graceful node termination. (#526)

- `TransactionInfo` from the public api module became public. (#537)

#### exonum-testkit

- Modified signature of the `TestKitApi::send` method, which previously did not
  accept `Box<Transaction>`. (#505)

- Added possibility to init a logger in `TestKitBuilder`. (#524)

#### exonum-configuration

- Information about configurations by `/v1/configs/actual`, `/v1/configs/following`
  and `/v1/configs/committed` endpoints is extended with the hash of the corresponding
  proposal and votes for the proposal (#481).

- Implemented error handling based on error codes (#496).

### Bug fixes

#### exonum

- `ExonumJsonDeserialize` trait is implemented for `F32` and `F64`. (#461)

- Added round and propose timeouts validation. (#523)

- Fixed bug with the extra creation of the genesis configuration. (#527)

- Fixed panic "can't cancel routine" during node shutdown. (#530)

### Internal improvements

#### exonum

- Consensus messages are stored persistently (in the database), so restart will
  not affect the node's behavior. (#322)

- Runtime index type checks have been implemented for every index. (#525)

## 0.5.1 - 2018-02-01

### Bug fixes

- Fixed logger output. (#451)

## 0.5 - 2018-01-30

### Breaking changes

- The order of bytes and bits in the `DBKey` keys of `ProofMapIndex` became
  consistent. (#419)

  The change influences how Merkle Patricia trees are built
  for `ProofMapIndex`: the bits in each byte of a `DBKey` are now enumerated
  from the least significant bit (LSB) to the most significant bit (MSB),
  compared to MSB-to-LSB ordering used before.
  Note: this change will break old storages using map proofs.

- The `Database` trait is simplified: it is no longer required
  to implement state-sharing `clone` method.
  Instead, the `merge` method now takes a shared reference to `self`. (#422)

- `message!` and `encoding_struct!` no longer require manual `SIZE`
  and offset specification. (#413)

- `from_raw(raw: RawMessage)`  method is moved to the `Message` trait.
  To migrate, add `use exonum::messages::Message`. (#427)

- Changed iterators over `Patch` and `Changes` data into custom types instead
  of standard collection iterators. (#393)

  <!-- spell-checker:disable -->

- Fixed typo in `SparceListIndexKeys` and `SparceListIndexValues`. (#398)

  <!-- spell-checker:enable -->

- Removed default `state_hash` implementation in the `Service` trait. (#399)

- Removed `info` method from the `Transaction`. (#402)

- Replaced config param `timeout_events_capacity` with
  `internal_events_capacity`. (#388)

- The `Transaction` trait now inherits from `ExonumJson`. (#402)

- Renamed `DBKey` to `ProofPath` and moved a part of its functionality
  to the `BitsRange` trait. (#420)

### New features

- Added `patch` method to the `Fork` structure. (#393)
- Added a public `healthcheck` endpoint. (#405)
- Added serialization support of floating point types through special wrapper
  (`F32` and `F64`). This feature is hidden behind `float_serialize` gate.
  Note: special values (Infinity and NaN) aren't supported. (#384)
- Added a possibility to set maximum message size (`pub max_message_len`
  field in `ConsensusConfig`). (#426)
- Added support for CORS. (#406)
- Added `run-dev` command that performs a simplified node launch
  for testing purposes. (#423)

### Bug fixes

- Fixed consensus on the threshold of 1/3 sleeping validators. (#388)
- Fixed a bunch of inconsistencies and mistakes in the docs. (#439)
- Fixed a bug with message header validation. (#430)

### Internal improvements

- The list of peer connections is now restored to the latest state
  after the process is restarted. (#378)
- Log dependency was updated to 0.4, which can cause issues
  with the previous versions. (#433)
- Better error reporting for configs in the `.toml` format. (#429)

## 0.4 - 2017-12-08

### Added

- Allow creating auditor node from command line. (#364)
- Added a new function `merge_sync`. In this function a write will be flushed
  from the operating system buffer cache
  before the write is considered complete. (#368)
- Added conversion into boxed values for values which implement `Service`
  or `Transaction` traits. (#366)
- Added constructor for the `ServiceContext` which can be useful
  for the alternative node implementations. (#366)
- Implemented `AsRef<RawMessage>` for any Exonum messages that were
  created using the `message!` macro. (#372)
- Implemented additional checks for conversion from raw message. (#372)

### Changed

- Changed a signature of `open` function in a `rocksdb` module.
  `RocksDBOptions` should pass by the reference. (#369)
- `ValidatorState` in the `ServiceContext` replaced by the `ValidatorId`. (#366)
- `add_transaction` in the `ServiceContext` replaced by the `transaction_sender`
  which implements the `TransactionSend` trait. (#366)
- The `Node` constructor now requires `db` and `services` variables
  instead of `blockchain` instance. (#366)
- The `Blockchain` constructor now requires services keypair
  and an `ApiSender` instance. (#366)
- `mount_*_api` methods in `Blockchain` instance now
  do not require `ApiContext`. (#366)
- Rename method `last_height` to `height` in `Schema`. (#379)
- `last_block` now returns `Block` instead of `Option<Block>`. (#379)
- Replaced `rocksdb` command-line parameter to more generic `db-path`. (#376)
- Obsolete trait `HexValue` replaced by the `FromHex` and `ToHex` traits. (#372)
- Changed `Patch` and `Changes` from type definitions into opaque structures. (#371)
- Help text is displayed if required argument is not specified. (#390)

### Removed

- Removed `round` method from the `ServiceContext`. (#366)
- Removed redundant `FromRaw` trait. (#372)
- Removed redundant `current_height` method in `Schema`. (#379)

### Fixed

- Fixed `crate_authors!` macro usage, this macro can't return static string
  in new clap version. (#370)
- Fixed mistake in description of the height getter in the `ServiceContext`. (#366)
- Fixed #15 consensus on the threshold of 1/3 sleeping validators. (#388)

## 0.3 - 2017-11-02

### Added

- New events implementation based on the `tokio` with the separated queues
  for network events and timeouts and different threads for the network
  and node code (#300)
- Added a new index `SparseListIndex`. It is a list of items stored
  in sequential order. Similar to `ListIndex` but it may contain
  indexes without elements (#312)
- Implement `FromStr` and `ToString` traits for public sodium types (#318)
- Add a new macro `metric!` for collecting statistical information (#329)
- Make type `DBKey` public because it is used in `MapProof` (#306)

### Changed

- `RocksDB` is a default storage (#178)
- Field `events_pool_capacity` in `MemoryPoolConfig` replaced
  by the new `EventsPoolCapacity` configuration (#300)
- Changed a build method `new` and added a new build method `with_prefix`
  for indexes (#178)
- Changed a signature of `gen_prefix` function in a `schema` module (#178)
- `NodeBuilder` works with `ServiceFactory` as trait object instead (#357)
- Debug formatting for crypto types are improved (#353)
- Added description of deserialization error for message types (#337)
- Clarified `Transaction.info()` usage (#345)

### Removed

- Support of `LevelDB` is removed (#178)

### Fixed

- Fix the issue causing timeouts are ignored when the event pool is full (#300)
- Fix network failure due to incorrect processing of the incoming buffer (#322)

## 0.2 - 2017-09-13

### Added

- Add `RockDB` support (#273)
- Add `TimeoutAdjusterConfig`, `Constant` and `Dynamic` timeout adjusters (#256)
- Add stream hashing and signing: `HashStream` and `SignStream` (#254)
- Add new type definitions `Height` and `ValidatorId` (#262)
- Fields of `BlockInfo` and `TxInfo` are now public (#283)
- Public export of `PROOF_MAP_KEY_SIZE` constant (#270)

### Changed

- `MapProof` variant fields are renamed: `left_hash` and `right_hash`
  to `left_node` and `right_node` (#286)
- `RequestBlock` is renamed to `BlockRequest` and `Block`
  is renamed to `BlockResponse` (#287)
- All request messages are renamed: `RequestFoo` to `FooRequest` (#287)
- Improve log formatting (#291 #294)
- Make panic message during command line arguments parsing cleaner (#257)

### Fixed

- Fix network discover failure due to incorrect processing
  of the incoming buffer (#299)
- Fix snapshot behavior for `MemoryDB` (#292)
- Disallow generate-testnet with 0 nodes (#258)

## 0.1.1 - 2017-09-13

### Fixed

- Fix segfault when `LevelDBSnapshot` is destroyed after `LevelDB` (#285)
- Fix panic during `BlockResponse` message processing
  if the transaction pool is full (#264)
- Fix panic during deserialization of malformed messages (#278 #297)

## 0.1 - 2017-07-17

The first release of Exonum.<|MERGE_RESOLUTION|>--- conflicted
+++ resolved
@@ -12,20 +12,17 @@
 - `storage::base_index` module has become private along with `BaseIndex` and
   `BaseIndexIter` types. (#723)
 
-<<<<<<< HEAD
 ### New features
 
 #### exonum
 
 - `exonum::crypto::x25519` module to convert from Ed25519 keys to X25519 keys
   has been introduced.
-=======
 ### Bug fixes
 
 #### exonum
 
 - Fixed bug with incorrect peer status for turned off node. (#730)
->>>>>>> 1965f751
 
 ## 0.8 - 2018-05-31
 
