--- conflicted
+++ resolved
@@ -3,8 +3,17 @@
 All notable changes to this project will be documented in this file.
 The project adheres to [Semantic Versioning](http://semver.org/spec/v2.0.0.html).
 
-<<<<<<< HEAD
-## Unreleased
+## [Unreleased]
+
+### Internal Improvements
+
+#### exonum
+
+- Added i128/u128 support for `StorageKey`, `StorageValue`. (#1179)
+
+#### exonum-crypto
+
+- Added i128/u128 support for `CryptoHash`. (#1179)
 
 ### Breaking Changes
 
@@ -18,19 +27,6 @@
 
 - Renamed `create_keys_file` function to `generate_keys_file`
   in `utils` module. (#1222, #1096)
-=======
-## [Unreleased]
-
-### Internal Improvements
-
-#### exonum
-
-- Added i128/u128 support for `StorageKey`, `StorageValue`. (#1179)
-
-#### exonum-crypto
-
-- Added i128/u128 support for `CryptoHash`. (#1179)
->>>>>>> b07821a7
 
 ## 0.10.1 - 2019-01-04
 
