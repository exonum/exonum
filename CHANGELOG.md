--- conflicted
+++ resolved
@@ -34,21 +34,15 @@
 
 - Fixed bug with incorrect peer status for turned off node. (#730)
 
-<<<<<<< HEAD
+- `handle_consensus` now does not write warning for message from previous
+  height. (#729)
+
 ### Internal improvements
-=======
+
 - `BlockResponse` sends transactions by `Hash` instead of `RawMessage`.
   If the node does not have some transactions, requests are created
   with the corresponding transactions. Due to these changes,
   the block size became significantly smaller. (#664)
-
-### Bug fixes
->>>>>>> 265dd0c9
-
-#### exonum
-
-- `handle_consensus` now does not write warning for message from previous
-  height. (#729)
 
 ## 0.8 - 2018-05-31
 
