--- conflicted
+++ resolved
@@ -41,11 +41,8 @@
 
 #### exonum-supervisor
 
-<<<<<<< HEAD
 - `Supervisor` service now can has initial configuration and implements
-=======
 - `Supervisor` service now can have initial configuration and implements
->>>>>>> 0793790a
   `Configure` interface. (#1587)
 
 ## 0.13.0-rc.2 - 2019-12-04
