--- conflicted
+++ resolved
@@ -145,7 +145,10 @@
 
 - Public structures and enums were made non-exhaustive. (#1710)
 
-<<<<<<< HEAD
+- `CopyAccessExt` trait has been introduced. This trait is helpful for references
+  implementing `Access`, such as `&Fork` or `&dyn Snapshot`. Methods from `AccessExt`
+  trait accept `self` by reference now. (#1739)
+
 - `ProofPath` serialization during map hash computations was unified.
   It now uses `LEB128(bit_length) || bytes` format, which was previously used
   for branches, but not for a single-entry maps. (#1743)
@@ -155,11 +158,6 @@
 
 - `MapProof` Protobuf messages now serialize keys according to their
   `BinaryValue` implementation, rather than `BinaryKey`. (#1743)
-=======
-- `CopyAccessExt` trait has been introduced. This trait is helpful for references
-  implementing `Access`, such as `&Fork` or `&dyn Snapshot`. Methods from `AccessExt`
-  trait accept `self` by reference now. (#1739)
->>>>>>> 4ae931a0
 
 #### exonum-rust-runtime
 
