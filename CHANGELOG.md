--- conflicted
+++ resolved
@@ -5,9 +5,6 @@
 
 ## [Unreleased]
 
-<<<<<<< HEAD
-## 0.8.1 - 2018-06-15
-=======
 ### Breaking changes
 
 #### exonum
@@ -20,25 +17,11 @@
 - Method `name` has been removed from `Run`, `GenerateCommonConfig`,
   `GenerateNodeConfig`, `Finalize`, `GenerateTestnet` and `Maintenance` structures
   (`helpers/fabric` module). (#731)
->>>>>>> ef5be256
 
 ### New features
 
 #### exonum
 
-<<<<<<< HEAD
-- `RunDev` structure has been made public, so it can be extended now.
-
-- `RunDev` command now generates default values for api addresses in the config.
-
-### Internal improvements
-
-#### exonum
-
-- Dependencies versions have been updated:
-  - `exonum_sodiumoxide` to `0.0.19`.
-  - `exonum_rocksdb` to `0.7.4`.
-=======
 - New kind of CLI commands has been added: `info` command that can be used for
   getting various information from not running node. (#731)
   Currently supported sub-commands:
@@ -66,7 +49,24 @@
   If the node does not have some transactions, requests are created
   with the corresponding transactions. Due to these changes,
   the block size became significantly smaller. (#664)
->>>>>>> ef5be256
+
+## 0.8.1 - 2018-06-15
+
+### New features
+
+#### exonum
+
+- `RunDev` structure has been made public, so it can be extended now.
+
+- `RunDev` command now generates default values for api addresses in the config.
+
+### Internal improvements
+
+#### exonum
+
+- Dependencies versions have been updated:
+  - `exonum_sodiumoxide` to `0.0.19`.
+  - `exonum_rocksdb` to `0.7.4`.
 
 ## 0.8 - 2018-05-31
 
