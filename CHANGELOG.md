--- conflicted
+++ resolved
@@ -47,9 +47,9 @@
 
 - `ErrorMatch` was introduced to test (e.g., using the testkit) that
   an `ExecutionError` has an expected type, error message and/or location. (#1585)
-<<<<<<< HEAD
+
 - `explorer/v1/call_status` endpoint was introduced. (#1612)
-=======
+
 - Service instances can now be stopped.
 
   Active service instance can be stopped by the corresponding request to the
@@ -66,7 +66,7 @@
 - New `api::Error` variants were added: `Gone` and `MovedPermanently`. (#1607)
 
 - API endpoints are now can be marked as deprecated. (#1607)
->>>>>>> 86875313
+
 
 #### exonum-merkledb
 
