--- conflicted
+++ resolved
@@ -30,14 +30,11 @@
 - State hash aggregation is now performed automatically by MerkleDB.
   The relevant methods in `Runtime` and `Service` in Rust runtime
   have been removed. (#1553)
-<<<<<<< HEAD
-
-=======
+
 - `commit_service` has been renamed to the `update_service_status` and now takes
   `InstanceStatus` as an additional argument.
   `start_adding_service` has been renamed to `initiate_adding_service` to
   better distinguish between starting and stopping a service. (#1605)
->>>>>>> 1a23a5c6
 - `after_transactions` hook is now invoked on the genesis block for the builtin
   services. Note that calling `blockchain::Schema::height` within `after_transactions`
   hook will cause a panic for a builtin service. (#1619)
@@ -113,12 +110,9 @@
 
 - Added hashed version of `Entry` called `ProofEntry`, which participates
   in the state aggregation. (#1553)
-<<<<<<< HEAD
 
 - Added support of unsized keys to `MapIndex`. (#1621)
-=======
 - Added support of unsized keys to `MapIndex` and `ProofMapIndex`. (#1621, #1626)
->>>>>>> 1a23a5c6
 
 - Added mechanism to extend block header. Block now contains
   key-value storage `additional_headers` which can contain binary data. (#1602)
