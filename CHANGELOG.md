# Changelog

All notable changes to this project will be documented in this file.
The project adheres to [Semantic Versioning](http://semver.org/spec/v2.0.0.html).

## [Unreleased]

### Breaking changes

<<<<<<< HEAD
#### exonum-supervisor

- `MigrationRequest` was made non-exhaustive. (#1823)

- `POST` endpoints now expect JSON-encoded input rather than
  hex-encoded Protobuf. (#1823)

- `supervisor_name` method was removed. Use `Supervisor::NAME` instead. (#1823)
=======
#### exonum-cli

- `run-dev` command has been reworked. It now does not clear database files
  after the launch. `artifacts-dir` parameter has been renamed to
  `blockchain-path`. Configuration files are now stored inside `config`
  subdirectory. (#1822)
>>>>>>> f3d38e40

### New Features

#### exonum-cli

- Several constants in the `command` module became public. (#1821)

#### exonum-supervisor

- `DeployRequest` and `MigrationRequest` now have cryptographic seeds
  to retry the same request multiple times. (#1823)

## 1.0.0-rc.2 - 2020-03-13

### Breaking changes

#### General

- Error handling is now performed with the `anyhow` crate instead of `failure`.
  (#1805)

- APIs which previously used futures from the `futures 0.1` crate are now
  made `async`, or are using `Future`s from the standard library. (#1796, #1804)
  The main affected APIs are as follows:
  
  - Endpoint definitions in the `exonum-api` crate and their counterparts
    in `exonum-rust-runtime`
  - Transaction sending with `ApiSender` from the `exonum` crate
  - Node start-up with `Node::run` (`exonum-node` crate) and `NodeBuilder::run`
    (`exonum-cli` crate), and shutdown with `ShutdownHandle` (`exonum-node` crate)
  - HTTP API testing with `TestKitApi` (`exonum-testkit` crate)

#### exonum

- Testkit now does not include incorrect transactions into blocks or memory pool,
  similar to real Exonum nodes. (#1785)

- `Runtime::deploy_artifact` no longer returns `Box<dyn Future<...>>`. Instead a
  special communication channel is used to send deployment status from the
  runtime to the dispatcher. (#1788)

- `Schema::call_errors` was removed in favor of more comprehensive
  `call_records` method. (#1792)

- `Blockchain::create_patch` and `Blockchain::commit` signatures were changed
  due to unsoundness of the previous implementation; see "Bug Fixes" section
  for more details. (#1809)
- Replaced `CoreError::ServiceNotStopped` with the more general `InvalidServiceTransition`
  error. (#1806)

### exonum-api

- Data types were made non-exhaustive where appropriate. (#1799)

#### exonum-cli

- `NodeBuilder` was refactored to use a more intuitive set of interfaces
  for adding built-in artifacts and services to the blockchain. (#1800)
- Submodules of the `command` module were made private; the relevant data types
  are now exported from the `command` module directly. Similarly,
  `io` module was made private. (#1799)

#### exonum-explorer

- Data types were made non-exhaustive where appropriate. (#1799)

#### exonum-proto

- `impl_binary_value_for_pb_message` macro was removed. Use the `BinaryValue`
  derive macro from the `exonum-derive` crate instead. (#1805)

#### exonum-rust-runtime

- Data types were made non-exhaustive where appropriate. (#1799)

#### exonum-supervisor

- Data types were made non-exhaustive where appropriate. (#1799)

#### exonum-system-api

- Public api module has been removed. List of endpoints from private api has
  been changed. (#1790) Current list of the endpoints:

  - `v1/info` - obtains information about the node;
  - `v1/stats` - obtains statistics of the node;
  - `v1/peers` - adds a peer to the Exonum node;
  - `v1/consensus_status` - enables or disables consensus on the node;
  - `v1/shutdown` - shuts down the node.

- API data types were made non-exhaustive where appropriate. (#1799)

### exonum-testkit

- `TestKitBuilder` was refactored to use a more intuitive set of interfaces
  for adding built-in artifacts and services to the blockchain. (#1800)

- Data types were made non-exhaustive where appropriate. (#1799)

### New Features

#### exonum

- Exonum now supports service freezing. A frozen service has fixed state (i.e.,
  does not process transactions and service hooks), but, unlike stopped services,
  the service HTTP API remains active. (#1780)

- Core and the explorer service now support retrieving call status with
  a cryptographic proof of authenticity. (#1792)
  
- Exonum now supports unloading of unused service artifacts. This operation
  may be used to free resources associated with artifacts in the runtime
  hosting them. (#1794)

#### exonum-supervisor

- Supervisor service supports service freezing. (#1781)

- `supervisor/services` endpoint has been added which obtains information
  about deployed artifacts and available services. (#1790)

- Supervisor service supports artifact unloading. (#1798)

#### exonum-rust-runtime

- Rust services support freezing. (#1780)

- HTTP API of Rust services is now switched on during data migrations. (#1780)

#### exonum-testkit

- Testkit server now returns info on emulated nodes. (#1799)

### Internal Improvements

#### exonum

- Core now provides more thorough / context-dependent error descriptions
  related to service lifecycle. (#1806)

#### exonum-merkledb

- Index clearing now uses range deletions for RocksDB, providing
  a significant performance boost for this operation. (#1791)

### Bug Fixes

#### exonum

- Fixed bug related to nodes forgetting transactions after executing
  a block with them. Previously, nodes forgot all transactions
  in the executed blocks; such transactions were removed from
  the ephemeral transaction cache, but were not flushed to the DB
  or anywhere else. This could lead to consensus hang-up. (#1809)

#### exonum-node

- Fixed potential node hang-up if the node received a proposal and
  a supermajority of transactions approving it before all transactions
  in the proposal are known. (#1781)

- Switched off broadcasting of transactions which the node considers
  incorrect. (#1781)

- Fixed incorrect invalidation of block proposals. (#1782)

- Provided clear coherence period for the transaction pool
  by introducing the `mempool.flush_config_strategy` configuration parameter.
  Previously, transactions were flushed to the persistent pool
  only on block commit. This led to the unexpected behavior of some APIs,
  such as the transaction getter endpoint in the explorer service. (#1809)

- Fixed race condition when two nodes try to establish outgoing connections
  to each other at the same time. (#1804)

#### exonum-testkit

- Testkit now does not include incorrect transactions into blocks or memory pool,
  similar to real Exonum nodes. (#1785)

- Added a method to get reference to the underlying API client for the `TestKitApi`.
  (#1811)

## 1.0.0-rc.1 - 2020-02-07

### Breaking changes

#### exonum

- `before_commit` hook was renamed to the `after_transactions`. (#1577)

- `before_transactions` and `after_transactions` hooks in Rust services
  now return a `Result`. The semantics is the same as for transactions;
  an error or panic in the hook will lead to the rollback of the blockchain
  state. (#1576)

- Errors occurring while executing transactions and `before_transactions` /
  `after_transactions` hooks are now aggregated within each block, rather than
  globally. Errors can be retrieved using `BlockWithTransactions`. (#1576)

- The Rust interface and Protobuf presentation of `ExecutionError` have been reworked.
  Error fields were made private and information about a failing call
  was added. (#1585)

- `IntoExecutionError` macro was reworked into a separate trait, `ExecutionFail`,
  and a corresponding derive macro. (#1585)

- State hash aggregation is now performed automatically by MerkleDB.
  The relevant methods in `Runtime` and `Service` in Rust runtime
  have been removed. (#1553)

- `commit_service` has been renamed to the `update_service_status` and now takes
  `InstanceStatus` as an additional argument.
  `start_adding_service` has been renamed to `initiate_adding_service` to
  better distinguish between starting and stopping a service. (#1605)

- `after_transactions` hook is now invoked on the genesis block for the builtin
  services. Note that calling `blockchain::Schema::height` within `after_transactions`
  hook will cause a panic for a builtin service. (#1619)
- `proposer_id` field in `Block` has been moved to additional block headers. (#1602)

- Interaction with services from the Rust runtime has been changed. Instead of
  using the `Transaction` trait, it is now possible to use service interfaces
  directly as Rust traits. These interface traits can be applied to a keypair
  (to generate signed transactions), to `CallContext` (to call another service)
  and some other types. See Rust runtime docs for more details. (#1606)

- The following public APIs were removed/made private: (#1629, #1671)

  - `blockchain::{error reexports}` (available from `runtime::`);
  - `blockchain::FatalError` public re-export;
  - `blockchain::InstanceCollection` structure;
  - `Blockchain::pool_size`, `Blockchain::get_saved_peers` and
    `Blockchain::remove_peer_with_pubkey` methods;
  - `helpers::path_relative_from` function;
  - `helpers::ZeroizeOnDrop` trait;
  - `helpers::Milliseconds` type;
  - `helpers::config` and `helpers::user_agent` modules;
  - `helpers::generate_testnet_config`, `helpers::create_rust_runtime_and_genesis_config`
    and `helpers::clear_consensus_messages_cache` functions;
  - `impl_serde_hex_for_binary_value` macro (moved to `merkledb`);
  - `proto` module;
  - `runtime::error` module (`catch_panic` was added to the list of public
    re-exports from `runtime::error`).

- `node` module and P2P messages from the `message` module (except for
  `AnyTx` and `Precommit`) were moved to a separate crate, `exonum-node`.
  The moved P2P messages were made private along with types / methods
  logically related to the consensus algorithm implementation
  (i.e., `NodeHandler` and types used by it). (#1698)

- The artifact identifier now has first-class semantic version. Previously, it was
  specific to the Rust runtime. (#1590)

- The `name` field of the artifact identifier cannot contain `:` symbol. (#1590)

- The format of the `proto-sources` endpoint in the Rust runtime has been changed.
  To get the core Protobuf sources, use the endpoint with the `type=core` query.
  To get the sources of an artifact, use query `type=artifact&name=$name&version=$version`,
  where `$name` and `$version` are replaced with appropriate values. (#1590)

- Rust runtime module was moved from the `exonum` crate into the separate
  `exonum-rust-runtime` crate. (#1641)

- `update_service_status` now does not return a value. (#1659)

- `BlockchainBuilder::build` now returns `BlockchainMut` instead of `Result`. (#1659)

- A type for a position of transaction in the block has been changed for `u32`. (#1668)

- `DispatcherError` has been split into two different types: `CoreError`
  and `CommonError`. (#1680)

- `Common` variant has been added to the `ErrorKind` enum. (#1680)

- `api` module of the `exonum` crate has been moved to 2 separate crates (#1690):

  - `exonum-api` crate defining the base HTTP wrapper
  - `exonum-system-api` crate implementing system API endpoints

- Added a new method `initiate_resuming_service` to the `Runtime` trait.
  This method is used to resume a previously stopped services.
  (#1693)

- `ExecutionContext` has been reworked (#1711)

  - `ExecutionContext` has been extended by the methods from the
   `exonum_rust_runtime::CallContext` so there is no need to use `CallContext`
    anymore.
    Public fields in `ExecutionData` has been replaced by the corresponding
    getters.
  - Direct `fork` access in `ExecutionContext` has been replaced by the
    `BlockchainData::unstructured_access` which returns readonly access to
    whole blockchain data.

- Public structures and enums were made non-exhaustive. (#1710)

- Blockchain data access from the `ExecutionContext` after an error in a nested
  call is prohibited. (#1733)

- Protobuf declarations were organized according to their packages and, in case
  of the `exonum.runtime` package, split into smaller chunks. The core messages
  were moved from `exonum.messages` to `exonum` package. (#1756)

- `BlockchainBuilder` now accepts `GenesisConfig` as a separate argument,
  rather than a part of `new` constructor. The config may be skipped if
  the blockchain is guaranteed to be initialized. (#1761)

#### exonum-cli

- `supervisor-mode` parameter has been added for `generate-template` subcommand.
  (#1598)

- `NodeBuilder::with_service` has been renamed to the `with_rust_service`. (#1765)

#### exonum-crypto

- Protobuf declarations were organized according to their packages. (#1756)

#### exonum-supervisor

- `Supervisor` structure isn't generic anymore. (#1587)

- `DeployConfirmation` structure was renamed to `DeployResult` and extended with
  `success` field. (#1648)

- Error code values were changed and split into several enum
  representing sub-groups. (#1680)

#### exonum-merkledb

- The crate has been restructured, indexes are now located in separate module.
Indexes iterators names has been shortened to `Iter`, `Keys` and `Values`. (#1628)

- `SparseListIndex::indices` method was renamed to `SparseListIndex::indexes`. (#1629)

- `AccessExt::touch_index` method has been replaced with `index_type`. (#1630)

- Public structures and enums were made non-exhaustive. (#1710)

- `CopyAccessExt` trait has been introduced. This trait is helpful for references
  implementing `Access`, such as `&Fork` or `&dyn Snapshot`. Methods from `AccessExt`
  trait accept `self` by reference now. (#1739)

- `ProofPath` serialization during map hash computations was unified.
  It now uses `LEB128(bit_length) || bytes` format, which was previously used
  for branches, but not for a single-entry maps. (#1743)

- Serialization of `ProofPath`s within `MapProof` Protobuf messages
  was changed to a more compact and implementation-independent format. (#1743)

- `MapProof` Protobuf messages now serialize keys according to their
  `BinaryValue` implementation, rather than `BinaryKey`. (#1743)

- All index types now share a common set of iterators: `Entries`, `Keys`
  and `Values`. (#1762)

- `KeySetIndex::insert` now takes the element by reference. (#1762)

- `KeySetIndex` now supports unsized keys. Its getter methods are no longer
  parameterized by the key type, similar to `MapIndex` / `ProofMapIndex`. (#1762)

#### exonum-proto

- Protobuf declarations were organized according to their packages. (#1756)

#### exonum-rust-runtime

- Service interfaces now have to specify method IDs with either `interface_method`
  attribute or `auto_ids` option. (#1701)

- Service interface methods now can be marked as removed. (#1707)

### exonum-testkit

- The following public APIs were removed/made private: (#1629)

  - `compare` module;
  - `txvec` macro;
  - `TestKit::probe_all` and `TestKit::probe` methods.

- `TestKitBuilder::create` method was renamed to `build`. (#1740)

- `TestNode` now returns `KeyPair` instead of a `(PublicKey, SecretKey)`
  tuple. (#1761)

### exonum-time

- Modules were made private, crate now provides re-exports of necessary types
  instead. (#1716)

### exonum-explorer

- The field `content` of the `CommittedTransaction` struct and
  the `InPool` variant of the `TransactionInfo` enum has been renamed
  to `message`. (#1721)

### New features

#### exonum

- `before_transactions` hook for services was introduced. (#1577)

- `ErrorMatch` was introduced to test (e.g., using the testkit) that
  an `ExecutionError` has an expected type, error message and/or location. (#1585)

- We introduced a set of public endpoints to retrieve the status of calls
  executed within a block:
  - `v1/call_status/transaction` - gets the status of a transaction,
  - `v1/call_status/before_transactions` - gets the status of a `before_transactions`
   hook,
  - `v1/call_status/after_transactions` - gets the status of an `after_transactions`
   hook.
  (#1612)

- Service instances can now be stopped.

  Active service instance can be stopped by the corresponding request to the
  `Supervisor`. Stopped service no more participates in the business logic,
  i.e. it does not execute transactions, process events, provide user APIs, etc.
  Service data becomes unavailable to other services, but still exists. The name
  and identifier remain reserved for the stopped service and cannot be used again
  for adding new services. (#1605)

- New `blockchain::Schema` method `next_height` was added as a non-panicking
  alternative to `height`. (#1619)

- New method `in_genesis_block` was added to the `CallContext` to check if the service
  hook is being executed for the genesis block. (#1619)

- New `api::Error` variants were added: `Gone` and `MovedPermanently`. (#1607)

- API endpoints are now can be marked as deprecated. (#1607)

- Added `ProtobufConvert` for `Verified`, `BlockProof` and `IndexProof`. (#1643)

- Slash (`/`) is now allowed to be a part of artifact/instance name. (#1681)

#### exonum-build

- `exonum-build` now fully supports hierarchical paths to Protobuf files. (#1756)

- It is possible to opt out of including file sources into the output
  generated by the crate. (#1756)

- `Blockchain::new` now supports any type convertible to `KeyPair`. (#1761)

#### exonum-cli

- Added maintenance command `restart-migration` to restart migration script. (#1728)

- Added `with_instance` and `with_default_rust_service` methods to `NodeBuilder`,
  which start service instances immediately after genesis block creation. (#1765)

- Added `NodeBuilder::development_node` constructor, which can be used
  to quickly set up a single-node development network. (#1765)

#### exonum-crypto

- `KeyPair` now can has constructors for generating a random keypair and
  generating a keypair from the specified seed. (#1761)

#### exonum-merkledb

- MerkleDB now performs automated state aggregation allowing to construct proofs
  for its contents. Hashed indexes which are not a part of a group participate
  in this aggregation. Consult crate docs for more details on how
  aggregation works. (#1553)

- Added hashed version of `Entry` called `ProofEntry`, which participates
  in the state aggregation. (#1553)

- Added support of unsized keys to `MapIndex` and `ProofMapIndex`. (#1621, #1626)

- Added mechanism to extend block header. Block now contains
  key-value storage `additional_headers` which can contain binary data. (#1602)

- `TemporaryDB` can now be cleared. This will remove contents of all indexes
  and erase index metadata. (#1630)

- `impl_serde_hex_for_binary_value` macro was moved from core to `merkledb`. (#1629)

- It is now possible to iterate over keys of the indexes within a group. (#1662)

- Unsafe optimizations / experimental features are now behind a `yolo` feature,
  which is off by default. (#1740)

- MerkleDB now provides enumerations for all supported types of DB accesses
  which can be used to simplify generic code (e.g., in bindings). (#1747)

- It is now possible to obtain readonly access to fork data with static lifetime.
  (#1763)

#### exonum-node

- Node logic (including P2P networking and consensus algorithm) was moved
  from the `exonum` crate into the separate `exonum-node` crate. (#1698)

#### exonum-rust-runtime

- Rust runtime module was moved from the `exonum` crate into the separate
  `exonum-rust-runtime` crate. (#1641)

- `CallContext` has been replaced by the `ExecutionContext`. (#1711)

#### exonum-supervisor

- `Supervisor` service now can have initial configuration and implements
  `Configure` interface. (#1587)
  
- `ConfigChange::StopService` has been added to make requests to stop the service
  instance. (#1605)

- New private endpoint `deploy-status` was added. (#1648)

- Added support for resuming previously stopped services. (#1706)
  - Added `resume_service` method to the `ConfigPropose`.
  - Added `ResumeService` variant to the `ConfigChange` enumeration.

- Supervisor now supports migrations. (#1727)

#### exonum-middleware-service

- Added *middleware* service that can batch transactions and perform checked calls
  (calls that are executed if the target service corresponds to a specific
  artifact and version requirement). (#1590)

### Internal Improvements

#### exonum

- `sandbox` module was moved to the `test-suite/consensus-tests`. (#1627)

- Some of general-purpose tests were moved to the `test-suite/node-tests`. (#1633)

### Bug Fixes

#### exonum-merkledb

- `Snapshot` implementation for `Patch` has been fixed. The previous implementation
  could lead to stale reads from a `Patch` or a `Fork`. (#1611)

- Maximum height in `ProofListIndex` was fixed from the bogus value 58 to 56. (#1762)

- Bogus setting of the empty key was removed for `ListIndex`. (#1762)

- `ProofListIndex` now properly processes all index values; previously,
  some of its methods panicked if called with an index exceeding `2 ** 56`. (#1768)

## 0.13.0-rc.2 - 2019-12-04

### Breaking changes

#### exonum

- **Most important**: new Dynamic Services feature was introduced. For details see
  the [Dynamic Services](#dynamic-services-feature) section of the changelog.

- Used `rust` version is updated to 1.38.0. (#1481)

- Transaction serialization format was changed to `protobuf`. (#1283)

- `create_checkpoint` method has been implemented for the `RocksDB` struct.
  This method uses
  [RocksDB checkpoints](https://github.com/facebook/rocksdb/wiki/Checkpoints)
  functionality under the hood.

- `NotFound` error message for `explorer/v1/block` endpoint now includes
  the actual blockchain height. (#1498)

- `system/v1/rebroadcast` endpoint has been removed. (#1445)

- Added a possibility to specify compression algorithm for the database. (#1447)

- Updated `hex` dependency with changes in the methods signatures of the `ToHex`
  trait. (#1468)

- Validator keys are now derived from single master key. Master key is
  stored in encrypted file. (#1459)

- Command line parameters `--service-key-pass` and `--consensus-key-pass` was
  removed in favor of `--master-key-pass` parameter. For example now you can
  run the node with the command below. (#1459)

    ```bash
    cargo run -- run -d 0/db/ -c 0/node.toml --master-key-pass pass:123
    ```

  - `StoppedTestKit::resume` accepts list of runtimes instead of a list of services.

  - Removed obsolete `TestKit::blockchain_mut` method and `TestKit::blockchain`
  now returns value instead of reference.
  
- Dot symbol is not allowed in service names anymore. (#1558)

- Services can now use `BlockchainData` and `SnapshotExt` types to access data
  from the blockchain in a more structured manner. (#1523)

- `GenesisConfig` is extracted into separate entity. `BlockchainBuilder`, `Node`
 and `Testkit` explicitly accepts it during creation. (#1541)

- Added `DefaultInstance` trait for declaration of builtin services. (#1541)

#### exonum-merkledb

- Nested proofs for `ProofListIndex` are replaced with a flat
  (non-recursive) format. (#1450)

- Differentiated (read-only / read-write) access to the database
  was introduced. (#1523)

- It is now possible to have readonly access to indexes given a `Fork`
  via a `ReadonlyFork` wrapper. Readonly access works like `RefCell::borrow`
  (vs `RefCell::borrow_mut` for `Fork`); it is possible to create an
  unlimited number of indexes with readonly access based on the same fork.
  (#1523)
  
- Service schemas can now use a declarative layout, in which every field
  corresponds to a separate index or a group of indexes. It is possible
  to derive a constructor for such schemas via `FromAccess` derive macro.
  (#1523, #1562)

- New index name restrictions has been added. (#1558)

  - Dot symbol is not allowed anymore in indexes with prefixed access.

  - Index names starting from `__` and not containing a dot `.` are reserved and
    used only for system indexes.

#### exonum-proto

- Introduced a new crate `exonum-proto`. Trait `ProtobufConvert` is moved
  to this crate. (#1496)

#### exonum-protobuf-convert

- Introduced a new crate `exonum-protobuf-convert`. Derive macro
  `ProtobufConvert` is moved to this crate. (#1501)

- Derive macro `ProtobufConvert` now does not derive the `BinaryValue` and
  `ObjectHash` traits. There are separate derive macros for them in
  the `exonum-derive` crate. (#1501)

#### exonum-build

- Method `protobuf_generate` is now private, use `exonum_build::ProtobufGenerator`
  instead (#1496).
  
- Method `ProtobufGenerator::frequently_used` has been removed (#1581).

#### exonum-crypto

- Methods `read_keys_from_file` and `generate_keys` are moved to new `keys`
  module in the `exonum`. (#1459)

- Protobuf serialization for crypto types is now implemented in the `exonum-crypto`
  crate. (#1496)

### Dynamic Services Feature

#### Overview

In `exonum` 0.13, a new service workflow is introduced, named
"Dynamic Services".

Key points of this feature are the following:

- `exonum` now supports different environments of code execution (runtimes).
  Only native `rust` runtime is enabled by default, but support of
  different programming languages can be added quite easily.

  For details see the [`Runtime` trait docs][runtime-trait] and the
  [`sample_runtime` example][sample-runtime].

  [runtime-trait]: https://docs.rs/exonum/0.13.0-rc.2/exonum/runtime/trait.Runtime.html
  [sample-runtime]: https://github.com/exonum/exonum/tree/v0.13.0-rc.2/examples/sample_runtime

- Services are not statically tied to the compiled binary anymore. There is
  support of adding new service types (aka artifacts) dynamically and starting new
  instances of services.

  For details see [`runtime` module docs][runtime-docs].

  [runtime-docs]: https://docs.rs/exonum/0.13.0-rc.2/exonum/runtime/index.html

- Services now can have initialization parameters, provided within service start
  procedure.

- Services now support configuration changes via `Configure` interface.

- `configuration` service was replaced with the `supervisor` service, which is
  capable of not only changing configuration, but of deploying and starting
  services as well. For details see [`supervisor` service][supervisor].

  [supervisor]: https://github.com/exonum/exonum/tree/v0.13.0-rc.2/services/supervisor

#### Migration Guide

There are a lot of backward-incompatible changes introduced within 0.13 release.
So to make the changes apparent, compare the `Cryptocurrency` example service versions
for [0.12.1][crypt-0-12] and [0.13.0][crypt-0-13] releases.

[crypt-0-12]: https://github.com/exonum/exonum/blob/v0.12.1/examples/cryptocurrency/
[crypt-0-13]: https://github.com/exonum/exonum/blob/v0.13.0-rc.2/examples/cryptocurrency/

Key points:

- Merkledb schema is now declarative and can contain indices as fields.

- Access to the database is now isolated for services.
  A service cannot get the write access to another service or the blockchain schema.

- Transactions do not have the `execute` method anymore. Instead, a service defines
  and implements an interface trait which contains all the business logic.

- Services do not launch at the node start by default. For launching a
  service, use an [`exonum-launcher`][launcher] tool.

  [launcher]: https://github.com/exonum/exonum-launcher

#### Important PRs for Dynamic Services

<!-- markdownlint-disable no-inline-html -->
<details>
    <summary>Below you can find a list of pull requests
    which have significant meaning for the implementation of the Dynamic Services
    feature.
    Pull requests are ordered chronologically.</summary>

- #1253: Interface mocks for dynamic services

- #1263: Add new rust services interface

- #1261: Basic dispatcher functionality

- #1275: Dynamic services integration

- #1345: Implement a new `Transaction` trait [ECR-3222]

- #1361: First step of persistent dynamic services implementation [ECR-3276]

- #1371: Basic supervisor service implementation [ECR-3291], [ECR-3298]

- #1376: Restore system API endpoints

- #1389: Check and improve messages verification procedure [ECR-3272]

- #1446: Service interfaces MVP. [ECR-3474], [ECR-3484]

- #1467: Implement Configure interface [ECR-3306]

- #1473: Extract supervisor service from core

- #1482: Add shutdown method into runtime trait

- #1484: Implement configuration update logic in Supervisor [ECR-3583]

- #1492: Do start and initialize service at single step [ECR-3222]

- #1537: Finalize Exonum-derive macros [ECR-3800]

- #1538: Supervisor modes [ECR-3794] [ECR-3771]

</details>
<!-- markdownlint-enable no-inline-html -->

#### Full History of the Dynamic Services Implementation

<!-- markdownlint-disable no-inline-html -->
<details>
    <summary>Below you can find a list of all pull requests related
    to the implementation of the Dynamic Services feature.
    Pull requests are ordered chronologically.</summary>

- #1243: Old behavior dispatcher

- #1509: Make dispatcher mostly synchronous

- #1245: Add basic runtime env interface + rust implementation

- #1253: Interface mocks for dynamic services

- #1261: Basic dispatcher functionality

- #1263: Add new rust services interface

- #1267: Move configuration service to the core

- #1269: Rust artifact and additional functionality for rust runtime.

- #1270: Dynamic configuration service

- #1275: Dynamic services integration

- #1287: Remove macro from service interface trait definition

- #1290: Add support of state hash calculation into runtimes & services

- #1291: Change service builder and web api.

- #1325: Dynamic services: fix time service compilation

- #1326: Remove genesis_init from dynamic services [ECR-3226]

- #1327: Remove unsafe code from runtimes

- #1330: A small amount of code improvements. [ECR-3222]

- #1331: Rename dispatch to call_info

- #1332: Fix tests in blockchain module

- #1334: Fix sandbox tests in dynamic services [ECR-3230]

- #1336: Rename traits methods in dynamic services  [ECR-3222]

- #1337: Fix a lot of tests in dynamic services

- #1338: Refine `start_service` logic [ECR-3222, ECR-3235]

- #1340: Fix testkit [ECR-3229]

- #1343: Add service name and id to `Service` trait methods. [ECR-3235]

- #1345: Implement a new `Transaction` trait [ECR-3222]

- #1346: Fix transactions benchmarks in dynamic services

- #1348: Fix big performance regression in dynamic services

- #1349: Don't verify SignedMessage during the deserialization

- #1350: Refactor signature verification code [ECR-3222]

- #1353: Rework blockchain explorer [ECR-3259]

- #1354: Fix `cargo test --all` compilation

- #1357: Some refactoring by clippy suggestion

- #1361: FIrst step of persistent dynamic services implementation [ECR-3276]

- #1367: Rename ArtifactSpec to ArtifactId [ECR-3291]

- #1371: Basic supervisor service implementation [ECR-3291], [ECR-3298]

- #1374: Polish code and make travis almost happy

- #1375: Add deadline_height to StartService transaction [ECR-3298]

- #1376: Restore system API endpoints

- #1378: Finalize artifact deployment logic [ECR-3291]

- #1379: Implement state_hash computation for dispatcher.

- #1380: Make tests green again.

- #1381: Include proto file sources in artifact information. [ECR-3309]

- #1382: Replace impl_service_dispatcher by the attribute in
  service_interface [ECR-3222]

- #1387: Improve execution error handling for dynamic services [ECR-3236]

- #1389: Check and improve messages verification procedure [ECR-3272]

- #1392: Implement verification for ArtifactId and InstanceSpec
  with the unit tests [ECR-3360]

- #1393: Add macro to implement hex serde representation
  for the BinaryValue types [ECR-3222]

- #1394: Update documentation of the messages module [ECR-3275]

- #1396: Document runtime life cycle [ECR-3275]

- #1405: Dynamic services supervisor tests [ECR-3266]

- #1411: Refine Runtime trait [ECR-3412]

- #1427: Try to re deploy artifact before registration.

- #1429: Review unwraps in dynamic services [ECR-3419]

- #1430: Expand documentation on configuration parameters usage [ECR-3463]

- #1431: Update dispatcher info to show changes in list
  of deployed artifacts

- #1432: Refine exonum-derive crate on top of darling [ECR-3343]

- #1434: Replace `dispatcher` attribute in `exonum_service`
  by the `service_interface` in `ServiceFactory` [ECR-3474]

- #1438: Remove dispatcher reference from Runtime trait

- #1443: Replace fabric module with exonum-cli crate [ECR-3457]

- #1446: Service interfaces MVP. [ECR-3474], [ECR-3484]

- #1451: Add the service interface name option to the proto files

- #1452: Remove default state_hash implementation

- #1454: Simplify blockchain configuration [ECR-3357]

- #1462: Fix API Freeze on startup

- #1465: Improve ProtobufConvert for enum variants

- #1467: Implement Configure interface [ECR-3306]

- #1472: Fix some of the testkit ignored doctests

- #1473: Extract supervisor service from core

- #1476: Improve support for additional runtimes in TestKit [ECR-3444]

- #1482: Add shutdown method into runtime trait

- #1483: Use strings for protobuf files

- #1484: Implement configuration update logic in Supervisor [ECR-3583]

- #1488: Add support of external runtimes to exonum-cli

- #1489: Avoid waiting in the `add_transaction` endpoint [ECR-3222]

- #1490: Fix supervisor creation

- #1491: Polish testkit [ECR-3222]

- #1492: Do start and initialize service at single step [ECR-3222]

- #1493: Document Rust runtime services traits [ECR-3275]

- #1494: Enhancements in Testkit

- #1495: Implement API endpoints that shows config
  proposals in Supervisor [ECR-3610]

- #1504: Clarify runtime shutdown method [ECR-3696]

- #1505: Proto optimization [ECR-3472]

- #1508: Remove validator_id method from AfterCommitContext

- #1509: Make dispatcher mostly synchronous

- #1511: Add includes to proto-sources

- #1514: Use enum to represent ErrorKind [ECR-3717]

- #1515: Introduce test-suite directory

- #1517: Clarify SignedMessage documentation [ECR-3478]

- #1518: Remove data duplication from DeployConfirmation [ECR-3770]

- #1519: Add anonymous lifetimes [ECR-3757]

- #1520: SimpleSupervisor: Verify that config proposal
  is sent by validator [ECR-3742]

- #1521: Implement ObjectHash for SignedMessage

- #1522: Remove ApiContext structure [ECR-3745]

- #1525: Make protobuf artifacts implementation detail

  of Rust runtime [ECR-3776]

- #1526: Sending an empty POST request to /shutdown endpoint
  doesn't work [ECR-3756]

- #1528: Document parts of Rust runtime [ECR-3285]

- #1530: Improve `Runtime` docs

- #1531: ProofMapIndex variants for hashed and raw keys [ECR-3777]

- #1537: Finalize Exonum-derive macros [ECR-3800]

- #1538: Supervisor modes [ECR-3794] [ECR-3771]

- #1539: Restore warn(missing_docs) in the Exonum crate [ECR-3821]

- #1540: Deploy workflow

- #1542: Write proper examples for the Exonum traits derivation [ECR-3822]

- #1544: Remove atty dependency

- #1546: Move multisig module to the supervisor crate [ECR-3823]

- #1547: Remove metrics module

- #1548: Remove TransactionMessage alias [ECR-3222]

- #1549: Encapsulate Blockchain fields [ECR-3222]

- #1550: Remove isolate method [ECR-3820]

- #1552: Assign instance IDs in the Supervisor [ECR-3746]

- #1555: Update MerkleDB docs

- #1568: Make DispatcherSchema merkelized again [ECR-3810]

- #1592: Fix node freeze after re-enabling consensus [ERC-3111]

</details>
<!-- markdownlint-enable no-inline-html -->

### New Features

#### exonum

- New config params `http_backend_config.server_restart_max_retries` and
  `http_backend_config.server_restart_retry_timeout` added into `NetworkConfiguration`.
  They are intended to configure restart settings of the HTTP-server (#1536).

- `exonum` now has a `python` library for implementing integration tests. (#1516)

- `BlockchainMut` now has a `check_tx` method used to verify transactions before
  adding them to the transactions pool. Transactions for which `check_tx` fails
  are considered invalid and can't be included to the block. (#1579)

#### exonum-merkledb

- `ProofListIndex` now implements `truncate()` and `pop()` methods, allowing
  to eject elements from the list. (#1455)

- `IndexAccess` trait is implemented for several new types, notably,
  `Rc<dyn Snapshot>`, `Arc<dyn Snapshot>` and `Rc<Fork>`. (#1455)

- `HashTag::hash_list()` was extended to support values of any appropriate type,
  not only `Hash`. (#1455)

- `ProtobufConvert` has been implemented for `MapProof` (#1512) and `ListProof` (#1513).

- New variant of the `ProofMapIndex` have been introduced - `RawProofMapIndex`.
  It is used for keys that maps directly to `ProofPath`, for example `Hash` and
  `PublicKey`. (#1531)

  - By default `ProofMapIndex` is used for keys that implement `ObjectHash`.

  - For `Hash` keys both map variants works the same, because `ObjectHash`
  implementation for `Hash` returns the hash itself.

#### exonum-cli

- Old `fabric` module is replaced with new `exonum-cli` crate. (#1443)

- `exonum-cli` provides a public reexport of `structopt` crate. (#1461)

### Internal Improvements

#### exonum

- `system/v1/shutdown` endpoint has been modified and now accepts empty POST
  requests. (#1526)

- `exonum-protobuf-convert` has been replaced with external `protobuf-convert`
  crate. (#1561)

- `keys` module has been moved into `exonum-keys` crate. (#1497)

#### exonum-merkledb

- `ProofListIndex::extend()` method has been refactored, leading to up to 10x
  performance improvements for large lists. (#1455)

- Proofs building mechanisms have been heavily refactored. (#1460)

#### exonum-testkit

- Configuration change example has been moved to `exonum-supervisor` crate. (#1582)

#### exonum-build

- Now input directory is always added to includes to reduce boilerplate
  code. (#1581)

### Bug Fixes

#### exonum

- Localhost ports 8080/8081 are now allowed in CORS within the `run-dev` mode. (#1415)

#### exonum-merkledb

- `index_metadata` now correctly loads the provided index address name (#1478).

## 0.12.1 - 2019-09-19

### Bug Fixes

#### exonum

- A message length checking has been fixed (#1463)

## 0.12.0 - 2019-08-14

### Breaking changes

#### exonum

- Module `storage` has been replace by `exonum-merkledb` crate. See related section
- Signatures of methods `Service::initialize` and `Service::before_commit` has been
  changed. Now they take immutable reference to `Fork` instead of mutable. (#1293)

- Trait `BinaryForm` has been replaced by `BinaryValue`. (#1298)

  To implement `BinaryValue` for types that implements `Protobuf::Message` use
  `impl_binary_value_for_pb_message` macros.

- Module `storage` has been replaced by `exonum-merkledb` crate. See related section
  in changelog for details. (#1293)

- Bootstrapping workflow has been simplified (#1292)

  `generate-config` subcommand now uses single `OUTPUT_DIR` instead of set of options.
  So to generate node config you should write something like example bellow.

  ```bash
  cargo run --bin exonum-timestamping -- \
    generate-template /tmp/exonum/template.toml --validators-count 4

  cargo run --bin exonum-timestamping -- \
    generate-config /tmp/exonum/template.toml /tmp/exonum/cfg/0 \
      --peer-address 0.0.0.0:8000
  cargo run --bin exonum-timestamping -- \
    generate-config /tmp/exonum/template.toml /tmp/exonum/cfg/1 \
      --peer-address 0.0.0.0:8001
  cargo run --bin exonum-timestamping -- \
    generate-config /tmp/exonum/template.toml /tmp/exonum/cfg/2 \
      --peer-address 0.0.0.0:8002
  cargo run --bin exonum-timestamping -- \
    generate-config /tmp/exonum/template.toml /tmp/exonum/cfg/3 \
      --peer-address 0.0.0.0:8003

  cargo run --bin exonum-timestamping -- \
    finalize /tmp/exonum/nodes/0/sec.toml /tmp/exonum/nodes/0/node.toml \
      --public-configs /tmp/exonum/cfg/{0,1,2,3}/pub.toml

  cargo run --bin exonum-timestamping -- \
    run -d /tmp/exonum/db/0 -c /tmp/exonum/nodes/0/node.toml
  ```

- `explorer/v1/block` endpoint returns a response in a "flat" format. (#1386)

- `explorer/v1/blocks` endpoint with `add_blocks_time` param switched on now returns
  median precommit times in the `time` field within each returned block,
  rather than in a separate array. (#1278)

- `system/v1/mempool` endpoint has been renamed into `system/v1/stats`.
  An additional field in the response of the endpoint was added. The field
  corresponds to the total number of transactions in the blockchain. (#1289)

- `system/v1/mempool` endpoint has been renamed into `system/v1/stats`.
  An additional field in the response of the endpoint was added. The field
  corresponds to the total number of transactions in the blockchain. (#1289)

#### exonum-merkledb

- Added restrictions to index names. Allowable characters in index name: ASCII
  characters, digits, underscores and dashes. (#1388)

- Added `Debug` implementation for `Database`, `Snapshot`, `Iterator` dynamic
  traits (#1363)

- Changed storage layout (#1293)

  - Changed indexes metadata layout in the database.

  - Introduced a generic `IndexState` structure that can be used to store global
    index properties like total number of items.

- Changed `ProofMapIndex` hashing rules for branch nodes and root node.
  Branch nodes is hashing now with 0x04 prefix, root node with 0x03 (#1293).

- Renamed method `merkle_root` of `ProofMapIndex` and `ProofListIndex` to
  `object_hash` (#1293).

- Several mutable indexes now can be create from immutable reference to `Fork` (#1293)

- Relaxed trait bounds for the `ProofMapIndex` keys (#1293)

  Now keys should just implement `BinaryKey` trait instead of the
  `ProofMapKey`, which will be ordered according to their binary
  representation, as in the `MapIndex`.

- Changed `ProofListIndex` hashing rules for leaf nodes and branch nodes according
    to the [certificate transparency](https://tools.ietf.org/html/rfc6962#section-2.1)
    specification. Leaf nodes contain hashes with 0x00 prefix, branch nodes - with
    0x01. (#1293)

- `StorageValue` and `StorageKey` have been renamed to the `BinaryValue`
  and `BinaryKey`. (#1293)

  - Added `to_bytes` method to the `BinaryValue` trait which doesn't consume
    original value instead of the `into_bytes`.
  - `BinaryKey::write` now returns total number of written bytes.
  - `CryptoHash` has been replaced by the `ObjectHash`.

- Changed the hash algorithm of the intermediate nodes in `ProofMapIndex`. (#1293)

  `ProofPath` now uses compact binary representation in the `BranchNode`
  hash calculation.

  Binary representation is `|bits_len|bytes|`, where:

  - **bits_len** - total length of the given `ProofPath` in bits compressed
    by the `leb128` algorithm
  - **bytes** - non-null bytes of the given `ProofPath`, i.e. the first
    `(bits_len + 7) / 8` bytes.

#### exonum-crypto

- Removed deprecated `CryptoHash` trait, use `exonum-merkledb::ObjectHash`
  instead (#1361)

### New features

#### exonum

- New endpoint: `v1/transactions/subscribe`, which subscribe to new transaction events.
  This endpoint accept optional parameters: `service_id` and `message_id`
  (`message_id` as in derive macro `TransactionSet`). (#1335)

- New endpoint: `v1/ws`, which open websocket connection and allow to set multiple
  subscription (for blocks and transaction, filtered by service and transaction id)
  and send transactions (in hex, like in explorer) to blockchain
  (examples can be found in related pull request). (#1335)

### Bug Fixes

#### exonum-testkit

- Fixed `TestKit::add_tx()` method, which previously did not persist
  transactions. (#1278)

### Internal improvements

#### exonum

- `explorer/v1/blocks` endpoint supports `add_precommits` param, which supplies
  each returned block with the `precommits` field. (#1278)

- `explorer/v1/blocks` endpoint allows to specify the lower bound on the returned
  block height with the `earliest` query param. (#1278)

- Added `ProtobufConvert` implementation for byte array with fixed sizes (#1279)

- Added `service_name` getter to the `TransactionContext`. (#1274)

- Allowed to use symbol `-` in index names. (#1277)

- `rocksdb` crate is now used instead of `exonum_rocksdb`. (#1286)

- Added a new endpoint `system/v1/services` for displaying information
  about available services. (#1288)

- Endpoints `explorer/v1/block` and `explorer/v1/transactions` were extended
  with adding additional fields `service_id` and `time`. (#1386)

- Added `tx_cache` field to `State` to cache incoming transactions before
  adding them to persistent pool. (#1398)

- Added new request message `PoolTransactionsRequest` to obtain pool transactions
 from another peers. (#1404)

- Endpoints `explorer/v1/block` and `explorer/v1/transactions` were extended
  with adding additional fields `service_id` and `time`. (#1386)

#### exonum-merkledb

- Updated `ProofMapIndex` data layout. (#1293)

  Path to the root node in merkle patricia tree now has been stored in the index
  state.

- New API for getting and creating indexes. (#1293)

  - Now indexes can be accessed via immutable references from `Snapshot` and
    mutable/immutable references from `Fork`.

  - Introduced method `fork::get_object` to get or create object by address.

  - `get_object_existed` and `get_object_existed_mut` methods of `Fork` and `Snapshot`
    returns optional references to index.
- `rocksdb` crate is now used instead of `exonum_rocksdb`. (#1286)

- Added a new endpoint `system/v1/services` for displaying information
  about available services. (#1288)

- `rocksdb` crate is now used instead of `exonum_rocksdb`. (#1286)

- Added `From<Patch>` trait implementation to `Fork`. (#1403)

#### exonum-testkit

- Implemented "stopping" and "resuming" a `TestKit`, allowing to emulate node
  restarts. (#1278)

## 0.11.0 - 2019-03-15

### Breaking Changes

#### exonum

- Node secret keys are now stored in separate files in a secure way.
  CLI for generating node configs and starting nodes has been extended
  in order to reflect these changes. (#1222, #1096, #1235)

- Changed a response for `/healthcheck` endpoint. (#1252)

- Changed a response code for the `/block` endpoint for the case when
  the requested block doesn't exist. (#1262)

- Removed a sub-command `generate-testnet` from CLI. (#1264)

#### exonum-crypto

- Renamed `create_keys_file` function to `generate_keys_file`
  in `utils` module. (#1222, #1096)

### Internal improvements

- All Exonum crates have been updated to Rust 2018 edition. This means that
  it is required to use Rust 1.31 or newer for compilation. (#1230)

#### exonum

- Added `allow-origin` for `localhost` for public and private api in
  development mode by default. (#1234)

- Added `ProtobufConvert` implementation for `Signature`. (#1241)

## 0.10.3 - 2019-01-22

### Internal Improvements

#### exonum

- Unpin versions of dependencies. (#1237)

## 0.10.2 - 2019-01-14

### New Features

#### exonum

- Added i128/u128 support for `StorageKey`, `StorageValue`. (#1179)

#### exonum-crypto

- Added i128/u128 support for `CryptoHash`. (#1179)

## 0.10.1 - 2019-01-04

### Internal Improvements

#### exonum

- Dependencies have been updated. (#1111, #1162, #1167, #1168)

- `ctrl+c` handler has been added for correct node stopping. (#1163)

#### exonum-crypto

- `pwbox` dependency has been updated. (#1164)

## 0.10.0 - 2018-12-14

### Breaking Changes

- Changed the message format, which, in turn, has led to changes in
   the byte representation of transactions and precommit messages. (#916)

- `Transaction::execute` now accepts `TransactionContext` as the second
   parameter. `TransactionContext` provides the public key of transaction
   author, ID of current service, and transaction hash. (#943)

- `Transaction::verify` method has been removed. (#1085)

- Every transaction that contains the public key of the author was refactored
   to use the author indicated in `TransactionContext`. (#984 #980 #979 #975 #971)

- `/transactions/` endpoint can now handle transaction messages in hex format.
   Services that used custom endpoints were refactored to
   use `explorer/v1/transactions`. (#943 #984 #980 #979 #975 #971)

- `majority_count` parameter has been moved from `StoredConfiguration`
   to `ConfigurationService` configuration. (#828)

- Removed obsolete `enable_blockchain_explorer` option from `NodeApiConfig`. (#891)

- Consensus messages and inner structs are now serialized with protobuf. (#1028)

- `tx_pool_capacity` parameter has been removed from `MemoryPoolConfig`. (#1036)

- Custom serialization has been removed. (#1088)

#### exonum

- Trait `TransactionSend` was removed.
  `ApiSender` now contains `broadcast_transaction` method. (#943)

- `api::Error::InternalError` now contains `failure::Error` instead of
  `Box<::std::error::Error>`. (#879)

- `TransactionSend::send` now returns `Result<(), failure::Error>`
  instead of `io::Result`. (#879)

- `ApiSender` methods `send_external_message` and `peer_add`
   now returns `Result<(), failure::Error>` instead of `io::Result`. (#879)

- `majority_count` parameter has been added to `generate-template` and
  `generate-testnet` commands. (#828)

- `NodePrivateConfig` fields have been renamed: `listen_addr` to `listen_address`
  and `external_addr` to `external_address`. (#809)

- `NodePublicConfig` `addr` field has been renamed to `address`. (#809)

- Config parameter `external_address` is now a required value. (#826)

- Config parameter `round_timeout` has been renamed to `first_round_timeout`.
  Now timeout for round r is `first_round_timeout + (r-1)*round_timeout_increase`,
  where `round_timeout_increase` is determined as a certain percentage of
  `first_round_timeout`. The value of this percentage is defined in
  `ConsensusConfig::TIMEOUT_LINEAR_INCREASE_PERCENT` constant (10%). (#848)

- `missing_keys`, `entries`, `all_entries` methods of `CheckedMapProof` and
  `MapProof::missing_keys_unchecked` method now return `impl Iterator` instead
  of `Vec`. (#918)

- `Connect` message field `addr` with `SocketAddr` has been removed, `pub_addr`
   with `str` of unresolved external address of the peer is used instead. (#942)

- Endpoint `v1/peers` now returns `ConnectInfo` in incoming connections instead
  of single IP-addresses. (#959)

- `Fork::remove_by_prefix()` method now specifies prefix as `Option<&[u8]>` instead
  of `Option<&Vec<u8>>`. (#1042)

- `TransactionResult` is now serialized using protobuf. Empty description
  of the result is now the equivalent of there being no description
  of the result. (#1075)

- `Service::tx_from_raw` now uses `failure::Error` as an error type. (#1088)

- `transactions!` macro has been removed, `TransactionSet` derive macro
  from `exonum-derive` should be used instead. (#1088)

- `encoding_struct!` macro has been removed, protobuf
  should be used instead. (#1088)

#### exonum-testkit

- Structures in tests and examples are serialized using protobuf now. (#1078)

#### exonum-timestamping

- Structures in tests and examples are serialized using protobuf now. (#1081)

#### exonum-cryptocurrency

- Structures in tests and examples are serialized using protobuf now. (#1081)

#### exonum-configuration

- The `Vote` and `VoteAgainst` now save the transaction hash instead of
  full transaction message. (#984)

- Structures are serialized using protobuf now. (#1086)

#### exonum-time

- Structures are serialized using protobuf now. (#1086)

### New Features

#### exonum-crypto

- Added `utils` module with functions `create_keys_file` for creating
  and `read_keys_from_file` for reading files that contain a
  public key and encrypted secret key. (#1056)

#### exonum

- Added possibility to use domain names instead of IP addresses as a peer's
  addresses. (#826)

- Added `v1/rebroadcast` endpoint that can be used to broadcast all transactions
  from the pool to other nodes. (#859)

- Now each consecutive round is longer than previous by some constant percentage
  of `first_round_timeout`. (#848)

- Added `/v1/blocks/subscribe` endpoint for following block commit events
  through WebSockets (#792).

- Added `MapProof::all_entries_unchecked` method. It is used for more efficient
  calculations in Exonum Java Bindings, but can be used for debug purposes
  as well. (#918)

- Added `listen-address` command line argument to specify different external address
  (`peer-address`) and listen address when generating config files. (#942)

- Peer address is resolved on connect instead of resolving on node startup. (#942)

- Now peers require only one connection to exchange messages between
  them. (#945)

#### exonum-build

- `exonum-build` crate has been added to simplify writing `build.rs` files
  for services that use protobuf code generation. (#1076)

#### exonum-derive

- `exonum-derive` crate has been added with custom derives for `ProtobufConvert`
  and `TransactionSet`. (#1055)

### Bug Fixes

#### exonum

- Bug with pool size overflow has been fixed. (#853)

- Bug in `NoiseWrapper::decrypt_msg` caused by wrong calculation of
  encrypted and decrypted message sizes has been fixed. (#873)

- Transactions (signature) verification benchmark has been fixed. (#673)

- Node no longer panics when transaction pool has a lot of transactions and
  consensus is at round 0. (#673)

- Node now works correctly after consensus re-enable via API. (#902)

- Bug with incorrect EOF handling while decoding network messages has been
  fixed. (#917)

- Bug leading to deletion of excessive data when `clear`ing an index belonging
  to an index family has been fixed. (#1042)

### API Improvements

#### exonum

- `new_in_family` index constructor introduced in #531 now accepts `&str` and `&[u8]`
  as an `index_id` value.

### Internal Improvements

#### exonum

- `NodeHandler::run_handler` now returns `Result<(), failure::Error>`
  instead of `io::Result`. (#879)

- Transactions (signature) verification benchmark has been added. (#808)

- A new function `storage::proof_list_index::root_hash()` has been added
  to efficiently compute Merkle root hash from a list of hashes without
  an intermediate `ProofListIndex`. Verification of block root hashes
  has been optimized as well. (#802)

- `NoiseHandshake::finalize` now returns error if remote peer's public key is not
  in `ConnectList`. (#811)

- Now nodes will switch to `min_propose_timeout` for block proposal timeout
  faster if they receive more than `propose_timeout_threshold` transactions
  during `max_propose_timeout`. (#844)

- Custom log formatting (along with `colored` and `term` dependencies) has been
  removed in favor of `env_logger`. (#857).

- Several dependencies have been updated. (#861, #865, #871)

- Transactions are now verified in a thread pool. Thread pool size is set to
  optimal value by default (CPU count) or can be configured manually. (#673)

- The `finalize` command now does not include the node itself as its own
  trusted peer in the generated configuration. (#892)

- Added a possibility to create `ServiceApiBuilder` with blockchain. (#929)

- `ConnectInfo` and `ConnectList` now stores unresolved addresses as strings. (#942)

- Now `network` module uses `PublicKeys` to identify peers. (#942)

- `system/v1/peers` endpoint now properly returns
  incoming and outgoing connections of the node. (#942)

## 0.9.5 - 2018-12-18

### Internal Improvements

#### exonum

- A version of `snow` dependency has been updated.

## 0.9.4 - 2018-10-24

### New Features

#### exonum

- SegmentField implementation for Option has been added, allowing to
  store optional values inside of transactions. (#1004)

## 0.9.3 - 2018-10-04

### Breaking Changes

#### exonum

- Config parameter `external_address` is now a required value. (#826)

### New Features

#### exonum

- Added possibility to use domain names instead of IP addresses as a peer's
  addresses. In config file domain names can be used in `ConnectList`
  configuration and addresses will be resolved once on startup. (#826)

## 0.9.2 - 2018-09-11

### Internal Improvements

#### exonum

- Added a possibility to create `ServiceApiBuilder` with blockchain. (#929)

## 0.9.1 - 2018-08-02

### Bug Fixes

#### exonum

- `failure` version has been updated to `0.1.2` in order to fix the build issue
  with `failure_derive`. (#845)

- Bug with "unknown propose" execution has been fixed. (#841)

## 0.9.0 - 2018-07-19

### Breaking Changes

#### exonum

- `Command` trait in `helpers::fabric` module became public. (#778)

  Migration path:

  If you override `ServiceFactory::command` method and do a match by a command
  name, just add `use helpers::fabric::Command` import.

- `schema_version` field in `Block` has been removed. (#774)

- Storage in exonum is now versioned. Old databases will not work with this
  update. (#707)

- `Iron`-based web API has been replaced by the new implementation based on
  `actix-web`. (#727)

  Migration path:

  For backend:
  - Remove old dependencies on `iron` and its companions `bodyparser`, `router`
    and others.
  - Simplify the API handlers as follows:

    ```rust
    fn my_handler(state: &ServiceApiState, query: MyQueryType)
    -> Result<MyResponse, ApiError>
    {
      // ...
    }
    ```

    where `MyQueryType` type implements `Deserialize` trait and `MyResponse`
    implements `Serialize` trait.
  - Replace old methods `public_api_handler` and `private_api_handler` of
    `Service` trait by a single `wire_api` method which takes
    `ServiceApiBuilder`. You can use this builder as a factory for your service
    API.
  - `get`, `get_err` and `post` methods in `TestKitApi` have been replaced
    by the more convenient `RequestBuilder`.
    Don't forget to update your testkit-based API tests.

  For frontend:
  - New API implementation supports only query parameters in `GET` requests.
    In this way requests like `GET api/my_method/:first/:second`
    should be replaced by the `GET api/my_method?first=value1&second=value2`.
  - JSON parser for `POST` requests is now more strict.
    In this way you should send `null` in request body even for handlers
    without query parameters.

  See our [examples](examples) for more details.

- `storage::base_index` module has become private along with `BaseIndex` and
  `BaseIndexIter` types. (#723)

- `ServiceFactory` trait has been extended with `service_name` function.(#730)

- Method `name` has been removed from `Run`, `GenerateCommonConfig`,
  `GenerateNodeConfig`, `Finalize`, `GenerateTestnet` and `Maintenance`
  structures (`helpers/fabric` module). (#731)

- `Whitelist` has been replaced by `ConnectList`. Now connection between
  nodes can only be established if nodes exist in each other's connect lists.
  (#739)

  Migration path:

  - Replace `[whitelist]` section in config with `[connect_list.peers]` section
  and specify here all validators' consensus public keys with corresponding
  ip-addresses.
  For example `16ef83ca...da72 = "127.0.0.1:6333"`.

- Healthcheck and consensus endpoints (`v1/healthcheck` and
  `v1/consensus_status`) have been merged to `v1/healthcheck`. (#736, #766)

- Node configuration file is now updated at `ConnectList` update. This is
  achieved via new `ConfigManager` entity. (#777)

  Migration path (required only if you create `Node` manually):

  If you need to update `ConnectList` on file system, pass
  `Some(path_to_node_config)` as the last argument of the `Node::new` method.
  Otherwise, pass `None`.

- `exonum::crypto` types now have truncated `Display`/`Debug` representations. (#797)

  Migration path:

  Use `encoding::serialize::ToHex` instead of `Display` to produce full hexadecimal
  representation. You have to manually check if you need to switch or can keep using
  the truncated representation.

  Use `encoding::serialize::FromHex` instead of `FromStr` for reverse conversion.
  `FromStr` implementation has been removed from crypto types to avoid errors.

### New Features

#### exonum

- Existing sodiumoxide-based cryptographic backend behind opt-out
  sodiumoxide-crypto feature. It also allows to use your own cryptographic
  library with exonum. (#756)

- New kind of CLI commands has been added: `info` command that can be used for
  getting various information from a node that has not been started yet. (#731)
  Currently supported sub-commands:
  - `core-version` - prints Exonum version as a plain string.
  - `list-services` - prints the list of the services the node is built with in
    the JSON format.

- `exonum::crypto::x25519` module to convert keys from Ed25519 to X25519 format
  has been introduced. (#722)

- `storage::Entry` has been extended with `take` and `swap` methods. (#781)

- Added remote public key validation when handling incoming `Connect` message. (#786)

### Bug Fixes

#### exonum

- Fixed bug with incorrect peer status for a turned-off node. (#730)

- `handle_consensus` does not write warning for message from previous
  height any more. (#729)

- `new_in_family` constructor has been added to the `Entry` index. (#790)

- Added missing `external_address` field to the auditor final configuration. (#805)

### Internal Improvements

- `BlockResponse` sends transactions by `Hash` instead of `RawMessage`.
  If the node does not have some transactions, requests are created
  for the corresponding transactions. Due to these changes,
  the block size became significantly smaller. (#664)

## 0.8.1 - 2018-06-15

### New Features

#### exonum

- `RunDev` structure has been made public, so it can be extended now.

- `RunDev` command now generates default values for api addresses in the config.

### Internal Improvements

#### exonum

- Dependencies versions have been updated:
  - `exonum_sodiumoxide` to `0.0.19`.
  - `exonum_rocksdb` to `0.7.4`.

## 0.8 - 2018-05-31

### Breaking Changes

#### exonum

- `handle_commit` method in `Service` trait  has been renamed to
  `after_commit`. (#715)

- `TimeoutAdjusterConfig` has been removed along with different timeout
  adjusters. Current behavior is similar to the `Dynamic` timeout adjuster and
  can be modified through `min_propose_timeout`, `max_propose_timeout` and
  `propose_timeout_threshold` fields in the `ConsensusConfig`. (#643)

  Migration path:

  - `Constant` timeout adjuster can be emulated by setting equal
  `min_propose_timeout` and `max_propose_timeout` values.
  - For `Dynamic` timeout adjuster simply move `min`, `max` and `threshold`
    values into `min_propose_timeout`, `max_propose_timeout` and
    `propose_timeout_threshold` correspondingly.
  - There is no possibility to emulate `MovingAverage` now, so `Dynamic` should
    be used as the closest alternative.

- Network connections are now encrypted using
  [Noise Protocol](https://noiseprotocol.org/). Nodes compiled with old
  version will not connect to the new ones. Therefore you need to
  update all node instances for the network to work. (#678)

- `storage::Error` constructor has been made private. (#689)

- `ConsensusConfig::validate_configuration` method has been renamed to the
  `warn_if_nonoptimal`. (#690)

#### exonum-time

- The service has been refactored and the following public structs has been
  moved to separate modules: `TimeSchema` to `exonum_time::schema`,
  `TimeProvider` and `MockTimeProvider` to `exonum_time::time_provider`,
  `ValidatorTime` to `exonum_time::api`. (#604)

### New Features

#### exonum

- Private API now support CORS. (#675)

- The `--public-allow-origin` and `--private-allow-origin` parameters have been
  added to the `finalize` command. (#675)

- IPv6 addressing is now supported. (#615)

- `Field`, `CryptoHash`, `StorageValue` and `ExonumJson` traits have been
  implemented for `chrono::Duration` structure. (#653)

- `before_commit` method has been added in `Service` trait. (#667) (#715)

- `Field`, `CryptoHash`, `StorageKey`, `StorageValue` and `ExonumJson` traits
  have been implemented for `rust_decimal::Decimal`. (#671)

- Maintenance CLI command for node management has been added. Currently the only
  supported command is `clear-cache` which clears node message cache. (#676)

- `StoredConfiguration` validation has been extended with `txs_block_limit`
  parameter check. (#690)

- A warning for non-optimal `StoredConfiguration::txs_block_limit` value has been
  added. (#690)

- Private api `/v1/network/` endpoint now returns core version in addition to
  service info. (#701)

#### exonum-timestamping

- Additional service example has been added along with frontend. (#646)

#### exonum-cryptocurrency-advanced

- Advanced cryptocurrency example becomes a public library (is published on
  crates.io). (#709)

### Bug Fixes

#### exonum

- Already processed transactions are rejected now in
  `NodeHandler::handle_incoming_tx` method. (#642)

- Fixed bug with shutdown requests handling. (#666)

- Fixed deserialization of the `MapProof` data structure. (#674)

- Fixed a bug which prevented the node from reaching the actual round. (#680 #681)

#### exonum-configuration

- Error description has been added to the return value of the transactions. (#695)

#### exonum-time

- Error description has been added to the return value of the transactions. (#695)

#### exonum-cryptocurrency-advanced

- Frontend has been updated to reflect latest backend changes. (#602 #611)

### Internal Improvements

#### exonum

- Default implementation of `check` method was added to `Field` trait to
  reduce boilerplate. (#639)

- Metrics are now using `chrono::DateTime<Utc>` instead of `SystemTime`. (#620)

#### exonum-configuration

- Method `ProposeData::set_history_hash` has been removed. (#604)

## 0.7 - 2018-04-11

### Breaking Changes

#### exonum

- POST-requests are now handled with `bodyparser` crate, so all the parameters
  must be passed in the body. (#529)

- `ProofListIndex` and `ProofMapIndex` `root_hash` method has been renamed to
  `merkle_root`. (#547)

- Proofs of existence / absence for `ProofMapIndex`s have been reworked. They
  now have a linear structure with two components: key-value pairs, and
  additional *proof* information allowing to restore the Merkle root of the
  entire index. `MapProof` interface has been reworked correspondingly. (#380)

  Migration path:

  - Consult documents for the updated workflow for creation and verification
    of `MapProof`s.
  - See the README in the `storage::proof_map_index` module for theoretical
    details about the new proof structure.

- `with_prefix` constructor of all index types has been renamed to
  `new_in_family`. Now it uses `index_id` instead of prefixes. Moreover,
  `blockchain::gen_prefix` method has been removed. Instead, any type that
  implements `StorageKey` trait, can serve as an `index_id`. (#531)

- Several `Schema`'s methods have been renamed (#565):
  - `tx_location_by_tx_hash` to `transactions_locations`.
  - `block_txs` to `block_transactions`.

- `SystemTime` previously used as storage key or value turned out to show
  different behavior on different platforms and, hence, has been replaced with
  `chrono::DateTime<Utc>` that behaves the same in any environment. (#557)

  Migration path:

  - Replace all `SystemTime` fields with `chrono::DateTime<Utc>` ones.
  - Use `DateTime::from` and `into()` methods to convert your existing
  `SystemTime` instances into suitable type when constructing transactions or
  working with database.

- `Blockchain` method `tx_from_raw()` now returns
  `Result<Box<Transaction>, MessageError>` instead of `Option<Box<Transaction>>`.
  (#567)

- `events` module becomes private. (#568)

- `CryptoHash` trait is no longer implemented for `Hash`. (#578)

- `network_id` attribute has been removed from `NodeInfo` and `RawMessage`.
  `HEADER_LENGTH` remains the same, first byte of `RawMessage` is now reserved and
  always set to `0`. (#579)

- `exonum::explorer` module has been reworked to add new functionality.
  (#535, #600) In particular:

  - The explorer now allows to iterate over blocks in the blockchain in the
    given height range, replacing old `blocks_range` method.
  - `block_info` and `tx_info` methods of the explorer are renamed to `block`
    and `transaction` respectively.
  - `TransactionInfo` moved from the `api::public` module to the `explorer` module.
  - `BlocksRange` moved from the `explorer` module to the `api::public` module.
  - `TxInfo` is renamed to `CommittedTransaction`.
  - `BlockInfo` fields are private now, yet accessible with getter methods.

  Migration path:

  - Rename imported types and methods as specified above
  - Use explicit type parameter in `TransactionInfo` and `CommittedTransaction`
    (e.g., `TransactionInfo<serde_json::Value>` or `TransactionInfo<MyTransaction>`)
    if you need to deserialize transaction-related data returned from
    the explorer HTTP API.
  - Consult `explorer` module docs for further possible changes in API.

- `validators-count` command-line parameter has been added. Now, when generating
  config template using `generate-template` command, you must specify the number
  of validators. (#586)

- `majority_count` parameter has been added to the `StoredConfiguration`. See
  `exonum-configuration` changes for more details. (#546)

#### exonum-testkit

- Rollback mechanism in `Testkit` is reworked to work with checkpoints (#582):
  - old `rollback` by blocks in `Testkit` was removed;
  - `checkpoint` method was introduced to set checkpoints;
  - new `rollback` rolls back to the last set checkpoint.

  Migration path:
  - Replace every old `rollback(blocks)` by a pair of `checkpoint()` and `rollback()`.

- Testkit api now contains two methods to work with the transaction pool (#549):
  - `is_tx_in_pool` - for checking transaction existence in the pool;
  - `add_tx` - for adding a new transaction into the pool.

  Migration path:

  - Instead of calling `mempool()`, one should use `is_tx_in_pool`
  or `add_tx` methods.

- `TestKitApi::get_err` method now returns `ApiError`, rather than a deserialized
  object, as it is for `get`. For checking such results
  in tests you may want to use `assert_matches`.

#### exonum-configuration

- `majority_count: Option<u16>` configuration parameter is introduced. Allows to
  increase the threshold amount of votes required to commit a new configuration
  proposal. By default the number of votes is calculated as 2/3 + 1 of total
  validators count. (#546)

#### exonum-time

- `SystemTime` has been replaced with `chrono::DateTime<Utc>`, as it provides
  more predictable behavior on all systems. (#557)

### New Features

#### exonum

- `ExecutionError::with_description` method now takes `Into<String>` instead of
  `String` which allows to pass `&str` directly. (#592)

- New `database` field added to the `NodeConfig`. This optional setting adjusts
  database-specific settings, like number of simultaneously opened files. (#538)

- `ExecutionError::with_description` method now takes `Into<String>` instead of
  `String` which allows to pass `&str` directly. (#592)

- New `database` field added to the `NodeConfig`. This optional setting adjusts
  database-specific settings, like number of simultaneously opened files. (#538)

- Added `v1/user_agent` endpoint with information about Exonum, Rust and OS
  versions. (#548)

- `ProofMapIndex` now allows to retrieve a proof of presence / absence for an
  arbitrary number of elements at one time with the help of `get_multiproof`
  method. Correspondingly, `MapProof` allows to verify proofs for an arbitrary
  number of elements. (#380)

- `storage::UniqueHash` trait that represents a unique, but not necessary
  cryptographic hash function, is introduced. (#579)

- Added the opportunity to parse configuration files with missing empty structures.
  Fields of such structures are equal to the default values. (#576)

- `CryptoHash`, `Field`, `StorageKey` and `StorageValue` traits are implemented for
  the `uuid::Uuid`. (#588)

- `Display` trait is implemented for types from the `crypto` module. (#590)

- `transactions!` macro now allows empty body. (#593)

#### exonum-testkit

- `create_block*` methods of the `TestKit` now return the information about
  the created block. (#535)

- `TestKit::explorer()` method allows to access the blockchain explorer. (#535)

#### exonum-cryptocurrency-advanced

- A more complex example has been added featuring best practices for service
  writing. (#595)

### Internal Improvements

#### exonum

- `RawTransaction` now has its own implementation of `fmt::Debug` trait instead
  of `#[derive(Debug)]`. The template of `RawTransaction`’s debug message is
  `Transaction { version: #, service_id: #, message_type: #, length: #,
  hash: Hash(###) }`. (#603)

- Non-committed transactions are now stored persistently in the storage instead
  of memory pool. (#549)

- Sandbox tests have been moved inside of the exonum core. (#568)

- The requested transactions in the `TransactionsRequest` are now sent by batches,
  rather than one by one. The number of batches depends on the size limits
  of the message. (#583)

#### exonum-testkit

- Request logging for `TestKitApi` now encompasses all requests. The log format
  is slightly changed to allow for the generic request / response form. (#601)

## 0.6 - 2018-03-06

### Breaking Changes

#### exonum

- `exonum::crypto::CryptoHash` trait is introduced, and `StorageValue::hash`
  and `Message::hash` methods are removed. (#442)

  Migration path:

  - For implementations of `StorageValue`, move the `hash` method
    to `CryptoHash` implementation instead.
  - For implementations of `Message` simply remove `hash` method,
    there's a blanket impl of `CryptoHash` for `Message`.
  - Add `use exonum::crypto::CryptoHash` to use the `hash` method.

- The `StorageKey` trait is re-implemented for signed integer types
  (`i8`, `i16`, `i32` and `i64`) to achieve the natural ordering of produced keys.
  (#443)

  This change will break indices using signed integers as keys.
  To emulate the old implementation, you may create a wrapper around a type
  (e.g., `struct QuirkyI32Key(i32)`) and implement `StorageKey` for it using
  big endian encoding. Then, use the wrapper instead of the int type in indices.
  See the unit tests for `StorageKey` for an example.

- `Transaction::execute` method now returns `TransactionResult` that is stored in
  the blockchain and can be accessed through api. The changes made by transactions
  that return `Err` are discarded. To migrate, add `Ok(())` as the last line to
  the `execute` method. More generally, make sure that the method returns `Ok(())`
  on successful execution. (#385)

- Service transactions are now defined through `transactions!` macro that
  automatically assigns transaction IDs based on the declaration order. (#457)

  Migration path:

  - Move all separate transactions declared as `message!` into one
  `transactions!` macro.
  - Remove `ID` constants.
  - Replace `TYPE` constants with a single `SERVICE_ID` constant.

- Several variants were removed from `ApiError` enum. (#474)

  Migration path:

  - Use generic `ApiError::BadRequest` variant or create `IronError` directly.

- `CommandExtension` uses `failure::Error` instead of `Box<std::error::Error>`
  for errors. (#474)

  Migration path:

  - `std::error::Error` can be converted to `failure::Error` via `.into()` method.

- `storage::Error` implements `failure::Fail` instead of `std::error::Error`. (#474)

- `CryptoHash` for `()` now correctly calculates a hash of an empty byte array
  instead of returning `Hash::zero()`. (#483)

- Removed the `'static` bound from the return value of the
  `blockchain::Service::service_name()` method. (#485)

- `StorageKey` trait now requires `ToOwned` implementation. (#392)

- `Connect` message has been extended with a user agent string, which breaks
  binary compatibility with previous versions. (#362)

- Log output become more human-readable. Now it uses `rfc2822` for time formatting.
  This change can break scripts that analyze the log output. (#514)

- `output_dir` argument of the `generate-testnet` command has been renamed to
  `output-dir`. (#528)

- `peer_addr` argument of the `generate-config` command has been renamed to
  `peer-address`. (#528)

- `Blockchain::new` and `Node::new` now accept `Into<Arc<Database>>` instead
  of `Box<Database>`. (#530)

  Migration path:

  - Just pass database argument as is, for example instead of
    `Box::new(MemoryDb::new())` use `MemoryDb::new()`.

#### exonum-configuration

- Most types renamed to avoid stuttering (see [here][stuttering] for
  an explanation of the term) (#496):

  - `ConfigurationService` to `Service`
  - `ConfigurationServiceFactory` to `ServiceFactory`
  - `TxConfigPropose` to `Propose`
  - `TxConfigVote` to `Vote`
  - `ConfigurationSchema` to `Schema`
  - `StorageValueConfigProposeData` to `ProposeData`
  - `CONFIG_SERVICE` constant to `SERVICE_ID`

  Check the crate documentation for more details.

  **Migration path:** Rename imported types from the crate, using aliases
  or qualified names if necessary: `use exonum_configuration::Service as ConfigService`.

[stuttering]: https://doc.rust-lang.org/1.0.0/style/style/naming/README.html#avoid-redundant-prefixes-[rfc-356]

- Multiple APIs are no longer public (#496):

  - Message identifiers
  - Mutating methods of the service schema
  - Module implementing HTTP API of the service

  Check the crate documentation for more details.

  **Migration path:** The restrictions are security-based and should not
  influence intended service use.

<!-- cspell:disable -->

- `ZEROVOTE` is replaced with the `MaybeVote` type, which is now used
  instead of `Vote` in the schema method signatures. The storage format itself
  is unchanged (#496).

<!-- cspell:enable -->

#### exonum-time

- The structure `Time` is removed, use `SystemTime`
  for saving validators time in `ProofMapIndex` instead. (#20)

- Renamed methods `validators_time`/`validators_time_mut` to
  `validators_times`/`validators_times_mut` in `Schema`. (#20)

### New Features

#### exonum

- `StorageKey` and `StorageValue` traits are implemented for `SystemTime`. (#456)

- `StorageValue` and `CryptoHash` traits are implemented for `bool`. (#385)

- `Height` implements `std::str::FromStr`. (#474)

- `v1/transactions` endpoint has been extended with the transaction execution
  status. (#488)

- Key-indexes interface now allows to use borrowed types for the search
  operations. (#392)

- Added `v1/shutdown` endpoint for graceful node termination. (#526)

- `TransactionInfo` from the public api module became public. (#537)

#### exonum-testkit

- Modified signature of the `TestKitApi::send` method, which previously did not
  accept `Box<Transaction>`. (#505)

- Added possibility to init a logger in `TestKitBuilder`. (#524)

#### exonum-configuration

- Information about configurations by `/v1/configs/actual`, `/v1/configs/following`
  and `/v1/configs/committed` endpoints is extended with the hash of the corresponding
  proposal and votes for the proposal (#481).

- Implemented error handling based on error codes (#496).

### Bug Fixes

#### exonum

- `ExonumJsonDeserialize` trait is implemented for `F32` and `F64`. (#461)

- Added round and propose timeouts validation. (#523)

- Fixed bug with the extra creation of the genesis configuration. (#527)

- Fixed panic "can't cancel routine" during node shutdown. (#530)

### Internal Improvements

#### exonum

- Consensus messages are stored persistently (in the database), so restart will
  not affect the node's behavior. (#322)

- Runtime index type checks have been implemented for every index. (#525)

## 0.5.1 - 2018-02-01

### Bug Fixes

- Fixed logger output. (#451)

## 0.5 - 2018-01-30

### Breaking Changes

- The order of bytes and bits in the `DBKey` keys of `ProofMapIndex` became
  consistent. (#419)

  The change influences how Merkle Patricia trees are built
  for `ProofMapIndex`: the bits in each byte of a `DBKey` are now enumerated
  from the least significant bit (LSB) to the most significant bit (MSB),
  compared to MSB-to-LSB ordering used before.
  Note: this change will break old storages using map proofs.

- The `Database` trait is simplified: it is no longer required
  to implement state-sharing `clone` method.
  Instead, the `merge` method now takes a shared reference to `self`. (#422)

- `message!` and `encoding_struct!` no longer require manual `SIZE`
  and offset specification. (#413)

- `from_raw(raw: RawMessage)`  method is moved to the `Message` trait.
  To migrate, add `use exonum::messages::Message`. (#427)

- Changed iterators over `Patch` and `Changes` data into custom types instead
  of standard collection iterators. (#393)

  <!-- spell-checker:disable -->

- Fixed typo in `SparceListIndexKeys` and `SparceListIndexValues`. (#398)

  <!-- spell-checker:enable -->

- Removed default `state_hash` implementation in the `Service` trait. (#399)

- Removed `info` method from the `Transaction`. (#402)

- Replaced config param `timeout_events_capacity` with
  `internal_events_capacity`. (#388)

- The `Transaction` trait now inherits from `ExonumJson`. (#402)

- Renamed `DBKey` to `ProofPath` and moved a part of its functionality
  to the `BitsRange` trait. (#420)

### New Features

- Added `patch` method to the `Fork` structure. (#393)
- Added a public `healthcheck` endpoint. (#405)
- Added serialization support of floating point types through special wrapper
  (`F32` and `F64`). This feature is hidden behind `float_serialize` gate.
  Note: special values (Infinity and NaN) aren't supported. (#384)
- Added a possibility to set maximum message size (`pub max_message_len`
  field in `ConsensusConfig`). (#426)
- Added support for CORS. (#406)
- Added `run-dev` command that performs a simplified node launch
  for testing purposes. (#423)

### Bug Fixes

- Fixed consensus on the threshold of 1/3 sleeping validators. (#388)
- Fixed a bunch of inconsistencies and mistakes in the docs. (#439)
- Fixed a bug with message header validation. (#430)

### Internal Improvements

- The list of peer connections is now restored to the latest state
  after the process is restarted. (#378)
- Log dependency was updated to 0.4, which can cause issues
  with the previous versions. (#433)
- Better error reporting for configs in the `.toml` format. (#429)

## 0.4 - 2017-12-08

### Added

- Allow creating auditor node from command line. (#364)
- Added a new function `merge_sync`. In this function a write will be flushed
  from the operating system buffer cache
  before the write is considered complete. (#368)
- Added conversion into boxed values for values which implement `Service`
  or `Transaction` traits. (#366)
- Added constructor for the `ServiceContext` which can be useful
  for the alternative node implementations. (#366)
- Implemented `AsRef<RawMessage>` for any Exonum messages that were
  created using the `message!` macro. (#372)
- Implemented additional checks for conversion from raw message. (#372)

### Changed

- Changed a signature of `open` function in a `rocksdb` module.
  `RocksDBOptions` should pass by the reference. (#369)
- `ValidatorState` in the `ServiceContext` replaced by the `ValidatorId`. (#366)
- `add_transaction` in the `ServiceContext` replaced by the `transaction_sender`
  which implements the `TransactionSend` trait. (#366)
- The `Node` constructor now requires `db` and `services` variables
  instead of `blockchain` instance. (#366)
- The `Blockchain` constructor now requires services keypair
  and an `ApiSender` instance. (#366)
- `mount_*_api` methods in `Blockchain` instance now
  do not require `ApiContext`. (#366)
- Rename method `last_height` to `height` in `Schema`. (#379)
- `last_block` now returns `Block` instead of `Option<Block>`. (#379)
- Replaced `rocksdb` command-line parameter to more generic `db-path`. (#376)
- Obsolete trait `HexValue` replaced by the `FromHex` and `ToHex` traits. (#372)
- Changed `Patch` and `Changes` from type definitions into opaque structures. (#371)
- Help text is displayed if required argument is not specified. (#390)

### Removed

- Removed `round` method from the `ServiceContext`. (#366)
- Removed redundant `FromRaw` trait. (#372)
- Removed redundant `current_height` method in `Schema`. (#379)

### Fixed

- Fixed `crate_authors!` macro usage, this macro can't return static string
  in new clap version. (#370)
- Fixed mistake in description of the height getter in the `ServiceContext`. (#366)
- Fixed #15 consensus on the threshold of 1/3 sleeping validators. (#388)

## 0.3 - 2017-11-02

### Added

- New events implementation based on the `tokio` with the separated queues
  for network events and timeouts and different threads for the network
  and node code (#300)
- Added a new index `SparseListIndex`. It is a list of items stored
  in sequential order. Similar to `ListIndex` but it may contain
  indexes without elements (#312)
- Implement `FromStr` and `ToString` traits for public sodium types (#318)
- Add a new macro `metric!` for collecting statistical information (#329)
- Make type `DBKey` public because it is used in `MapProof` (#306)

### Changed

- `RocksDB` is a default storage (#178)
- Field `events_pool_capacity` in `MemoryPoolConfig` replaced
  by the new `EventsPoolCapacity` configuration (#300)
- Changed a build method `new` and added a new build method `with_prefix`
  for indexes (#178)
- Changed a signature of `gen_prefix` function in a `schema` module (#178)
- `NodeBuilder` works with `ServiceFactory` as trait object instead (#357)
- Debug formatting for crypto types are improved (#353)
- Added description of deserialization error for message types (#337)
- Clarified `Transaction.info()` usage (#345)

### Removed

- Support of `LevelDB` is removed (#178)

### Fixed

- Fix the issue causing timeouts are ignored when the event pool is full (#300)
- Fix network failure due to incorrect processing of the incoming buffer (#322)

## 0.2 - 2017-09-13

### Added

- Add `RockDB` support (#273)
- Add `TimeoutAdjusterConfig`, `Constant` and `Dynamic` timeout adjusters (#256)
- Add stream hashing and signing: `HashStream` and `SignStream` (#254)
- Add new type definitions `Height` and `ValidatorId` (#262)
- Fields of `BlockInfo` and `TxInfo` are now public (#283)
- Public export of `PROOF_MAP_KEY_SIZE` constant (#270)

### Changed

- `MapProof` variant fields are renamed: `left_hash` and `right_hash`
  to `left_node` and `right_node` (#286)
- `RequestBlock` is renamed to `BlockRequest` and `Block`
  is renamed to `BlockResponse` (#287)
- All request messages are renamed: `RequestFoo` to `FooRequest` (#287)
- Improve log formatting (#291 #294)
- Make panic message during command line arguments parsing cleaner (#257)

### Fixed

- Fix network discover failure due to incorrect processing
  of the incoming buffer (#299)
- Fix snapshot behavior for `MemoryDB` (#292)
- Disallow generate-testnet with 0 nodes (#258)

## 0.1.1 - 2017-09-13

### Fixed

- Fix segfault when `LevelDBSnapshot` is destroyed after `LevelDB` (#285)
- Fix panic during `BlockResponse` message processing
  if the transaction pool is full (#264)
- Fix panic during deserialization of malformed messages (#278 #297)

## 0.1 - 2017-07-17

The first release of Exonum.<|MERGE_RESOLUTION|>--- conflicted
+++ resolved
@@ -7,7 +7,6 @@
 
 ### Breaking changes
 
-<<<<<<< HEAD
 #### exonum-supervisor
 
 - `MigrationRequest` was made non-exhaustive. (#1823)
@@ -16,14 +15,13 @@
   hex-encoded Protobuf. (#1823)
 
 - `supervisor_name` method was removed. Use `Supervisor::NAME` instead. (#1823)
-=======
+
 #### exonum-cli
 
 - `run-dev` command has been reworked. It now does not clear database files
   after the launch. `artifacts-dir` parameter has been renamed to
   `blockchain-path`. Configuration files are now stored inside `config`
   subdirectory. (#1822)
->>>>>>> f3d38e40
 
 ### New Features
 
