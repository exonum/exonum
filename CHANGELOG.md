--- conflicted
+++ resolved
@@ -11,7 +11,6 @@
 
 - `NodePrivateConfig` fields have been renamed: `listen_addr` to `listen_address`
   and `external_addr` to `external_address`. (#809)
-<<<<<<< HEAD
   
 - `NodePublicConfig` `addr` field has been renamed to `address`. (#809)
 
@@ -19,10 +18,6 @@
 
 - Added possibility to use domain names instead of IP addresses as a peer's
   address. (#826)
-=======
-
-- `NodePublicConfig` `addr` field has been renamed to `address` (#809).
->>>>>>> a57d46bc
 
 ### Internal Improvements
 
