# Changelog

All notable changes to this project will be documented in this file.
The project adheres to [Semantic Versioning](http://semver.org/spec/v2.0.0.html).

## [Unreleased]

### Breaking changes

#### Exonum core

- POST-requests are now handled with `bodyparser` crate,
  so all the parameters must be passed in the body.

<<<<<<< HEAD
### New features

#### Exonum core

- Added `v1/user_agent` endpoint with information about Exonum, Rust and OS versions.
=======
- `ProofListIndex` and `ProofMapIndex` `root_hash` method has been renamed to
  `merkle_root`.
>>>>>>> 8821454c

## 0.6 - 2018-03-06

### Breaking changes

#### Exonum core

- `exonum::crypto::CryptoHash` trait is introduced, and `StorageValue::hash`
  and `Message::hash` methods are removed. (#442)

  Migration path:

  - For implementations of `StorageValue`, move the `hash` method
    to `CryptoHash` implementation instead.
  - For implementations of `Message` simply remove `hash` method,
    there's a blanket impl of `CryptoHash` for `Message`.
  - Add `use exonum::crypto::CryptoHash` to use the `hash` method.

- The `StorageKey` trait is re-implemented for signed integer types
  (`i8`, `i16`, `i32` and `i64`) to achieve the natural ordering of produced keys.
  (#443)

  This change will break indices using signed integers as keys.
  To emulate the old implementation, you may create a wrapper around a type
  (e.g., `struct QuirkyI32Key(i32)`) and implement `StorageKey` for it using
  big endian encoding. Then, use the wrapper instead of the int type in indices.
  See the unit tests for `StorageKey` for an example.

- `Transaction::execute` method now returns `TransactionResult` that is stored in
  the blockchain and can be accessed through api. The changes made by transactions
  that return `Err` are discarded. To migrate, add `Ok(())` as the last line to
  the `execute` method. More generally, make sure that the method returns `Ok(())`
  on successful execution. (#385)

- Service transactions are now defined through `transactions!` macro that
  automatically assigns transaction IDs based on the declaration order. (#457)

  Migration path:

  - Move all separate transactions declared as `message!` into one
  `transactions!` macro.
  - Remove `ID` constants.
  - Replace `TYPE` constants with a single `SERVICE_ID` constant.

- Several variants were removed from `ApiError` enum. (#474)

  Migration path:

  - Use generic `ApiError::BadRequest` variant or create `IronError` directly.

- `CommandExtension` uses `failure::Error` instead of `Box<std::error::Error>`
  for errors. (#474)

  Migration path:

  - `std::error::Error` can be converted to `failure::Error` via `.into()` method.

- `storage::Error` implements `failure::Fail` instead of `std::error::Error`. (#474)

- `CryptoHash` for `()` now correctly calculates a hash of an empty byte array
  instead of returning `Hash::zero()`. (#483)

- Removed the `'static` bound from the return value of the
  `blockchain::Service::service_name()` method. (#485)

- `StorageKey` trait now requires `ToOwned` implementation. (#392)

- `Connect` message has been extended with a user agent string, which breaks
  binary compatibility with previous versions. (#362)

- Log output become more human-readable. Now it uses `rfc2822` for time formatting.
  This change can break scripts that analyze the log output. (#514)

- `output_dir` argument of the `generate-testnet` command has been renamed to
  `output-dir`. (#528)

- `peer_addr` argument of the `generate-config` command has been renamed to
  `peer-address`. (#528)

- `Blockchain::new` and `Node::new` now accept `Into<Arc<Database>>` instead
  of `Box<Database>`. (#530)

  Migration path:

  - Just pass database argument as is, for example instead of
    `Box::new(MemoryDb::new())` use `MemoryDb::new()`.

#### exonum-configuration

- Most types renamed to avoid stuttering (see [here][stuttering] for
  an explanation of the term) (#496):

  - `ConfigurationService` to `Service`
  - `ConfigurationServiceFactory` to `ServiceFactory`
  - `TxConfigPropose` to `Propose`
  - `TxConfigVote` to `Vote`
  - `ConfigurationSchema` to `Schema`
  - `StorageValueConfigProposeData` to `ProposeData`
  - `CONFIG_SERVICE` constant to `SERVICE_ID`

  Check the crate documentation for more details.

  **Migration path:** Rename imported types from the crate, using aliases
  or qualified names if necessary: `use exonum_configuration::Service as ConfigService`.

[stuttering]: https://doc.rust-lang.org/1.0.0/style/style/naming/README.html#avoid-redundant-prefixes-[rfc-356]

- Multiple APIs are no longer public (#496):

  - Message identifiers
  - Mutating methods of the service schema
  - Module implementing HTTP API of the service

  Check the crate documentation for more details.

  **Migration path:** The restrictions are security-based and should not
  influence intended service use.

<!-- cspell:disable -->

- `ZEROVOTE` is replaced with the `MaybeVote` type, which is now used
  instead of `Vote` in the schema method signatures. The storage format itself
  is unchanged (#496).

<!-- cspell:enable -->

#### exonum-time

- The structure `Time` is removed, use `SystemTime`
  for saving validators time in `ProofMapIndex` instead. (#20)

- Renamed methods `validators_time`/`validators_time_mut` to
  `validators_times`/`validators_times_mut` in `Schema`. (#20)

### New features

#### Exonum core

- `StorageKey` and `StorageValue` traits are implemented for `SystemTime`. (#456)

- `StorageValue` and `CryptoHash` traits are implemented for `bool`. (#385)

- `Height` implements `std::str::FromStr`. (#474)

- `v1/transactions` endpoint has been extended with the transaction execution
  status. (#488)

- Key-indexes interface now allows to use borrowed types for the search
  operations. (#392)

- Added `v1/shutdown` endpoint for graceful node termination. (#526)

- `TransactionInfo` from the public api module became public. (#537)

#### exonum-testkit

- Modified signature of the `TestKitApi::send` method, which previously did not
  accept `Box<Transaction>`. (#505)

- Added possibility to init a logger in `TestKitBuilder`. (#524)

#### exonum-configuration

- Information about configurations by `/v1/configs/actual`, `/v1/configs/following`
  and `/v1/configs/committed` endpoints is extended with the hash of the corresponding
  proposal and votes for the proposal (#481).

- Implemented error handling based on error codes (#496).

### Bug fixes

#### Exonum core

- `ExonumJsonDeserialize` trait is implemented for `F32` and `F64`. (#461)

- Added round and propose timeouts validation. (#523)

- Fixed bug with the extra creation of the genesis configuration. (#527)

- Fixed panic "can't cancel routine" during node shutdown. (#530)

### Internal improvements

#### Exonum core

- Consensus messages are stored persistently (in the database), so restart will
  not affect the node's behavior. (#322)

- Runtime index type checks have been implemented for every index. (#525)

## 0.5.1 - 2018-02-01

### Bug fixes

- Fixed logger output. (#451)

## 0.5 - 2018-01-30

### Breaking changes

- The order of bytes and bits in the `DBKey` keys of `ProofMapIndex` became
  consistent. (#419)

  The change influences how Merkle Patricia trees are built
  for `ProofMapIndex`: the bits in each byte of a `DBKey` are now enumerated
  from the least significant bit (LSB) to the most significant bit (MSB),
  compared to MSB-to-LSB ordering used before.
  Note: this change will break old storages using map proofs.

- The `Database` trait is simplified: it is no longer required
  to implement state-sharing `clone` method.
  Instead, the `merge` method now takes a shared reference to `self`. (#422)

- `message!` and `encoding_struct!` no longer require manual `SIZE`
  and offset specification. (#413)

- `from_raw(raw: RawMessage)`  method is moved to the `Message` trait.
  To migrate, add `use exonum::messages::Message`. (#427)

- Changed iterators over `Patch` and `Changes` data into custom types instead
  of standard collection iterators. (#393)

  <!-- spell-checker:disable -->

- Fixed typo in `SparceListIndexKeys` and `SparceListIndexValues`. (#398)

  <!-- spell-checker:enable -->

- Removed default `state_hash` implementation in the `Service` trait. (#399)

- Removed `info` method from the `Transaction`. (#402)

- Replaced config param `timeout_events_capacity` with
  `internal_events_capacity`. (#388)

- The `Transaction` trait now inherits from `ExonumJson`. (#402)

- Renamed `DBKey` to `ProofPath` and moved a part of its functionality
  to the `BitsRange` trait. (#420)

### New features

- Added `patch` method to the `Fork` structure. (#393)
- Added a public `healthcheck` endpoint. (#405)
- Added serialization support of floating point types through special wrapper
  (`F32` and `F64`). This feature is hidden behind `float_serialize` gate.
  Note: special values (Infinity and NaN) aren't supported. (#384)
- Added a possibility to set maximum message size (`pub max_message_len`
  field in `ConsensusConfig`). (#426)
- Added support for CORS. (#406)
- Added `run-dev` command that performs a simplified node launch
  for testing purposes. (#423)

### Bug fixes

- Fixed consensus on the threshold of 1/3 sleeping validators. (#388)
- Fixed a bunch of inconsistencies and mistakes in the docs. (#439)
- Fixed a bug with message header validation. (#430)

### Internal improvements

- The list of peer connections is now restored to the latest state
  after the process is restarted. (#378)
- Log dependency was updated to 0.4, which can cause issues
  with the previous versions. (#433)
- Better error reporting for configs in the `.toml` format. (#429)

## 0.4 - 2017-12-08

### Added

- Allow creating auditor node from command line. (#364)
- Added a new function `merge_sync`. In this function a write will be flushed
  from the operating system buffer cache
  before the write is considered complete. (#368)
- Added conversion into boxed values for values which implement `Service`
  or `Transaction` traits. (#366)
- Added constructor for the `ServiceContext` which can be useful
  for the alternative node implementations. (#366)
- Implemented `AsRef<RawMessage>` for any Exonum messages that were
  created using the `message!` macro. (#372)
- Implemented additional checks for conversion from raw message. (#372)

### Changed

- Changed a signature of `open` function in a `rocksdb` module.
  `RocksDBOptions` should pass by the reference. (#369)
- `ValidatorState` in the `ServiceContext` replaced by the `ValidatorId`. (#366)
- `add_transaction` in the `ServiceContext` replaced by the `transaction_sender`
  which implements the `TransactionSend` trait. (#366)
- The `Node` constructor now requires `db` and `services` variables
  instead of `blockchain` instance. (#366)
- The `Blockchain` constructor now requires services keypair
  and an `ApiSender` instance. (#366)
- `mount_*_api` methods in `Blockchain` instance now
  do not require `ApiContext`. (#366)
- Rename method `last_height` to `height` in `Schema`. (#379)
- `last_block` now returns `Block` instead of `Option<Block>`. (#379)
- Replaced `rocksdb` command-line parameter to more generic `db-path`. (#376)
- Obsolete trait `HexValue` replaced by the `FromHex` and `ToHex` traits. (#372)
- Changed `Patch` and `Changes` from type definitions into opaque structures. (#371)
- Help text is displayed if required argument is not specified. (#390)

### Removed

- Removed `round` method from the `ServiceContext`. (#366)
- Removed redundant `FromRaw` trait. (#372)
- Removed redundant `current_height` method in `Schema`. (#379)

### Fixed

- Fixed `crate_authors!` macro usage, this macro can't return static string
  in new clap version. (#370)
- Fixed mistake in description of the height getter in the `ServiceContext`. (#366)
- Fixed #15 consensus on the threshold of 1/3 sleeping validators. (#388)

## 0.3 - 2017-11-02

### Added

- New events implementation based on the `tokio` with the separated queues
  for network events and timeouts and different threads for the network
  and node code (#300)
- Added a new index `SparseListIndex`. It is a list of items stored
  in sequential order. Similar to `ListIndex` but it may contain
  indexes without elements (#312)
- Implement `FromStr` and `ToString` traits for public sodium types (#318)
- Add a new macro `metric!` for collecting statistical information (#329)
- Make type `DBKey` public because it is used in `MapProof` (#306)

### Changed

- `RocksDB` is a default storage (#178)
- Field `events_pool_capacity` in `MemoryPoolConfig` replaced
  by the new `EventsPoolCapacity` configuration (#300)
- Changed a build method `new` and added a new build method `with_prefix`
  for indexes (#178)
- Changed a signature of `gen_prefix` function in a `schema` module (#178)
- `NodeBuilder` works with `ServiceFactory` as trait object instead (#357)
- Debug formatting for crypto types are improved (#353)
- Added description of deserialization error for message types (#337)
- Clarified `Transaction.info()` usage (#345)

### Removed

- Support of `LevelDB` is removed (#178)

### Fixed

- Fix the issue causing timeouts are ignored when the event pool is full (#300)
- Fix network failure due to incorrect processing of the incoming buffer (#322)

## 0.2 - 2017-09-13

### Added

- Add `RockDB` support (#273)
- Add `TimeoutAdjusterConfig`, `Constant` and `Dynamic` timeout adjusters (#256)
- Add stream hashing and signing: `HashStream` and `SignStream` (#254)
- Add new type definitions `Height` and `ValidatorId` (#262)
- Fields of `BlockInfo` and `TxInfo` are now public (#283)
- Public export of `PROOF_MAP_KEY_SIZE` constant (#270)

### Changed

- `MapProof` variant fields are renamed: `left_hash` and `right_hash`
  to `left_node` and `right_node` (#286)
- `RequestBlock` is renamed to `BlockRequest` and `Block`
  is renamed to `BlockResponse` (#287)
- All request messages are renamed: `RequestFoo` to `FooRequest` (#287)
- Improve log formatting (#291 #294)
- Make panic message during command line arguments parsing cleaner (#257)

### Fixed

- Fix network discover failure due to incorrect processing
  of the incoming buffer (#299)
- Fix snapshot behavior for `MemoryDB` (#292)
- Disallow generate-testnet with 0 nodes (#258)

## 0.1.1 - 2017-09-13

### Fixed

- Fix segfault when `LevelDBSnapshot` is destroyed after `LevelDB` (#285)
- Fix panic during `BlockResponse` message processing
  if the transaction pool is full (#264)
- Fix panic during deserialization of malformed messages (#278 #297)

## 0.1 - 2017-07-17

The first release of Exonum.<|MERGE_RESOLUTION|>--- conflicted
+++ resolved
@@ -12,16 +12,14 @@
 - POST-requests are now handled with `bodyparser` crate,
   so all the parameters must be passed in the body.
 
-<<<<<<< HEAD
-### New features
-
-#### Exonum core
-
-- Added `v1/user_agent` endpoint with information about Exonum, Rust and OS versions.
-=======
 - `ProofListIndex` and `ProofMapIndex` `root_hash` method has been renamed to
   `merkle_root`.
->>>>>>> 8821454c
+
+### New features
+
+#### Exonum core
+
+- Added `v1/user_agent` endpoint with information about Exonum, Rust and OS versions.
 
 ## 0.6 - 2018-03-06
 
