# Changelog

All notable changes to this project will be documented in this file.
The project adheres to [Semantic Versioning](http://semver.org/spec/v2.0.0.html).

## [Unreleased]

### Breaking changes

#### Exonum core

- POST-requests are now handled with `bodyparser` crate,
  so all the parameters must be passed in the body.

- `ProofListIndex` and `ProofMapIndex` `root_hash` method has been renamed to
  `merkle_root`.

### New features

<<<<<<< HEAD
#### Exonum core

- Added `v1/user_agent` endpoint with information about Exonum, Rust and OS versions.
=======
- New `database` field added to the `NodeConfig`. This optional setting adjusts
  database-specific settings, like number of simultaneously opened files.

- `exonum::explorer` module moved to the `exonum::api::public` (#550)

  Migration Path:

  - Rename imports like `exonum::explorer::*` to the `exonum::api::public::*`.
>>>>>>> 8de47123

## 0.6 - 2018-03-06

### Breaking changes

#### Exonum core

- `exonum::crypto::CryptoHash` trait is introduced, and `StorageValue::hash`
  and `Message::hash` methods are removed. (#442)

  Migration path:

  - For implementations of `StorageValue`, move the `hash` method
    to `CryptoHash` implementation instead.
  - For implementations of `Message` simply remove `hash` method,
    there's a blanket impl of `CryptoHash` for `Message`.
  - Add `use exonum::crypto::CryptoHash` to use the `hash` method.

- The `StorageKey` trait is re-implemented for signed integer types
  (`i8`, `i16`, `i32` and `i64`) to achieve the natural ordering of produced keys.
  (#443)

  This change will break indices using signed integers as keys.
  To emulate the old implementation, you may create a wrapper around a type
  (e.g., `struct QuirkyI32Key(i32)`) and implement `StorageKey` for it using
  big endian encoding. Then, use the wrapper instead of the int type in indices.
  See the unit tests for `StorageKey` for an example.

- `Transaction::execute` method now returns `TransactionResult` that is stored in
  the blockchain and can be accessed through api. The changes made by transactions
  that return `Err` are discarded. To migrate, add `Ok(())` as the last line to
  the `execute` method. More generally, make sure that the method returns `Ok(())`
  on successful execution. (#385)

- Service transactions are now defined through `transactions!` macro that
  automatically assigns transaction IDs based on the declaration order. (#457)

  Migration path:

  - Move all separate transactions declared as `message!` into one
  `transactions!` macro.
  - Remove `ID` constants.
  - Replace `TYPE` constants with a single `SERVICE_ID` constant.

- Several variants were removed from `ApiError` enum. (#474)

  Migration path:

  - Use generic `ApiError::BadRequest` variant or create `IronError` directly.

- `CommandExtension` uses `failure::Error` instead of `Box<std::error::Error>`
  for errors. (#474)

  Migration path:

  - `std::error::Error` can be converted to `failure::Error` via `.into()` method.

- `storage::Error` implements `failure::Fail` instead of `std::error::Error`. (#474)

- `CryptoHash` for `()` now correctly calculates a hash of an empty byte array
  instead of returning `Hash::zero()`. (#483)

- Removed the `'static` bound from the return value of the
  `blockchain::Service::service_name()` method. (#485)

- `StorageKey` trait now requires `ToOwned` implementation. (#392)

- `Connect` message has been extended with a user agent string, which breaks
  binary compatibility with previous versions. (#362)

- Log output become more human-readable. Now it uses `rfc2822` for time formatting.
  This change can break scripts that analyze the log output. (#514)

- `output_dir` argument of the `generate-testnet` command has been renamed to
  `output-dir`. (#528)

- `peer_addr` argument of the `generate-config` command has been renamed to
  `peer-address`. (#528)

- `Blockchain::new` and `Node::new` now accept `Into<Arc<Database>>` instead
  of `Box<Database>`. (#530)

  Migration path:

  - Just pass database argument as is, for example instead of
    `Box::new(MemoryDb::new())` use `MemoryDb::new()`.

#### exonum-configuration

- Most types renamed to avoid stuttering (see [here][stuttering] for
  an explanation of the term) (#496):

  - `ConfigurationService` to `Service`
  - `ConfigurationServiceFactory` to `ServiceFactory`
  - `TxConfigPropose` to `Propose`
  - `TxConfigVote` to `Vote`
  - `ConfigurationSchema` to `Schema`
  - `StorageValueConfigProposeData` to `ProposeData`
  - `CONFIG_SERVICE` constant to `SERVICE_ID`

  Check the crate documentation for more details.

  **Migration path:** Rename imported types from the crate, using aliases
  or qualified names if necessary: `use exonum_configuration::Service as ConfigService`.

[stuttering]: https://doc.rust-lang.org/1.0.0/style/style/naming/README.html#avoid-redundant-prefixes-[rfc-356]

- Multiple APIs are no longer public (#496):

  - Message identifiers
  - Mutating methods of the service schema
  - Module implementing HTTP API of the service

  Check the crate documentation for more details.

  **Migration path:** The restrictions are security-based and should not
  influence intended service use.

<!-- cspell:disable -->

- `ZEROVOTE` is replaced with the `MaybeVote` type, which is now used
  instead of `Vote` in the schema method signatures. The storage format itself
  is unchanged (#496).

<!-- cspell:enable -->

#### exonum-time

- The structure `Time` is removed, use `SystemTime`
  for saving validators time in `ProofMapIndex` instead. (#20)

- Renamed methods `validators_time`/`validators_time_mut` to
  `validators_times`/`validators_times_mut` in `Schema`. (#20)

### New features

#### Exonum core

- `StorageKey` and `StorageValue` traits are implemented for `SystemTime`. (#456)

- `StorageValue` and `CryptoHash` traits are implemented for `bool`. (#385)

- `Height` implements `std::str::FromStr`. (#474)

- `v1/transactions` endpoint has been extended with the transaction execution
  status. (#488)

- Key-indexes interface now allows to use borrowed types for the search
  operations. (#392)

- Added `v1/shutdown` endpoint for graceful node termination. (#526)

- `TransactionInfo` from the public api module became public. (#537)

#### exonum-testkit

- Modified signature of the `TestKitApi::send` method, which previously did not
  accept `Box<Transaction>`. (#505)

- Added possibility to init a logger in `TestKitBuilder`. (#524)

#### exonum-configuration

- Information about configurations by `/v1/configs/actual`, `/v1/configs/following`
  and `/v1/configs/committed` endpoints is extended with the hash of the corresponding
  proposal and votes for the proposal (#481).

- Implemented error handling based on error codes (#496).

### Bug fixes

#### Exonum core

- `ExonumJsonDeserialize` trait is implemented for `F32` and `F64`. (#461)

- Added round and propose timeouts validation. (#523)

- Fixed bug with the extra creation of the genesis configuration. (#527)

- Fixed panic "can't cancel routine" during node shutdown. (#530)

### Internal improvements

#### Exonum core

- Consensus messages are stored persistently (in the database), so restart will
  not affect the node's behavior. (#322)

- Runtime index type checks have been implemented for every index. (#525)

## 0.5.1 - 2018-02-01

### Bug fixes

- Fixed logger output. (#451)

## 0.5 - 2018-01-30

### Breaking changes

- The order of bytes and bits in the `DBKey` keys of `ProofMapIndex` became
  consistent. (#419)

  The change influences how Merkle Patricia trees are built
  for `ProofMapIndex`: the bits in each byte of a `DBKey` are now enumerated
  from the least significant bit (LSB) to the most significant bit (MSB),
  compared to MSB-to-LSB ordering used before.
  Note: this change will break old storages using map proofs.

- The `Database` trait is simplified: it is no longer required
  to implement state-sharing `clone` method.
  Instead, the `merge` method now takes a shared reference to `self`. (#422)

- `message!` and `encoding_struct!` no longer require manual `SIZE`
  and offset specification. (#413)

- `from_raw(raw: RawMessage)`  method is moved to the `Message` trait.
  To migrate, add `use exonum::messages::Message`. (#427)

- Changed iterators over `Patch` and `Changes` data into custom types instead
  of standard collection iterators. (#393)

  <!-- spell-checker:disable -->

- Fixed typo in `SparceListIndexKeys` and `SparceListIndexValues`. (#398)

  <!-- spell-checker:enable -->

- Removed default `state_hash` implementation in the `Service` trait. (#399)

- Removed `info` method from the `Transaction`. (#402)

- Replaced config param `timeout_events_capacity` with
  `internal_events_capacity`. (#388)

- The `Transaction` trait now inherits from `ExonumJson`. (#402)

- Renamed `DBKey` to `ProofPath` and moved a part of its functionality
  to the `BitsRange` trait. (#420)

### New features

- Added `patch` method to the `Fork` structure. (#393)
- Added a public `healthcheck` endpoint. (#405)
- Added serialization support of floating point types through special wrapper
  (`F32` and `F64`). This feature is hidden behind `float_serialize` gate.
  Note: special values (Infinity and NaN) aren't supported. (#384)
- Added a possibility to set maximum message size (`pub max_message_len`
  field in `ConsensusConfig`). (#426)
- Added support for CORS. (#406)
- Added `run-dev` command that performs a simplified node launch
  for testing purposes. (#423)

### Bug fixes

- Fixed consensus on the threshold of 1/3 sleeping validators. (#388)
- Fixed a bunch of inconsistencies and mistakes in the docs. (#439)
- Fixed a bug with message header validation. (#430)

### Internal improvements

- The list of peer connections is now restored to the latest state
  after the process is restarted. (#378)
- Log dependency was updated to 0.4, which can cause issues
  with the previous versions. (#433)
- Better error reporting for configs in the `.toml` format. (#429)

## 0.4 - 2017-12-08

### Added

- Allow creating auditor node from command line. (#364)
- Added a new function `merge_sync`. In this function a write will be flushed
  from the operating system buffer cache
  before the write is considered complete. (#368)
- Added conversion into boxed values for values which implement `Service`
  or `Transaction` traits. (#366)
- Added constructor for the `ServiceContext` which can be useful
  for the alternative node implementations. (#366)
- Implemented `AsRef<RawMessage>` for any Exonum messages that were
  created using the `message!` macro. (#372)
- Implemented additional checks for conversion from raw message. (#372)

### Changed

- Changed a signature of `open` function in a `rocksdb` module.
  `RocksDBOptions` should pass by the reference. (#369)
- `ValidatorState` in the `ServiceContext` replaced by the `ValidatorId`. (#366)
- `add_transaction` in the `ServiceContext` replaced by the `transaction_sender`
  which implements the `TransactionSend` trait. (#366)
- The `Node` constructor now requires `db` and `services` variables
  instead of `blockchain` instance. (#366)
- The `Blockchain` constructor now requires services keypair
  and an `ApiSender` instance. (#366)
- `mount_*_api` methods in `Blockchain` instance now
  do not require `ApiContext`. (#366)
- Rename method `last_height` to `height` in `Schema`. (#379)
- `last_block` now returns `Block` instead of `Option<Block>`. (#379)
- Replaced `rocksdb` command-line parameter to more generic `db-path`. (#376)
- Obsolete trait `HexValue` replaced by the `FromHex` and `ToHex` traits. (#372)
- Changed `Patch` and `Changes` from type definitions into opaque structures. (#371)
- Help text is displayed if required argument is not specified. (#390)

### Removed

- Removed `round` method from the `ServiceContext`. (#366)
- Removed redundant `FromRaw` trait. (#372)
- Removed redundant `current_height` method in `Schema`. (#379)

### Fixed

- Fixed `crate_authors!` macro usage, this macro can't return static string
  in new clap version. (#370)
- Fixed mistake in description of the height getter in the `ServiceContext`. (#366)
- Fixed #15 consensus on the threshold of 1/3 sleeping validators. (#388)

## 0.3 - 2017-11-02

### Added

- New events implementation based on the `tokio` with the separated queues
  for network events and timeouts and different threads for the network
  and node code (#300)
- Added a new index `SparseListIndex`. It is a list of items stored
  in sequential order. Similar to `ListIndex` but it may contain
  indexes without elements (#312)
- Implement `FromStr` and `ToString` traits for public sodium types (#318)
- Add a new macro `metric!` for collecting statistical information (#329)
- Make type `DBKey` public because it is used in `MapProof` (#306)

### Changed

- `RocksDB` is a default storage (#178)
- Field `events_pool_capacity` in `MemoryPoolConfig` replaced
  by the new `EventsPoolCapacity` configuration (#300)
- Changed a build method `new` and added a new build method `with_prefix`
  for indexes (#178)
- Changed a signature of `gen_prefix` function in a `schema` module (#178)
- `NodeBuilder` works with `ServiceFactory` as trait object instead (#357)
- Debug formatting for crypto types are improved (#353)
- Added description of deserialization error for message types (#337)
- Clarified `Transaction.info()` usage (#345)

### Removed

- Support of `LevelDB` is removed (#178)

### Fixed

- Fix the issue causing timeouts are ignored when the event pool is full (#300)
- Fix network failure due to incorrect processing of the incoming buffer (#322)

## 0.2 - 2017-09-13

### Added

- Add `RockDB` support (#273)
- Add `TimeoutAdjusterConfig`, `Constant` and `Dynamic` timeout adjusters (#256)
- Add stream hashing and signing: `HashStream` and `SignStream` (#254)
- Add new type definitions `Height` and `ValidatorId` (#262)
- Fields of `BlockInfo` and `TxInfo` are now public (#283)
- Public export of `PROOF_MAP_KEY_SIZE` constant (#270)

### Changed

- `MapProof` variant fields are renamed: `left_hash` and `right_hash`
  to `left_node` and `right_node` (#286)
- `RequestBlock` is renamed to `BlockRequest` and `Block`
  is renamed to `BlockResponse` (#287)
- All request messages are renamed: `RequestFoo` to `FooRequest` (#287)
- Improve log formatting (#291 #294)
- Make panic message during command line arguments parsing cleaner (#257)

### Fixed

- Fix network discover failure due to incorrect processing
  of the incoming buffer (#299)
- Fix snapshot behavior for `MemoryDB` (#292)
- Disallow generate-testnet with 0 nodes (#258)

## 0.1.1 - 2017-09-13

### Fixed

- Fix segfault when `LevelDBSnapshot` is destroyed after `LevelDB` (#285)
- Fix panic during `BlockResponse` message processing
  if the transaction pool is full (#264)
- Fix panic during deserialization of malformed messages (#278 #297)

## 0.1 - 2017-07-17

The first release of Exonum.<|MERGE_RESOLUTION|>--- conflicted
+++ resolved
@@ -17,11 +17,8 @@
 
 ### New features
 
-<<<<<<< HEAD
-#### Exonum core
-
-- Added `v1/user_agent` endpoint with information about Exonum, Rust and OS versions.
-=======
+#### Exonum core
+
 - New `database` field added to the `NodeConfig`. This optional setting adjusts
   database-specific settings, like number of simultaneously opened files.
 
@@ -30,7 +27,8 @@
   Migration Path:
 
   - Rename imports like `exonum::explorer::*` to the `exonum::api::public::*`.
->>>>>>> 8de47123
+
+- Added `v1/user_agent` endpoint with information about Exonum, Rust and OS versions.
 
 ## 0.6 - 2018-03-06
 
