--- conflicted
+++ resolved
@@ -30,14 +30,12 @@
 - State hash aggregation is now performed automatically by MerkleDB.
   The relevant methods in `Runtime` and `Service` in Rust runtime
   have been removed. (#1553)
-<<<<<<< HEAD
-
-=======
+
 - `commit_service` has been renamed to the `update_service_status` and now takes
   `InstanceStatus` as an additional argument.
   `start_adding_service` has been renamed to `initiate_adding_service` to
   better distinguish between starting and stopping a service. (#1605)
->>>>>>> 86875313
+
 - `after_transactions` hook is now invoked on the genesis block for the builtin
   services. Note that calling `blockchain::Schema::height` within `after_transactions`
   hook will cause a panic for a builtin service. (#1619)
@@ -62,6 +60,7 @@
 
 - `ErrorMatch` was introduced to test (e.g., using the testkit) that
   an `ExecutionError` has an expected type, error message and/or location. (#1585)
+
 - Service instances can now be stopped.
 
   Active service instance can be stopped by the corresponding request to the
@@ -70,8 +69,10 @@
   Service data becomes unavailable to other services, but still exists. The name
   and identifier remain reserved for the stopped service and cannot be used again
   for adding new services. (#1605)
+
 - New `blockchain::Schema` method `next_height` was added as a non-panicking
   alternative to `height`. (#1619)
+
 - New method `in_genesis_block` was added to the `CallContext` to check if the service
   hook is being executed for the genesis block. (#1619)
 
@@ -85,8 +86,10 @@
   for its contents. Hashed indexes which are not a part of a group participate
   in this aggregation. Consult crate docs for more details on how
   aggregation works. (#1553)
+
 - Added hashed version of `Entry` called `ProofEntry`, which participates
   in the state aggregation. (#1553)
+
 - Added support of unsized keys to `MapIndex`. (#1621)
 
 - Added mechanism to extend block header. Block now contains
@@ -96,6 +99,7 @@
 
 - `Supervisor` service now can have initial configuration and implements
   `Configure` interface. (#1587)
+
 - `ConfigChange::StopService` has been added to make requests to stop the service
   instance. (#1605)  
 
