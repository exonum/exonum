--- conflicted
+++ resolved
@@ -42,16 +42,6 @@
 
 - Metrics are now using `chrono::DateTime<Utc>` instead of `SystemTime`. (#620)
 
-<<<<<<< HEAD
-### Internal improvements
-
-#### exonum
-
-- Default implementation of `check` method was added to `Field` trait to
-  reduce boilerplate. (#639)
-
-=======
->>>>>>> f8a18d8a
 #### exonum-time
 
 - Split service components to separate modules. (#604)
