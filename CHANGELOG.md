--- conflicted
+++ resolved
@@ -25,13 +25,6 @@
 - State hash aggregation is now performed automatically by MerkleDB.
   The relevant methods in `Runtime` and `Service` in Rust runtime
   have been removed. (#1553)
-<<<<<<< HEAD
-  
-#### exonum-cli
-
-- `supervisor-mode` parameter has been added for `generate-template` subcommand.
-  (#1598)
-=======
 - `commit_service` has been renamed to the `update_service_status` and now takes
   `InstanceStatus` as an additional argument.
   `start_adding_service` has been renamed to `initiate_adding_service` to
@@ -39,9 +32,13 @@
 - `after_transactions` hook is now invoked on the genesis block for the builtin
   services. Note that calling `blockchain::Schema::height` within `after_transactions`
   hook will cause a panic for a builtin service. (#1619)
-
 - `proposer_id` field in `Block` has been moved to additional block headers. (#1602)
->>>>>>> 86875313
+
+
+#### exonum-cli
+
+- `supervisor-mode` parameter has been added for `generate-template` subcommand.
+  (#1598)
 
 #### exonum-supervisor
 
