--- conflicted
+++ resolved
@@ -77,16 +77,13 @@
   To get the sources of an artifact, use query `type=artifact&name=$name&version=$version`,
   where `$name` and `$version` are replaced with appropriate values. (#1590)
 
-<<<<<<< HEAD
 - Rust runtime module was moved from the `exonum` crate into the separate
   `exonum-rust-runtime` crate. (#1641)  
-=======
 - `update_service_status` now does not return a value. (#1659)
 
 - `BlockchainBuilder::build` now returns `BlockchainMut` instead of `Result`. (#1659)
 - A type for transaction position in block has been changed for `u32`. (#1668)
 - A type for a position of transaction in the block has been changed for `u32`. (#1668)
->>>>>>> c05b2ce5
 
 #### exonum-cli
 
@@ -175,14 +172,11 @@
 
 - `impl_serde_hex_for_binary_value` macro was moved from core to `merkledb`. (#1629)
 
-<<<<<<< HEAD
 #### exonum-rust-runtime
 
 - Rust runtime module was moved from the `exonum` crate into the separate
   `exonum-rust-runtime` crate. (#1641)
-=======
 - It is now possible to iterate over keys of the indexes within a group. (#1662)
->>>>>>> c05b2ce5
 
 #### exonum-supervisor
 
