--- conflicted
+++ resolved
@@ -5,7 +5,13 @@
 
 ## [Unreleased]
 
-<<<<<<< HEAD
+### Breaking changes
+
+#### exonum
+
+- `storage::base_index` module has become private along with `BaseIndex` and
+  `BaseIndexIter` types. (#723)
+
 ### Internal improvements
 
 #### exonum
@@ -14,14 +20,6 @@
   If the node does not have some transactions, requests are created
   with the corresponding transactions. Due to these changes,
   the block size became significantly smaller. (#664)
-=======
-### Breaking changes
-
-#### exonum
-
-- `storage::base_index` module has become private along with `BaseIndex` and
-  `BaseIndexIter` types. (#723)
->>>>>>> f9e5c193
 
 ## 0.8 - 2018-05-31
 
