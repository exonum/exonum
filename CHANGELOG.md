--- conflicted
+++ resolved
@@ -13,12 +13,9 @@
 
 - IPv6 addressing is now supported. (#615)
 
-<<<<<<< HEAD
 - `Field`, `CryptoHash`, `StorageValue` and `ExonumJson` traits have been
   implemented for `chrono::Duration` structure. (#653)
 
-=======
->>>>>>> 8f9266a8
 #### exonum-timestamping
 
 - Additional service example has been added along with frontend. (#646)
@@ -33,7 +30,6 @@
 #### exonum-cryptocurrency-advanced
 
 - Frontend has been updated to reflect latest backend changes. (#602 #611)
-<<<<<<< HEAD
 
 ### Internal improvements
 
@@ -43,7 +39,6 @@
   reduce boilerplate. (#639)
 
 - Metrics are now using `chrono::DateTime<Utc>` instead of `SystemTime`. (#620)
-=======
 
 ### Internal improvements
 
@@ -51,7 +46,6 @@
 
 - Default implementation of `check` method was added to `Field` trait to
   reduce boilerplate. (#639)
->>>>>>> 8f9266a8
 
 #### exonum-time
 
@@ -183,7 +177,6 @@
 ### New features
 
 #### exonum
-<<<<<<< HEAD
 
 - `ExecutionError::with_description` method now takes `Into<String>` instead of
   `String` which allows to pass `&str` directly. (#592)
@@ -191,7 +184,6 @@
 - New `database` field added to the `NodeConfig`. This optional setting adjusts
   database-specific settings, like number of simultaneously opened files. (#538)
 
-=======
 
 - `ExecutionError::with_description` method now takes `Into<String>` instead of
   `String` which allows to pass `&str` directly. (#592)
@@ -199,7 +191,6 @@
 - New `database` field added to the `NodeConfig`. This optional setting adjusts
   database-specific settings, like number of simultaneously opened files. (#538)
 
->>>>>>> 8f9266a8
 - Added `v1/user_agent` endpoint with information about Exonum, Rust and OS
   versions. (#548)
 
