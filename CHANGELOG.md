# Changelog

All notable changes to this project will be documented in this file.
The project adheres to [Semantic Versioning](http://semver.org/spec/v2.0.0.html).

## [Unreleased]

### Breaking changes

#### Exonum core

- `ExecutionError::with_description` method now takes `Into<String>`
  instead of `String` which allows to pass `&str` directly. (#592)

- POST-requests are now handled with `bodyparser` crate,
  so all the parameters must be passed in the body. (#529)

- `ProofListIndex` and `ProofMapIndex` `root_hash` method has been renamed to
  `merkle_root`. (#547)

- Proofs of existence / absence for `ProofMapIndex`s have been reworked.
  They now have a linear structure with two components: key-value pairs,
  and additional *proof* information allowing to restore the Merkle root
  of the entire index. `MapProof` interface has been reworked
  correspondingly. (#380)

  Migration path:

  - Consult documents for the updated workflow for creation and verification
    of `MapProof`s.
  - See the README in the `storage::proof_map_index` module for theoretical
    details about the new proof structure.

- `with_prefix` constructor of all index types has been renamed to
  `new_in_family`. Now it uses `index_id` instead of prefixes. Moreover,
  `blockchain::gen_prefix` method has been removed. Instead, any type that
  implements `StorageKey` trait, can serve as an `index_id`. (#531)

- Several `Schema`'s methods have been renamed (#565):
  - `tx_location_by_tx_hash` to `transactions_locations`.
  - `block_txs` to `block_transactions`.

- `SystemTime` previously used as storage key or value turned out to show
  different behavior on different platforms and, hence, has been replaced with
  `chrono::DateTime<Utc>` that behaves the same in any environment. (#557)

  Migration path:

  - Replace all `SystemTime` fields with `chrono::DateTime<Utc>` ones.
  - Use `DateTime::from` and `into()` methods to convert your existing
  `SystemTime` instances into suitable type when constructing transactions or
  working with database.

- `Blockchain` method `tx_from_raw()` now returns
  `Result<Box<Transaction>, MessageError>` instead of `Option<Box<Transaction>>`.
  (#567)

- `events` module becomes private. (#568)

- `CryptoHash` trait is no longer implemented for `Hash`. (#578)

- `network_id` attribute has been removed from `NodeInfo` and `RawMessage`.
  `HEADER_LENGTH` remains the same, first byte of `RawMessage` is now reserved and
  always set to `0`. (#579)

- `exonum::explorer` module has been reworked to add new functionality. (#535)
  In particular:

  - The explorer now allows to iterate over blocks in the blockchain
    in the given height range, replacing old `blocks_range` method.
  - `block_info` and `tx_info` methods of the explorer are renamed to
    `block` and `transaction` respectively.
  - `TransactionInfo` moved from the `api::public` module to the `explorer` module.
  - `BlocksRange` moved from the `explorer` module to the `api::public` module.
  - `TxInfo` is renamed to `CommittedTransaction`.
  - `BlockInfo` fields are private now, yet accessible with getter methods.

  Migration path:

  - Rename imported types and methods as specified above
  - Consult `explorer` module docs for further possible changes in API

#### exonum-testkit

- Rollback mechanism in `Testkit` is reworked to work with checkpoints (#582):
  - old `rollback` by blocks in `Testkit` was removed;
  - `checkpoint` method was introduced to set checkpoints;
  - new `rollback` rolls back to the last set checkpoint.

  Migration path:
  - Replace every old `rollback(blocks)` by a pair of `checkpoint()` and `rollback()`.

- Testkit api now contains two methods to work with the transaction pool (#549):
  - `is_tx_in_pool` - for checking transaction existence in the pool;
  - `add_tx` - for adding a new transaction into the pool.

  Migration path:

  - Instead of calling `mempool()`, one should use `is_tx_in_pool`
  or `add_tx` methods.

- `TestKitApi::get_err` method now returns `ApiError`, rather than
  a deserialized object, as it is for `get`. For checking such results
  in tests you may want to use `assert_matches`.

#### exonum-configuration

- `majority_count: Option<u16>` configuration parameter is introduced.
  Allows to increase the threshold amount of votes required to commit
  a new configuration proposal. By default the number of votes is calculated
  as 2/3 + 1 of total validators count. (#546)

- `validators-count` command-line parameter has been added. Now, when
  generating config template using `generate-template` command, you must
  specify the number of validators. (#586)

#### exonum-time

- `SystemTime` has been replaced with `chrono::DateTime<Utc>`, as it provides
  more predictable behavior on all systems. (#557)

### New features

#### Exonum core

- New `database` field added to the `NodeConfig`.
  This optional setting adjusts database-specific settings,
  like number of simultaneously opened files. (#538)

- Added `v1/user_agent` endpoint with information about Exonum, Rust
  and OS versions. (#548)

- `ProofMapIndex` now allows to retrieve a proof of presence / absence for an
  arbitrary number of elements at one time with the help of `get_multiproof`
  method. Correspondingly, `MapProof` allows to verify proofs for an arbitrary
  number of elements. (#380)

- `storage::UniqueHash` trait that represents a unique, but not necessary
  cryptographic hash function, is introduced. (#579)

- Added the opportunity to parse configuration files with missing empty structures.
  Fields of such structures are equal to the default values. (#576)

- `CryptoHash`, `Field`, `StorageKey` and `StorageValue` traits are implemented for
  the `uuid::Uuid`. (#588)

- `Display` trait is implemented for types from the `crypto` module. (#590)

- `transactions!` macro now allows empty body. (#593)

#### exonum-testkit

- `create_block*` methods of the `TestKit` now return the information about
  the created block. (#535)

- `TestKit::explorer()` method allows to access the blockchain explorer. (#535)

#### exonum-cryptocurrency-advanced

- A more complex example has been added featuring best practices for service
  writing. (#595)

### Internal improvements

#### Exonum core

- Non-committed transactions are now stored persistently in the storage
  instead of memory pool. (#549)

- Sandbox tests have been moved inside of the exonum core. (#568)

<<<<<<< HEAD
#### exonum-testkit

- Request logging for `TestKitApi` now encompasses all requests. The log
  format is slightly changed to allow for the generic request / response form. (#601)
=======
- The requested transactions in the `TransactionsRequest` are now sent by batches,
  rather than one by one. The number of batches depends on the size limits
  of the message. (#583)
>>>>>>> 84b7809e

## 0.6 - 2018-03-06

### Breaking changes

#### Exonum core

- `exonum::crypto::CryptoHash` trait is introduced, and `StorageValue::hash`
  and `Message::hash` methods are removed. (#442)

  Migration path:

  - For implementations of `StorageValue`, move the `hash` method
    to `CryptoHash` implementation instead.
  - For implementations of `Message` simply remove `hash` method,
    there's a blanket impl of `CryptoHash` for `Message`.
  - Add `use exonum::crypto::CryptoHash` to use the `hash` method.

- The `StorageKey` trait is re-implemented for signed integer types
  (`i8`, `i16`, `i32` and `i64`) to achieve the natural ordering of produced keys.
  (#443)

  This change will break indices using signed integers as keys.
  To emulate the old implementation, you may create a wrapper around a type
  (e.g., `struct QuirkyI32Key(i32)`) and implement `StorageKey` for it using
  big endian encoding. Then, use the wrapper instead of the int type in indices.
  See the unit tests for `StorageKey` for an example.

- `Transaction::execute` method now returns `TransactionResult` that is stored in
  the blockchain and can be accessed through api. The changes made by transactions
  that return `Err` are discarded. To migrate, add `Ok(())` as the last line to
  the `execute` method. More generally, make sure that the method returns `Ok(())`
  on successful execution. (#385)

- Service transactions are now defined through `transactions!` macro that
  automatically assigns transaction IDs based on the declaration order. (#457)

  Migration path:

  - Move all separate transactions declared as `message!` into one
  `transactions!` macro.
  - Remove `ID` constants.
  - Replace `TYPE` constants with a single `SERVICE_ID` constant.

- Several variants were removed from `ApiError` enum. (#474)

  Migration path:

  - Use generic `ApiError::BadRequest` variant or create `IronError` directly.

- `CommandExtension` uses `failure::Error` instead of `Box<std::error::Error>`
  for errors. (#474)

  Migration path:

  - `std::error::Error` can be converted to `failure::Error` via `.into()` method.

- `storage::Error` implements `failure::Fail` instead of `std::error::Error`. (#474)

- `CryptoHash` for `()` now correctly calculates a hash of an empty byte array
  instead of returning `Hash::zero()`. (#483)

- Removed the `'static` bound from the return value of the
  `blockchain::Service::service_name()` method. (#485)

- `StorageKey` trait now requires `ToOwned` implementation. (#392)

- `Connect` message has been extended with a user agent string, which breaks
  binary compatibility with previous versions. (#362)

- Log output become more human-readable. Now it uses `rfc2822` for time formatting.
  This change can break scripts that analyze the log output. (#514)

- `output_dir` argument of the `generate-testnet` command has been renamed to
  `output-dir`. (#528)

- `peer_addr` argument of the `generate-config` command has been renamed to
  `peer-address`. (#528)

- `Blockchain::new` and `Node::new` now accept `Into<Arc<Database>>` instead
  of `Box<Database>`. (#530)

  Migration path:

  - Just pass database argument as is, for example instead of
    `Box::new(MemoryDb::new())` use `MemoryDb::new()`.

#### exonum-configuration

- Most types renamed to avoid stuttering (see [here][stuttering] for
  an explanation of the term) (#496):

  - `ConfigurationService` to `Service`
  - `ConfigurationServiceFactory` to `ServiceFactory`
  - `TxConfigPropose` to `Propose`
  - `TxConfigVote` to `Vote`
  - `ConfigurationSchema` to `Schema`
  - `StorageValueConfigProposeData` to `ProposeData`
  - `CONFIG_SERVICE` constant to `SERVICE_ID`

  Check the crate documentation for more details.

  **Migration path:** Rename imported types from the crate, using aliases
  or qualified names if necessary: `use exonum_configuration::Service as ConfigService`.

[stuttering]: https://doc.rust-lang.org/1.0.0/style/style/naming/README.html#avoid-redundant-prefixes-[rfc-356]

- Multiple APIs are no longer public (#496):

  - Message identifiers
  - Mutating methods of the service schema
  - Module implementing HTTP API of the service

  Check the crate documentation for more details.

  **Migration path:** The restrictions are security-based and should not
  influence intended service use.

<!-- cspell:disable -->

- `ZEROVOTE` is replaced with the `MaybeVote` type, which is now used
  instead of `Vote` in the schema method signatures. The storage format itself
  is unchanged (#496).

<!-- cspell:enable -->

#### exonum-time

- The structure `Time` is removed, use `SystemTime`
  for saving validators time in `ProofMapIndex` instead. (#20)

- Renamed methods `validators_time`/`validators_time_mut` to
  `validators_times`/`validators_times_mut` in `Schema`. (#20)

### New features

#### Exonum core

- `StorageKey` and `StorageValue` traits are implemented for `SystemTime`. (#456)

- `StorageValue` and `CryptoHash` traits are implemented for `bool`. (#385)

- `Height` implements `std::str::FromStr`. (#474)

- `v1/transactions` endpoint has been extended with the transaction execution
  status. (#488)

- Key-indexes interface now allows to use borrowed types for the search
  operations. (#392)

- Added `v1/shutdown` endpoint for graceful node termination. (#526)

- `TransactionInfo` from the public api module became public. (#537)

#### exonum-testkit

- Modified signature of the `TestKitApi::send` method, which previously did not
  accept `Box<Transaction>`. (#505)

- Added possibility to init a logger in `TestKitBuilder`. (#524)

#### exonum-configuration

- Information about configurations by `/v1/configs/actual`, `/v1/configs/following`
  and `/v1/configs/committed` endpoints is extended with the hash of the corresponding
  proposal and votes for the proposal (#481).

- Implemented error handling based on error codes (#496).

### Bug fixes

#### Exonum core

- `ExonumJsonDeserialize` trait is implemented for `F32` and `F64`. (#461)

- Added round and propose timeouts validation. (#523)

- Fixed bug with the extra creation of the genesis configuration. (#527)

- Fixed panic "can't cancel routine" during node shutdown. (#530)

### Internal improvements

#### Exonum core

- Consensus messages are stored persistently (in the database), so restart will
  not affect the node's behavior. (#322)

- Runtime index type checks have been implemented for every index. (#525)

## 0.5.1 - 2018-02-01

### Bug fixes

- Fixed logger output. (#451)

## 0.5 - 2018-01-30

### Breaking changes

- The order of bytes and bits in the `DBKey` keys of `ProofMapIndex` became
  consistent. (#419)

  The change influences how Merkle Patricia trees are built
  for `ProofMapIndex`: the bits in each byte of a `DBKey` are now enumerated
  from the least significant bit (LSB) to the most significant bit (MSB),
  compared to MSB-to-LSB ordering used before.
  Note: this change will break old storages using map proofs.

- The `Database` trait is simplified: it is no longer required
  to implement state-sharing `clone` method.
  Instead, the `merge` method now takes a shared reference to `self`. (#422)

- `message!` and `encoding_struct!` no longer require manual `SIZE`
  and offset specification. (#413)

- `from_raw(raw: RawMessage)`  method is moved to the `Message` trait.
  To migrate, add `use exonum::messages::Message`. (#427)

- Changed iterators over `Patch` and `Changes` data into custom types instead
  of standard collection iterators. (#393)

  <!-- spell-checker:disable -->

- Fixed typo in `SparceListIndexKeys` and `SparceListIndexValues`. (#398)

  <!-- spell-checker:enable -->

- Removed default `state_hash` implementation in the `Service` trait. (#399)

- Removed `info` method from the `Transaction`. (#402)

- Replaced config param `timeout_events_capacity` with
  `internal_events_capacity`. (#388)

- The `Transaction` trait now inherits from `ExonumJson`. (#402)

- Renamed `DBKey` to `ProofPath` and moved a part of its functionality
  to the `BitsRange` trait. (#420)

### New features

- Added `patch` method to the `Fork` structure. (#393)
- Added a public `healthcheck` endpoint. (#405)
- Added serialization support of floating point types through special wrapper
  (`F32` and `F64`). This feature is hidden behind `float_serialize` gate.
  Note: special values (Infinity and NaN) aren't supported. (#384)
- Added a possibility to set maximum message size (`pub max_message_len`
  field in `ConsensusConfig`). (#426)
- Added support for CORS. (#406)
- Added `run-dev` command that performs a simplified node launch
  for testing purposes. (#423)

### Bug fixes

- Fixed consensus on the threshold of 1/3 sleeping validators. (#388)
- Fixed a bunch of inconsistencies and mistakes in the docs. (#439)
- Fixed a bug with message header validation. (#430)

### Internal improvements

- The list of peer connections is now restored to the latest state
  after the process is restarted. (#378)
- Log dependency was updated to 0.4, which can cause issues
  with the previous versions. (#433)
- Better error reporting for configs in the `.toml` format. (#429)

## 0.4 - 2017-12-08

### Added

- Allow creating auditor node from command line. (#364)
- Added a new function `merge_sync`. In this function a write will be flushed
  from the operating system buffer cache
  before the write is considered complete. (#368)
- Added conversion into boxed values for values which implement `Service`
  or `Transaction` traits. (#366)
- Added constructor for the `ServiceContext` which can be useful
  for the alternative node implementations. (#366)
- Implemented `AsRef<RawMessage>` for any Exonum messages that were
  created using the `message!` macro. (#372)
- Implemented additional checks for conversion from raw message. (#372)

### Changed

- Changed a signature of `open` function in a `rocksdb` module.
  `RocksDBOptions` should pass by the reference. (#369)
- `ValidatorState` in the `ServiceContext` replaced by the `ValidatorId`. (#366)
- `add_transaction` in the `ServiceContext` replaced by the `transaction_sender`
  which implements the `TransactionSend` trait. (#366)
- The `Node` constructor now requires `db` and `services` variables
  instead of `blockchain` instance. (#366)
- The `Blockchain` constructor now requires services keypair
  and an `ApiSender` instance. (#366)
- `mount_*_api` methods in `Blockchain` instance now
  do not require `ApiContext`. (#366)
- Rename method `last_height` to `height` in `Schema`. (#379)
- `last_block` now returns `Block` instead of `Option<Block>`. (#379)
- Replaced `rocksdb` command-line parameter to more generic `db-path`. (#376)
- Obsolete trait `HexValue` replaced by the `FromHex` and `ToHex` traits. (#372)
- Changed `Patch` and `Changes` from type definitions into opaque structures. (#371)
- Help text is displayed if required argument is not specified. (#390)

### Removed

- Removed `round` method from the `ServiceContext`. (#366)
- Removed redundant `FromRaw` trait. (#372)
- Removed redundant `current_height` method in `Schema`. (#379)

### Fixed

- Fixed `crate_authors!` macro usage, this macro can't return static string
  in new clap version. (#370)
- Fixed mistake in description of the height getter in the `ServiceContext`. (#366)
- Fixed #15 consensus on the threshold of 1/3 sleeping validators. (#388)

## 0.3 - 2017-11-02

### Added

- New events implementation based on the `tokio` with the separated queues
  for network events and timeouts and different threads for the network
  and node code (#300)
- Added a new index `SparseListIndex`. It is a list of items stored
  in sequential order. Similar to `ListIndex` but it may contain
  indexes without elements (#312)
- Implement `FromStr` and `ToString` traits for public sodium types (#318)
- Add a new macro `metric!` for collecting statistical information (#329)
- Make type `DBKey` public because it is used in `MapProof` (#306)

### Changed

- `RocksDB` is a default storage (#178)
- Field `events_pool_capacity` in `MemoryPoolConfig` replaced
  by the new `EventsPoolCapacity` configuration (#300)
- Changed a build method `new` and added a new build method `with_prefix`
  for indexes (#178)
- Changed a signature of `gen_prefix` function in a `schema` module (#178)
- `NodeBuilder` works with `ServiceFactory` as trait object instead (#357)
- Debug formatting for crypto types are improved (#353)
- Added description of deserialization error for message types (#337)
- Clarified `Transaction.info()` usage (#345)

### Removed

- Support of `LevelDB` is removed (#178)

### Fixed

- Fix the issue causing timeouts are ignored when the event pool is full (#300)
- Fix network failure due to incorrect processing of the incoming buffer (#322)

## 0.2 - 2017-09-13

### Added

- Add `RockDB` support (#273)
- Add `TimeoutAdjusterConfig`, `Constant` and `Dynamic` timeout adjusters (#256)
- Add stream hashing and signing: `HashStream` and `SignStream` (#254)
- Add new type definitions `Height` and `ValidatorId` (#262)
- Fields of `BlockInfo` and `TxInfo` are now public (#283)
- Public export of `PROOF_MAP_KEY_SIZE` constant (#270)

### Changed

- `MapProof` variant fields are renamed: `left_hash` and `right_hash`
  to `left_node` and `right_node` (#286)
- `RequestBlock` is renamed to `BlockRequest` and `Block`
  is renamed to `BlockResponse` (#287)
- All request messages are renamed: `RequestFoo` to `FooRequest` (#287)
- Improve log formatting (#291 #294)
- Make panic message during command line arguments parsing cleaner (#257)

### Fixed

- Fix network discover failure due to incorrect processing
  of the incoming buffer (#299)
- Fix snapshot behavior for `MemoryDB` (#292)
- Disallow generate-testnet with 0 nodes (#258)

## 0.1.1 - 2017-09-13

### Fixed

- Fix segfault when `LevelDBSnapshot` is destroyed after `LevelDB` (#285)
- Fix panic during `BlockResponse` message processing
  if the transaction pool is full (#264)
- Fix panic during deserialization of malformed messages (#278 #297)

## 0.1 - 2017-07-17

The first release of Exonum.<|MERGE_RESOLUTION|>--- conflicted
+++ resolved
@@ -169,16 +169,14 @@
 
 - Sandbox tests have been moved inside of the exonum core. (#568)
 
-<<<<<<< HEAD
-#### exonum-testkit
-
-- Request logging for `TestKitApi` now encompasses all requests. The log
-  format is slightly changed to allow for the generic request / response form. (#601)
-=======
 - The requested transactions in the `TransactionsRequest` are now sent by batches,
   rather than one by one. The number of batches depends on the size limits
   of the message. (#583)
->>>>>>> 84b7809e
+
+#### exonum-testkit
+
+- Request logging for `TestKitApi` now encompasses all requests. The log
+  format is slightly changed to allow for the generic request / response form. (#601)
 
 ## 0.6 - 2018-03-06
 
