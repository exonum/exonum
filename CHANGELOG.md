# Changelog

All notable changes to this project will be documented in this file.
The project adheres to [Semantic Versioning](http://semver.org/spec/v2.0.0.html).

## Unreleased

### Breaking changes

#### exonum

- `before_commit` hook was renamed to the `after_transactions`. (#1577)

- `before_transactions` and `after_transactions` hooks in Rust services
  now return a `Result`. The semantics is the same as for transactions;
  an error or panic in the hook will lead to the rollback of the blockchain
  state. (#1576)

- Errors occurring while executing transactions and `before_transactions` /
  `after_transactions` hooks are now aggregated within each block, rather than
  globally. Errors can be retrieved using `BlockWithTransactions`. (#1576)

- The Rust interface and Protobuf presentation of `ExecutionError` have been reworked.
  Error fields were made private and information about a failing call
  was added. (#1585)

- `IntoExecutionError` macro was reworked into a separate trait, `ExecutionFail`,
  and a corresponding derive macro. (#1585)

- State hash aggregation is now performed automatically by MerkleDB.
  The relevant methods in `Runtime` and `Service` in Rust runtime
  have been removed. (#1553)

- `commit_service` has been renamed to the `update_service_status` and now takes
  `InstanceStatus` as an additional argument.
  `start_adding_service` has been renamed to `initiate_adding_service` to
  better distinguish between starting and stopping a service. (#1605)

- `after_transactions` hook is now invoked on the genesis block for the builtin
  services. Note that calling `blockchain::Schema::height` within `after_transactions`
  hook will cause a panic for a builtin service. (#1619)

- `proposer_id` field in `Block` has been moved to additional block headers. (#1602)

- Interaction with services from the Rust runtime has been changed. Instead of
  using the `Transaction` trait, it is now possible to use service interfaces
  directly as Rust traits. These interface traits can be applied to a keypair
  (to generate signed transactions), to `CallContext` (to call another service)
  and some other types. See Rust runtime docs for more details. (#1606)
- The following public APIs were removed/made private: (#1629)
  - `blockchain::{error reexports}` (available from `runtime::`);
  - `blockchain::FatalError` public re-export;
  - `blockchain::InstanceCollection` structure;
  - `Blockchain::pool_size`, `Blockchain::get_saved_peers` and
    `Blockchain::remove_peer_with_pubkey` methods;
  - `helpers::path_relative_from` function;
  - `helpers::ZeroizeOnDrop` trait;
  - `helpers::Milliseconds` type;
  - `helpers::config` and `helpers::user_agent` modules;
  - `helpers::generate_testnet_config`, `helpers::create_rust_runtime_and_genesis_config`
    and `helpers::clear_consensus_messages_cache` functions;
  - `impl_serde_hex_for_binary_value` macro (moved to `merkledb`);
  - `messages::BinaryValue` public re-export;
  - `node::state` module (constants from `node::state` are now accessible in
    `node::constants` module);
  - `proto` module;
  - `runtime::error` module (`catch_panic` was added to the list of public
    re-exports from `runtime::error`).

#### exonum-merkledb

- `SparseListIndex::indices` method was renamed to `SparseListIndex::indexes`. (#1629)

- `AccessExt::touch_index` method has been replaced with `index_type`. (#1630)

#### exonum-supervisor

- `Supervisor` structure isn't generic anymore. (#1587)

#### exonum-merkledb

- The crate has been restructured, indexes are now located in separate module.
Indexes iterators names has been shortened to `Iter`, `Keys` and `Values`. (#1628)

### exonum-testkit

- The following public APIs were removed/made private: (#1629)
  - `compare` module;
  - `txvec` macro;
  - `TestKit::probe_all` and `TestKit::probe` methods.

### New features

#### exonum

- `before_transactions` hook for services was introduced. (#1577)

- `ErrorMatch` was introduced to test (e.g., using the testkit) that
  an `ExecutionError` has an expected type, error message and/or location. (#1585)

- Service instances can now be stopped.

  Active service instance can be stopped by the corresponding request to the
  `Supervisor`. Stopped service no more participates in the business logic,
  i.e. it does not execute transactions, process events, provide user APIs, etc.
  Service data becomes unavailable to other services, but still exists. The name
  and identifier remain reserved for the stopped service and cannot be used again
  for adding new services. (#1605)

- New `blockchain::Schema` method `next_height` was added as a non-panicking
  alternative to `height`. (#1619)

- New method `in_genesis_block` was added to the `CallContext` to check if the service
  hook is being executed for the genesis block. (#1619)

- New `api::Error` variants were added: `Gone` and `MovedPermanently`. (#1607)

- API endpoints are now can be marked as deprecated. (#1607)

#### exonum-merkledb

- MerkleDB now performs automated state aggregation allowing to construct proofs
  for its contents. Hashed indexes which are not a part of a group participate
  in this aggregation. Consult crate docs for more details on how
  aggregation works. (#1553)

- Added hashed version of `Entry` called `ProofEntry`, which participates
  in the state aggregation. (#1553)

- Added support of unsized keys to `MapIndex`. (#1621)
- Added support of unsized keys to `MapIndex` and `ProofMapIndex`. (#1621, #1626)

- Added mechanism to extend block header. Block now contains
  key-value storage `additional_headers` which can contain binary data. (#1602)

- `TemporaryDB` can now be cleared. This will remove contents of all indexes
  and erase index metadata. (#1630)

- `impl_serde_hex_for_binary_value` macro was moved from core to `merkledb`. (#1629)

#### exonum-supervisor

- `Supervisor` service now can have initial configuration and implements
  `Configure` interface. (#1587)
<<<<<<< HEAD
  
=======

>>>>>>> 520324a3
- `ConfigChange::StopService` has been added to make requests to stop the service
  instance. (#1605)  

### Internal Improvements

#### exonum

- `sandbox` module was moved to the `test-suite/consensus-tests`. (#1627)
- Some of general-purpose tests were moved to the `test-suite/node-tests`. (#1633)

### Bug Fixes

#### exonum-merkledb

- `Snapshot` implementation for `Patch` has been fixed. The previous implementation
  could lead to stale reads from a `Patch` or a `Fork`. (#1611)

## 0.13.0-rc.2 - 2019-12-04

### Breaking changes

#### exonum

- **Most important**: new Dynamic Services feature was introduced. For details see
  the [Dynamic Services](#dynamic-services-feature) section of the changelog.

- Used `rust` version is updated to 1.38.0. (#1481)

- Transaction serialization format was changed to `protobuf`. (#1283)

- `create_checkpoint` method has been implemented for the `RocksDB` struct.
  This method uses
  [RocksDB checkpoints](https://github.com/facebook/rocksdb/wiki/Checkpoints)
  functionality under the hood.

- `NotFound` error message for `explorer/v1/block` endpoint now includes
  the actual blockchain height. (#1498)

- `system/v1/rebroadcast` endpoint has been removed. (#1445)

- Added a possibility to specify compression algorithm for the database. (#1447)

- Updated `hex` dependency with changes in the methods signatures of the `ToHex`
  trait. (#1468)

- Validator keys are now derived from single master key. Master key is
  stored in encrypted file. (#1459)

- Command line parameters `--service-key-pass` and `--consensus-key-pass` was
  removed in favor of `--master-key-pass` parameter. For example now you can
  run the node with the command below. (#1459)

    ```bash
    cargo run -- run -d 0/db/ -c 0/node.toml --master-key-pass pass:123
    ```

  - `StoppedTestKit::resume` accepts list of runtimes instead of a list of services.

  - Removed obsolete `TestKit::blockchain_mut` method and `TestKit::blockchain`
  now returns value instead of reference.
  
- Dot symbol is not allowed in service names anymore. (#1558)

- Services can now use `BlockchainData` and `SnapshotExt` types to access data
  from the blockchain in a more structured manner. (#1523)

- `GenesisConfig` is extracted into separate entity. `BlockchainBuilder`, `Node`
 and `Testkit` explicitly accepts it during creation. (#1541)

- Added `DefaultInstance` trait for declaration of builtin services. (#1541)

#### exonum-merkledb

- Nested proofs for `ProofListIndex` are replaced with a flat
  (non-recursive) format. (#1450)

- Differentiated (read-only / read-write) access to the database
  was introduced. (#1523)

- It is now possible to have readonly access to indexes given a `Fork`
  via a `ReadonlyFork` wrapper. Readonly access works like `RefCell::borrow`
  (vs `RefCell::borrow_mut` for `Fork`); it is possible to create an
  unlimited number of indexes with readonly access based on the same fork.
  (#1523)
  
- Service schemas can now use a declarative layout, in which every field
  corresponds to a separate index or a group of indexes. It is possible
  to derive a constructor for such schemas via `FromAccess` derive macro.
  (#1523, #1562)

- New index name restrictions has been added. (#1558)

  - Dot symbol is not allowed anymore in indexes with prefixed access.

  - Index names starting from `__` and not containing a dot `.` are reserved and
    used only for system indexes.

#### exonum-proto

- Introduced a new crate `exonum-proto`. Trait `ProtobufConvert` is moved
  to this crate. (#1496)

#### exonum-protobuf-convert

- Introduced a new crate `exonum-protobuf-convert`. Derive macro
  `ProtobufConvert` is moved to this crate. (#1501)

- Derive macro `ProtobufConvert` now does not derive the `BinaryValue` and
  `ObjectHash` traits. There are separate derive macros for them in
  the `exonum-derive` crate. (#1501)

#### exonum-build

- Method `protobuf_generate` is now private, use `exonum_build::ProtobufGenerator`
  instead (#1496).
  
- Method `ProtobufGenerator::frequently_used` has been removed (#1581).

#### exonum-crypto

- Methods `read_keys_from_file` and `generate_keys` are moved to new `keys`
  module in the `exonum`. (#1459)

- Protobuf serialization for crypto types is now implemented in the `exonum-crypto`
  crate. (#1496)

### Dynamic Services Feature

#### Overview

In `exonum` 0.13, a new service workflow is introduced, named
"Dynamic Services".

Key points of this feature are the following:

- `exonum` now supports different environments of code execution (runtimes).
  Only native `rust` runtime is enabled by default, but support of
  different programming languages can be added quite easily.

  For details see the [`Runtime` trait docs][runtime-trait] and the
  [`sample_runtime` example][sample-runtime].

  [runtime-trait]: https://docs.rs/exonum/0.13.0-rc.2/exonum/runtime/trait.Runtime.html
  [sample-runtime]: https://github.com/exonum/exonum/tree/v0.13.0-rc.2/examples/sample_runtime

- Services are not statically tied to the compiled binary anymore. There is
  support of adding new service types (aka artifacts) dynamically and starting new
  instances of services.

  For details see [`runtime` module docs][runtime-docs].

  [runtime-docs]: https://docs.rs/exonum/0.13.0-rc.2/exonum/runtime/index.html

- Services now can have initialization parameters, provided within service start
  procedure.

- Services now support configuration changes via `Configure` interface.

- `configuration` service was replaced with the `supervisor` service, which is
  capable of not only changing configuration, but of deploying and starting
  services as well. For details see [`supervisor` service][supervisor].

  [supervisor]: https://github.com/exonum/exonum/tree/v0.13.0-rc.2/services/supervisor

#### Migration Guide

There are a lot of backward-incompatible changes introduced within 0.13 release.
So to make the changes apparent, compare the `Cryptocurrency` example service versions
for [0.12.1][crypt-0-12] and [0.13.0][crypt-0-13] releases.

[crypt-0-12]: https://github.com/exonum/exonum/blob/v0.12.1/examples/cryptocurrency/
[crypt-0-13]: https://github.com/exonum/exonum/blob/v0.13.0-rc.2/examples/cryptocurrency/

Key points:

- Merkledb schema is now declarative and can contain indices as fields.

- Access to the database is now isolated for services.
  A service cannot get the write access to another service or the blockchain schema.

- Transactions do not have the `execute` method anymore. Instead, a service defines
  and implements an interface trait which contains all the business logic.

- Services do not launch at the node start by default. For launching a
  service, use an [`exonum-launcher`][launcher] tool.

  [launcher]: https://github.com/exonum/exonum-launcher

#### Important PRs for Dynamic Services

<!-- markdownlint-disable no-inline-html -->
<details>
    <summary>Below you can find a list of pull requests
    which have significant meaning for the implementation of the Dynamic Services
    feature.
    Pull requests are ordered chronologically.</summary>

- #1253: Interface mocks for dynamic services

- #1263: Add new rust services interface

- #1261: Basic dispatcher functionality

- #1275: Dynamic services integration

- #1345: Implement a new `Transaction` trait [ECR-3222]

- #1361: FIrst step of persistent dynamic services implementation [ECR-3276]

- #1371: Basic supervisor service implementation [ECR-3291], [ECR-3298]

- #1376: Restore system API endpoints

- #1389: Check and improve messages verification procedure [ECR-3272]

- #1446: Service interfaces MVP. [ECR-3474], [ECR-3484]

- #1467: Implement Configure interface [ECR-3306]

- #1473: Extract supervisor service from core

- #1482: Add shutdown method into runtime trait

- #1484: Implement configuration update logic in Supervisor [ECR-3583]

- #1492: Do start and initialize service at single step [ECR-3222]

- #1537: Finalize Exonum-derive macros [ECR-3800]

- #1538: Supervisor modes [ECR-3794] [ECR-3771]

</details>
<!-- markdownlint-enable no-inline-html -->

#### Full History of the Dynamic Services Implementation

<!-- markdownlint-disable no-inline-html -->
<details>
    <summary>Below you can find a list of all pull requests related
    to the implementation of the Dynamic Services feature.
    Pull requests are ordered chronologically.</summary>

- #1243: Old behavior dispatcher

- #1509: Make dispatcher mostly synchronous

- #1245: Add basic runtime env interface + rust implementation

- #1253: Interface mocks for dynamic services

- #1261: Basic dispatcher functionality

- #1263: Add new rust services interface

- #1267: Move configuration service to the core

- #1269: Rust artifact and additional functionality for rust runtime.

- #1270: Dynamic configuration service

- #1275: Dynamic services integration

- #1287: Remove macro from service interface trait definition

- #1290: Add support of state hash calculation into runtimes & services

- #1291: Change service builder and web api.

- #1325: Dynamic services: fix time service compilation

- #1326: Remove genesis_init from dynamic services [ECR-3226]

- #1327: Remove unsafe code from runtimes

- #1330: A small amount of code improvements. [ECR-3222]

- #1331: Rename dispatch to call_info

- #1332: Fix tests in blockchain module

- #1334: Fix sandbox tests in dynamic services [ECR-3230]

- #1336: Rename traits methods in dynamic services  [ECR-3222]

- #1337: Fix a lot of tests in dynamic services

- #1338: Refine `start_service` logic [ECR-3222, ECR-3235]

- #1340: Fix testkit [ECR-3229]

- #1343: Add service name and id to `Service` trait methods. [ECR-3235]

- #1345: Implement a new `Transaction` trait [ECR-3222]

- #1346: Fix transactions benchmarks in dynamic services

- #1348: Fix big performance regression in dynamic services

- #1349: Don't verify SignedMessage during the deserialization

- #1350: Refactor signature verification code [ECR-3222]

- #1353: Rework blockchain explorer [ECR-3259]

- #1354: Fix `cargo test --all` compilation

- #1357: Some refactoring by clippy suggestion

- #1361: FIrst step of persistent dynamic services implementation [ECR-3276]

- #1367: Rename ArtifactSpec to ArtifactId [ECR-3291]

- #1371: Basic supervisor service implementation [ECR-3291], [ECR-3298]

- #1374: Polish code and make travis almost happy

- #1375: Add deadline_height to StartService transaction [ECR-3298]

- #1376: Restore system API endpoints

- #1378: Finalize artifact deployment logic [ECR-3291]

- #1379: Implement state_hash computation for dispatcher.

- #1380: Make tests green again.

- #1381: Include proto file sources in artifact information. [ECR-3309]

- #1382: Replace impl_service_dispatcher by the attribute in
  service_interface [ECR-3222]

- #1387: Improve execution error handling for dynamic services [ECR-3236]

- #1389: Check and improve messages verification procedure [ECR-3272]

- #1392: Implement verification for ArtifactId and InstanceSpec
  with the unit tests [ECR-3360]

- #1393: Add macro to implement hex serde representation
  for the BinaryValue types [ECR-3222]

- #1394: Update documentation of the messages module [ECR-3275]

- #1396: Document runtime life cycle [ECR-3275]

- #1405: Dynamic services supervisor tests [ECR-3266]

- #1411: Refine Runtime trait [ECR-3412]

- #1427: Try to re deploy artifact before registration.

- #1429: Review unwraps in dynamic services [ECR-3419]

- #1430: Expand documentation on configuration parameters usage [ECR-3463]

- #1431: Update dispatcher info to show changes in list
  of deployed artifacts

- #1432: Refine exonum-derive crate on top of darling [ECR-3343]

- #1434: Replace `dispatcher` attribute in `exonum_service`
  by the `service_interface` in `ServiceFactory` [ECR-3474]

- #1438: Remove dispatcher reference from Runtime trait

- #1443: Replace fabric module with exonum-cli crate [ECR-3457]

- #1446: Service interfaces MVP. [ECR-3474], [ECR-3484]

- #1451: Add the service interface name option to the proto files

- #1452: Remove default state_hash implementation

- #1454: Simplify blockchain configuration [ECR-3357]

- #1462: Fix API Freeze on startup

- #1465: Improve ProtobufConvert for enum variants

- #1467: Implement Configure interface [ECR-3306]

- #1472: Fix some of the testkit ignored doctests

- #1473: Extract supervisor service from core

- #1476: Improve support for additional runtimes in TestKit [ECR-3444]

- #1482: Add shutdown method into runtime trait

- #1483: Use strings for protobuf files

- #1484: Implement configuration update logic in Supervisor [ECR-3583]

- #1488: Add support of external runtimes to exonum-cli

- #1489: Avoid waiting in the `add_transaction` endpoint [ECR-3222]

- #1490: Fix supervisor creation

- #1491: Polish testkit [ECR-3222]

- #1492: Do start and initialize service at single step [ECR-3222]

- #1493: Document Rust runtime services traits [ECR-3275]

- #1494: Enhancements in Testkit

- #1495: Implement API endpoints that shows config
  proposals in Supervisor [ECR-3610]

- #1504: Clarify runtime shutdown method [ECR-3696]

- #1505: Proto optimization [ECR-3472]

- #1508: Remove validator_id method from AfterCommitContext

- #1509: Make dispatcher mostly synchronous

- #1511: Add includes to proto-sources

- #1514: Use enum to represent ErrorKind [ECR-3717]

- #1515: Introduce test-suite directory

- #1517: Clarify SignedMessage documentation [ECR-3478]

- #1518: Remove data duplication from DeployConfirmation [ECR-3770]

- #1519: Add anonymous lifetimes [ECR-3757]

- #1520: SimpleSupervisor: Verify that config proposal
  is sent by validator [ECR-3742]

- #1521: Implement ObjectHash for SignedMessage

- #1522: Remove ApiContext structure [ECR-3745]

- #1525: Make protobuf artifacts implementation detail

  of Rust runtime [ECR-3776]

- #1526: Sending an empty POST request to /shutdown endpoint
  doesn't work [ECR-3756]

- #1528: Document parts of Rust runtime [ECR-3285]

- #1530: Improve `Runtime` docs

- #1531: ProofMapIndex variants for hashed and raw keys [ECR-3777]

- #1537: Finalize Exonum-derive macros [ECR-3800]

- #1538: Supervisor modes [ECR-3794] [ECR-3771]

- #1539: Restore warn(missing_docs) in the Exonum crate [ECR-3821]

- #1540: Deploy workflow

- #1542: Write proper examples for the Exonum traits derivation [ECR-3822]

- #1544: Remove atty dependency

- #1546: Move multisig module to the supervisor crate [ECR-3823]

- #1547: Remove metrics module

- #1548: Remove TransactionMessage alias [ECR-3222]

- #1549: Encapsulate Blockchain fields [ECR-3222]

- #1550: Remove isolate method [ECR-3820]

- #1552: Assign instance IDs in the Supervisor [ECR-3746]

- #1555: Update MerkleDB docs

- #1568: Make DispatcherSchema merkelized again [ECR-3810]

- #1592: Fix node freeze after re-enabling consensus [ERC-3111]

</details>
<!-- markdownlint-enable no-inline-html -->

### New Features

#### exonum

- New config params `http_backend_config.server_restart_max_retries` and
  `http_backend_config.server_restart_retry_timeout` added into `NetworkConfiguration`.
  They are intended to configure restart settings of the HTTP-server (#1536).

- `exonum` now has a `python` library for implementing integration tests. (#1516)

- `BlockchainMut` now has a `check_tx` method used to verify transactions before
  adding them to the transactions pool. Transactions for which `check_tx` fails
  are considered invalid and can't be included to the block. (#1579)

#### exonum-merkledb

- `ProofListIndex` now implements `truncate()` and `pop()` methods, allowing
  to eject elements from the list. (#1455)

- `IndexAccess` trait is implemented for several new types, notably,
  `Rc<dyn Snapshot>`, `Arc<dyn Snapshot>` and `Rc<Fork>`. (#1455)

- `HashTag::hash_list()` was extended to support values of any appropriate type,
  not only `Hash`. (#1455)

- `ProtobufConvert` has been implemented for `MapProof` (#1512) and `ListProof` (#1513).

- New variant of the `ProofMapIndex` have been introduced - `RawProofMapIndex`.
  It is used for keys that maps directly to `ProofPath`, for example `Hash` and
  `PublicKey`. (#1531)

  - By default `ProofMapIndex` is used for keys that implement `ObjectHash`.

  - For `Hash` keys both map variants works the same, because `ObjectHash`
  implementation for `Hash` returns the hash itself.

#### exonum-cli

- Old `fabric` module is replaced with new `exonum-cli` crate. (#1443)

- `exonum-cli` provides a public reexport of `structopt` crate. (#1461)

### Internal Improvements

#### exonum

- `system/v1/shutdown` endpoint has been modified and now accepts empty POST
  requests. (#1526)

- `exonum-protobuf-convert` has been replaced with external `protobuf-convert`
  crate. (#1561)

- `keys` module has been moved into `exonum-keys` crate. (#1497)

#### exonum-merkledb

- `ProofListIndex::extend()` method has been refactored, leading to up to 10x
  performance improvements for large lists. (#1455)

- Proofs building mechanisms have been heavily refactored. (#1460)

#### exonum-testkit

- Configuration change example has been moved to `exonum-supervisor` crate. (#1582)

#### exonum-build

- Now input directory is always added to includes to reduce boilerplate
  code. (#1581)

### Bug Fixes

#### exonum

- Localhost ports 8080/8081 are now allowed in CORS within the `run-dev` mode. (#1415)

#### exonum-merkledb

- `index_metadata` now correctly loads the provided index address name (#1478).

## 0.12.1 - 2019-09-19

### Bug Fixes

#### exonum

- A message length checking has been fixed (#1463)

## 0.12.0 - 2019-08-14

### Breaking changes

#### exonum

- Module `storage` has been replace by `exonum-merkledb` crate. See related section
- Signatures of methods `Service::initialize` and `Service::before_commit` has been
  changed. Now they take immutable reference to `Fork` instead of mutable. (#1293)

- Trait `BinaryForm` has been replaced by `BinaryValue`. (#1298)

  To implement `BinaryValue` for types that implements `Protobuf::Message` use
  `impl_binary_value_for_pb_message` macros.

- Module `storage` has been replaced by `exonum-merkledb` crate. See related section
  in changelog for details. (#1293)

- Bootstrapping workflow has been simplified (#1292)

  `generate-config` subcommand now uses single `OUTPUT_DIR` instead of set of options.
  So to generate node config you should write something like example bellow.

  ```bash
  cargo run --bin exonum-timestamping -- \
    generate-template /tmp/exonum/template.toml --validators-count 4

  cargo run --bin exonum-timestamping -- \
    generate-config /tmp/exonum/template.toml /tmp/exonum/cfg/0 \
      --peer-address 0.0.0.0:8000
  cargo run --bin exonum-timestamping -- \
    generate-config /tmp/exonum/template.toml /tmp/exonum/cfg/1 \
      --peer-address 0.0.0.0:8001
  cargo run --bin exonum-timestamping -- \
    generate-config /tmp/exonum/template.toml /tmp/exonum/cfg/2 \
      --peer-address 0.0.0.0:8002
  cargo run --bin exonum-timestamping -- \
    generate-config /tmp/exonum/template.toml /tmp/exonum/cfg/3 \
      --peer-address 0.0.0.0:8003

  cargo run --bin exonum-timestamping -- \
    finalize /tmp/exonum/nodes/0/sec.toml /tmp/exonum/nodes/0/node.toml \
      --public-configs /tmp/exonum/cfg/{0,1,2,3}/pub.toml

  cargo run --bin exonum-timestamping -- \
    run -d /tmp/exonum/db/0 -c /tmp/exonum/nodes/0/node.toml
  ```

- `explorer/v1/block` endpoint returns a response in a "flat" format. (#1386)

- `explorer/v1/blocks` endpoint with `add_blocks_time` param switched on now returns
  median precommit times in the `time` field within each returned block,
  rather than in a separate array. (#1278)

- `system/v1/mempool` endpoint has been renamed into `system/v1/stats`.
  An additional field in the response of the endpoint was added. The field
  corresponds to the total number of transactions in the blockchain. (#1289)

- `system/v1/mempool` endpoint has been renamed into `system/v1/stats`.
  An additional field in the response of the endpoint was added. The field
  corresponds to the total number of transactions in the blockchain. (#1289)

#### exonum-merkledb

- Added restrictions to index names. Allowable characters in index name: ASCII
  characters, digits, underscores and dashes. (#1388)

- Added `Debug` implementation for `Database`, `Snapshot`, `Iterator` dynamic
  traits (#1363)

- Changed storage layout (#1293)

  - Changed indexes metadata layout in the database.

  - Introduced a generic `IndexState` structure that can be used to store global
    index properties like total number of items.

- Changed `ProofMapIndex` hashing rules for branch nodes and root node.
  Branch nodes is hashing now with 0x04 prefix, root node with 0x03 (#1293).

- Renamed method `merkle_root` of `ProofMapIndex` and `ProofListIndex` to
  `object_hash` (#1293).

- Several mutable indexes now can be create from immutable reference to `Fork` (#1293)

- Relaxed trait bounds for the `ProofMapIndex` keys (#1293)

  Now keys should just implement `BinaryKey` trait instead of the
  `ProofMapKey`, which will be ordered according to their binary
  representation, as in the `MapIndex`.

- Changed `ProofListIndex` hashing rules for leaf nodes and branch nodes according
    to the [certificate transparency](https://tools.ietf.org/html/rfc6962#section-2.1)
    specification. Leaf nodes contain hashes with 0x00 prefix, branch nodes - with
    0x01. (#1293)

- `StorageValue` and `StorageKey` have been renamed to the `BinaryValue`
  and `BinaryKey`. (#1293)

  - Added `to_bytes` method to the `BinaryValue` trait which doesn't consume
    original value instead of the `into_bytes`.
  - `BinaryKey::write` now returns total number of written bytes.
  - `CryptoHash` has been replaced by the `ObjectHash`.

- Changed the hash algorithm of the intermediate nodes in `ProofMapIndex`. (#1293)

  `ProofPath` now uses compact binary representation in the `BranchNode`
  hash calculation.

  Binary representation is `|bits_len|bytes|`, where:

  - **bits_len** - total length of the given `ProofPath` in bits compressed
    by the `leb128` algorithm
  - **bytes** - non-null bytes of the given `ProofPath`, i.e. the first
    `(bits_len + 7) / 8` bytes.

#### exonum-crypto

- Removed deprecated `CryptoHash` trait, use `exonum-merkledb::ObjectHash`
  instead (#1361)

### New features

#### exonum

- New endpoint: `v1/transactions/subscribe`, which subscribe to new transaction events.
  This endpoint accept optional parameters: `service_id` and `message_id`
  (`message_id` as in derive macro `TransactionSet`). (#1335)

- New endpoint: `v1/ws`, which open websocket connection and allow to set multiple
  subscription (for blocks and transaction, filtered by service and transaction id)
  and send transactions (in hex, like in explorer) to blockchain
  (examples can be found in related pull request). (#1335)

### Bug Fixes

#### exonum-testkit

- Fixed `TestKit::add_tx()` method, which previously did not persist
  transactions. (#1278)

### Internal improvements

#### exonum

- `explorer/v1/blocks` endpoint supports `add_precommits` param, which supplies
  each returned block with the `precommits` field. (#1278)

- `explorer/v1/blocks` endpoint allows to specify the lower bound on the returned
  block height with the `earliest` query param. (#1278)

- Added `ProtobufConvert` implementation for byte array with fixed sizes (#1279)

- Added `service_name` getter to the `TransactionContext`. (#1274)

- Allowed to use symbol `-` in index names. (#1277)

- `rocksdb` crate is now used instead of `exonum_rocksdb`. (#1286)

- Added a new endpoint `system/v1/services` for displaying information
  about available services. (#1288)

- Endpoints `explorer/v1/block` and `explorer/v1/transactions` were extended
  with adding additional fields `service_id` and `time`. (#1386)

- Added `tx_cache` field to `State` to cache incoming transactions before
  adding them to persistent pool. (#1398)

- Added new request message `PoolTransactionsRequest` to obtain pool transactions
 from another peers. (#1404)

- Endpoints `explorer/v1/block` and `explorer/v1/transactions` were extended
  with adding additional fields `service_id` and `time`. (#1386)

#### exonum-merkledb

- Updated `ProofMapIndex` data layout. (#1293)

  Path to the root node in merkle patricia tree now has been stored in the index
  state.

- New API for getting and creating indexes. (#1293)

  - Now indexes can be accessed via immutable references from `Snapshot` and
    mutable/immutable references from `Fork`.

  - Introduced method `fork::get_object` to get or create object by address.

  - `get_object_existed` and `get_object_existed_mut` methods of `Fork` and `Snapshot`
    returns optional references to index.
- `rocksdb` crate is now used instead of `exonum_rocksdb`. (#1286)

- Added a new endpoint `system/v1/services` for displaying information
  about available services. (#1288)

- `rocksdb` crate is now used instead of `exonum_rocksdb`. (#1286)

- Added `From<Patch>` trait implementation to `Fork`. (#1403)

#### exonum-testkit

- Implemented "stopping" and "resuming" a `TestKit`, allowing to emulate node
  restarts. (#1278)

## 0.11.0 - 2019-03-15

### Breaking Changes

#### exonum

- Node secret keys are now stored in separate files in a secure way.
  CLI for generating node configs and starting nodes has been extended
  in order to reflect these changes. (#1222, #1096, #1235)

- Changed a response for `/healthcheck` endpoint. (#1252)

- Changed a response code for the `/block` endpoint for the case when
  the requested block doesn't exist. (#1262)

- Removed a sub-command `generate-testnet` from CLI. (#1264)

#### exonum-crypto

- Renamed `create_keys_file` function to `generate_keys_file`
  in `utils` module. (#1222, #1096)

### Internal improvements

- All Exonum crates have been updated to Rust 2018 edition. This means that
  it is required to use Rust 1.31 or newer for compilation. (#1230)

#### exonum

- Added `allow-origin` for `localhost` for public and private api in
  development mode by default. (#1234)

- Added `ProtobufConvert` implementation for `Signature`. (#1241)

## 0.10.3 - 2019-01-22

### Internal Improvements

#### exonum

- Unpin versions of dependencies. (#1237)

## 0.10.2 - 2019-01-14

### New Features

#### exonum

- Added i128/u128 support for `StorageKey`, `StorageValue`. (#1179)

#### exonum-crypto

- Added i128/u128 support for `CryptoHash`. (#1179)

## 0.10.1 - 2019-01-04

### Internal Improvements

#### exonum

- Dependencies have been updated. (#1111, #1162, #1167, #1168)

- `ctrl+c` handler has been added for correct node stopping. (#1163)

#### exonum-crypto

- `pwbox` dependency has been updated. (#1164)

## 0.10.0 - 2018-12-14

### Breaking Changes

- Changed the message format, which, in turn, has led to changes in
   the byte representation of transactions and precommit messages. (#916)

- `Transaction::execute` now accepts `TransactionContext` as the second
   parameter. `TransactionContext` provides the public key of transaction
   author, ID of current service, and transaction hash. (#943)

- `Transaction::verify` method has been removed. (#1085)

- Every transaction that contains the public key of the author was refactored
   to use the author indicated in `TransactionContext`. (#984 #980 #979 #975 #971)

- `/transactions/` endpoint can now handle transaction messages in hex format.
   Services that used custom endpoints were refactored to
   use `explorer/v1/transactions`. (#943 #984 #980 #979 #975 #971)

- `majority_count` parameter has been moved from `StoredConfiguration`
   to `ConfigurationService` configuration. (#828)

- Removed obsolete `enable_blockchain_explorer` option from `NodeApiConfig`. (#891)

- Consensus messages and inner structs are now serialized with protobuf. (#1028)

- `tx_pool_capacity` parameter has been removed from `MemoryPoolConfig`. (#1036)

- Custom serialization has been removed. (#1088)

#### exonum

- Trait `TransactionSend` was removed.
  `ApiSender` now contains `broadcast_transaction` method. (#943)

- `api::Error::InternalError` now contains `failure::Error` instead of
  `Box<::std::error::Error>`. (#879)

- `TransactionSend::send` now returns `Result<(), failure::Error>`
  instead of `io::Result`. (#879)

- `ApiSender` methods `send_external_message` and `peer_add`
   now returns `Result<(), failure::Error>` instead of `io::Result`. (#879)

- `majority_count` parameter has been added to `generate-template` and
  `generate-testnet` commands. (#828)

- `NodePrivateConfig` fields have been renamed: `listen_addr` to `listen_address`
  and `external_addr` to `external_address`. (#809)

- `NodePublicConfig` `addr` field has been renamed to `address`. (#809)

- Config parameter `external_address` is now a required value. (#826)

- Config parameter `round_timeout` has been renamed to `first_round_timeout`.
  Now timeout for round r is `first_round_timeout + (r-1)*round_timeout_increase`,
  where `round_timeout_increase` is determined as a certain percentage of
  `first_round_timeout`. The value of this percentage is defined in
  `ConsensusConfig::TIMEOUT_LINEAR_INCREASE_PERCENT` constant (10%). (#848)

- `missing_keys`, `entries`, `all_entries` methods of `CheckedMapProof` and
  `MapProof::missing_keys_unchecked` method now return `impl Iterator` instead
  of `Vec`. (#918)

- `Connect` message field `addr` with `SocketAddr` has been removed, `pub_addr`
   with `str` of unresolved external address of the peer is used instead. (#942)

- Endpoint `v1/peers` now returns `ConnectInfo` in incoming connections instead
  of single IP-addresses. (#959)

- `Fork::remove_by_prefix()` method now specifies prefix as `Option<&[u8]>` instead
  of `Option<&Vec<u8>>`. (#1042)

- `TransactionResult` is now serialized using protobuf. Empty description
  of the result is now the equivalent of there being no description
  of the result. (#1075)

- `Service::tx_from_raw` now uses `failure::Error` as an error type. (#1088)

- `transactions!` macro has been removed, `TransactionSet` derive macro
  from `exonum-derive` should be used instead. (#1088)

- `encoding_struct!` macro has been removed, protobuf
  should be used instead. (#1088)

#### exonum-testkit

- Structures in tests and examples are serialized using protobuf now. (#1078)

#### exonum-timestamping

- Structures in tests and examples are serialized using protobuf now. (#1081)

#### exonum-cryptocurrency

- Structures in tests and examples are serialized using protobuf now. (#1081)

#### exonum-configuration

- The `Vote` and `VoteAgainst` now save the transaction hash instead of
  full transaction message. (#984)

- Structures are serialized using protobuf now. (#1086)

#### exonum-time

- Structures are serialized using protobuf now. (#1086)

### New Features

#### exonum-crypto

- Added `utils` module with functions `create_keys_file` for creating
  and `read_keys_from_file` for reading files that contain a
  public key and encrypted secret key. (#1056)

#### exonum

- Added possibility to use domain names instead of IP addresses as a peer's
  addresses. (#826)

- Added `v1/rebroadcast` endpoint that can be used to broadcast all transactions
  from the pool to other nodes. (#859)

- Now each consecutive round is longer than previous by some constant percentage
  of `first_round_timeout`. (#848)

- Added `/v1/blocks/subscribe` endpoint for following block commit events
  through WebSockets (#792).

- Added `MapProof::all_entries_unchecked` method. It is used for more efficient
  calculations in Exonum Java Bindings, but can be used for debug purposes
  as well. (#918)

- Added `listen-address` command line argument to specify different external address
  (`peer-address`) and listen address when generating config files. (#942)

- Peer address is resolved on connect instead of resolving on node startup. (#942)

- Now peers require only one connection to exchange messages between
  them. (#945)

#### exonum-build

- `exonum-build` crate has been added to simplify writing `build.rs` files
  for services that use protobuf code generation. (#1076)

#### exonum-derive

- `exonum-derive` crate has been added with custom derives for `ProtobufConvert`
  and `TransactionSet`. (#1055)

### Bug Fixes

#### exonum

- Bug with pool size overflow has been fixed. (#853)

- Bug in `NoiseWrapper::decrypt_msg` caused by wrong calculation of
  encrypted and decrypted message sizes has been fixed. (#873)

- Transactions (signature) verification benchmark has been fixed. (#673)

- Node no longer panics when transaction pool has a lot of transactions and
  consensus is at round 0. (#673)

- Node now works correctly after consensus re-enable via API. (#902)

- Bug with incorrect EOF handling while decoding network messages has been
  fixed. (#917)

- Bug leading to deletion of excessive data when `clear`ing an index belonging
  to an index family has been fixed. (#1042)

### API Improvements

#### exonum

- `new_in_family` index constructor introduced in #531 now accepts `&str` and `&[u8]`
  as an `index_id` value.

### Internal Improvements

#### exonum

- `NodeHandler::run_handler` now returns `Result<(), failure::Error>`
  instead of `io::Result`. (#879)

- Transactions (signature) verification benchmark has been added. (#808)

- A new function `storage::proof_list_index::root_hash()` has been added
  to efficiently compute Merkle root hash from a list of hashes without
  an intermediate `ProofListIndex`. Verification of block root hashes
  has been optimized as well. (#802)

- `NoiseHandshake::finalize` now returns error if remote peer's public key is not
  in `ConnectList`. (#811)

- Now nodes will switch to `min_propose_timeout` for block proposal timeout
  faster if they receive more than `propose_timeout_threshold` transactions
  during `max_propose_timeout`. (#844)

- Custom log formatting (along with `colored` and `term` dependencies) has been
  removed in favor of `env_logger`. (#857).

- Several dependencies have been updated. (#861, #865, #871)

- Transactions are now verified in a thread pool. Thread pool size is set to
  optimal value by default (CPU count) or can be configured manually. (#673)

- The `finalize` command now does not include the node itself as its own
  trusted peer in the generated configuration. (#892)

- Added a possibility to create `ServiceApiBuilder` with blockchain. (#929)

- `ConnectInfo` and `ConnectList` now stores unresolved addresses as strings. (#942)

- Now `network` module uses `PublicKeys` to identify peers. (#942)

- `system/v1/peers` endpoint now properly returns
  incoming and outgoing connections of the node. (#942)

## 0.9.5 - 2018-12-18

### Internal Improvements

#### exonum

- A version of `snow` dependency has been updated.

## 0.9.4 - 2018-10-24

### New Features

#### exonum

- SegmentField implementation for Option has been added, allowing to
  store optional values inside of transactions. (#1004)

## 0.9.3 - 2018-10-04

### Breaking Changes

#### exonum

- Config parameter `external_address` is now a required value. (#826)

### New Features

#### exonum

- Added possibility to use domain names instead of IP addresses as a peer's
  addresses. In config file domain names can be used in `ConnectList`
  configuration and addresses will be resolved once on startup. (#826)

## 0.9.2 - 2018-09-11

### Internal Improvements

#### exonum

- Added a possibility to create `ServiceApiBuilder` with blockchain. (#929)

## 0.9.1 - 2018-08-02

### Bug Fixes

#### exonum

- `failure` version has been updated to `0.1.2` in order to fix the build issue
  with `failure_derive`. (#845)

- Bug with "unknown propose" execution has been fixed. (#841)

## 0.9.0 - 2018-07-19

### Breaking Changes

#### exonum

- `Command` trait in `helpers::fabric` module became public. (#778)

  Migration path:

  If you override `ServiceFactory::command` method and do a match by a command
  name, just add `use helpers::fabric::Command` import.

- `schema_version` field in `Block` has been removed. (#774)

- Storage in exonum is now versioned. Old databases will not work with this
  update. (#707)

- `Iron`-based web API has been replaced by the new implementation based on
  `actix-web`. (#727)

  Migration path:

  For backend:
  - Remove old dependencies on `iron` and its companions `bodyparser`, `router`
    and others.
  - Simplify the API handlers as follows:

    ```rust
    fn my_handler(state: &ServiceApiState, query: MyQueryType)
    -> Result<MyResponse, ApiError>
    {
      // ...
    }
    ```

    where `MyQueryType` type implements `Deserialize` trait and `MyResponse`
    implements `Serialize` trait.
  - Replace old methods `public_api_handler` and `private_api_handler` of
    `Service` trait by a single `wire_api` method which takes
    `ServiceApiBuilder`. You can use this builder as a factory for your service
    API.
  - `get`, `get_err` and `post` methods in `TestKitApi` have been replaced
    by the more convenient `RequestBuilder`.
    Don't forget to update your testkit-based API tests.

  For frontend:
  - New API implementation supports only query parameters in `GET` requests.
    In this way requests like `GET api/my_method/:first/:second`
    should be replaced by the `GET api/my_method?first=value1&second=value2`.
  - JSON parser for `POST` requests is now more strict.
    In this way you should send `null` in request body even for handlers
    without query parameters.

  See our [examples](examples) for more details.

- `storage::base_index` module has become private along with `BaseIndex` and
  `BaseIndexIter` types. (#723)

- `ServiceFactory` trait has been extended with `service_name` function.(#730)

- Method `name` has been removed from `Run`, `GenerateCommonConfig`,
  `GenerateNodeConfig`, `Finalize`, `GenerateTestnet` and `Maintenance`
  structures (`helpers/fabric` module). (#731)

- `Whitelist` has been replaced by `ConnectList`. Now connection between
  nodes can only be established if nodes exist in each other's connect lists.
  (#739)

  Migration path:

  - Replace `[whitelist]` section in config with `[connect_list.peers]` section
  and specify here all validators' consensus public keys with corresponding
  ip-addresses.
  For example `16ef83ca...da72 = "127.0.0.1:6333"`.

- Healthcheck and consensus endpoints (`v1/healthcheck` and
  `v1/consensus_status`) have been merged to `v1/healthcheck`. (#736, #766)

- Node configuration file is now updated at `ConnectList` update. This is
  achieved via new `ConfigManager` entity. (#777)

  Migration path (required only if you create `Node` manually):

  If you need to update `ConnectList` on file system, pass
  `Some(path_to_node_config)` as the last argument of the `Node::new` method.
  Otherwise, pass `None`.

- `exonum::crypto` types now have truncated `Display`/`Debug` representations. (#797)

  Migration path:

  Use `encoding::serialize::ToHex` instead of `Display` to produce full hexadecimal
  representation. You have to manually check if you need to switch or can keep using
  the truncated representation.

  Use `encoding::serialize::FromHex` instead of `FromStr` for reverse conversion.
  `FromStr` implementation has been removed from crypto types to avoid errors.

### New Features

#### exonum

- Existing sodiumoxide-based cryptographic backend behind opt-out
  sodiumoxide-crypto feature. It also allows to use your own cryptographic
  library with exonum. (#756)

- New kind of CLI commands has been added: `info` command that can be used for
  getting various information from a node that has not been started yet. (#731)
  Currently supported sub-commands:
  - `core-version` - prints Exonum version as a plain string.
  - `list-services` - prints the list of the services the node is built with in
    the JSON format.

- `exonum::crypto::x25519` module to convert keys from Ed25519 to X25519 format
  has been introduced. (#722)

- `storage::Entry` has been extended with `take` and `swap` methods. (#781)

- Added remote public key validation when handling incoming `Connect` message. (#786)

### Bug Fixes

#### exonum

- Fixed bug with incorrect peer status for a turned-off node. (#730)

- `handle_consensus` does not write warning for message from previous
  height any more. (#729)

- `new_in_family` constructor has been added to the `Entry` index. (#790)

- Added missing `external_address` field to the auditor final configuration. (#805)

### Internal Improvements

- `BlockResponse` sends transactions by `Hash` instead of `RawMessage`.
  If the node does not have some transactions, requests are created
  for the corresponding transactions. Due to these changes,
  the block size became significantly smaller. (#664)

## 0.8.1 - 2018-06-15

### New Features

#### exonum

- `RunDev` structure has been made public, so it can be extended now.

- `RunDev` command now generates default values for api addresses in the config.

### Internal Improvements

#### exonum

- Dependencies versions have been updated:
  - `exonum_sodiumoxide` to `0.0.19`.
  - `exonum_rocksdb` to `0.7.4`.

## 0.8 - 2018-05-31

### Breaking Changes

#### exonum

- `handle_commit` method in `Service` trait  has been renamed to
  `after_commit`. (#715)

- `TimeoutAdjusterConfig` has been removed along with different timeout
  adjusters. Current behavior is similar to the `Dynamic` timeout adjuster and
  can be modified through `min_propose_timeout`, `max_propose_timeout` and
  `propose_timeout_threshold` fields in the `ConsensusConfig`. (#643)

  Migration path:

  - `Constant` timeout adjuster can be emulated by setting equal
  `min_propose_timeout` and `max_propose_timeout` values.
  - For `Dynamic` timeout adjuster simply move `min`, `max` and `threshold`
    values into `min_propose_timeout`, `max_propose_timeout` and
    `propose_timeout_threshold` correspondingly.
  - There is no possibility to emulate `MovingAverage` now, so `Dynamic` should
    be used as the closest alternative.

- Network connections are now encrypted using
  [Noise Protocol](https://noiseprotocol.org/). Nodes compiled with old
  version will not connect to the new ones. Therefore you need to
  update all node instances for the network to work. (#678)

- `storage::Error` constructor has been made private. (#689)

- `ConsensusConfig::validate_configuration` method has been renamed to the
  `warn_if_nonoptimal`. (#690)

#### exonum-time

- The service has been refactored and the following public structs has been
  moved to separate modules: `TimeSchema` to `exonum_time::schema`,
  `TimeProvider` and `MockTimeProvider` to `exonum_time::time_provider`,
  `ValidatorTime` to `exonum_time::api`. (#604)

### New Features

#### exonum

- Private API now support CORS. (#675)

- The `--public-allow-origin` and `--private-allow-origin` parameters have been
  added to the `finalize` command. (#675)

- IPv6 addressing is now supported. (#615)

- `Field`, `CryptoHash`, `StorageValue` and `ExonumJson` traits have been
  implemented for `chrono::Duration` structure. (#653)

- `before_commit` method has been added in `Service` trait. (#667) (#715)

- `Field`, `CryptoHash`, `StorageKey`, `StorageValue` and `ExonumJson` traits
  have been implemented for `rust_decimal::Decimal`. (#671)

- Maintenance CLI command for node management has been added. Currently the only
  supported command is `clear-cache` which clears node message cache. (#676)

- `StoredConfiguration` validation has been extended with `txs_block_limit`
  parameter check. (#690)

- A warning for non-optimal `StoredConfiguration::txs_block_limit` value has been
  added. (#690)

- Private api `/v1/network/` endpoint now returns core version in addition to
  service info. (#701)

#### exonum-timestamping

- Additional service example has been added along with frontend. (#646)

#### exonum-cryptocurrency-advanced

- Advanced cryptocurrency example becomes a public library (is published on
  crates.io). (#709)

### Bug Fixes

#### exonum

- Already processed transactions are rejected now in
  `NodeHandler::handle_incoming_tx` method. (#642)

- Fixed bug with shutdown requests handling. (#666)

- Fixed deserialization of the `MapProof` data structure. (#674)

- Fixed a bug which prevented the node from reaching the actual round. (#680 #681)

#### exonum-configuration

- Error description has been added to the return value of the transactions. (#695)

#### exonum-time

- Error description has been added to the return value of the transactions. (#695)

#### exonum-cryptocurrency-advanced

- Frontend has been updated to reflect latest backend changes. (#602 #611)

### Internal Improvements

#### exonum

- Default implementation of `check` method was added to `Field` trait to
  reduce boilerplate. (#639)

- Metrics are now using `chrono::DateTime<Utc>` instead of `SystemTime`. (#620)

#### exonum-configuration

- Method `ProposeData::set_history_hash` has been removed. (#604)

## 0.7 - 2018-04-11

### Breaking Changes

#### exonum

- POST-requests are now handled with `bodyparser` crate, so all the parameters
  must be passed in the body. (#529)

- `ProofListIndex` and `ProofMapIndex` `root_hash` method has been renamed to
  `merkle_root`. (#547)

- Proofs of existence / absence for `ProofMapIndex`s have been reworked. They
  now have a linear structure with two components: key-value pairs, and
  additional *proof* information allowing to restore the Merkle root of the
  entire index. `MapProof` interface has been reworked correspondingly. (#380)

  Migration path:

  - Consult documents for the updated workflow for creation and verification
    of `MapProof`s.
  - See the README in the `storage::proof_map_index` module for theoretical
    details about the new proof structure.

- `with_prefix` constructor of all index types has been renamed to
  `new_in_family`. Now it uses `index_id` instead of prefixes. Moreover,
  `blockchain::gen_prefix` method has been removed. Instead, any type that
  implements `StorageKey` trait, can serve as an `index_id`. (#531)

- Several `Schema`'s methods have been renamed (#565):
  - `tx_location_by_tx_hash` to `transactions_locations`.
  - `block_txs` to `block_transactions`.

- `SystemTime` previously used as storage key or value turned out to show
  different behavior on different platforms and, hence, has been replaced with
  `chrono::DateTime<Utc>` that behaves the same in any environment. (#557)

  Migration path:

  - Replace all `SystemTime` fields with `chrono::DateTime<Utc>` ones.
  - Use `DateTime::from` and `into()` methods to convert your existing
  `SystemTime` instances into suitable type when constructing transactions or
  working with database.

- `Blockchain` method `tx_from_raw()` now returns
  `Result<Box<Transaction>, MessageError>` instead of `Option<Box<Transaction>>`.
  (#567)

- `events` module becomes private. (#568)

- `CryptoHash` trait is no longer implemented for `Hash`. (#578)

- `network_id` attribute has been removed from `NodeInfo` and `RawMessage`.
  `HEADER_LENGTH` remains the same, first byte of `RawMessage` is now reserved and
  always set to `0`. (#579)

- `exonum::explorer` module has been reworked to add new functionality.
  (#535, #600) In particular:

  - The explorer now allows to iterate over blocks in the blockchain in the
    given height range, replacing old `blocks_range` method.
  - `block_info` and `tx_info` methods of the explorer are renamed to `block`
    and `transaction` respectively.
  - `TransactionInfo` moved from the `api::public` module to the `explorer` module.
  - `BlocksRange` moved from the `explorer` module to the `api::public` module.
  - `TxInfo` is renamed to `CommittedTransaction`.
  - `BlockInfo` fields are private now, yet accessible with getter methods.

  Migration path:

  - Rename imported types and methods as specified above
  - Use explicit type parameter in `TransactionInfo` and `CommittedTransaction`
    (e.g., `TransactionInfo<serde_json::Value>` or `TransactionInfo<MyTransaction>`)
    if you need to deserialize transaction-related data returned from
    the explorer HTTP API.
  - Consult `explorer` module docs for further possible changes in API.

- `validators-count` command-line parameter has been added. Now, when generating
  config template using `generate-template` command, you must specify the number
  of validators. (#586)

- `majority_count` parameter has been added to the `StoredConfiguration`. See
  `exonum-configuration` changes for more details. (#546)

#### exonum-testkit

- Rollback mechanism in `Testkit` is reworked to work with checkpoints (#582):
  - old `rollback` by blocks in `Testkit` was removed;
  - `checkpoint` method was introduced to set checkpoints;
  - new `rollback` rolls back to the last set checkpoint.

  Migration path:
  - Replace every old `rollback(blocks)` by a pair of `checkpoint()` and `rollback()`.

- Testkit api now contains two methods to work with the transaction pool (#549):
  - `is_tx_in_pool` - for checking transaction existence in the pool;
  - `add_tx` - for adding a new transaction into the pool.

  Migration path:

  - Instead of calling `mempool()`, one should use `is_tx_in_pool`
  or `add_tx` methods.

- `TestKitApi::get_err` method now returns `ApiError`, rather than a deserialized
  object, as it is for `get`. For checking such results
  in tests you may want to use `assert_matches`.

#### exonum-configuration

- `majority_count: Option<u16>` configuration parameter is introduced. Allows to
  increase the threshold amount of votes required to commit a new configuration
  proposal. By default the number of votes is calculated as 2/3 + 1 of total
  validators count. (#546)

#### exonum-time

- `SystemTime` has been replaced with `chrono::DateTime<Utc>`, as it provides
  more predictable behavior on all systems. (#557)

### New Features

#### exonum

- `ExecutionError::with_description` method now takes `Into<String>` instead of
  `String` which allows to pass `&str` directly. (#592)

- New `database` field added to the `NodeConfig`. This optional setting adjusts
  database-specific settings, like number of simultaneously opened files. (#538)

- `ExecutionError::with_description` method now takes `Into<String>` instead of
  `String` which allows to pass `&str` directly. (#592)

- New `database` field added to the `NodeConfig`. This optional setting adjusts
  database-specific settings, like number of simultaneously opened files. (#538)

- Added `v1/user_agent` endpoint with information about Exonum, Rust and OS
  versions. (#548)

- `ProofMapIndex` now allows to retrieve a proof of presence / absence for an
  arbitrary number of elements at one time with the help of `get_multiproof`
  method. Correspondingly, `MapProof` allows to verify proofs for an arbitrary
  number of elements. (#380)

- `storage::UniqueHash` trait that represents a unique, but not necessary
  cryptographic hash function, is introduced. (#579)

- Added the opportunity to parse configuration files with missing empty structures.
  Fields of such structures are equal to the default values. (#576)

- `CryptoHash`, `Field`, `StorageKey` and `StorageValue` traits are implemented for
  the `uuid::Uuid`. (#588)

- `Display` trait is implemented for types from the `crypto` module. (#590)

- `transactions!` macro now allows empty body. (#593)

#### exonum-testkit

- `create_block*` methods of the `TestKit` now return the information about
  the created block. (#535)

- `TestKit::explorer()` method allows to access the blockchain explorer. (#535)

#### exonum-cryptocurrency-advanced

- A more complex example has been added featuring best practices for service
  writing. (#595)

### Internal Improvements

#### exonum

- `RawTransaction` now has its own implementation of `fmt::Debug` trait instead
  of `#[derive(Debug)]`. The template of `RawTransaction`’s debug message is
  `Transaction { version: #, service_id: #, message_type: #, length: #,
  hash: Hash(###) }`. (#603)

- Non-committed transactions are now stored persistently in the storage instead
  of memory pool. (#549)

- Sandbox tests have been moved inside of the exonum core. (#568)

- The requested transactions in the `TransactionsRequest` are now sent by batches,
  rather than one by one. The number of batches depends on the size limits
  of the message. (#583)

#### exonum-testkit

- Request logging for `TestKitApi` now encompasses all requests. The log format
  is slightly changed to allow for the generic request / response form. (#601)

## 0.6 - 2018-03-06

### Breaking Changes

#### exonum

- `exonum::crypto::CryptoHash` trait is introduced, and `StorageValue::hash`
  and `Message::hash` methods are removed. (#442)

  Migration path:

  - For implementations of `StorageValue`, move the `hash` method
    to `CryptoHash` implementation instead.
  - For implementations of `Message` simply remove `hash` method,
    there's a blanket impl of `CryptoHash` for `Message`.
  - Add `use exonum::crypto::CryptoHash` to use the `hash` method.

- The `StorageKey` trait is re-implemented for signed integer types
  (`i8`, `i16`, `i32` and `i64`) to achieve the natural ordering of produced keys.
  (#443)

  This change will break indices using signed integers as keys.
  To emulate the old implementation, you may create a wrapper around a type
  (e.g., `struct QuirkyI32Key(i32)`) and implement `StorageKey` for it using
  big endian encoding. Then, use the wrapper instead of the int type in indices.
  See the unit tests for `StorageKey` for an example.

- `Transaction::execute` method now returns `TransactionResult` that is stored in
  the blockchain and can be accessed through api. The changes made by transactions
  that return `Err` are discarded. To migrate, add `Ok(())` as the last line to
  the `execute` method. More generally, make sure that the method returns `Ok(())`
  on successful execution. (#385)

- Service transactions are now defined through `transactions!` macro that
  automatically assigns transaction IDs based on the declaration order. (#457)

  Migration path:

  - Move all separate transactions declared as `message!` into one
  `transactions!` macro.
  - Remove `ID` constants.
  - Replace `TYPE` constants with a single `SERVICE_ID` constant.

- Several variants were removed from `ApiError` enum. (#474)

  Migration path:

  - Use generic `ApiError::BadRequest` variant or create `IronError` directly.

- `CommandExtension` uses `failure::Error` instead of `Box<std::error::Error>`
  for errors. (#474)

  Migration path:

  - `std::error::Error` can be converted to `failure::Error` via `.into()` method.

- `storage::Error` implements `failure::Fail` instead of `std::error::Error`. (#474)

- `CryptoHash` for `()` now correctly calculates a hash of an empty byte array
  instead of returning `Hash::zero()`. (#483)

- Removed the `'static` bound from the return value of the
  `blockchain::Service::service_name()` method. (#485)

- `StorageKey` trait now requires `ToOwned` implementation. (#392)

- `Connect` message has been extended with a user agent string, which breaks
  binary compatibility with previous versions. (#362)

- Log output become more human-readable. Now it uses `rfc2822` for time formatting.
  This change can break scripts that analyze the log output. (#514)

- `output_dir` argument of the `generate-testnet` command has been renamed to
  `output-dir`. (#528)

- `peer_addr` argument of the `generate-config` command has been renamed to
  `peer-address`. (#528)

- `Blockchain::new` and `Node::new` now accept `Into<Arc<Database>>` instead
  of `Box<Database>`. (#530)

  Migration path:

  - Just pass database argument as is, for example instead of
    `Box::new(MemoryDb::new())` use `MemoryDb::new()`.

#### exonum-configuration

- Most types renamed to avoid stuttering (see [here][stuttering] for
  an explanation of the term) (#496):

  - `ConfigurationService` to `Service`
  - `ConfigurationServiceFactory` to `ServiceFactory`
  - `TxConfigPropose` to `Propose`
  - `TxConfigVote` to `Vote`
  - `ConfigurationSchema` to `Schema`
  - `StorageValueConfigProposeData` to `ProposeData`
  - `CONFIG_SERVICE` constant to `SERVICE_ID`

  Check the crate documentation for more details.

  **Migration path:** Rename imported types from the crate, using aliases
  or qualified names if necessary: `use exonum_configuration::Service as ConfigService`.

[stuttering]: https://doc.rust-lang.org/1.0.0/style/style/naming/README.html#avoid-redundant-prefixes-[rfc-356]

- Multiple APIs are no longer public (#496):

  - Message identifiers
  - Mutating methods of the service schema
  - Module implementing HTTP API of the service

  Check the crate documentation for more details.

  **Migration path:** The restrictions are security-based and should not
  influence intended service use.

<!-- cspell:disable -->

- `ZEROVOTE` is replaced with the `MaybeVote` type, which is now used
  instead of `Vote` in the schema method signatures. The storage format itself
  is unchanged (#496).

<!-- cspell:enable -->

#### exonum-time

- The structure `Time` is removed, use `SystemTime`
  for saving validators time in `ProofMapIndex` instead. (#20)

- Renamed methods `validators_time`/`validators_time_mut` to
  `validators_times`/`validators_times_mut` in `Schema`. (#20)

### New Features

#### exonum

- `StorageKey` and `StorageValue` traits are implemented for `SystemTime`. (#456)

- `StorageValue` and `CryptoHash` traits are implemented for `bool`. (#385)

- `Height` implements `std::str::FromStr`. (#474)

- `v1/transactions` endpoint has been extended with the transaction execution
  status. (#488)

- Key-indexes interface now allows to use borrowed types for the search
  operations. (#392)

- Added `v1/shutdown` endpoint for graceful node termination. (#526)

- `TransactionInfo` from the public api module became public. (#537)

#### exonum-testkit

- Modified signature of the `TestKitApi::send` method, which previously did not
  accept `Box<Transaction>`. (#505)

- Added possibility to init a logger in `TestKitBuilder`. (#524)

#### exonum-configuration

- Information about configurations by `/v1/configs/actual`, `/v1/configs/following`
  and `/v1/configs/committed` endpoints is extended with the hash of the corresponding
  proposal and votes for the proposal (#481).

- Implemented error handling based on error codes (#496).

### Bug Fixes

#### exonum

- `ExonumJsonDeserialize` trait is implemented for `F32` and `F64`. (#461)

- Added round and propose timeouts validation. (#523)

- Fixed bug with the extra creation of the genesis configuration. (#527)

- Fixed panic "can't cancel routine" during node shutdown. (#530)

### Internal Improvements

#### exonum

- Consensus messages are stored persistently (in the database), so restart will
  not affect the node's behavior. (#322)

- Runtime index type checks have been implemented for every index. (#525)

## 0.5.1 - 2018-02-01

### Bug Fixes

- Fixed logger output. (#451)

## 0.5 - 2018-01-30

### Breaking Changes

- The order of bytes and bits in the `DBKey` keys of `ProofMapIndex` became
  consistent. (#419)

  The change influences how Merkle Patricia trees are built
  for `ProofMapIndex`: the bits in each byte of a `DBKey` are now enumerated
  from the least significant bit (LSB) to the most significant bit (MSB),
  compared to MSB-to-LSB ordering used before.
  Note: this change will break old storages using map proofs.

- The `Database` trait is simplified: it is no longer required
  to implement state-sharing `clone` method.
  Instead, the `merge` method now takes a shared reference to `self`. (#422)

- `message!` and `encoding_struct!` no longer require manual `SIZE`
  and offset specification. (#413)

- `from_raw(raw: RawMessage)`  method is moved to the `Message` trait.
  To migrate, add `use exonum::messages::Message`. (#427)

- Changed iterators over `Patch` and `Changes` data into custom types instead
  of standard collection iterators. (#393)

  <!-- spell-checker:disable -->

- Fixed typo in `SparceListIndexKeys` and `SparceListIndexValues`. (#398)

  <!-- spell-checker:enable -->

- Removed default `state_hash` implementation in the `Service` trait. (#399)

- Removed `info` method from the `Transaction`. (#402)

- Replaced config param `timeout_events_capacity` with
  `internal_events_capacity`. (#388)

- The `Transaction` trait now inherits from `ExonumJson`. (#402)

- Renamed `DBKey` to `ProofPath` and moved a part of its functionality
  to the `BitsRange` trait. (#420)

### New Features

- Added `patch` method to the `Fork` structure. (#393)
- Added a public `healthcheck` endpoint. (#405)
- Added serialization support of floating point types through special wrapper
  (`F32` and `F64`). This feature is hidden behind `float_serialize` gate.
  Note: special values (Infinity and NaN) aren't supported. (#384)
- Added a possibility to set maximum message size (`pub max_message_len`
  field in `ConsensusConfig`). (#426)
- Added support for CORS. (#406)
- Added `run-dev` command that performs a simplified node launch
  for testing purposes. (#423)

### Bug Fixes

- Fixed consensus on the threshold of 1/3 sleeping validators. (#388)
- Fixed a bunch of inconsistencies and mistakes in the docs. (#439)
- Fixed a bug with message header validation. (#430)

### Internal Improvements

- The list of peer connections is now restored to the latest state
  after the process is restarted. (#378)
- Log dependency was updated to 0.4, which can cause issues
  with the previous versions. (#433)
- Better error reporting for configs in the `.toml` format. (#429)

## 0.4 - 2017-12-08

### Added

- Allow creating auditor node from command line. (#364)
- Added a new function `merge_sync`. In this function a write will be flushed
  from the operating system buffer cache
  before the write is considered complete. (#368)
- Added conversion into boxed values for values which implement `Service`
  or `Transaction` traits. (#366)
- Added constructor for the `ServiceContext` which can be useful
  for the alternative node implementations. (#366)
- Implemented `AsRef<RawMessage>` for any Exonum messages that were
  created using the `message!` macro. (#372)
- Implemented additional checks for conversion from raw message. (#372)

### Changed

- Changed a signature of `open` function in a `rocksdb` module.
  `RocksDBOptions` should pass by the reference. (#369)
- `ValidatorState` in the `ServiceContext` replaced by the `ValidatorId`. (#366)
- `add_transaction` in the `ServiceContext` replaced by the `transaction_sender`
  which implements the `TransactionSend` trait. (#366)
- The `Node` constructor now requires `db` and `services` variables
  instead of `blockchain` instance. (#366)
- The `Blockchain` constructor now requires services keypair
  and an `ApiSender` instance. (#366)
- `mount_*_api` methods in `Blockchain` instance now
  do not require `ApiContext`. (#366)
- Rename method `last_height` to `height` in `Schema`. (#379)
- `last_block` now returns `Block` instead of `Option<Block>`. (#379)
- Replaced `rocksdb` command-line parameter to more generic `db-path`. (#376)
- Obsolete trait `HexValue` replaced by the `FromHex` and `ToHex` traits. (#372)
- Changed `Patch` and `Changes` from type definitions into opaque structures. (#371)
- Help text is displayed if required argument is not specified. (#390)

### Removed

- Removed `round` method from the `ServiceContext`. (#366)
- Removed redundant `FromRaw` trait. (#372)
- Removed redundant `current_height` method in `Schema`. (#379)

### Fixed

- Fixed `crate_authors!` macro usage, this macro can't return static string
  in new clap version. (#370)
- Fixed mistake in description of the height getter in the `ServiceContext`. (#366)
- Fixed #15 consensus on the threshold of 1/3 sleeping validators. (#388)

## 0.3 - 2017-11-02

### Added

- New events implementation based on the `tokio` with the separated queues
  for network events and timeouts and different threads for the network
  and node code (#300)
- Added a new index `SparseListIndex`. It is a list of items stored
  in sequential order. Similar to `ListIndex` but it may contain
  indexes without elements (#312)
- Implement `FromStr` and `ToString` traits for public sodium types (#318)
- Add a new macro `metric!` for collecting statistical information (#329)
- Make type `DBKey` public because it is used in `MapProof` (#306)

### Changed

- `RocksDB` is a default storage (#178)
- Field `events_pool_capacity` in `MemoryPoolConfig` replaced
  by the new `EventsPoolCapacity` configuration (#300)
- Changed a build method `new` and added a new build method `with_prefix`
  for indexes (#178)
- Changed a signature of `gen_prefix` function in a `schema` module (#178)
- `NodeBuilder` works with `ServiceFactory` as trait object instead (#357)
- Debug formatting for crypto types are improved (#353)
- Added description of deserialization error for message types (#337)
- Clarified `Transaction.info()` usage (#345)

### Removed

- Support of `LevelDB` is removed (#178)

### Fixed

- Fix the issue causing timeouts are ignored when the event pool is full (#300)
- Fix network failure due to incorrect processing of the incoming buffer (#322)

## 0.2 - 2017-09-13

### Added

- Add `RockDB` support (#273)
- Add `TimeoutAdjusterConfig`, `Constant` and `Dynamic` timeout adjusters (#256)
- Add stream hashing and signing: `HashStream` and `SignStream` (#254)
- Add new type definitions `Height` and `ValidatorId` (#262)
- Fields of `BlockInfo` and `TxInfo` are now public (#283)
- Public export of `PROOF_MAP_KEY_SIZE` constant (#270)

### Changed

- `MapProof` variant fields are renamed: `left_hash` and `right_hash`
  to `left_node` and `right_node` (#286)
- `RequestBlock` is renamed to `BlockRequest` and `Block`
  is renamed to `BlockResponse` (#287)
- All request messages are renamed: `RequestFoo` to `FooRequest` (#287)
- Improve log formatting (#291 #294)
- Make panic message during command line arguments parsing cleaner (#257)

### Fixed

- Fix network discover failure due to incorrect processing
  of the incoming buffer (#299)
- Fix snapshot behavior for `MemoryDB` (#292)
- Disallow generate-testnet with 0 nodes (#258)

## 0.1.1 - 2017-09-13

### Fixed

- Fix segfault when `LevelDBSnapshot` is destroyed after `LevelDB` (#285)
- Fix panic during `BlockResponse` message processing
  if the transaction pool is full (#264)
- Fix panic during deserialization of malformed messages (#278 #297)

## 0.1 - 2017-07-17

The first release of Exonum.<|MERGE_RESOLUTION|>--- conflicted
+++ resolved
@@ -142,11 +142,8 @@
 
 - `Supervisor` service now can have initial configuration and implements
   `Configure` interface. (#1587)
-<<<<<<< HEAD
   
-=======
-
->>>>>>> 520324a3
+
 - `ConfigChange::StopService` has been added to make requests to stop the service
   instance. (#1605)  
 
