--- conflicted
+++ resolved
@@ -114,13 +114,10 @@
   - **bytes** - non-null bytes of the given `ProofPath`, i.e. the first
     `(bits_len + 7) / 8` bytes.
 
-<<<<<<< HEAD
 #### exonum-crypto
 
 - Removed deprecated `CryptoHash` trait, use `exonum-merkledb::ObjectHash` instad (#1361)
 
-=======
->>>>>>> 2fcc95c1
 ### New features
 
 #### exonum
