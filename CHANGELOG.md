# Changelog

All notable changes to this project will be documented in this file.
The project adheres to [Semantic Versioning](http://semver.org/spec/v2.0.0.html).

## Unreleased

### Breaking changes

#### exonum

- `before_commit` hook was renamed to the `after_transactions`. (#1577)

- `before_transactions` and `after_transactions` hooks in Rust services
  now return a `Result`. The semantics is the same as for transactions;
  an error or panic in the hook will lead to the rollback of the blockchain
  state. (#1576)

- Errors occurring while executing transactions and `before_transactions` /
  `after_transactions` hooks are now aggregated within each block, rather than
  globally. Errors can be retrieved using `BlockWithTransactions`. (#1576)

- The Rust interface and Protobuf presentation of `ExecutionError` have been reworked.
  Error fields were made private and information about a failing call
  was added. (#1585)

- `IntoExecutionError` macro was reworked into a separate trait, `ExecutionFail`,
  and a corresponding derive macro. (#1585)

- State hash aggregation is now performed automatically by MerkleDB.
  The relevant methods in `Runtime` and `Service` in Rust runtime
  have been removed. (#1553)

- `commit_service` has been renamed to the `update_service_status` and now takes
  `InstanceStatus` as an additional argument.
  `start_adding_service` has been renamed to `initiate_adding_service` to
  better distinguish between starting and stopping a service. (#1605)

- `after_transactions` hook is now invoked on the genesis block for the builtin
  services. Note that calling `blockchain::Schema::height` within `after_transactions`
  hook will cause a panic for a builtin service. (#1619)

- `proposer_id` field in `Block` has been moved to additional block headers. (#1602)

<<<<<<< HEAD
- Interaction with services from the Rust runtime has been changed. Instead of
  using the `Transaction` trait, it is now possible to use service interfaces
  directly as Rust traits. These interface traits can be applied to a keypair
  (to generate signed transactions), to `CallContext` (to call another service)
  and some other types. See Rust runtime docs for more details. (#1606)
=======
- The following public APIs were removed/made private: (#1629)
  - `blockchain::{error reexports}` (available from `runtime::`);
  - `blockchain::FatalError` public re-export;
  - `blockchain::InstanceCollection` structure;
  - `Blockchain::pool_size`, `Blockchain::get_saved_peers` and
    `Blockchain::remove_peer_with_pubkey` methods;
  - `helpers::path_relative_from` function;
  - `helpers::ZeroizeOnDrop` trait;
  - `helpers::Milliseconds` type;
  - `helpers::config` and `helpers::user_agent` modules;
  - `helpers::generate_testnet_config`, `helpers::create_rust_runtime_and_genesis_config`
    and `helpers::clear_consensus_messages_cache` functions;
  - `impl_serde_hex_for_binary_value` macro (moved to `merkledb`);
  - `messages::BinaryValue` public re-export;
  - `node::state` module (constants from `node::state` are now accessible in
    `node::constants` module);
  - `proto` module;
  - `runtime::error` module (`catch_panic` was added to the list of public
    re-exports from `runtime::error`).

#### exonum-merkledb

- `SparseListIndex::indices` method was renamed to `SparseListIndex::indexes`. (#1629)

- `AccessExt::touch_index` method has been replaced with `index_type`. (#1630)
>>>>>>> 015d8e0f

#### exonum-supervisor

- `Supervisor` structure isn't generic anymore. (#1587)

### exonum-testkit

- The following public APIs were removed/made private: (#1629)
  - `compare` module;
  - `txvec` macro;
  - `TestKit::probe_all` and `TestKit::probe` methods.

### New features

#### exonum

- `before_transactions` hook for services was introduced. (#1577)

- `ErrorMatch` was introduced to test (e.g., using the testkit) that
  an `ExecutionError` has an expected type, error message and/or location. (#1585)

- Service instances can now be stopped.

  Active service instance can be stopped by the corresponding request to the
  `Supervisor`. Stopped service no more participates in the business logic,
  i.e. it does not execute transactions, process events, provide user APIs, etc.
  Service data becomes unavailable to other services, but still exists. The name
  and identifier remain reserved for the stopped service and cannot be used again
  for adding new services. (#1605)

- New `blockchain::Schema` method `next_height` was added as a non-panicking
  alternative to `height`. (#1619)

- New method `in_genesis_block` was added to the `CallContext` to check if the service
  hook is being executed for the genesis block. (#1619)

- New `api::Error` variants were added: `Gone` and `MovedPermanently`. (#1607)

- API endpoints are now can be marked as deprecated. (#1607)

#### exonum-merkledb

- MerkleDB now performs automated state aggregation allowing to construct proofs
  for its contents. Hashed indexes which are not a part of a group participate
  in this aggregation. Consult crate docs for more details on how
  aggregation works. (#1553)

- Added hashed version of `Entry` called `ProofEntry`, which participates
  in the state aggregation. (#1553)

<<<<<<< HEAD
- Added support of unsized keys to `MapIndex`. (#1621)
=======
>>>>>>> 015d8e0f
- Added support of unsized keys to `MapIndex` and `ProofMapIndex`. (#1621, #1626)

- Added mechanism to extend block header. Block now contains
  key-value storage `additional_headers` which can contain binary data. (#1602)

- `TemporaryDB` can now be cleared. This will remove contents of all indexes
  and erase index metadata. (#1630)

- `impl_serde_hex_for_binary_value` macro was moved from core to `merkledb`. (#1629)

#### exonum-supervisor

- `Supervisor` service now can have initial configuration and implements
  `Configure` interface. (#1587)

- `ConfigChange::StopService` has been added to make requests to stop the service
  instance. (#1605)  

### Internal Improvements

#### exonum

- `sandbox` module was moved to the `test-suite/consensus-tests`. (#1627)

### Bug Fixes

#### exonum-merkledb

- `Snapshot` implementation for `Patch` has been fixed. The previous implementation
  could lead to stale reads from a `Patch` or a `Fork`. (#1611)

## 0.13.0-rc.2 - 2019-12-04

### Breaking changes

#### exonum

- **Most important**: new Dynamic Services feature was introduced. For details see
  the [Dynamic Services](#dynamic-services-feature) section of the changelog.

- Used `rust` version is updated to 1.38.0. (#1481)

- Transaction serialization format was changed to `protobuf`. (#1283)

- `create_checkpoint` method has been implemented for the `RocksDB` struct.
  This method uses
  [RocksDB checkpoints](https://github.com/facebook/rocksdb/wiki/Checkpoints)
  functionality under the hood.

- `NotFound` error message for `explorer/v1/block` endpoint now includes
  the actual blockchain height. (#1498)

- `system/v1/rebroadcast` endpoint has been removed. (#1445)

- Added a possibility to specify compression algorithm for the database. (#1447)

- Updated `hex` dependency with changes in the methods signatures of the `ToHex`
  trait. (#1468)

- Validator keys are now derived from single master key. Master key is
  stored in encrypted file. (#1459)

- Command line parameters `--service-key-pass` and `--consensus-key-pass` was
  removed in favor of `--master-key-pass` parameter. For example now you can
  run the node with the command below. (#1459)

    ```bash
    cargo run -- run -d 0/db/ -c 0/node.toml --master-key-pass pass:123
    ```

  - `StoppedTestKit::resume` accepts list of runtimes instead of a list of services.

  - Removed obsolete `TestKit::blockchain_mut` method and `TestKit::blockchain`
  now returns value instead of reference.
  
- Dot symbol is not allowed in service names anymore. (#1558)

- Services can now use `BlockchainData` and `SnapshotExt` types to access data
  from the blockchain in a more structured manner. (#1523)

- `GenesisConfig` is extracted into separate entity. `BlockchainBuilder`, `Node`
 and `Testkit` explicitly accepts it during creation. (#1541)

- Added `DefaultInstance` trait for declaration of builtin services. (#1541)

#### exonum-merkledb

- Nested proofs for `ProofListIndex` are replaced with a flat
  (non-recursive) format. (#1450)

- Differentiated (read-only / read-write) access to the database
  was introduced. (#1523)

- It is now possible to have readonly access to indexes given a `Fork`
  via a `ReadonlyFork` wrapper. Readonly access works like `RefCell::borrow`
  (vs `RefCell::borrow_mut` for `Fork`); it is possible to create an
  unlimited number of indexes with readonly access based on the same fork.
  (#1523)
  
- Service schemas can now use a declarative layout, in which every field
  corresponds to a separate index or a group of indexes. It is possible
  to derive a constructor for such schemas via `FromAccess` derive macro.
  (#1523, #1562)

- New index name restrictions has been added. (#1558)

  - Dot symbol is not allowed anymore in indexes with prefixed access.

  - Index names starting from `__` and not containing a dot `.` are reserved and
    used only for system indexes.

#### exonum-proto

- Introduced a new crate `exonum-proto`. Trait `ProtobufConvert` is moved
  to this crate. (#1496)

#### exonum-protobuf-convert

- Introduced a new crate `exonum-protobuf-convert`. Derive macro
  `ProtobufConvert` is moved to this crate. (#1501)

- Derive macro `ProtobufConvert` now does not derive the `BinaryValue` and
  `ObjectHash` traits. There are separate derive macros for them in
  the `exonum-derive` crate. (#1501)

#### exonum-build

- Method `protobuf_generate` is now private, use `exonum_build::ProtobufGenerator`
  instead (#1496).
  
- Method `ProtobufGenerator::frequently_used` has been removed (#1581).

#### exonum-crypto

- Methods `read_keys_from_file` and `generate_keys` are moved to new `keys`
  module in the `exonum`. (#1459)

- Protobuf serialization for crypto types is now implemented in the `exonum-crypto`
  crate. (#1496)

### Dynamic Services Feature

#### Overview

In `exonum` 0.13, a new service workflow is introduced, named
"Dynamic Services".

Key points of this feature are the following:

- `exonum` now supports different environments of code execution (runtimes).
  Only native `rust` runtime is enabled by default, but support of
  different programming languages can be added quite easily.

  For details see the [`Runtime` trait docs][runtime-trait] and the
  [`sample_runtime` example][sample-runtime].

  [runtime-trait]: https://docs.rs/exonum/0.13.0-rc.2/exonum/runtime/trait.Runtime.html
  [sample-runtime]: https://github.com/exonum/exonum/tree/v0.13.0-rc.2/examples/sample_runtime

- Services are not statically tied to the compiled binary anymore. There is
  support of adding new service types (aka artifacts) dynamically and starting new
  instances of services.

  For details see [`runtime` module docs][runtime-docs].

  [runtime-docs]: https://docs.rs/exonum/0.13.0-rc.2/exonum/runtime/index.html

- Services now can have initialization parameters, provided within service start
  procedure.

- Services now support configuration changes via `Configure` interface.

- `configuration` service was replaced with the `supervisor` service, which is
  capable of not only changing configuration, but of deploying and starting
  services as well. For details see [`supervisor` service][supervisor].

  [supervisor]: https://github.com/exonum/exonum/tree/v0.13.0-rc.2/services/supervisor

#### Migration Guide

There are a lot of backward-incompatible changes introduced within 0.13 release.
So to make the changes apparent, compare the `Cryptocurrency` example service versions
for [0.12.1][crypt-0-12] and [0.13.0][crypt-0-13] releases.

[crypt-0-12]: https://github.com/exonum/exonum/blob/v0.12.1/examples/cryptocurrency/
[crypt-0-13]: https://github.com/exonum/exonum/blob/v0.13.0-rc.2/examples/cryptocurrency/

Key points:

- Merkledb schema is now declarative and can contain indices as fields.

- Access to the database is now isolated for services.
  A service cannot get the write access to another service or the blockchain schema.

- Transactions do not have the `execute` method anymore. Instead, a service defines
  and implements an interface trait which contains all the business logic.

- Services do not launch at the node start by default. For launching a
  service, use an [`exonum-launcher`][launcher] tool.

  [launcher]: https://github.com/exonum/exonum-launcher

#### Important PRs for Dynamic Services

<!-- markdownlint-disable no-inline-html -->
<details>
    <summary>Below you can find a list of pull requests
    which have significant meaning for the implementation of the Dynamic Services
    feature.
    Pull requests are ordered chronologically.</summary>

- #1253: Interface mocks for dynamic services

- #1263: Add new rust services interface

- #1261: Basic dispatcher functionality

- #1275: Dynamic services integration

- #1345: Implement a new `Transaction` trait [ECR-3222]

- #1361: FIrst step of persistent dynamic services implementation [ECR-3276]

- #1371: Basic supervisor service implementation [ECR-3291], [ECR-3298]

- #1376: Restore system API endpoints

- #1389: Check and improve messages verification procedure [ECR-3272]

- #1446: Service interfaces MVP. [ECR-3474], [ECR-3484]

- #1467: Implement Configure interface [ECR-3306]

- #1473: Extract supervisor service from core

- #1482: Add shutdown method into runtime trait

- #1484: Implement configuration update logic in Supervisor [ECR-3583]

- #1492: Do start and initialize service at single step [ECR-3222]

- #1537: Finalize Exonum-derive macros [ECR-3800]

- #1538: Supervisor modes [ECR-3794] [ECR-3771]

</details>
<!-- markdownlint-enable no-inline-html -->

#### Full History of the Dynamic Services Implementation

<!-- markdownlint-disable no-inline-html -->
<details>
    <summary>Below you can find a list of all pull requests related
    to the implementation of the Dynamic Services feature.
    Pull requests are ordered chronologically.</summary>

- #1243: Old behavior dispatcher

- #1509: Make dispatcher mostly synchronous

- #1245: Add basic runtime env interface + rust implementation

- #1253: Interface mocks for dynamic services

- #1261: Basic dispatcher functionality

- #1263: Add new rust services interface

- #1267: Move configuration service to the core

- #1269: Rust artifact and additional functionality for rust runtime.

- #1270: Dynamic configuration service

- #1275: Dynamic services integration

- #1287: Remove macro from service interface trait definition

- #1290: Add support of state hash calculation into runtimes & services

- #1291: Change service builder and web api.

- #1325: Dynamic services: fix time service compilation

- #1326: Remove genesis_init from dynamic services [ECR-3226]

- #1327: Remove unsafe code from runtimes

- #1330: A small amount of code improvements. [ECR-3222]

- #1331: Rename dispatch to call_info

- #1332: Fix tests in blockchain module

- #1334: Fix sandbox tests in dynamic services [ECR-3230]

- #1336: Rename traits methods in dynamic services  [ECR-3222]

- #1337: Fix a lot of tests in dynamic services

- #1338: Refine `start_service` logic [ECR-3222, ECR-3235]

- #1340: Fix testkit [ECR-3229]

- #1343: Add service name and id to `Service` trait methods. [ECR-3235]

- #1345: Implement a new `Transaction` trait [ECR-3222]

- #1346: Fix transactions benchmarks in dynamic services

- #1348: Fix big performance regression in dynamic services

- #1349: Don't verify SignedMessage during the deserialization

- #1350: Refactor signature verification code [ECR-3222]

- #1353: Rework blockchain explorer [ECR-3259]

- #1354: Fix `cargo test --all` compilation

- #1357: Some refactoring by clippy suggestion

- #1361: FIrst step of persistent dynamic services implementation [ECR-3276]

- #1367: Rename ArtifactSpec to ArtifactId [ECR-3291]

- #1371: Basic supervisor service implementation [ECR-3291], [ECR-3298]

- #1374: Polish code and make travis almost happy

- #1375: Add deadline_height to StartService transaction [ECR-3298]

- #1376: Restore system API endpoints

- #1378: Finalize artifact deployment logic [ECR-3291]

- #1379: Implement state_hash computation for dispatcher.

- #1380: Make tests green again.

- #1381: Include proto file sources in artifact information. [ECR-3309]

- #1382: Replace impl_service_dispatcher by the attribute in
  service_interface [ECR-3222]

- #1387: Improve execution error handling for dynamic services [ECR-3236]

- #1389: Check and improve messages verification procedure [ECR-3272]

- #1392: Implement verification for ArtifactId and InstanceSpec
  with the unit tests [ECR-3360]

- #1393: Add macro to implement hex serde representation
  for the BinaryValue types [ECR-3222]

- #1394: Update documentation of the messages module [ECR-3275]

- #1396: Document runtime life cycle [ECR-3275]

- #1405: Dynamic services supervisor tests [ECR-3266]

- #1411: Refine Runtime trait [ECR-3412]

- #1427: Try to re deploy artifact before registration.

- #1429: Review unwraps in dynamic services [ECR-3419]

- #1430: Expand documentation on configuration parameters usage [ECR-3463]

- #1431: Update dispatcher info to show changes in list
  of deployed artifacts

- #1432: Refine exonum-derive crate on top of darling [ECR-3343]

- #1434: Replace `dispatcher` attribute in `exonum_service`
  by the `service_interface` in `ServiceFactory` [ECR-3474]

- #1438: Remove dispatcher reference from Runtime trait

- #1443: Replace fabric module with exonum-cli crate [ECR-3457]

- #1446: Service interfaces MVP. [ECR-3474], [ECR-3484]

- #1451: Add the service interface name option to the proto files

- #1452: Remove default state_hash implementation

- #1454: Simplify blockchain configuration [ECR-3357]

- #1462: Fix API Freeze on startup

- #1465: Improve ProtobufConvert for enum variants

- #1467: Implement Configure interface [ECR-3306]

- #1472: Fix some of the testkit ignored doctests

- #1473: Extract supervisor service from core

- #1476: Improve support for additional runtimes in TestKit [ECR-3444]

- #1482: Add shutdown method into runtime trait

- #1483: Use strings for protobuf files

- #1484: Implement configuration update logic in Supervisor [ECR-3583]

- #1488: Add support of external runtimes to exonum-cli

- #1489: Avoid waiting in the `add_transaction` endpoint [ECR-3222]

- #1490: Fix supervisor creation

- #1491: Polish testkit [ECR-3222]

- #1492: Do start and initialize service at single step [ECR-3222]

- #1493: Document Rust runtime services traits [ECR-3275]

- #1494: Enhancements in Testkit

- #1495: Implement API endpoints that shows config
  proposals in Supervisor [ECR-3610]

- #1504: Clarify runtime shutdown method [ECR-3696]

- #1505: Proto optimization [ECR-3472]

- #1508: Remove validator_id method from AfterCommitContext

- #1509: Make dispatcher mostly synchronous

- #1511: Add includes to proto-sources

- #1514: Use enum to represent ErrorKind [ECR-3717]

- #1515: Introduce test-suite directory

- #1517: Clarify SignedMessage documentation [ECR-3478]

- #1518: Remove data duplication from DeployConfirmation [ECR-3770]

- #1519: Add anonymous lifetimes [ECR-3757]

- #1520: SimpleSupervisor: Verify that config proposal
  is sent by validator [ECR-3742]

- #1521: Implement ObjectHash for SignedMessage

- #1522: Remove ApiContext structure [ECR-3745]

- #1525: Make protobuf artifacts implementation detail

  of Rust runtime [ECR-3776]

- #1526: Sending an empty POST request to /shutdown endpoint
  doesn't work [ECR-3756]

- #1528: Document parts of Rust runtime [ECR-3285]

- #1530: Improve `Runtime` docs

- #1531: ProofMapIndex variants for hashed and raw keys [ECR-3777]

- #1537: Finalize Exonum-derive macros [ECR-3800]

- #1538: Supervisor modes [ECR-3794] [ECR-3771]

- #1539: Restore warn(missing_docs) in the Exonum crate [ECR-3821]

- #1540: Deploy workflow

- #1542: Write proper examples for the Exonum traits derivation [ECR-3822]

- #1544: Remove atty dependency

- #1546: Move multisig module to the supervisor crate [ECR-3823]

- #1547: Remove metrics module

- #1548: Remove TransactionMessage alias [ECR-3222]

- #1549: Encapsulate Blockchain fields [ECR-3222]

- #1550: Remove isolate method [ECR-3820]

- #1552: Assign instance IDs in the Supervisor [ECR-3746]

- #1555: Update MerkleDB docs

- #1568: Make DispatcherSchema merkelized again [ECR-3810]

- #1592: Fix node freeze after re-enabling consensus [ERC-3111]

</details>
<!-- markdownlint-enable no-inline-html -->

### New Features

#### exonum

- New config params `http_backend_config.server_restart_max_retries` and
  `http_backend_config.server_restart_retry_timeout` added into `NetworkConfiguration`.
  They are intended to configure restart settings of the HTTP-server (#1536).

- `exonum` now has a `python` library for implementing integration tests. (#1516)

- `BlockchainMut` now has a `check_tx` method used to verify transactions before
  adding them to the transactions pool. Transactions for which `check_tx` fails
  are considered invalid and can't be included to the block. (#1579)

#### exonum-merkledb

- `ProofListIndex` now implements `truncate()` and `pop()` methods, allowing
  to eject elements from the list. (#1455)

- `IndexAccess` trait is implemented for several new types, notably,
  `Rc<dyn Snapshot>`, `Arc<dyn Snapshot>` and `Rc<Fork>`. (#1455)

- `HashTag::hash_list()` was extended to support values of any appropriate type,
  not only `Hash`. (#1455)

- `ProtobufConvert` has been implemented for `MapProof` (#1512) and `ListProof` (#1513).

- New variant of the `ProofMapIndex` have been introduced - `RawProofMapIndex`.
  It is used for keys that maps directly to `ProofPath`, for example `Hash` and
  `PublicKey`. (#1531)

  - By default `ProofMapIndex` is used for keys that implement `ObjectHash`.

  - For `Hash` keys both map variants works the same, because `ObjectHash`
  implementation for `Hash` returns the hash itself.

#### exonum-cli

- Old `fabric` module is replaced with new `exonum-cli` crate. (#1443)

- `exonum-cli` provides a public reexport of `structopt` crate. (#1461)

### Internal Improvements

#### exonum

- `system/v1/shutdown` endpoint has been modified and now accepts empty POST
  requests. (#1526)

- `exonum-protobuf-convert` has been replaced with external `protobuf-convert`
  crate. (#1561)

- `keys` module has been moved into `exonum-keys` crate. (#1497)

#### exonum-merkledb

- `ProofListIndex::extend()` method has been refactored, leading to up to 10x
  performance improvements for large lists. (#1455)

- Proofs building mechanisms have been heavily refactored. (#1460)

#### exonum-testkit

- Configuration change example has been moved to `exonum-supervisor` crate. (#1582)

#### exonum-build

- Now input directory is always added to includes to reduce boilerplate
  code. (#1581)

### Bug Fixes

#### exonum

- Localhost ports 8080/8081 are now allowed in CORS within the `run-dev` mode. (#1415)

#### exonum-merkledb

- `index_metadata` now correctly loads the provided index address name (#1478).

## 0.12.1 - 2019-09-19

### Bug Fixes

#### exonum

- A message length checking has been fixed (#1463)

## 0.12.0 - 2019-08-14

### Breaking changes

#### exonum

- Module `storage` has been replace by `exonum-merkledb` crate. See related section
- Signatures of methods `Service::initialize` and `Service::before_commit` has been
  changed. Now they take immutable reference to `Fork` instead of mutable. (#1293)

- Trait `BinaryForm` has been replaced by `BinaryValue`. (#1298)

  To implement `BinaryValue` for types that implements `Protobuf::Message` use
  `impl_binary_value_for_pb_message` macros.

- Module `storage` has been replaced by `exonum-merkledb` crate. See related section
  in changelog for details. (#1293)

- Bootstrapping workflow has been simplified (#1292)

  `generate-config` subcommand now uses single `OUTPUT_DIR` instead of set of options.
  So to generate node config you should write something like example bellow.

  ```bash
  cargo run --bin exonum-timestamping -- \
    generate-template /tmp/exonum/template.toml --validators-count 4

  cargo run --bin exonum-timestamping -- \
    generate-config /tmp/exonum/template.toml /tmp/exonum/cfg/0 \
      --peer-address 0.0.0.0:8000
  cargo run --bin exonum-timestamping -- \
    generate-config /tmp/exonum/template.toml /tmp/exonum/cfg/1 \
      --peer-address 0.0.0.0:8001
  cargo run --bin exonum-timestamping -- \
    generate-config /tmp/exonum/template.toml /tmp/exonum/cfg/2 \
      --peer-address 0.0.0.0:8002
  cargo run --bin exonum-timestamping -- \
    generate-config /tmp/exonum/template.toml /tmp/exonum/cfg/3 \
      --peer-address 0.0.0.0:8003

  cargo run --bin exonum-timestamping -- \
    finalize /tmp/exonum/nodes/0/sec.toml /tmp/exonum/nodes/0/node.toml \
      --public-configs /tmp/exonum/cfg/{0,1,2,3}/pub.toml

  cargo run --bin exonum-timestamping -- \
    run -d /tmp/exonum/db/0 -c /tmp/exonum/nodes/0/node.toml
  ```

- `explorer/v1/block` endpoint returns a response in a "flat" format. (#1386)

- `explorer/v1/blocks` endpoint with `add_blocks_time` param switched on now returns
  median precommit times in the `time` field within each returned block,
  rather than in a separate array. (#1278)

- `system/v1/mempool` endpoint has been renamed into `system/v1/stats`.
  An additional field in the response of the endpoint was added. The field
  corresponds to the total number of transactions in the blockchain. (#1289)

- `system/v1/mempool` endpoint has been renamed into `system/v1/stats`.
  An additional field in the response of the endpoint was added. The field
  corresponds to the total number of transactions in the blockchain. (#1289)

#### exonum-merkledb

- Added restrictions to index names. Allowable characters in index name: ASCII
  characters, digits, underscores and dashes. (#1388)

- Added `Debug` implementation for `Database`, `Snapshot`, `Iterator` dynamic
  traits (#1363)

- Changed storage layout (#1293)

  - Changed indexes metadata layout in the database.

  - Introduced a generic `IndexState` structure that can be used to store global
    index properties like total number of items.

- Changed `ProofMapIndex` hashing rules for branch nodes and root node.
  Branch nodes is hashing now with 0x04 prefix, root node with 0x03 (#1293).

- Renamed method `merkle_root` of `ProofMapIndex` and `ProofListIndex` to
  `object_hash` (#1293).

- Several mutable indexes now can be create from immutable reference to `Fork` (#1293)

- Relaxed trait bounds for the `ProofMapIndex` keys (#1293)

  Now keys should just implement `BinaryKey` trait instead of the
  `ProofMapKey`, which will be ordered according to their binary
  representation, as in the `MapIndex`.

- Changed `ProofListIndex` hashing rules for leaf nodes and branch nodes according
    to the [certificate transparency](https://tools.ietf.org/html/rfc6962#section-2.1)
    specification. Leaf nodes contain hashes with 0x00 prefix, branch nodes - with
    0x01. (#1293)

- `StorageValue` and `StorageKey` have been renamed to the `BinaryValue`
  and `BinaryKey`. (#1293)

  - Added `to_bytes` method to the `BinaryValue` trait which doesn't consume
    original value instead of the `into_bytes`.
  - `BinaryKey::write` now returns total number of written bytes.
  - `CryptoHash` has been replaced by the `ObjectHash`.

- Changed the hash algorithm of the intermediate nodes in `ProofMapIndex`. (#1293)

  `ProofPath` now uses compact binary representation in the `BranchNode`
  hash calculation.

  Binary representation is `|bits_len|bytes|`, where:

  - **bits_len** - total length of the given `ProofPath` in bits compressed
    by the `leb128` algorithm
  - **bytes** - non-null bytes of the given `ProofPath`, i.e. the first
    `(bits_len + 7) / 8` bytes.

#### exonum-crypto

- Removed deprecated `CryptoHash` trait, use `exonum-merkledb::ObjectHash`
  instead (#1361)

### New features

#### exonum

- New endpoint: `v1/transactions/subscribe`, which subscribe to new transaction events.
  This endpoint accept optional parameters: `service_id` and `message_id`
  (`message_id` as in derive macro `TransactionSet`). (#1335)

- New endpoint: `v1/ws`, which open websocket connection and allow to set multiple
  subscription (for blocks and transaction, filtered by service and transaction id)
  and send transactions (in hex, like in explorer) to blockchain
  (examples can be found in related pull request). (#1335)

### Bug Fixes

#### exonum-testkit

- Fixed `TestKit::add_tx()` method, which previously did not persist
  transactions. (#1278)

### Internal improvements

#### exonum

- `explorer/v1/blocks` endpoint supports `add_precommits` param, which supplies
  each returned block with the `precommits` field. (#1278)

- `explorer/v1/blocks` endpoint allows to specify the lower bound on the returned
  block height with the `earliest` query param. (#1278)

- Added `ProtobufConvert` implementation for byte array with fixed sizes (#1279)

- Added `service_name` getter to the `TransactionContext`. (#1274)

- Allowed to use symbol `-` in index names. (#1277)

- `rocksdb` crate is now used instead of `exonum_rocksdb`. (#1286)

- Added a new endpoint `system/v1/services` for displaying information
  about available services. (#1288)

- Endpoints `explorer/v1/block` and `explorer/v1/transactions` were extended
  with adding additional fields `service_id` and `time`. (#1386)

- Added `tx_cache` field to `State` to cache incoming transactions before
  adding them to persistent pool. (#1398)

- Added new request message `PoolTransactionsRequest` to obtain pool transactions
 from another peers. (#1404)

- Endpoints `explorer/v1/block` and `explorer/v1/transactions` were extended
  with adding additional fields `service_id` and `time`. (#1386)

#### exonum-merkledb

- Updated `ProofMapIndex` data layout. (#1293)

  Path to the root node in merkle patricia tree now has been stored in the index
  state.

- New API for getting and creating indexes. (#1293)

  - Now indexes can be accessed via immutable references from `Snapshot` and
    mutable/immutable references from `Fork`.

  - Introduced method `fork::get_object` to get or create object by address.

  - `get_object_existed` and `get_object_existed_mut` methods of `Fork` and `Snapshot`
    returns optional references to index.
- `rocksdb` crate is now used instead of `exonum_rocksdb`. (#1286)

- Added a new endpoint `system/v1/services` for displaying information
  about available services. (#1288)

- `rocksdb` crate is now used instead of `exonum_rocksdb`. (#1286)

- Added `From<Patch>` trait implementation to `Fork`. (#1403)

#### exonum-testkit

- Implemented "stopping" and "resuming" a `TestKit`, allowing to emulate node
  restarts. (#1278)

## 0.11.0 - 2019-03-15

### Breaking Changes

#### exonum

- Node secret keys are now stored in separate files in a secure way.
  CLI for generating node configs and starting nodes has been extended
  in order to reflect these changes. (#1222, #1096, #1235)

- Changed a response for `/healthcheck` endpoint. (#1252)

- Changed a response code for the `/block` endpoint for the case when
  the requested block doesn't exist. (#1262)

- Removed a sub-command `generate-testnet` from CLI. (#1264)

#### exonum-crypto

- Renamed `create_keys_file` function to `generate_keys_file`
  in `utils` module. (#1222, #1096)

### Internal improvements

- All Exonum crates have been updated to Rust 2018 edition. This means that
  it is required to use Rust 1.31 or newer for compilation. (#1230)

#### exonum

- Added `allow-origin` for `localhost` for public and private api in
  development mode by default. (#1234)

- Added `ProtobufConvert` implementation for `Signature`. (#1241)

## 0.10.3 - 2019-01-22

### Internal Improvements

#### exonum

- Unpin versions of dependencies. (#1237)

## 0.10.2 - 2019-01-14

### New Features

#### exonum

- Added i128/u128 support for `StorageKey`, `StorageValue`. (#1179)

#### exonum-crypto

- Added i128/u128 support for `CryptoHash`. (#1179)

## 0.10.1 - 2019-01-04

### Internal Improvements

#### exonum

- Dependencies have been updated. (#1111, #1162, #1167, #1168)

- `ctrl+c` handler has been added for correct node stopping. (#1163)

#### exonum-crypto

- `pwbox` dependency has been updated. (#1164)

## 0.10.0 - 2018-12-14

### Breaking Changes

- Changed the message format, which, in turn, has led to changes in
   the byte representation of transactions and precommit messages. (#916)

- `Transaction::execute` now accepts `TransactionContext` as the second
   parameter. `TransactionContext` provides the public key of transaction
   author, ID of current service, and transaction hash. (#943)

- `Transaction::verify` method has been removed. (#1085)

- Every transaction that contains the public key of the author was refactored
   to use the author indicated in `TransactionContext`. (#984 #980 #979 #975 #971)

- `/transactions/` endpoint can now handle transaction messages in hex format.
   Services that used custom endpoints were refactored to
   use `explorer/v1/transactions`. (#943 #984 #980 #979 #975 #971)

- `majority_count` parameter has been moved from `StoredConfiguration`
   to `ConfigurationService` configuration. (#828)

- Removed obsolete `enable_blockchain_explorer` option from `NodeApiConfig`. (#891)

- Consensus messages and inner structs are now serialized with protobuf. (#1028)

- `tx_pool_capacity` parameter has been removed from `MemoryPoolConfig`. (#1036)

- Custom serialization has been removed. (#1088)

#### exonum

- Trait `TransactionSend` was removed.
  `ApiSender` now contains `broadcast_transaction` method. (#943)

- `api::Error::InternalError` now contains `failure::Error` instead of
  `Box<::std::error::Error>`. (#879)

- `TransactionSend::send` now returns `Result<(), failure::Error>`
  instead of `io::Result`. (#879)

- `ApiSender` methods `send_external_message` and `peer_add`
   now returns `Result<(), failure::Error>` instead of `io::Result`. (#879)

- `majority_count` parameter has been added to `generate-template` and
  `generate-testnet` commands. (#828)

- `NodePrivateConfig` fields have been renamed: `listen_addr` to `listen_address`
  and `external_addr` to `external_address`. (#809)

- `NodePublicConfig` `addr` field has been renamed to `address`. (#809)

- Config parameter `external_address` is now a required value. (#826)

- Config parameter `round_timeout` has been renamed to `first_round_timeout`.
  Now timeout for round r is `first_round_timeout + (r-1)*round_timeout_increase`,
  where `round_timeout_increase` is determined as a certain percentage of
  `first_round_timeout`. The value of this percentage is defined in
  `ConsensusConfig::TIMEOUT_LINEAR_INCREASE_PERCENT` constant (10%). (#848)

- `missing_keys`, `entries`, `all_entries` methods of `CheckedMapProof` and
  `MapProof::missing_keys_unchecked` method now return `impl Iterator` instead
  of `Vec`. (#918)

- `Connect` message field `addr` with `SocketAddr` has been removed, `pub_addr`
   with `str` of unresolved external address of the peer is used instead. (#942)

- Endpoint `v1/peers` now returns `ConnectInfo` in incoming connections instead
  of single IP-addresses. (#959)

- `Fork::remove_by_prefix()` method now specifies prefix as `Option<&[u8]>` instead
  of `Option<&Vec<u8>>`. (#1042)

- `TransactionResult` is now serialized using protobuf. Empty description
  of the result is now the equivalent of there being no description
  of the result. (#1075)

- `Service::tx_from_raw` now uses `failure::Error` as an error type. (#1088)

- `transactions!` macro has been removed, `TransactionSet` derive macro
  from `exonum-derive` should be used instead. (#1088)

- `encoding_struct!` macro has been removed, protobuf
  should be used instead. (#1088)

#### exonum-testkit

- Structures in tests and examples are serialized using protobuf now. (#1078)

#### exonum-timestamping

- Structures in tests and examples are serialized using protobuf now. (#1081)

#### exonum-cryptocurrency

- Structures in tests and examples are serialized using protobuf now. (#1081)

#### exonum-configuration

- The `Vote` and `VoteAgainst` now save the transaction hash instead of
  full transaction message. (#984)

- Structures are serialized using protobuf now. (#1086)

#### exonum-time

- Structures are serialized using protobuf now. (#1086)

### New Features

#### exonum-crypto

- Added `utils` module with functions `create_keys_file` for creating
  and `read_keys_from_file` for reading files that contain a
  public key and encrypted secret key. (#1056)

#### exonum

- Added possibility to use domain names instead of IP addresses as a peer's
  addresses. (#826)

- Added `v1/rebroadcast` endpoint that can be used to broadcast all transactions
  from the pool to other nodes. (#859)

- Now each consecutive round is longer than previous by some constant percentage
  of `first_round_timeout`. (#848)

- Added `/v1/blocks/subscribe` endpoint for following block commit events
  through WebSockets (#792).

- Added `MapProof::all_entries_unchecked` method. It is used for more efficient
  calculations in Exonum Java Bindings, but can be used for debug purposes
  as well. (#918)

- Added `listen-address` command line argument to specify different external address
  (`peer-address`) and listen address when generating config files. (#942)

- Peer address is resolved on connect instead of resolving on node startup. (#942)

- Now peers require only one connection to exchange messages between
  them. (#945)

#### exonum-build

- `exonum-build` crate has been added to simplify writing `build.rs` files
  for services that use protobuf code generation. (#1076)

#### exonum-derive

- `exonum-derive` crate has been added with custom derives for `ProtobufConvert`
  and `TransactionSet`. (#1055)

### Bug Fixes

#### exonum

- Bug with pool size overflow has been fixed. (#853)

- Bug in `NoiseWrapper::decrypt_msg` caused by wrong calculation of
  encrypted and decrypted message sizes has been fixed. (#873)

- Transactions (signature) verification benchmark has been fixed. (#673)

- Node no longer panics when transaction pool has a lot of transactions and
  consensus is at round 0. (#673)

- Node now works correctly after consensus re-enable via API. (#902)

- Bug with incorrect EOF handling while decoding network messages has been
  fixed. (#917)

- Bug leading to deletion of excessive data when `clear`ing an index belonging
  to an index family has been fixed. (#1042)

### API Improvements

#### exonum

- `new_in_family` index constructor introduced in #531 now accepts `&str` and `&[u8]`
  as an `index_id` value.

### Internal Improvements

#### exonum

- `NodeHandler::run_handler` now returns `Result<(), failure::Error>`
  instead of `io::Result`. (#879)

- Transactions (signature) verification benchmark has been added. (#808)

- A new function `storage::proof_list_index::root_hash()` has been added
  to efficiently compute Merkle root hash from a list of hashes without
  an intermediate `ProofListIndex`. Verification of block root hashes
  has been optimized as well. (#802)

- `NoiseHandshake::finalize` now returns error if remote peer's public key is not
  in `ConnectList`. (#811)

- Now nodes will switch to `min_propose_timeout` for block proposal timeout
  faster if they receive more than `propose_timeout_threshold` transactions
  during `max_propose_timeout`. (#844)

- Custom log formatting (along with `colored` and `term` dependencies) has been
  removed in favor of `env_logger`. (#857).

- Several dependencies have been updated. (#861, #865, #871)

- Transactions are now verified in a thread pool. Thread pool size is set to
  optimal value by default (CPU count) or can be configured manually. (#673)

- The `finalize` command now does not include the node itself as its own
  trusted peer in the generated configuration. (#892)

- Added a possibility to create `ServiceApiBuilder` with blockchain. (#929)

- `ConnectInfo` and `ConnectList` now stores unresolved addresses as strings. (#942)

- Now `network` module uses `PublicKeys` to identify peers. (#942)

- `system/v1/peers` endpoint now properly returns
  incoming and outgoing connections of the node. (#942)

## 0.9.5 - 2018-12-18

### Internal Improvements

#### exonum

- A version of `snow` dependency has been updated.

## 0.9.4 - 2018-10-24

### New Features

#### exonum

- SegmentField implementation for Option has been added, allowing to
  store optional values inside of transactions. (#1004)

## 0.9.3 - 2018-10-04

### Breaking Changes

#### exonum

- Config parameter `external_address` is now a required value. (#826)

### New Features

#### exonum

- Added possibility to use domain names instead of IP addresses as a peer's
  addresses. In config file domain names can be used in `ConnectList`
  configuration and addresses will be resolved once on startup. (#826)

## 0.9.2 - 2018-09-11

### Internal Improvements

#### exonum

- Added a possibility to create `ServiceApiBuilder` with blockchain. (#929)

## 0.9.1 - 2018-08-02

### Bug Fixes

#### exonum

- `failure` version has been updated to `0.1.2` in order to fix the build issue
  with `failure_derive`. (#845)

- Bug with "unknown propose" execution has been fixed. (#841)

## 0.9.0 - 2018-07-19

### Breaking Changes

#### exonum

- `Command` trait in `helpers::fabric` module became public. (#778)

  Migration path:

  If you override `ServiceFactory::command` method and do a match by a command
  name, just add `use helpers::fabric::Command` import.

- `schema_version` field in `Block` has been removed. (#774)

- Storage in exonum is now versioned. Old databases will not work with this
  update. (#707)

- `Iron`-based web API has been replaced by the new implementation based on
  `actix-web`. (#727)

  Migration path:

  For backend:
  - Remove old dependencies on `iron` and its companions `bodyparser`, `router`
    and others.
  - Simplify the API handlers as follows:

    ```rust
    fn my_handler(state: &ServiceApiState, query: MyQueryType)
    -> Result<MyResponse, ApiError>
    {
      // ...
    }
    ```

    where `MyQueryType` type implements `Deserialize` trait and `MyResponse`
    implements `Serialize` trait.
  - Replace old methods `public_api_handler` and `private_api_handler` of
    `Service` trait by a single `wire_api` method which takes
    `ServiceApiBuilder`. You can use this builder as a factory for your service
    API.
  - `get`, `get_err` and `post` methods in `TestKitApi` have been replaced
    by the more convenient `RequestBuilder`.
    Don't forget to update your testkit-based API tests.

  For frontend:
  - New API implementation supports only query parameters in `GET` requests.
    In this way requests like `GET api/my_method/:first/:second`
    should be replaced by the `GET api/my_method?first=value1&second=value2`.
  - JSON parser for `POST` requests is now more strict.
    In this way you should send `null` in request body even for handlers
    without query parameters.

  See our [examples](examples) for more details.

- `storage::base_index` module has become private along with `BaseIndex` and
  `BaseIndexIter` types. (#723)

- `ServiceFactory` trait has been extended with `service_name` function.(#730)

- Method `name` has been removed from `Run`, `GenerateCommonConfig`,
  `GenerateNodeConfig`, `Finalize`, `GenerateTestnet` and `Maintenance`
  structures (`helpers/fabric` module). (#731)

- `Whitelist` has been replaced by `ConnectList`. Now connection between
  nodes can only be established if nodes exist in each other's connect lists.
  (#739)

  Migration path:

  - Replace `[whitelist]` section in config with `[connect_list.peers]` section
  and specify here all validators' consensus public keys with corresponding
  ip-addresses.
  For example `16ef83ca...da72 = "127.0.0.1:6333"`.

- Healthcheck and consensus endpoints (`v1/healthcheck` and
  `v1/consensus_status`) have been merged to `v1/healthcheck`. (#736, #766)

- Node configuration file is now updated at `ConnectList` update. This is
  achieved via new `ConfigManager` entity. (#777)

  Migration path (required only if you create `Node` manually):

  If you need to update `ConnectList` on file system, pass
  `Some(path_to_node_config)` as the last argument of the `Node::new` method.
  Otherwise, pass `None`.

- `exonum::crypto` types now have truncated `Display`/`Debug` representations. (#797)

  Migration path:

  Use `encoding::serialize::ToHex` instead of `Display` to produce full hexadecimal
  representation. You have to manually check if you need to switch or can keep using
  the truncated representation.

  Use `encoding::serialize::FromHex` instead of `FromStr` for reverse conversion.
  `FromStr` implementation has been removed from crypto types to avoid errors.

### New Features

#### exonum

- Existing sodiumoxide-based cryptographic backend behind opt-out
  sodiumoxide-crypto feature. It also allows to use your own cryptographic
  library with exonum. (#756)

- New kind of CLI commands has been added: `info` command that can be used for
  getting various information from a node that has not been started yet. (#731)
  Currently supported sub-commands:
  - `core-version` - prints Exonum version as a plain string.
  - `list-services` - prints the list of the services the node is built with in
    the JSON format.

- `exonum::crypto::x25519` module to convert keys from Ed25519 to X25519 format
  has been introduced. (#722)

- `storage::Entry` has been extended with `take` and `swap` methods. (#781)

- Added remote public key validation when handling incoming `Connect` message. (#786)

### Bug Fixes

#### exonum

- Fixed bug with incorrect peer status for a turned-off node. (#730)

- `handle_consensus` does not write warning for message from previous
  height any more. (#729)

- `new_in_family` constructor has been added to the `Entry` index. (#790)

- Added missing `external_address` field to the auditor final configuration. (#805)

### Internal Improvements

- `BlockResponse` sends transactions by `Hash` instead of `RawMessage`.
  If the node does not have some transactions, requests are created
  for the corresponding transactions. Due to these changes,
  the block size became significantly smaller. (#664)

## 0.8.1 - 2018-06-15

### New Features

#### exonum

- `RunDev` structure has been made public, so it can be extended now.

- `RunDev` command now generates default values for api addresses in the config.

### Internal Improvements

#### exonum

- Dependencies versions have been updated:
  - `exonum_sodiumoxide` to `0.0.19`.
  - `exonum_rocksdb` to `0.7.4`.

## 0.8 - 2018-05-31

### Breaking Changes

#### exonum

- `handle_commit` method in `Service` trait  has been renamed to
  `after_commit`. (#715)

- `TimeoutAdjusterConfig` has been removed along with different timeout
  adjusters. Current behavior is similar to the `Dynamic` timeout adjuster and
  can be modified through `min_propose_timeout`, `max_propose_timeout` and
  `propose_timeout_threshold` fields in the `ConsensusConfig`. (#643)

  Migration path:

  - `Constant` timeout adjuster can be emulated by setting equal
  `min_propose_timeout` and `max_propose_timeout` values.
  - For `Dynamic` timeout adjuster simply move `min`, `max` and `threshold`
    values into `min_propose_timeout`, `max_propose_timeout` and
    `propose_timeout_threshold` correspondingly.
  - There is no possibility to emulate `MovingAverage` now, so `Dynamic` should
    be used as the closest alternative.

- Network connections are now encrypted using
  [Noise Protocol](https://noiseprotocol.org/). Nodes compiled with old
  version will not connect to the new ones. Therefore you need to
  update all node instances for the network to work. (#678)

- `storage::Error` constructor has been made private. (#689)

- `ConsensusConfig::validate_configuration` method has been renamed to the
  `warn_if_nonoptimal`. (#690)

#### exonum-time

- The service has been refactored and the following public structs has been
  moved to separate modules: `TimeSchema` to `exonum_time::schema`,
  `TimeProvider` and `MockTimeProvider` to `exonum_time::time_provider`,
  `ValidatorTime` to `exonum_time::api`. (#604)

### New Features

#### exonum

- Private API now support CORS. (#675)

- The `--public-allow-origin` and `--private-allow-origin` parameters have been
  added to the `finalize` command. (#675)

- IPv6 addressing is now supported. (#615)

- `Field`, `CryptoHash`, `StorageValue` and `ExonumJson` traits have been
  implemented for `chrono::Duration` structure. (#653)

- `before_commit` method has been added in `Service` trait. (#667) (#715)

- `Field`, `CryptoHash`, `StorageKey`, `StorageValue` and `ExonumJson` traits
  have been implemented for `rust_decimal::Decimal`. (#671)

- Maintenance CLI command for node management has been added. Currently the only
  supported command is `clear-cache` which clears node message cache. (#676)

- `StoredConfiguration` validation has been extended with `txs_block_limit`
  parameter check. (#690)

- A warning for non-optimal `StoredConfiguration::txs_block_limit` value has been
  added. (#690)

- Private api `/v1/network/` endpoint now returns core version in addition to
  service info. (#701)

#### exonum-timestamping

- Additional service example has been added along with frontend. (#646)

#### exonum-cryptocurrency-advanced

- Advanced cryptocurrency example becomes a public library (is published on
  crates.io). (#709)

### Bug Fixes

#### exonum

- Already processed transactions are rejected now in
  `NodeHandler::handle_incoming_tx` method. (#642)

- Fixed bug with shutdown requests handling. (#666)

- Fixed deserialization of the `MapProof` data structure. (#674)

- Fixed a bug which prevented the node from reaching the actual round. (#680 #681)

#### exonum-configuration

- Error description has been added to the return value of the transactions. (#695)

#### exonum-time

- Error description has been added to the return value of the transactions. (#695)

#### exonum-cryptocurrency-advanced

- Frontend has been updated to reflect latest backend changes. (#602 #611)

### Internal Improvements

#### exonum

- Default implementation of `check` method was added to `Field` trait to
  reduce boilerplate. (#639)

- Metrics are now using `chrono::DateTime<Utc>` instead of `SystemTime`. (#620)

#### exonum-configuration

- Method `ProposeData::set_history_hash` has been removed. (#604)

## 0.7 - 2018-04-11

### Breaking Changes

#### exonum

- POST-requests are now handled with `bodyparser` crate, so all the parameters
  must be passed in the body. (#529)

- `ProofListIndex` and `ProofMapIndex` `root_hash` method has been renamed to
  `merkle_root`. (#547)

- Proofs of existence / absence for `ProofMapIndex`s have been reworked. They
  now have a linear structure with two components: key-value pairs, and
  additional *proof* information allowing to restore the Merkle root of the
  entire index. `MapProof` interface has been reworked correspondingly. (#380)

  Migration path:

  - Consult documents for the updated workflow for creation and verification
    of `MapProof`s.
  - See the README in the `storage::proof_map_index` module for theoretical
    details about the new proof structure.

- `with_prefix` constructor of all index types has been renamed to
  `new_in_family`. Now it uses `index_id` instead of prefixes. Moreover,
  `blockchain::gen_prefix` method has been removed. Instead, any type that
  implements `StorageKey` trait, can serve as an `index_id`. (#531)

- Several `Schema`'s methods have been renamed (#565):
  - `tx_location_by_tx_hash` to `transactions_locations`.
  - `block_txs` to `block_transactions`.

- `SystemTime` previously used as storage key or value turned out to show
  different behavior on different platforms and, hence, has been replaced with
  `chrono::DateTime<Utc>` that behaves the same in any environment. (#557)

  Migration path:

  - Replace all `SystemTime` fields with `chrono::DateTime<Utc>` ones.
  - Use `DateTime::from` and `into()` methods to convert your existing
  `SystemTime` instances into suitable type when constructing transactions or
  working with database.

- `Blockchain` method `tx_from_raw()` now returns
  `Result<Box<Transaction>, MessageError>` instead of `Option<Box<Transaction>>`.
  (#567)

- `events` module becomes private. (#568)

- `CryptoHash` trait is no longer implemented for `Hash`. (#578)

- `network_id` attribute has been removed from `NodeInfo` and `RawMessage`.
  `HEADER_LENGTH` remains the same, first byte of `RawMessage` is now reserved and
  always set to `0`. (#579)

- `exonum::explorer` module has been reworked to add new functionality.
  (#535, #600) In particular:

  - The explorer now allows to iterate over blocks in the blockchain in the
    given height range, replacing old `blocks_range` method.
  - `block_info` and `tx_info` methods of the explorer are renamed to `block`
    and `transaction` respectively.
  - `TransactionInfo` moved from the `api::public` module to the `explorer` module.
  - `BlocksRange` moved from the `explorer` module to the `api::public` module.
  - `TxInfo` is renamed to `CommittedTransaction`.
  - `BlockInfo` fields are private now, yet accessible with getter methods.

  Migration path:

  - Rename imported types and methods as specified above
  - Use explicit type parameter in `TransactionInfo` and `CommittedTransaction`
    (e.g., `TransactionInfo<serde_json::Value>` or `TransactionInfo<MyTransaction>`)
    if you need to deserialize transaction-related data returned from
    the explorer HTTP API.
  - Consult `explorer` module docs for further possible changes in API.

- `validators-count` command-line parameter has been added. Now, when generating
  config template using `generate-template` command, you must specify the number
  of validators. (#586)

- `majority_count` parameter has been added to the `StoredConfiguration`. See
  `exonum-configuration` changes for more details. (#546)

#### exonum-testkit

- Rollback mechanism in `Testkit` is reworked to work with checkpoints (#582):
  - old `rollback` by blocks in `Testkit` was removed;
  - `checkpoint` method was introduced to set checkpoints;
  - new `rollback` rolls back to the last set checkpoint.

  Migration path:
  - Replace every old `rollback(blocks)` by a pair of `checkpoint()` and `rollback()`.

- Testkit api now contains two methods to work with the transaction pool (#549):
  - `is_tx_in_pool` - for checking transaction existence in the pool;
  - `add_tx` - for adding a new transaction into the pool.

  Migration path:

  - Instead of calling `mempool()`, one should use `is_tx_in_pool`
  or `add_tx` methods.

- `TestKitApi::get_err` method now returns `ApiError`, rather than a deserialized
  object, as it is for `get`. For checking such results
  in tests you may want to use `assert_matches`.

#### exonum-configuration

- `majority_count: Option<u16>` configuration parameter is introduced. Allows to
  increase the threshold amount of votes required to commit a new configuration
  proposal. By default the number of votes is calculated as 2/3 + 1 of total
  validators count. (#546)

#### exonum-time

- `SystemTime` has been replaced with `chrono::DateTime<Utc>`, as it provides
  more predictable behavior on all systems. (#557)

### New Features

#### exonum

- `ExecutionError::with_description` method now takes `Into<String>` instead of
  `String` which allows to pass `&str` directly. (#592)

- New `database` field added to the `NodeConfig`. This optional setting adjusts
  database-specific settings, like number of simultaneously opened files. (#538)

- `ExecutionError::with_description` method now takes `Into<String>` instead of
  `String` which allows to pass `&str` directly. (#592)

- New `database` field added to the `NodeConfig`. This optional setting adjusts
  database-specific settings, like number of simultaneously opened files. (#538)

- Added `v1/user_agent` endpoint with information about Exonum, Rust and OS
  versions. (#548)

- `ProofMapIndex` now allows to retrieve a proof of presence / absence for an
  arbitrary number of elements at one time with the help of `get_multiproof`
  method. Correspondingly, `MapProof` allows to verify proofs for an arbitrary
  number of elements. (#380)

- `storage::UniqueHash` trait that represents a unique, but not necessary
  cryptographic hash function, is introduced. (#579)

- Added the opportunity to parse configuration files with missing empty structures.
  Fields of such structures are equal to the default values. (#576)

- `CryptoHash`, `Field`, `StorageKey` and `StorageValue` traits are implemented for
  the `uuid::Uuid`. (#588)

- `Display` trait is implemented for types from the `crypto` module. (#590)

- `transactions!` macro now allows empty body. (#593)

#### exonum-testkit

- `create_block*` methods of the `TestKit` now return the information about
  the created block. (#535)

- `TestKit::explorer()` method allows to access the blockchain explorer. (#535)

#### exonum-cryptocurrency-advanced

- A more complex example has been added featuring best practices for service
  writing. (#595)

### Internal Improvements

#### exonum

- `RawTransaction` now has its own implementation of `fmt::Debug` trait instead
  of `#[derive(Debug)]`. The template of `RawTransaction`’s debug message is
  `Transaction { version: #, service_id: #, message_type: #, length: #,
  hash: Hash(###) }`. (#603)

- Non-committed transactions are now stored persistently in the storage instead
  of memory pool. (#549)

- Sandbox tests have been moved inside of the exonum core. (#568)

- The requested transactions in the `TransactionsRequest` are now sent by batches,
  rather than one by one. The number of batches depends on the size limits
  of the message. (#583)

#### exonum-testkit

- Request logging for `TestKitApi` now encompasses all requests. The log format
  is slightly changed to allow for the generic request / response form. (#601)

## 0.6 - 2018-03-06

### Breaking Changes

#### exonum

- `exonum::crypto::CryptoHash` trait is introduced, and `StorageValue::hash`
  and `Message::hash` methods are removed. (#442)

  Migration path:

  - For implementations of `StorageValue`, move the `hash` method
    to `CryptoHash` implementation instead.
  - For implementations of `Message` simply remove `hash` method,
    there's a blanket impl of `CryptoHash` for `Message`.
  - Add `use exonum::crypto::CryptoHash` to use the `hash` method.

- The `StorageKey` trait is re-implemented for signed integer types
  (`i8`, `i16`, `i32` and `i64`) to achieve the natural ordering of produced keys.
  (#443)

  This change will break indices using signed integers as keys.
  To emulate the old implementation, you may create a wrapper around a type
  (e.g., `struct QuirkyI32Key(i32)`) and implement `StorageKey` for it using
  big endian encoding. Then, use the wrapper instead of the int type in indices.
  See the unit tests for `StorageKey` for an example.

- `Transaction::execute` method now returns `TransactionResult` that is stored in
  the blockchain and can be accessed through api. The changes made by transactions
  that return `Err` are discarded. To migrate, add `Ok(())` as the last line to
  the `execute` method. More generally, make sure that the method returns `Ok(())`
  on successful execution. (#385)

- Service transactions are now defined through `transactions!` macro that
  automatically assigns transaction IDs based on the declaration order. (#457)

  Migration path:

  - Move all separate transactions declared as `message!` into one
  `transactions!` macro.
  - Remove `ID` constants.
  - Replace `TYPE` constants with a single `SERVICE_ID` constant.

- Several variants were removed from `ApiError` enum. (#474)

  Migration path:

  - Use generic `ApiError::BadRequest` variant or create `IronError` directly.

- `CommandExtension` uses `failure::Error` instead of `Box<std::error::Error>`
  for errors. (#474)

  Migration path:

  - `std::error::Error` can be converted to `failure::Error` via `.into()` method.

- `storage::Error` implements `failure::Fail` instead of `std::error::Error`. (#474)

- `CryptoHash` for `()` now correctly calculates a hash of an empty byte array
  instead of returning `Hash::zero()`. (#483)

- Removed the `'static` bound from the return value of the
  `blockchain::Service::service_name()` method. (#485)

- `StorageKey` trait now requires `ToOwned` implementation. (#392)

- `Connect` message has been extended with a user agent string, which breaks
  binary compatibility with previous versions. (#362)

- Log output become more human-readable. Now it uses `rfc2822` for time formatting.
  This change can break scripts that analyze the log output. (#514)

- `output_dir` argument of the `generate-testnet` command has been renamed to
  `output-dir`. (#528)

- `peer_addr` argument of the `generate-config` command has been renamed to
  `peer-address`. (#528)

- `Blockchain::new` and `Node::new` now accept `Into<Arc<Database>>` instead
  of `Box<Database>`. (#530)

  Migration path:

  - Just pass database argument as is, for example instead of
    `Box::new(MemoryDb::new())` use `MemoryDb::new()`.

#### exonum-configuration

- Most types renamed to avoid stuttering (see [here][stuttering] for
  an explanation of the term) (#496):

  - `ConfigurationService` to `Service`
  - `ConfigurationServiceFactory` to `ServiceFactory`
  - `TxConfigPropose` to `Propose`
  - `TxConfigVote` to `Vote`
  - `ConfigurationSchema` to `Schema`
  - `StorageValueConfigProposeData` to `ProposeData`
  - `CONFIG_SERVICE` constant to `SERVICE_ID`

  Check the crate documentation for more details.

  **Migration path:** Rename imported types from the crate, using aliases
  or qualified names if necessary: `use exonum_configuration::Service as ConfigService`.

[stuttering]: https://doc.rust-lang.org/1.0.0/style/style/naming/README.html#avoid-redundant-prefixes-[rfc-356]

- Multiple APIs are no longer public (#496):

  - Message identifiers
  - Mutating methods of the service schema
  - Module implementing HTTP API of the service

  Check the crate documentation for more details.

  **Migration path:** The restrictions are security-based and should not
  influence intended service use.

<!-- cspell:disable -->

- `ZEROVOTE` is replaced with the `MaybeVote` type, which is now used
  instead of `Vote` in the schema method signatures. The storage format itself
  is unchanged (#496).

<!-- cspell:enable -->

#### exonum-time

- The structure `Time` is removed, use `SystemTime`
  for saving validators time in `ProofMapIndex` instead. (#20)

- Renamed methods `validators_time`/`validators_time_mut` to
  `validators_times`/`validators_times_mut` in `Schema`. (#20)

### New Features

#### exonum

- `StorageKey` and `StorageValue` traits are implemented for `SystemTime`. (#456)

- `StorageValue` and `CryptoHash` traits are implemented for `bool`. (#385)

- `Height` implements `std::str::FromStr`. (#474)

- `v1/transactions` endpoint has been extended with the transaction execution
  status. (#488)

- Key-indexes interface now allows to use borrowed types for the search
  operations. (#392)

- Added `v1/shutdown` endpoint for graceful node termination. (#526)

- `TransactionInfo` from the public api module became public. (#537)

#### exonum-testkit

- Modified signature of the `TestKitApi::send` method, which previously did not
  accept `Box<Transaction>`. (#505)

- Added possibility to init a logger in `TestKitBuilder`. (#524)

#### exonum-configuration

- Information about configurations by `/v1/configs/actual`, `/v1/configs/following`
  and `/v1/configs/committed` endpoints is extended with the hash of the corresponding
  proposal and votes for the proposal (#481).

- Implemented error handling based on error codes (#496).

### Bug Fixes

#### exonum

- `ExonumJsonDeserialize` trait is implemented for `F32` and `F64`. (#461)

- Added round and propose timeouts validation. (#523)

- Fixed bug with the extra creation of the genesis configuration. (#527)

- Fixed panic "can't cancel routine" during node shutdown. (#530)

### Internal Improvements

#### exonum

- Consensus messages are stored persistently (in the database), so restart will
  not affect the node's behavior. (#322)

- Runtime index type checks have been implemented for every index. (#525)

## 0.5.1 - 2018-02-01

### Bug Fixes

- Fixed logger output. (#451)

## 0.5 - 2018-01-30

### Breaking Changes

- The order of bytes and bits in the `DBKey` keys of `ProofMapIndex` became
  consistent. (#419)

  The change influences how Merkle Patricia trees are built
  for `ProofMapIndex`: the bits in each byte of a `DBKey` are now enumerated
  from the least significant bit (LSB) to the most significant bit (MSB),
  compared to MSB-to-LSB ordering used before.
  Note: this change will break old storages using map proofs.

- The `Database` trait is simplified: it is no longer required
  to implement state-sharing `clone` method.
  Instead, the `merge` method now takes a shared reference to `self`. (#422)

- `message!` and `encoding_struct!` no longer require manual `SIZE`
  and offset specification. (#413)

- `from_raw(raw: RawMessage)`  method is moved to the `Message` trait.
  To migrate, add `use exonum::messages::Message`. (#427)

- Changed iterators over `Patch` and `Changes` data into custom types instead
  of standard collection iterators. (#393)

  <!-- spell-checker:disable -->

- Fixed typo in `SparceListIndexKeys` and `SparceListIndexValues`. (#398)

  <!-- spell-checker:enable -->

- Removed default `state_hash` implementation in the `Service` trait. (#399)

- Removed `info` method from the `Transaction`. (#402)

- Replaced config param `timeout_events_capacity` with
  `internal_events_capacity`. (#388)

- The `Transaction` trait now inherits from `ExonumJson`. (#402)

- Renamed `DBKey` to `ProofPath` and moved a part of its functionality
  to the `BitsRange` trait. (#420)

### New Features

- Added `patch` method to the `Fork` structure. (#393)
- Added a public `healthcheck` endpoint. (#405)
- Added serialization support of floating point types through special wrapper
  (`F32` and `F64`). This feature is hidden behind `float_serialize` gate.
  Note: special values (Infinity and NaN) aren't supported. (#384)
- Added a possibility to set maximum message size (`pub max_message_len`
  field in `ConsensusConfig`). (#426)
- Added support for CORS. (#406)
- Added `run-dev` command that performs a simplified node launch
  for testing purposes. (#423)

### Bug Fixes

- Fixed consensus on the threshold of 1/3 sleeping validators. (#388)
- Fixed a bunch of inconsistencies and mistakes in the docs. (#439)
- Fixed a bug with message header validation. (#430)

### Internal Improvements

- The list of peer connections is now restored to the latest state
  after the process is restarted. (#378)
- Log dependency was updated to 0.4, which can cause issues
  with the previous versions. (#433)
- Better error reporting for configs in the `.toml` format. (#429)

## 0.4 - 2017-12-08

### Added

- Allow creating auditor node from command line. (#364)
- Added a new function `merge_sync`. In this function a write will be flushed
  from the operating system buffer cache
  before the write is considered complete. (#368)
- Added conversion into boxed values for values which implement `Service`
  or `Transaction` traits. (#366)
- Added constructor for the `ServiceContext` which can be useful
  for the alternative node implementations. (#366)
- Implemented `AsRef<RawMessage>` for any Exonum messages that were
  created using the `message!` macro. (#372)
- Implemented additional checks for conversion from raw message. (#372)

### Changed

- Changed a signature of `open` function in a `rocksdb` module.
  `RocksDBOptions` should pass by the reference. (#369)
- `ValidatorState` in the `ServiceContext` replaced by the `ValidatorId`. (#366)
- `add_transaction` in the `ServiceContext` replaced by the `transaction_sender`
  which implements the `TransactionSend` trait. (#366)
- The `Node` constructor now requires `db` and `services` variables
  instead of `blockchain` instance. (#366)
- The `Blockchain` constructor now requires services keypair
  and an `ApiSender` instance. (#366)
- `mount_*_api` methods in `Blockchain` instance now
  do not require `ApiContext`. (#366)
- Rename method `last_height` to `height` in `Schema`. (#379)
- `last_block` now returns `Block` instead of `Option<Block>`. (#379)
- Replaced `rocksdb` command-line parameter to more generic `db-path`. (#376)
- Obsolete trait `HexValue` replaced by the `FromHex` and `ToHex` traits. (#372)
- Changed `Patch` and `Changes` from type definitions into opaque structures. (#371)
- Help text is displayed if required argument is not specified. (#390)

### Removed

- Removed `round` method from the `ServiceContext`. (#366)
- Removed redundant `FromRaw` trait. (#372)
- Removed redundant `current_height` method in `Schema`. (#379)

### Fixed

- Fixed `crate_authors!` macro usage, this macro can't return static string
  in new clap version. (#370)
- Fixed mistake in description of the height getter in the `ServiceContext`. (#366)
- Fixed #15 consensus on the threshold of 1/3 sleeping validators. (#388)

## 0.3 - 2017-11-02

### Added

- New events implementation based on the `tokio` with the separated queues
  for network events and timeouts and different threads for the network
  and node code (#300)
- Added a new index `SparseListIndex`. It is a list of items stored
  in sequential order. Similar to `ListIndex` but it may contain
  indexes without elements (#312)
- Implement `FromStr` and `ToString` traits for public sodium types (#318)
- Add a new macro `metric!` for collecting statistical information (#329)
- Make type `DBKey` public because it is used in `MapProof` (#306)

### Changed

- `RocksDB` is a default storage (#178)
- Field `events_pool_capacity` in `MemoryPoolConfig` replaced
  by the new `EventsPoolCapacity` configuration (#300)
- Changed a build method `new` and added a new build method `with_prefix`
  for indexes (#178)
- Changed a signature of `gen_prefix` function in a `schema` module (#178)
- `NodeBuilder` works with `ServiceFactory` as trait object instead (#357)
- Debug formatting for crypto types are improved (#353)
- Added description of deserialization error for message types (#337)
- Clarified `Transaction.info()` usage (#345)

### Removed

- Support of `LevelDB` is removed (#178)

### Fixed

- Fix the issue causing timeouts are ignored when the event pool is full (#300)
- Fix network failure due to incorrect processing of the incoming buffer (#322)

## 0.2 - 2017-09-13

### Added

- Add `RockDB` support (#273)
- Add `TimeoutAdjusterConfig`, `Constant` and `Dynamic` timeout adjusters (#256)
- Add stream hashing and signing: `HashStream` and `SignStream` (#254)
- Add new type definitions `Height` and `ValidatorId` (#262)
- Fields of `BlockInfo` and `TxInfo` are now public (#283)
- Public export of `PROOF_MAP_KEY_SIZE` constant (#270)

### Changed

- `MapProof` variant fields are renamed: `left_hash` and `right_hash`
  to `left_node` and `right_node` (#286)
- `RequestBlock` is renamed to `BlockRequest` and `Block`
  is renamed to `BlockResponse` (#287)
- All request messages are renamed: `RequestFoo` to `FooRequest` (#287)
- Improve log formatting (#291 #294)
- Make panic message during command line arguments parsing cleaner (#257)

### Fixed

- Fix network discover failure due to incorrect processing
  of the incoming buffer (#299)
- Fix snapshot behavior for `MemoryDB` (#292)
- Disallow generate-testnet with 0 nodes (#258)

## 0.1.1 - 2017-09-13

### Fixed

- Fix segfault when `LevelDBSnapshot` is destroyed after `LevelDB` (#285)
- Fix panic during `BlockResponse` message processing
  if the transaction pool is full (#264)
- Fix panic during deserialization of malformed messages (#278 #297)

## 0.1 - 2017-07-17

The first release of Exonum.<|MERGE_RESOLUTION|>--- conflicted
+++ resolved
@@ -42,13 +42,11 @@
 
 - `proposer_id` field in `Block` has been moved to additional block headers. (#1602)
 
-<<<<<<< HEAD
 - Interaction with services from the Rust runtime has been changed. Instead of
   using the `Transaction` trait, it is now possible to use service interfaces
   directly as Rust traits. These interface traits can be applied to a keypair
   (to generate signed transactions), to `CallContext` (to call another service)
   and some other types. See Rust runtime docs for more details. (#1606)
-=======
 - The following public APIs were removed/made private: (#1629)
   - `blockchain::{error reexports}` (available from `runtime::`);
   - `blockchain::FatalError` public re-export;
@@ -74,7 +72,6 @@
 - `SparseListIndex::indices` method was renamed to `SparseListIndex::indexes`. (#1629)
 
 - `AccessExt::touch_index` method has been replaced with `index_type`. (#1630)
->>>>>>> 015d8e0f
 
 #### exonum-supervisor
 
@@ -125,10 +122,7 @@
 - Added hashed version of `Entry` called `ProofEntry`, which participates
   in the state aggregation. (#1553)
 
-<<<<<<< HEAD
 - Added support of unsized keys to `MapIndex`. (#1621)
-=======
->>>>>>> 015d8e0f
 - Added support of unsized keys to `MapIndex` and `ProofMapIndex`. (#1621, #1626)
 
 - Added mechanism to extend block header. Block now contains
