--- conflicted
+++ resolved
@@ -106,13 +106,10 @@
   This method is used to resume a previously stopped services.
   (#1693)
 
-<<<<<<< HEAD
 - `ExecutionContext` has been extended by the methods from the
   `exonum_rust_runtime::CallContext` so there is no need to use `CallContext`
    anymore. (#1711)
-=======
 - Public structures and enums were made non-exhaustive. (#1710)
->>>>>>> eeae256f
 
 #### exonum-cli
 
