# Changelog

All notable changes to this project will be documented in this file.
The project adheres to [Semantic Versioning](http://semver.org/spec/v2.0.0.html).

## Unreleased

### Breaking changes

#### exonum

- **Most important**: new Dynamic Services feature was introduced. For details see
  the [Dynamic Services](#dynamic-services-feature) section of the changelog.

- Used `rust` version is updated to 1.38.0. (#1481)

- Transaction serialization format was changed to `protobuf`. (#1283)

- `create_checkpoint` method has been implemented for the `RocksDB` struct.
  This method uses
  [RocksDB checkpoints](https://github.com/facebook/rocksdb/wiki/Checkpoints)
  functionality under the hood.

- `NotFound` error message for `explorer/v1/block` endpoint now includes
  the actual blockchain height. (#1498)

- `system/v1/rebroadcast` endpoint has been removed. (#1445)

- Added a possibility to specify compression algorithm for the database. (#1447)

- Updated `hex` dependency with changes in the methods signatures of the `ToHex`
  trait. (#1468)

- Validator keys are now derived from single master key. Master key is
  stored in encrypted file. (#1459)

- Command line parameters `--service-key-pass` and `--consensus-key-pass` was
  removed in favor of `--master-key-pass` parameter. For example now you can
  run the node with the command below. (#1459)

    ```bash
    cargo run -- run -d 0/db/ -c 0/node.toml --master-key-pass pass:123
    ```

  - `StoppedTestKit::resume` accepts list of runtimes instead of a list of services.

  - Removed obsolete `TestKit::blockchain_mut` method and `TestKit::blockchain`
  now returns value instead of reference.
  
- Dot symbol is not allowed in service names anymore. (#1558)

- Services can now use `BlockchainData` and `SnapshotExt` types to access data
  from the blockchain in a more structured manner. (#1523)

<<<<<<< HEAD
- `GenesisConfig` is extracted into separate entity. `BlockchainBuilder`, `Node`
 and `Testkit` explicitly accepts it during creation. (#1541)

- Added `BuiltinInstance` trait for declaration of builtin services. (#1541)

- Placeholder for changes due to dynamic services (#9999)

=======
>>>>>>> 29b46019
#### exonum-merkledb

- Nested proofs for `ProofListIndex` are replaced with a flat
  (non-recursive) format. (#1450)

- Differentiated (read-only / read-write) access to the database
  was introduced. (#1523)

- It is now possible to have readonly access to indexes given a `Fork`
  via a `ReadonlyFork` wrapper. Readonly access works like `RefCell::borrow`
  (vs `RefCell::borrow_mut` for `Fork`); it is possible to create an
  unlimited number of indexes with readonly access based on the same fork.
  (#1523)
  
- Service schemas can now use a declarative layout, in which every field
  corresponds to a separate index or a group of indexes. It is possible
  to derive a constructor for such schemas via `FromAccess` derive macro.
  (#1523, #1562)

- New index name restrictions has been added. (#1558)

  - Dot symbol is not allowed anymore in indexes with prefixed access.

  - Index names starting from `__` and not containing a dot `.` are reserved and
    used only for system indexes.

#### exonum-proto

- Introduced a new crate `exonum-proto`. Trait `ProtobufConvert` is moved
  to this crate. (#1496)

#### exonum-protobuf-convert

- Introduced a new crate `exonum-protobuf-convert`. Derive macro
  `ProtobufConvert` is moved to this crate. (#1501)

- Derive macro `ProtobufConvert` now does not derive the `BinaryValue` and
  `ObjectHash` traits. There are separate derive macros for them in
  the `exonum-derive` crate. (#1501)

#### exonum-build

- Method `protobuf_generate` is now private, use `exonum_build::ProtobufGenerator`
  instead (#1496).
  
- Method `ProtobufGenerator::frequently_used` has been removed (#1581).

#### exonum-crypto

- Methods `read_keys_from_file` and `generate_keys` are moved to new `keys`
  module in the `exonum`. (#1459)

- Protobuf serialization for crypto types is now implemented in the `exonum-crypto`
  crate. (#1496)

### Dynamic Services Feature

#### Overview

In `exonum` 0.13, a new service workflow is introduced, named
"Dynamic Services".

Key points of this feature are the following:

- `exonum` now supports different environments of code execution (runtimes).
  Only native `rust` runtime is enabled by default, but support of
  different programming languages can be added quite easily.

  For details see the [`Runtime` trait docs][runtime-trait] and the
  [`sample_runtime` example][sample-runtime].

  [runtime-trait]: https://docs.rs/exonum/0.13.0/exonum/runtime/trait.Runtime.html
  [sample-runtime]: https://github.com/exonum/exonum/tree/v0.13/examples/sample_runtime

- Services are not statically tied to the compiled binary anymore. There is
  support of adding new service types (aka artifacts) dynamically and starting new
  instances of services.

  For details see [`runtime` module docs][runtime-docs].

  [runtime-docs]: https://docs.rs/exonum/0.13.0/exonum/runtime/index.html

- Services now can have initialization parameters, provided within service start
  procedure.

- Services now support configuration changes via `Configure` interface.

- `configuration` service was replaced with the `supervisor` service, which is
  capable of not only changing configuration, but of deploying and starting
  services as well. For details see [`supervisor` service][supervisor].

  [supervisor]: https://github.com/exonum/exonum/tree/v0.13/services/supervisor

#### Migration Guide

There are a lot of backward-incompatible changes introduced within 0.13 release.
So to make the changes apparent, compare the `Cryptocurrency` example service versions
for [0.12.1][crypt-0-12] and [0.13.0][crypt-0-13] releases.

[crypt-0-12]: https://github.com/exonum/exonum/blob/v0.12.1/examples/cryptocurrency/
[crypt-0-13]: https://github.com/exonum/exonum/blob/v0.13/examples/cryptocurrency/

Key points:

- Merkledb schema is now declarative and can contain indices as fields.

- Access to the database is now isolated for services.
  A service cannot get the write access to another service or the blockchain schema.

- Transactions do not have the `execute` method anymore. Instead, a service defines
  and implements an interface trait which contains all the business logic.

- Services do not launch at the node start by default. For launching a
  service, use an [`exonum-launcher`][launcher] tool.

  [launcher]: https://github.com/exonum/exonum-launcher

#### Important PRs for Dynamic Services

<!-- markdownlint-disable no-inline-html -->
<details>
    <summary>Below you can find a list of pull requests
    which have significant meaning for the implementation of the Dynamic Services
    feature.
    Pull requests are ordered chronologically.</summary>

- #1253: Interface mocks for dynamic services

- #1263: Add new rust services interface

- #1261: Basic dispatcher functionality

- #1275: Dynamic services integration

- #1345: Implement a new `Transaction` trait [ECR-3222]

- #1361: FIrst step of persistent dynamic services implementation [ECR-3276]

- #1371: Basic supervisor service implementation [ECR-3291], [ECR-3298]

- #1376: Restore system API endpoints

- #1389: Check and improve messages verification procedure [ECR-3272]

- #1446: Service interfaces MVP. [ECR-3474], [ECR-3484]

- #1467: Implement Configure interface [ECR-3306]

- #1473: Extract supervisor service from core

- #1482: Add shutdown method into runtime trait

- #1484: Implement configuration update logic in Supervisor [ECR-3583]

- #1492: Do start and initialize service at single step [ECR-3222]

- #1537: Finalize Exonum-derive macros [ECR-3800]

- #1538: Supervisor modes [ECR-3794] [ECR-3771]

</details>
<!-- markdownlint-enable no-inline-html -->

#### Full History of the Dynamic Services Implementation

<!-- markdownlint-disable no-inline-html -->
<details>
    <summary>Below you can find a list of all pull requests related
    to the implementation of the Dynamic Services feature.
    Pull requests are ordered chronologically.</summary>

- #1243: Old behavior dispatcher

- #1509: Make dispatcher mostly synchronous

- #1245: Add basic runtime env interface + rust implementation

- #1253: Interface mocks for dynamic services

- #1261: Basic dispatcher functionality

- #1263: Add new rust services interface

- #1267: Move configuration service to the core

- #1269: Rust artifact and additional functionality for rust runtime.

- #1270: Dynamic configuration service

- #1275: Dynamic services integration

- #1287: Remove macro from service interface trait definition

- #1290: Add support of state hash calculation into runtimes & services

- #1291: Change service builder and web api.

- #1325: Dynamic services: fix time service compilation

- #1326: Remove genesis_init from dynamic services [ECR-3226]

- #1327: Remove unsafe code from runtimes

- #1330: A small amount of code improvements. [ECR-3222]

- #1331: Rename dispatch to call_info

- #1332: Fix tests in blockchain module

- #1334: Fix sandbox tests in dynamic services [ECR-3230]

- #1336: Rename traits methods in dynamic services  [ECR-3222]

- #1337: Fix a lot of tests in dynamic services

- #1338: Refine `start_service` logic [ECR-3222, ECR-3235]

- #1340: Fix testkit [ECR-3229]

- #1343: Add service name and id to `Service` trait methods. [ECR-3235]

- #1345: Implement a new `Transaction` trait [ECR-3222]

- #1346: Fix transactions benchmarks in dynamic services

- #1348: Fix big performance regression in dynamic services

- #1349: Don't verify SignedMessage during the deserialization

- #1350: Refactor signature verification code [ECR-3222]

- #1353: Rework blockchain explorer [ECR-3259]

- #1354: Fix `cargo test --all` compilation

- #1357: Some refactoring by clippy suggestion

- #1361: FIrst step of persistent dynamic services implementation [ECR-3276]

- #1367: Rename ArtifactSpec to ArtifactId [ECR-3291]

- #1371: Basic supervisor service implementation [ECR-3291], [ECR-3298]

- #1374: Polish code and make travis almost happy

- #1375: Add deadline_height to StartService transaction [ECR-3298]

- #1376: Restore system API endpoints

- #1378: Finalize artifact deployment logic [ECR-3291]

- #1379: Implement state_hash computation for dispatcher.

- #1380: Make tests green again.

- #1381: Include proto file sources in artifact information. [ECR-3309]

- #1382: Replace impl_service_dispatcher by the attribute in
  service_interface [ECR-3222]

- #1387: Improve execution error handling for dynamic services [ECR-3236]

- #1389: Check and improve messages verification procedure [ECR-3272]

- #1392: Implement verification for ArtifactId and InstanceSpec
  with the unit tests [ECR-3360]

- #1393: Add macro to implement hex serde representation
  for the BinaryValue types [ECR-3222]

- #1394: Update documentation of the messages module [ECR-3275]

- #1396: Document runtime life cycle [ECR-3275]

- #1405: Dynamic services supervisor tests [ECR-3266]

- #1411: Refine Runtime trait [ECR-3412]

- #1427: Try to re deploy artifact before registration.

- #1429: Review unwraps in dynamic services [ECR-3419]

- #1430: Expand documentation on configuration parameters usage [ECR-3463]

- #1431: Update dispatcher info to show changes in list
  of deployed artifacts

- #1432: Refine exonum-derive crate on top of darling [ECR-3343]

- #1434: Replace `dispatcher` attribute in `exonum_service`
  by the `service_interface` in `ServiceFactory` [ECR-3474]

- #1438: Remove dispatcher reference from Runtime trait

- #1443: Replace fabric module with exonum-cli crate [ECR-3457]

- #1446: Service interfaces MVP. [ECR-3474], [ECR-3484]

- #1451: Add the service interface name option to the proto files

- #1452: Remove default state_hash implementation

- #1454: Simplify blockchain configuration [ECR-3357]

- #1462: Fix API Freeze on startup

- #1465: Improve ProtobufConvert for enum variants

- #1467: Implement Configure interface [ECR-3306]

- #1472: Fix some of the testkit ignored doctests

- #1473: Extract supervisor service from core

- #1476: Improve support for additional runtimes in TestKit [ECR-3444]

- #1482: Add shutdown method into runtime trait

- #1483: Use strings for protobuf files

- #1484: Implement configuration update logic in Supervisor [ECR-3583]

- #1488: Add support of external runtimes to exonum-cli

- #1489: Avoid waiting in the `add_transaction` endpoint [ECR-3222]

- #1490: Fix supervisor creation

- #1491: Polish testkit [ECR-3222]

- #1492: Do start and initialize service at single step [ECR-3222]

- #1493: Document Rust runtime services traits [ECR-3275]

- #1494: Enhancements in Testkit

- #1495: Implement API endpoints that shows config
  proposals in Supervisor [ECR-3610]

- #1504: Clarify runtime shutdown method [ECR-3696]

- #1505: Proto optimization [ECR-3472]

- #1508: Remove validator_id method from AfterCommitContext

- #1509: Make dispatcher mostly synchronous

- #1511: Add includes to proto-sources

- #1514: Use enum to represent ErrorKind [ECR-3717]

- #1515: Introduce test-suite directory

- #1517: Clarify SignedMessage documentation [ECR-3478]

- #1518: Remove data duplication from DeployConfirmation [ECR-3770]

- #1519: Add anonymous lifetimes [ECR-3757]

- #1520: SimpleSupervisor: Verify that config proposal
  is sent by validator [ECR-3742]

- #1521: Implement ObjectHash for SignedMessage

- #1522: Remove ApiContext structure [ECR-3745]

- #1525: Make protobuf artifacts implementation detail

  of Rust runtime [ECR-3776]

- #1526: Sending an empty POST request to /shutdown endpoint
  doesn't work [ECR-3756]

- #1528: Document parts of Rust runtime [ECR-3285]

- #1530: Improve `Runtime` docs

- #1531: ProofMapIndex variants for hashed and raw keys [ECR-3777]

- #1537: Finalize Exonum-derive macros [ECR-3800]

- #1538: Supervisor modes [ECR-3794] [ECR-3771]

- #1539: Restore warn(missing_docs) in the Exonum crate [ECR-3821]

- #1540: Deploy workflow

- #1542: Write proper examples for the Exonum traits derivation [ECR-3822]

- #1544: Remove atty dependency

- #1546: Move multisig module to the supervisor crate [ECR-3823]

- #1547: Remove metrics module

- #1548: Remove TransactionMessage alias [ECR-3222]

- #1549: Encapsulate Blockchain fields [ECR-3222]

- #1550: Remove isolate method [ECR-3820]

- #1552: Assign instance IDs in the Supervisor [ECR-3746]

- #1555: Update MerkleDB docs

- #1568: Make DispatcherSchema merkelized again [ECR-3810]

</details>
<!-- markdownlint-enable no-inline-html -->

### New Features

#### exonum

- New config params `http_backend_config.server_restart_max_retries` and
  `http_backend_config.server_restart_retry_timeout` added into `NetworkConfiguration`.
  They are intended to configure restart settings of the HTTP-server (#1536).

- `exonum` now has a `python` library for implementing integration tests. (#1516)

- `BlockchainMut` now has a `check_tx` method used to verify transactions before
  adding them to the transactions pool. Transactions for which `check_tx` fails
  are considered invalid and can't be included to the block. (#1579)

#### exonum-merkledb

- `ProofListIndex` now implements `truncate()` and `pop()` methods, allowing
  to eject elements from the list. (#1455)

- `IndexAccess` trait is implemented for several new types, notably,
  `Rc<dyn Snapshot>`, `Arc<dyn Snapshot>` and `Rc<Fork>`. (#1455)

- `HashTag::hash_list()` was extended to support values of any appropriate type,
  not only `Hash`. (#1455)

- `ProtobufConvert` has been implemented for `MapProof` (#1512) and `ListProof` (#1513).

- New variant of the `ProofMapIndex` have been introduced - `RawProofMapIndex`.
  It is used for keys that maps directly to `ProofPath`, for example `Hash` and
  `PublicKey`. (#1531)

  - By default `ProofMapIndex` is used for keys that implement `ObjectHash`.

  - For `Hash` keys both map variants works the same, because `ObjectHash`
  implementation for `Hash` returns the hash itself.

#### exonum-cli

- Old `fabric` module is replaced with new `exonum-cli` crate. (#1443)

- `exonum-cli` provides a public reexport of `structopt` crate. (#1461)

### Internal Improvements

#### exonum

- `system/v1/shutdown` endpoint has been modified and now accepts empty POST
  requests. (#1526)

- `exonum-protobuf-convert` has been replaced with external `protobuf-convert`
  crate. (#1561)

- `keys` module has been moved into `exonum-keys` crate. (#1497)

#### exonum-merkledb

- `ProofListIndex::extend()` method has been refactored, leading to up to 10x
  performance improvements for large lists. (#1455)

- Proofs building mechanisms have been heavily refactored. (#1460)

#### exonum-testkit

- Configuration change example has been moved to `exonum-supervisor` crate. (#1582)

#### exonum-build

- Now input directory is always added to includes to reduce boilerplate
  code. (#1581)

### Bug Fixes

#### exonum

- Localhost ports 8080/8081 are now allowed in CORS within the `run-dev` mode. (#1415)

#### exonum-merkledb

- `index_metadata` now correctly loads the provided index address name (#1478).

## 0.12.1 - 2019-09-19

### Bug Fixes

#### exonum

- A message length checking has been fixed (#1463)

## 0.12.0 - 2019-08-14

### Breaking changes

#### exonum

- Module `storage` has been replace by `exonum-merkledb` crate. See related section
- Signatures of methods `Service::initialize` and `Service::before_commit` has been
  changed. Now they take immutable reference to `Fork` instead of mutable. (#1293)

- Trait `BinaryForm` has been replaced by `BinaryValue`. (#1298)

  To implement `BinaryValue` for types that implements `Protobuf::Message` use
  `impl_binary_value_for_pb_message` macros.

- Module `storage` has been replaced by `exonum-merkledb` crate. See related section
  in changelog for details. (#1293)

- Bootstrapping workflow has been simplified (#1292)

  `generate-config` subcommand now uses single `OUTPUT_DIR` instead of set of options.
  So to generate node config you should write something like example bellow.

  ```bash
  cargo run --bin exonum-timestamping -- \
    generate-template /tmp/exonum/template.toml --validators-count 4

  cargo run --bin exonum-timestamping -- \
    generate-config /tmp/exonum/template.toml /tmp/exonum/cfg/0 \
      --peer-address 0.0.0.0:8000
  cargo run --bin exonum-timestamping -- \
    generate-config /tmp/exonum/template.toml /tmp/exonum/cfg/1 \
      --peer-address 0.0.0.0:8001
  cargo run --bin exonum-timestamping -- \
    generate-config /tmp/exonum/template.toml /tmp/exonum/cfg/2 \
      --peer-address 0.0.0.0:8002
  cargo run --bin exonum-timestamping -- \
    generate-config /tmp/exonum/template.toml /tmp/exonum/cfg/3 \
      --peer-address 0.0.0.0:8003

  cargo run --bin exonum-timestamping -- \
    finalize /tmp/exonum/nodes/0/sec.toml /tmp/exonum/nodes/0/node.toml \
      --public-configs /tmp/exonum/cfg/{0,1,2,3}/pub.toml

  cargo run --bin exonum-timestamping -- \
    run -d /tmp/exonum/db/0 -c /tmp/exonum/nodes/0/node.toml
  ```

- `explorer/v1/block` endpoint returns a response in a "flat" format. (#1386)

- `explorer/v1/blocks` endpoint with `add_blocks_time` param switched on now returns
  median precommit times in the `time` field within each returned block,
  rather than in a separate array. (#1278)

- `system/v1/mempool` endpoint has been renamed into `system/v1/stats`.
  An additional field in the response of the endpoint was added. The field
  corresponds to the total number of transactions in the blockchain. (#1289)

- `system/v1/mempool` endpoint has been renamed into `system/v1/stats`.
  An additional field in the response of the endpoint was added. The field
  corresponds to the total number of transactions in the blockchain. (#1289)

#### exonum-merkledb

- Added restrictions to index names. Allowable characters in index name: ASCII
  characters, digits, underscores and dashes. (#1388)

- Added `Debug` implementation for `Database`, `Snapshot`, `Iterator` dynamic
  traits (#1363)

- Changed storage layout (#1293)

  - Changed indexes metadata layout in the database.

  - Introduced a generic `IndexState` structure that can be used to store global
    index properties like total number of items.

- Changed `ProofMapIndex` hashing rules for branch nodes and root node.
  Branch nodes is hashing now with 0x04 prefix, root node with 0x03 (#1293).

- Renamed method `merkle_root` of `ProofMapIndex` and `ProofListIndex` to
  `object_hash` (#1293).

- Several mutable indexes now can be create from immutable reference to `Fork` (#1293)

- Relaxed trait bounds for the `ProofMapIndex` keys (#1293)

  Now keys should just implement `BinaryKey` trait instead of the
  `ProofMapKey`, which will be ordered according to their binary
  representation, as in the `MapIndex`.

- Changed `ProofListIndex` hashing rules for leaf nodes and branch nodes according
    to the [certificate transparency](https://tools.ietf.org/html/rfc6962#section-2.1)
    specification. Leaf nodes contain hashes with 0x00 prefix, branch nodes - with
    0x01. (#1293)

- `StorageValue` and `StorageKey` have been renamed to the `BinaryValue`
  and `BinaryKey`. (#1293)

  - Added `to_bytes` method to the `BinaryValue` trait which doesn't consume
    original value instead of the `into_bytes`.
  - `BinaryKey::write` now returns total number of written bytes.
  - `CryptoHash` has been replaced by the `ObjectHash`.

- Changed the hash algorithm of the intermediate nodes in `ProofMapIndex`. (#1293)

  `ProofPath` now uses compact binary representation in the `BranchNode`
  hash calculation.

  Binary representation is `|bits_len|bytes|`, where:

  - **bits_len** - total length of the given `ProofPath` in bits compressed
    by the `leb128` algorithm
  - **bytes** - non-null bytes of the given `ProofPath`, i.e. the first
    `(bits_len + 7) / 8` bytes.

#### exonum-crypto

- Removed deprecated `CryptoHash` trait, use `exonum-merkledb::ObjectHash`
  instead (#1361)

### New features

#### exonum

- New endpoint: `v1/transactions/subscribe`, which subscribe to new transaction events.
  This endpoint accept optional parameters: `service_id` and `message_id`
  (`message_id` as in derive macro `TransactionSet`). (#1335)

- New endpoint: `v1/ws`, which open websocket connection and allow to set multiple
  subscription (for blocks and transaction, filtered by service and transaction id)
  and send transactions (in hex, like in explorer) to blockchain
  (examples can be found in related pull request). (#1335)

### Bug Fixes

#### exonum-testkit

- Fixed `TestKit::add_tx()` method, which previously did not persist
  transactions. (#1278)

### Internal improvements

#### exonum

- `explorer/v1/blocks` endpoint supports `add_precommits` param, which supplies
  each returned block with the `precommits` field. (#1278)

- `explorer/v1/blocks` endpoint allows to specify the lower bound on the returned
  block height with the `earliest` query param. (#1278)

- Added `ProtobufConvert` implementation for byte array with fixed sizes (#1279)

- Added `service_name` getter to the `TransactionContext`. (#1274)

- Allowed to use symbol `-` in index names. (#1277)

- `rocksdb` crate is now used instead of `exonum_rocksdb`. (#1286)

- Added a new endpoint `system/v1/services` for displaying information
  about available services. (#1288)

- Endpoints `explorer/v1/block` and `explorer/v1/transactions` were extended
  with adding additional fields `service_id` and `time`. (#1386)

- Added `tx_cache` field to `State` to cache incoming transactions before
  adding them to persistent pool. (#1398)

- Added new request message `PoolTransactionsRequest` to obtain pool transactions
 from another peers. (#1404)

- Endpoints `explorer/v1/block` and `explorer/v1/transactions` were extended
  with adding additional fields `service_id` and `time`. (#1386)

#### exonum-merkledb

- Updated `ProofMapIndex` data layout. (#1293)

  Path to the root node in merkle patricia tree now has been stored in the index
  state.

- New API for getting and creating indexes. (#1293)

  - Now indexes can be accessed via immutable references from `Snapshot` and
    mutable/immutable references from `Fork`.

  - Introduced method `fork::get_object` to get or create object by address.

  - `get_object_existed` and `get_object_existed_mut` methods of `Fork` and `Snapshot`
    returns optional references to index.
- `rocksdb` crate is now used instead of `exonum_rocksdb`. (#1286)

- Added a new endpoint `system/v1/services` for displaying information
  about available services. (#1288)

- `rocksdb` crate is now used instead of `exonum_rocksdb`. (#1286)

- Added `From<Patch>` trait implementation to `Fork`. (#1403)

#### exonum-testkit

- Implemented "stopping" and "resuming" a `TestKit`, allowing to emulate node
  restarts. (#1278)

## 0.11.0 - 2019-03-15

### Breaking Changes

#### exonum

- Node secret keys are now stored in separate files in a secure way.
  CLI for generating node configs and starting nodes has been extended
  in order to reflect these changes. (#1222, #1096, #1235)

- Changed a response for `/healthcheck` endpoint. (#1252)

- Changed a response code for the `/block` endpoint for the case when
  the requested block doesn't exist. (#1262)

- Removed a sub-command `generate-testnet` from CLI. (#1264)

#### exonum-crypto

- Renamed `create_keys_file` function to `generate_keys_file`
  in `utils` module. (#1222, #1096)

### Internal improvements

- All Exonum crates have been updated to Rust 2018 edition. This means that
  it is required to use Rust 1.31 or newer for compilation. (#1230)

#### exonum

- Added `allow-origin` for `localhost` for public and private api in
  development mode by default. (#1234)

- Added `ProtobufConvert` implementation for `Signature`. (#1241)

## 0.10.3 - 2019-01-22

### Internal Improvements

#### exonum

- Unpin versions of dependencies. (#1237)

## 0.10.2 - 2019-01-14

### New Features

#### exonum

- Added i128/u128 support for `StorageKey`, `StorageValue`. (#1179)

#### exonum-crypto

- Added i128/u128 support for `CryptoHash`. (#1179)

## 0.10.1 - 2019-01-04

### Internal Improvements

#### exonum

- Dependencies have been updated. (#1111, #1162, #1167, #1168)

- `ctrl+c` handler has been added for correct node stopping. (#1163)

#### exonum-crypto

- `pwbox` dependency has been updated. (#1164)

## 0.10.0 - 2018-12-14

### Breaking Changes

- Changed the message format, which, in turn, has led to changes in
   the byte representation of transactions and precommit messages. (#916)

- `Transaction::execute` now accepts `TransactionContext` as the second
   parameter. `TransactionContext` provides the public key of transaction
   author, ID of current service, and transaction hash. (#943)

- `Transaction::verify` method has been removed. (#1085)

- Every transaction that contains the public key of the author was refactored
   to use the author indicated in `TransactionContext`. (#984 #980 #979 #975 #971)

- `/transactions/` endpoint can now handle transaction messages in hex format.
   Services that used custom endpoints were refactored to
   use `explorer/v1/transactions`. (#943 #984 #980 #979 #975 #971)

- `majority_count` parameter has been moved from `StoredConfiguration`
   to `ConfigurationService` configuration. (#828)

- Removed obsolete `enable_blockchain_explorer` option from `NodeApiConfig`. (#891)

- Consensus messages and inner structs are now serialized with protobuf. (#1028)

- `tx_pool_capacity` parameter has been removed from `MemoryPoolConfig`. (#1036)

- Custom serialization has been removed. (#1088)

#### exonum

- Trait `TransactionSend` was removed.
  `ApiSender` now contains `broadcast_transaction` method. (#943)

- `api::Error::InternalError` now contains `failure::Error` instead of
  `Box<::std::error::Error>`. (#879)

- `TransactionSend::send` now returns `Result<(), failure::Error>`
  instead of `io::Result`. (#879)

- `ApiSender` methods `send_external_message` and `peer_add`
   now returns `Result<(), failure::Error>` instead of `io::Result`. (#879)

- `majority_count` parameter has been added to `generate-template` and
  `generate-testnet` commands. (#828)

- `NodePrivateConfig` fields have been renamed: `listen_addr` to `listen_address`
  and `external_addr` to `external_address`. (#809)

- `NodePublicConfig` `addr` field has been renamed to `address`. (#809)

- Config parameter `external_address` is now a required value. (#826)

- Config parameter `round_timeout` has been renamed to `first_round_timeout`.
  Now timeout for round r is `first_round_timeout + (r-1)*round_timeout_increase`,
  where `round_timeout_increase` is determined as a certain percentage of
  `first_round_timeout`. The value of this percentage is defined in
  `ConsensusConfig::TIMEOUT_LINEAR_INCREASE_PERCENT` constant (10%). (#848)

- `missing_keys`, `entries`, `all_entries` methods of `CheckedMapProof` and
  `MapProof::missing_keys_unchecked` method now return `impl Iterator` instead
  of `Vec`. (#918)

- `Connect` message field `addr` with `SocketAddr` has been removed, `pub_addr`
   with `str` of unresolved external address of the peer is used instead. (#942)

- Endpoint `v1/peers` now returns `ConnectInfo` in incoming connections instead
  of single IP-addresses. (#959)

- `Fork::remove_by_prefix()` method now specifies prefix as `Option<&[u8]>` instead
  of `Option<&Vec<u8>>`. (#1042)

- `TransactionResult` is now serialized using protobuf. Empty description
  of the result is now the equivalent of there being no description
  of the result. (#1075)

- `Service::tx_from_raw` now uses `failure::Error` as an error type. (#1088)

- `transactions!` macro has been removed, `TransactionSet` derive macro
  from `exonum-derive` should be used instead. (#1088)

- `encoding_struct!` macro has been removed, protobuf
  should be used instead. (#1088)

#### exonum-testkit

- Structures in tests and examples are serialized using protobuf now. (#1078)

#### exonum-timestamping

- Structures in tests and examples are serialized using protobuf now. (#1081)

#### exonum-cryptocurrency

- Structures in tests and examples are serialized using protobuf now. (#1081)

#### exonum-configuration

- The `Vote` and `VoteAgainst` now save the transaction hash instead of
  full transaction message. (#984)

- Structures are serialized using protobuf now. (#1086)

#### exonum-time

- Structures are serialized using protobuf now. (#1086)

### New Features

#### exonum-crypto

- Added `utils` module with functions `create_keys_file` for creating
  and `read_keys_from_file` for reading files that contain a
  public key and encrypted secret key. (#1056)

#### exonum

- Added possibility to use domain names instead of IP addresses as a peer's
  addresses. (#826)

- Added `v1/rebroadcast` endpoint that can be used to broadcast all transactions
  from the pool to other nodes. (#859)

- Now each consecutive round is longer than previous by some constant percentage
  of `first_round_timeout`. (#848)

- Added `/v1/blocks/subscribe` endpoint for following block commit events
  through WebSockets (#792).

- Added `MapProof::all_entries_unchecked` method. It is used for more efficient
  calculations in Exonum Java Bindings, but can be used for debug purposes
  as well. (#918)

- Added `listen-address` command line argument to specify different external address
  (`peer-address`) and listen address when generating config files. (#942)

- Peer address is resolved on connect instead of resolving on node startup. (#942)

- Now peers require only one connection to exchange messages between
  them. (#945)

#### exonum-build

- `exonum-build` crate has been added to simplify writing `build.rs` files
  for services that use protobuf code generation. (#1076)

#### exonum-derive

- `exonum-derive` crate has been added with custom derives for `ProtobufConvert`
  and `TransactionSet`. (#1055)

### Bug Fixes

#### exonum

- Bug with pool size overflow has been fixed. (#853)

- Bug in `NoiseWrapper::decrypt_msg` caused by wrong calculation of
  encrypted and decrypted message sizes has been fixed. (#873)

- Transactions (signature) verification benchmark has been fixed. (#673)

- Node no longer panics when transaction pool has a lot of transactions and
  consensus is at round 0. (#673)

- Node now works correctly after consensus re-enable via API. (#902)

- Bug with incorrect EOF handling while decoding network messages has been
  fixed. (#917)

- Bug leading to deletion of excessive data when `clear`ing an index belonging
  to an index family has been fixed. (#1042)

### API Improvements

#### exonum

- `new_in_family` index constructor introduced in #531 now accepts `&str` and `&[u8]`
  as an `index_id` value.

### Internal Improvements

#### exonum

- `NodeHandler::run_handler` now returns `Result<(), failure::Error>`
  instead of `io::Result`. (#879)

- Transactions (signature) verification benchmark has been added. (#808)

- A new function `storage::proof_list_index::root_hash()` has been added
  to efficiently compute Merkle root hash from a list of hashes without
  an intermediate `ProofListIndex`. Verification of block root hashes
  has been optimized as well. (#802)

- `NoiseHandshake::finalize` now returns error if remote peer's public key is not
  in `ConnectList`. (#811)

- Now nodes will switch to `min_propose_timeout` for block proposal timeout
  faster if they receive more than `propose_timeout_threshold` transactions
  during `max_propose_timeout`. (#844)

- Custom log formatting (along with `colored` and `term` dependencies) has been
  removed in favor of `env_logger`. (#857).

- Several dependencies have been updated. (#861, #865, #871)

- Transactions are now verified in a thread pool. Thread pool size is set to
  optimal value by default (CPU count) or can be configured manually. (#673)

- The `finalize` command now does not include the node itself as its own
  trusted peer in the generated configuration. (#892)

- Added a possibility to create `ServiceApiBuilder` with blockchain. (#929)

- `ConnectInfo` and `ConnectList` now stores unresolved addresses as strings. (#942)

- Now `network` module uses `PublicKeys` to identify peers. (#942)

- `system/v1/peers` endpoint now properly returns
  incoming and outgoing connections of the node. (#942)

## 0.9.5 - 2018-12-18

### Internal Improvements

#### exonum

- A version of `snow` dependency has been updated.

## 0.9.4 - 2018-10-24

### New Features

#### exonum

- SegmentField implementation for Option has been added, allowing to
  store optional values inside of transactions. (#1004)

## 0.9.3 - 2018-10-04

### Breaking Changes

#### exonum

- Config parameter `external_address` is now a required value. (#826)

### New Features

#### exonum

- Added possibility to use domain names instead of IP addresses as a peer's
  addresses. In config file domain names can be used in `ConnectList`
  configuration and addresses will be resolved once on startup. (#826)

## 0.9.2 - 2018-09-11

### Internal Improvements

#### exonum

- Added a possibility to create `ServiceApiBuilder` with blockchain. (#929)

## 0.9.1 - 2018-08-02

### Bug Fixes

#### exonum

- `failure` version has been updated to `0.1.2` in order to fix the build issue
  with `failure_derive`. (#845)

- Bug with "unknown propose" execution has been fixed. (#841)

## 0.9.0 - 2018-07-19

### Breaking Changes

#### exonum

- `Command` trait in `helpers::fabric` module became public. (#778)

  Migration path:

  If you override `ServiceFactory::command` method and do a match by a command
  name, just add `use helpers::fabric::Command` import.

- `schema_version` field in `Block` has been removed. (#774)

- Storage in exonum is now versioned. Old databases will not work with this
  update. (#707)

- `Iron`-based web API has been replaced by the new implementation based on
  `actix-web`. (#727)

  Migration path:

  For backend:
  - Remove old dependencies on `iron` and its companions `bodyparser`, `router`
    and others.
  - Simplify the API handlers as follows:

    ```rust
    fn my_handler(state: &ServiceApiState, query: MyQueryType)
    -> Result<MyResponse, ApiError>
    {
      // ...
    }
    ```

    where `MyQueryType` type implements `Deserialize` trait and `MyResponse`
    implements `Serialize` trait.
  - Replace old methods `public_api_handler` and `private_api_handler` of
    `Service` trait by a single `wire_api` method which takes
    `ServiceApiBuilder`. You can use this builder as a factory for your service
    API.
  - `get`, `get_err` and `post` methods in `TestKitApi` have been replaced
    by the more convenient `RequestBuilder`.
    Don't forget to update your testkit-based API tests.

  For frontend:
  - New API implementation supports only query parameters in `GET` requests.
    In this way requests like `GET api/my_method/:first/:second`
    should be replaced by the `GET api/my_method?first=value1&second=value2`.
  - JSON parser for `POST` requests is now more strict.
    In this way you should send `null` in request body even for handlers
    without query parameters.

  See our [examples](examples) for more details.

- `storage::base_index` module has become private along with `BaseIndex` and
  `BaseIndexIter` types. (#723)

- `ServiceFactory` trait has been extended with `service_name` function.(#730)

- Method `name` has been removed from `Run`, `GenerateCommonConfig`,
  `GenerateNodeConfig`, `Finalize`, `GenerateTestnet` and `Maintenance`
  structures (`helpers/fabric` module). (#731)

- `Whitelist` has been replaced by `ConnectList`. Now connection between
  nodes can only be established if nodes exist in each other's connect lists.
  (#739)

  Migration path:

  - Replace `[whitelist]` section in config with `[connect_list.peers]` section
  and specify here all validators' consensus public keys with corresponding
  ip-addresses.
  For example `16ef83ca...da72 = "127.0.0.1:6333"`.

- Healthcheck and consensus endpoints (`v1/healthcheck` and
  `v1/consensus_status`) have been merged to `v1/healthcheck`. (#736, #766)

- Node configuration file is now updated at `ConnectList` update. This is
  achieved via new `ConfigManager` entity. (#777)

  Migration path (required only if you create `Node` manually):

  If you need to update `ConnectList` on file system, pass
  `Some(path_to_node_config)` as the last argument of the `Node::new` method.
  Otherwise, pass `None`.

- `exonum::crypto` types now have truncated `Display`/`Debug` representations. (#797)

  Migration path:

  Use `encoding::serialize::ToHex` instead of `Display` to produce full hexadecimal
  representation. You have to manually check if you need to switch or can keep using
  the truncated representation.

  Use `encoding::serialize::FromHex` instead of `FromStr` for reverse conversion.
  `FromStr` implementation has been removed from crypto types to avoid errors.

### New Features

#### exonum

- Existing sodiumoxide-based cryptographic backend behind opt-out
  sodiumoxide-crypto feature. It also allows to use your own cryptographic
  library with exonum. (#756)

- New kind of CLI commands has been added: `info` command that can be used for
  getting various information from a node that has not been started yet. (#731)
  Currently supported sub-commands:
  - `core-version` - prints Exonum version as a plain string.
  - `list-services` - prints the list of the services the node is built with in
    the JSON format.

- `exonum::crypto::x25519` module to convert keys from Ed25519 to X25519 format
  has been introduced. (#722)

- `storage::Entry` has been extended with `take` and `swap` methods. (#781)

- Added remote public key validation when handling incoming `Connect` message. (#786)

### Bug Fixes

#### exonum

- Fixed bug with incorrect peer status for a turned-off node. (#730)

- `handle_consensus` does not write warning for message from previous
  height any more. (#729)

- `new_in_family` constructor has been added to the `Entry` index. (#790)

- Added missing `external_address` field to the auditor final configuration. (#805)

### Internal Improvements

- `BlockResponse` sends transactions by `Hash` instead of `RawMessage`.
  If the node does not have some transactions, requests are created
  for the corresponding transactions. Due to these changes,
  the block size became significantly smaller. (#664)

## 0.8.1 - 2018-06-15

### New Features

#### exonum

- `RunDev` structure has been made public, so it can be extended now.

- `RunDev` command now generates default values for api addresses in the config.

### Internal Improvements

#### exonum

- Dependencies versions have been updated:
  - `exonum_sodiumoxide` to `0.0.19`.
  - `exonum_rocksdb` to `0.7.4`.

## 0.8 - 2018-05-31

### Breaking Changes

#### exonum

- `handle_commit` method in `Service` trait  has been renamed to
  `after_commit`. (#715)

- `TimeoutAdjusterConfig` has been removed along with different timeout
  adjusters. Current behavior is similar to the `Dynamic` timeout adjuster and
  can be modified through `min_propose_timeout`, `max_propose_timeout` and
  `propose_timeout_threshold` fields in the `ConsensusConfig`. (#643)

  Migration path:

  - `Constant` timeout adjuster can be emulated by setting equal
  `min_propose_timeout` and `max_propose_timeout` values.
  - For `Dynamic` timeout adjuster simply move `min`, `max` and `threshold`
    values into `min_propose_timeout`, `max_propose_timeout` and
    `propose_timeout_threshold` correspondingly.
  - There is no possibility to emulate `MovingAverage` now, so `Dynamic` should
    be used as the closest alternative.

- Network connections are now encrypted using
  [Noise Protocol](https://noiseprotocol.org/). Nodes compiled with old
  version will not connect to the new ones. Therefore you need to
  update all node instances for the network to work. (#678)

- `storage::Error` constructor has been made private. (#689)

- `ConsensusConfig::validate_configuration` method has been renamed to the
  `warn_if_nonoptimal`. (#690)

#### exonum-time

- The service has been refactored and the following public structs has been
  moved to separate modules: `TimeSchema` to `exonum_time::schema`,
  `TimeProvider` and `MockTimeProvider` to `exonum_time::time_provider`,
  `ValidatorTime` to `exonum_time::api`. (#604)

### New Features

#### exonum

- Private API now support CORS. (#675)

- The `--public-allow-origin` and `--private-allow-origin` parameters have been
  added to the `finalize` command. (#675)

- IPv6 addressing is now supported. (#615)

- `Field`, `CryptoHash`, `StorageValue` and `ExonumJson` traits have been
  implemented for `chrono::Duration` structure. (#653)

- `before_commit` method has been added in `Service` trait. (#667) (#715)

- `Field`, `CryptoHash`, `StorageKey`, `StorageValue` and `ExonumJson` traits
  have been implemented for `rust_decimal::Decimal`. (#671)

- Maintenance CLI command for node management has been added. Currently the only
  supported command is `clear-cache` which clears node message cache. (#676)

- `StoredConfiguration` validation has been extended with `txs_block_limit`
  parameter check. (#690)

- A warning for non-optimal `StoredConfiguration::txs_block_limit` value has been
  added. (#690)

- Private api `/v1/network/` endpoint now returns core version in addition to
  service info. (#701)

#### exonum-timestamping

- Additional service example has been added along with frontend. (#646)

#### exonum-cryptocurrency-advanced

- Advanced cryptocurrency example becomes a public library (is published on
  crates.io). (#709)

### Bug Fixes

#### exonum

- Already processed transactions are rejected now in
  `NodeHandler::handle_incoming_tx` method. (#642)

- Fixed bug with shutdown requests handling. (#666)

- Fixed deserialization of the `MapProof` data structure. (#674)

- Fixed a bug which prevented the node from reaching the actual round. (#680 #681)

#### exonum-configuration

- Error description has been added to the return value of the transactions. (#695)

#### exonum-time

- Error description has been added to the return value of the transactions. (#695)

#### exonum-cryptocurrency-advanced

- Frontend has been updated to reflect latest backend changes. (#602 #611)

### Internal Improvements

#### exonum

- Default implementation of `check` method was added to `Field` trait to
  reduce boilerplate. (#639)

- Metrics are now using `chrono::DateTime<Utc>` instead of `SystemTime`. (#620)

#### exonum-configuration

- Method `ProposeData::set_history_hash` has been removed. (#604)

## 0.7 - 2018-04-11

### Breaking Changes

#### exonum

- POST-requests are now handled with `bodyparser` crate, so all the parameters
  must be passed in the body. (#529)

- `ProofListIndex` and `ProofMapIndex` `root_hash` method has been renamed to
  `merkle_root`. (#547)

- Proofs of existence / absence for `ProofMapIndex`s have been reworked. They
  now have a linear structure with two components: key-value pairs, and
  additional *proof* information allowing to restore the Merkle root of the
  entire index. `MapProof` interface has been reworked correspondingly. (#380)

  Migration path:

  - Consult documents for the updated workflow for creation and verification
    of `MapProof`s.
  - See the README in the `storage::proof_map_index` module for theoretical
    details about the new proof structure.

- `with_prefix` constructor of all index types has been renamed to
  `new_in_family`. Now it uses `index_id` instead of prefixes. Moreover,
  `blockchain::gen_prefix` method has been removed. Instead, any type that
  implements `StorageKey` trait, can serve as an `index_id`. (#531)

- Several `Schema`'s methods have been renamed (#565):
  - `tx_location_by_tx_hash` to `transactions_locations`.
  - `block_txs` to `block_transactions`.

- `SystemTime` previously used as storage key or value turned out to show
  different behavior on different platforms and, hence, has been replaced with
  `chrono::DateTime<Utc>` that behaves the same in any environment. (#557)

  Migration path:

  - Replace all `SystemTime` fields with `chrono::DateTime<Utc>` ones.
  - Use `DateTime::from` and `into()` methods to convert your existing
  `SystemTime` instances into suitable type when constructing transactions or
  working with database.

- `Blockchain` method `tx_from_raw()` now returns
  `Result<Box<Transaction>, MessageError>` instead of `Option<Box<Transaction>>`.
  (#567)

- `events` module becomes private. (#568)

- `CryptoHash` trait is no longer implemented for `Hash`. (#578)

- `network_id` attribute has been removed from `NodeInfo` and `RawMessage`.
  `HEADER_LENGTH` remains the same, first byte of `RawMessage` is now reserved and
  always set to `0`. (#579)

- `exonum::explorer` module has been reworked to add new functionality.
  (#535, #600) In particular:

  - The explorer now allows to iterate over blocks in the blockchain in the
    given height range, replacing old `blocks_range` method.
  - `block_info` and `tx_info` methods of the explorer are renamed to `block`
    and `transaction` respectively.
  - `TransactionInfo` moved from the `api::public` module to the `explorer` module.
  - `BlocksRange` moved from the `explorer` module to the `api::public` module.
  - `TxInfo` is renamed to `CommittedTransaction`.
  - `BlockInfo` fields are private now, yet accessible with getter methods.

  Migration path:

  - Rename imported types and methods as specified above
  - Use explicit type parameter in `TransactionInfo` and `CommittedTransaction`
    (e.g., `TransactionInfo<serde_json::Value>` or `TransactionInfo<MyTransaction>`)
    if you need to deserialize transaction-related data returned from
    the explorer HTTP API.
  - Consult `explorer` module docs for further possible changes in API.

- `validators-count` command-line parameter has been added. Now, when generating
  config template using `generate-template` command, you must specify the number
  of validators. (#586)

- `majority_count` parameter has been added to the `StoredConfiguration`. See
  `exonum-configuration` changes for more details. (#546)

#### exonum-testkit

- Rollback mechanism in `Testkit` is reworked to work with checkpoints (#582):
  - old `rollback` by blocks in `Testkit` was removed;
  - `checkpoint` method was introduced to set checkpoints;
  - new `rollback` rolls back to the last set checkpoint.

  Migration path:
  - Replace every old `rollback(blocks)` by a pair of `checkpoint()` and `rollback()`.

- Testkit api now contains two methods to work with the transaction pool (#549):
  - `is_tx_in_pool` - for checking transaction existence in the pool;
  - `add_tx` - for adding a new transaction into the pool.

  Migration path:

  - Instead of calling `mempool()`, one should use `is_tx_in_pool`
  or `add_tx` methods.

- `TestKitApi::get_err` method now returns `ApiError`, rather than a deserialized
  object, as it is for `get`. For checking such results
  in tests you may want to use `assert_matches`.

#### exonum-configuration

- `majority_count: Option<u16>` configuration parameter is introduced. Allows to
  increase the threshold amount of votes required to commit a new configuration
  proposal. By default the number of votes is calculated as 2/3 + 1 of total
  validators count. (#546)

#### exonum-time

- `SystemTime` has been replaced with `chrono::DateTime<Utc>`, as it provides
  more predictable behavior on all systems. (#557)

### New Features

#### exonum

- `ExecutionError::with_description` method now takes `Into<String>` instead of
  `String` which allows to pass `&str` directly. (#592)

- New `database` field added to the `NodeConfig`. This optional setting adjusts
  database-specific settings, like number of simultaneously opened files. (#538)

- `ExecutionError::with_description` method now takes `Into<String>` instead of
  `String` which allows to pass `&str` directly. (#592)

- New `database` field added to the `NodeConfig`. This optional setting adjusts
  database-specific settings, like number of simultaneously opened files. (#538)

- Added `v1/user_agent` endpoint with information about Exonum, Rust and OS
  versions. (#548)

- `ProofMapIndex` now allows to retrieve a proof of presence / absence for an
  arbitrary number of elements at one time with the help of `get_multiproof`
  method. Correspondingly, `MapProof` allows to verify proofs for an arbitrary
  number of elements. (#380)

- `storage::UniqueHash` trait that represents a unique, but not necessary
  cryptographic hash function, is introduced. (#579)

- Added the opportunity to parse configuration files with missing empty structures.
  Fields of such structures are equal to the default values. (#576)

- `CryptoHash`, `Field`, `StorageKey` and `StorageValue` traits are implemented for
  the `uuid::Uuid`. (#588)

- `Display` trait is implemented for types from the `crypto` module. (#590)

- `transactions!` macro now allows empty body. (#593)

#### exonum-testkit

- `create_block*` methods of the `TestKit` now return the information about
  the created block. (#535)

- `TestKit::explorer()` method allows to access the blockchain explorer. (#535)

#### exonum-cryptocurrency-advanced

- A more complex example has been added featuring best practices for service
  writing. (#595)

### Internal Improvements

#### exonum

- `RawTransaction` now has its own implementation of `fmt::Debug` trait instead
  of `#[derive(Debug)]`. The template of `RawTransaction`’s debug message is
  `Transaction { version: #, service_id: #, message_type: #, length: #,
  hash: Hash(###) }`. (#603)

- Non-committed transactions are now stored persistently in the storage instead
  of memory pool. (#549)

- Sandbox tests have been moved inside of the exonum core. (#568)

- The requested transactions in the `TransactionsRequest` are now sent by batches,
  rather than one by one. The number of batches depends on the size limits
  of the message. (#583)

#### exonum-testkit

- Request logging for `TestKitApi` now encompasses all requests. The log format
  is slightly changed to allow for the generic request / response form. (#601)

## 0.6 - 2018-03-06

### Breaking Changes

#### exonum

- `exonum::crypto::CryptoHash` trait is introduced, and `StorageValue::hash`
  and `Message::hash` methods are removed. (#442)

  Migration path:

  - For implementations of `StorageValue`, move the `hash` method
    to `CryptoHash` implementation instead.
  - For implementations of `Message` simply remove `hash` method,
    there's a blanket impl of `CryptoHash` for `Message`.
  - Add `use exonum::crypto::CryptoHash` to use the `hash` method.

- The `StorageKey` trait is re-implemented for signed integer types
  (`i8`, `i16`, `i32` and `i64`) to achieve the natural ordering of produced keys.
  (#443)

  This change will break indices using signed integers as keys.
  To emulate the old implementation, you may create a wrapper around a type
  (e.g., `struct QuirkyI32Key(i32)`) and implement `StorageKey` for it using
  big endian encoding. Then, use the wrapper instead of the int type in indices.
  See the unit tests for `StorageKey` for an example.

- `Transaction::execute` method now returns `TransactionResult` that is stored in
  the blockchain and can be accessed through api. The changes made by transactions
  that return `Err` are discarded. To migrate, add `Ok(())` as the last line to
  the `execute` method. More generally, make sure that the method returns `Ok(())`
  on successful execution. (#385)

- Service transactions are now defined through `transactions!` macro that
  automatically assigns transaction IDs based on the declaration order. (#457)

  Migration path:

  - Move all separate transactions declared as `message!` into one
  `transactions!` macro.
  - Remove `ID` constants.
  - Replace `TYPE` constants with a single `SERVICE_ID` constant.

- Several variants were removed from `ApiError` enum. (#474)

  Migration path:

  - Use generic `ApiError::BadRequest` variant or create `IronError` directly.

- `CommandExtension` uses `failure::Error` instead of `Box<std::error::Error>`
  for errors. (#474)

  Migration path:

  - `std::error::Error` can be converted to `failure::Error` via `.into()` method.

- `storage::Error` implements `failure::Fail` instead of `std::error::Error`. (#474)

- `CryptoHash` for `()` now correctly calculates a hash of an empty byte array
  instead of returning `Hash::zero()`. (#483)

- Removed the `'static` bound from the return value of the
  `blockchain::Service::service_name()` method. (#485)

- `StorageKey` trait now requires `ToOwned` implementation. (#392)

- `Connect` message has been extended with a user agent string, which breaks
  binary compatibility with previous versions. (#362)

- Log output become more human-readable. Now it uses `rfc2822` for time formatting.
  This change can break scripts that analyze the log output. (#514)

- `output_dir` argument of the `generate-testnet` command has been renamed to
  `output-dir`. (#528)

- `peer_addr` argument of the `generate-config` command has been renamed to
  `peer-address`. (#528)

- `Blockchain::new` and `Node::new` now accept `Into<Arc<Database>>` instead
  of `Box<Database>`. (#530)

  Migration path:

  - Just pass database argument as is, for example instead of
    `Box::new(MemoryDb::new())` use `MemoryDb::new()`.

#### exonum-configuration

- Most types renamed to avoid stuttering (see [here][stuttering] for
  an explanation of the term) (#496):

  - `ConfigurationService` to `Service`
  - `ConfigurationServiceFactory` to `ServiceFactory`
  - `TxConfigPropose` to `Propose`
  - `TxConfigVote` to `Vote`
  - `ConfigurationSchema` to `Schema`
  - `StorageValueConfigProposeData` to `ProposeData`
  - `CONFIG_SERVICE` constant to `SERVICE_ID`

  Check the crate documentation for more details.

  **Migration path:** Rename imported types from the crate, using aliases
  or qualified names if necessary: `use exonum_configuration::Service as ConfigService`.

[stuttering]: https://doc.rust-lang.org/1.0.0/style/style/naming/README.html#avoid-redundant-prefixes-[rfc-356]

- Multiple APIs are no longer public (#496):

  - Message identifiers
  - Mutating methods of the service schema
  - Module implementing HTTP API of the service

  Check the crate documentation for more details.

  **Migration path:** The restrictions are security-based and should not
  influence intended service use.

<!-- cspell:disable -->

- `ZEROVOTE` is replaced with the `MaybeVote` type, which is now used
  instead of `Vote` in the schema method signatures. The storage format itself
  is unchanged (#496).

<!-- cspell:enable -->

#### exonum-time

- The structure `Time` is removed, use `SystemTime`
  for saving validators time in `ProofMapIndex` instead. (#20)

- Renamed methods `validators_time`/`validators_time_mut` to
  `validators_times`/`validators_times_mut` in `Schema`. (#20)

### New Features

#### exonum

- `StorageKey` and `StorageValue` traits are implemented for `SystemTime`. (#456)

- `StorageValue` and `CryptoHash` traits are implemented for `bool`. (#385)

- `Height` implements `std::str::FromStr`. (#474)

- `v1/transactions` endpoint has been extended with the transaction execution
  status. (#488)

- Key-indexes interface now allows to use borrowed types for the search
  operations. (#392)

- Added `v1/shutdown` endpoint for graceful node termination. (#526)

- `TransactionInfo` from the public api module became public. (#537)

#### exonum-testkit

- Modified signature of the `TestKitApi::send` method, which previously did not
  accept `Box<Transaction>`. (#505)

- Added possibility to init a logger in `TestKitBuilder`. (#524)

#### exonum-configuration

- Information about configurations by `/v1/configs/actual`, `/v1/configs/following`
  and `/v1/configs/committed` endpoints is extended with the hash of the corresponding
  proposal and votes for the proposal (#481).

- Implemented error handling based on error codes (#496).

### Bug Fixes

#### exonum

- `ExonumJsonDeserialize` trait is implemented for `F32` and `F64`. (#461)

- Added round and propose timeouts validation. (#523)

- Fixed bug with the extra creation of the genesis configuration. (#527)

- Fixed panic "can't cancel routine" during node shutdown. (#530)

### Internal Improvements

#### exonum

- Consensus messages are stored persistently (in the database), so restart will
  not affect the node's behavior. (#322)

- Runtime index type checks have been implemented for every index. (#525)

## 0.5.1 - 2018-02-01

### Bug Fixes

- Fixed logger output. (#451)

## 0.5 - 2018-01-30

### Breaking Changes

- The order of bytes and bits in the `DBKey` keys of `ProofMapIndex` became
  consistent. (#419)

  The change influences how Merkle Patricia trees are built
  for `ProofMapIndex`: the bits in each byte of a `DBKey` are now enumerated
  from the least significant bit (LSB) to the most significant bit (MSB),
  compared to MSB-to-LSB ordering used before.
  Note: this change will break old storages using map proofs.

- The `Database` trait is simplified: it is no longer required
  to implement state-sharing `clone` method.
  Instead, the `merge` method now takes a shared reference to `self`. (#422)

- `message!` and `encoding_struct!` no longer require manual `SIZE`
  and offset specification. (#413)

- `from_raw(raw: RawMessage)`  method is moved to the `Message` trait.
  To migrate, add `use exonum::messages::Message`. (#427)

- Changed iterators over `Patch` and `Changes` data into custom types instead
  of standard collection iterators. (#393)

  <!-- spell-checker:disable -->

- Fixed typo in `SparceListIndexKeys` and `SparceListIndexValues`. (#398)

  <!-- spell-checker:enable -->

- Removed default `state_hash` implementation in the `Service` trait. (#399)

- Removed `info` method from the `Transaction`. (#402)

- Replaced config param `timeout_events_capacity` with
  `internal_events_capacity`. (#388)

- The `Transaction` trait now inherits from `ExonumJson`. (#402)

- Renamed `DBKey` to `ProofPath` and moved a part of its functionality
  to the `BitsRange` trait. (#420)

### New Features

- Added `patch` method to the `Fork` structure. (#393)
- Added a public `healthcheck` endpoint. (#405)
- Added serialization support of floating point types through special wrapper
  (`F32` and `F64`). This feature is hidden behind `float_serialize` gate.
  Note: special values (Infinity and NaN) aren't supported. (#384)
- Added a possibility to set maximum message size (`pub max_message_len`
  field in `ConsensusConfig`). (#426)
- Added support for CORS. (#406)
- Added `run-dev` command that performs a simplified node launch
  for testing purposes. (#423)

### Bug Fixes

- Fixed consensus on the threshold of 1/3 sleeping validators. (#388)
- Fixed a bunch of inconsistencies and mistakes in the docs. (#439)
- Fixed a bug with message header validation. (#430)

### Internal Improvements

- The list of peer connections is now restored to the latest state
  after the process is restarted. (#378)
- Log dependency was updated to 0.4, which can cause issues
  with the previous versions. (#433)
- Better error reporting for configs in the `.toml` format. (#429)

## 0.4 - 2017-12-08

### Added

- Allow creating auditor node from command line. (#364)
- Added a new function `merge_sync`. In this function a write will be flushed
  from the operating system buffer cache
  before the write is considered complete. (#368)
- Added conversion into boxed values for values which implement `Service`
  or `Transaction` traits. (#366)
- Added constructor for the `ServiceContext` which can be useful
  for the alternative node implementations. (#366)
- Implemented `AsRef<RawMessage>` for any Exonum messages that were
  created using the `message!` macro. (#372)
- Implemented additional checks for conversion from raw message. (#372)

### Changed

- Changed a signature of `open` function in a `rocksdb` module.
  `RocksDBOptions` should pass by the reference. (#369)
- `ValidatorState` in the `ServiceContext` replaced by the `ValidatorId`. (#366)
- `add_transaction` in the `ServiceContext` replaced by the `transaction_sender`
  which implements the `TransactionSend` trait. (#366)
- The `Node` constructor now requires `db` and `services` variables
  instead of `blockchain` instance. (#366)
- The `Blockchain` constructor now requires services keypair
  and an `ApiSender` instance. (#366)
- `mount_*_api` methods in `Blockchain` instance now
  do not require `ApiContext`. (#366)
- Rename method `last_height` to `height` in `Schema`. (#379)
- `last_block` now returns `Block` instead of `Option<Block>`. (#379)
- Replaced `rocksdb` command-line parameter to more generic `db-path`. (#376)
- Obsolete trait `HexValue` replaced by the `FromHex` and `ToHex` traits. (#372)
- Changed `Patch` and `Changes` from type definitions into opaque structures. (#371)
- Help text is displayed if required argument is not specified. (#390)

### Removed

- Removed `round` method from the `ServiceContext`. (#366)
- Removed redundant `FromRaw` trait. (#372)
- Removed redundant `current_height` method in `Schema`. (#379)

### Fixed

- Fixed `crate_authors!` macro usage, this macro can't return static string
  in new clap version. (#370)
- Fixed mistake in description of the height getter in the `ServiceContext`. (#366)
- Fixed #15 consensus on the threshold of 1/3 sleeping validators. (#388)

## 0.3 - 2017-11-02

### Added

- New events implementation based on the `tokio` with the separated queues
  for network events and timeouts and different threads for the network
  and node code (#300)
- Added a new index `SparseListIndex`. It is a list of items stored
  in sequential order. Similar to `ListIndex` but it may contain
  indexes without elements (#312)
- Implement `FromStr` and `ToString` traits for public sodium types (#318)
- Add a new macro `metric!` for collecting statistical information (#329)
- Make type `DBKey` public because it is used in `MapProof` (#306)

### Changed

- `RocksDB` is a default storage (#178)
- Field `events_pool_capacity` in `MemoryPoolConfig` replaced
  by the new `EventsPoolCapacity` configuration (#300)
- Changed a build method `new` and added a new build method `with_prefix`
  for indexes (#178)
- Changed a signature of `gen_prefix` function in a `schema` module (#178)
- `NodeBuilder` works with `ServiceFactory` as trait object instead (#357)
- Debug formatting for crypto types are improved (#353)
- Added description of deserialization error for message types (#337)
- Clarified `Transaction.info()` usage (#345)

### Removed

- Support of `LevelDB` is removed (#178)

### Fixed

- Fix the issue causing timeouts are ignored when the event pool is full (#300)
- Fix network failure due to incorrect processing of the incoming buffer (#322)

## 0.2 - 2017-09-13

### Added

- Add `RockDB` support (#273)
- Add `TimeoutAdjusterConfig`, `Constant` and `Dynamic` timeout adjusters (#256)
- Add stream hashing and signing: `HashStream` and `SignStream` (#254)
- Add new type definitions `Height` and `ValidatorId` (#262)
- Fields of `BlockInfo` and `TxInfo` are now public (#283)
- Public export of `PROOF_MAP_KEY_SIZE` constant (#270)

### Changed

- `MapProof` variant fields are renamed: `left_hash` and `right_hash`
  to `left_node` and `right_node` (#286)
- `RequestBlock` is renamed to `BlockRequest` and `Block`
  is renamed to `BlockResponse` (#287)
- All request messages are renamed: `RequestFoo` to `FooRequest` (#287)
- Improve log formatting (#291 #294)
- Make panic message during command line arguments parsing cleaner (#257)

### Fixed

- Fix network discover failure due to incorrect processing
  of the incoming buffer (#299)
- Fix snapshot behavior for `MemoryDB` (#292)
- Disallow generate-testnet with 0 nodes (#258)

## 0.1.1 - 2017-09-13

### Fixed

- Fix segfault when `LevelDBSnapshot` is destroyed after `LevelDB` (#285)
- Fix panic during `BlockResponse` message processing
  if the transaction pool is full (#264)
- Fix panic during deserialization of malformed messages (#278 #297)

## 0.1 - 2017-07-17

The first release of Exonum.<|MERGE_RESOLUTION|>--- conflicted
+++ resolved
@@ -52,7 +52,6 @@
 - Services can now use `BlockchainData` and `SnapshotExt` types to access data
   from the blockchain in a more structured manner. (#1523)
 
-<<<<<<< HEAD
 - `GenesisConfig` is extracted into separate entity. `BlockchainBuilder`, `Node`
  and `Testkit` explicitly accepts it during creation. (#1541)
 
@@ -60,8 +59,6 @@
 
 - Placeholder for changes due to dynamic services (#9999)
 
-=======
->>>>>>> 29b46019
 #### exonum-merkledb
 
 - Nested proofs for `ProofListIndex` are replaced with a flat
