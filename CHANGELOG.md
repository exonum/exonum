# Changelog

All notable changes to this project will be documented in this file.
The project adheres to [Semantic Versioning](http://semver.org/spec/v2.0.0.html).

## Unreleased

### Breaking changes

#### exonum

- `before_commit` hook was renamed to the `after_transactions`. (#1577)

- `before_transactions` and `after_transactions` hooks in Rust services
  now return a `Result`. The semantics is the same as for transactions;
  an error or panic in the hook will lead to the rollback of the blockchain
  state. (#1576)

- Errors occurring while executing transactions and `before_transactions` /
  `after_transactions` hooks are now aggregated within each block, rather than
  globally. Errors can be retrieved using `BlockWithTransactions`. (#1576)

- The Rust interface and Protobuf presentation of `ExecutionError` have been reworked.
  Error fields were made private and information about a failing call
  was added. (#1585)

- `IntoExecutionError` macro was reworked into a separate trait, `ExecutionFail`,
  and a corresponding derive macro. (#1585)

- State hash aggregation is now performed automatically by MerkleDB.
  The relevant methods in `Runtime` and `Service` in Rust runtime
  have been removed. (#1553)

- `commit_service` has been renamed to the `update_service_status` and now takes
  `InstanceStatus` as an additional argument.
  `start_adding_service` has been renamed to `initiate_adding_service` to
  better distinguish between starting and stopping a service. (#1605)

- `after_transactions` hook is now invoked on the genesis block for the builtin
  services. Note that calling `blockchain::Schema::height` within `after_transactions`
  hook will cause a panic for a builtin service. (#1619)
- `proposer_id` field in `Block` has been moved to additional block headers. (#1602)

- Interaction with services from the Rust runtime has been changed. Instead of
  using the `Transaction` trait, it is now possible to use service interfaces
  directly as Rust traits. These interface traits can be applied to a keypair
  (to generate signed transactions), to `CallContext` (to call another service)
  and some other types. See Rust runtime docs for more details. (#1606)

- The following public APIs were removed/made private: (#1629, #1671)

  - `blockchain::{error reexports}` (available from `runtime::`);
  - `blockchain::FatalError` public re-export;
  - `blockchain::InstanceCollection` structure;
  - `Blockchain::pool_size`, `Blockchain::get_saved_peers` and
    `Blockchain::remove_peer_with_pubkey` methods;
  - `helpers::path_relative_from` function;
  - `helpers::ZeroizeOnDrop` trait;
  - `helpers::Milliseconds` type;
  - `helpers::config` and `helpers::user_agent` modules;
  - `helpers::generate_testnet_config`, `helpers::create_rust_runtime_and_genesis_config`
    and `helpers::clear_consensus_messages_cache` functions;
  - `impl_serde_hex_for_binary_value` macro (moved to `merkledb`);
  - `messages::BinaryValue` public re-export;
  - `node` module types / methods logically related to the consensus
    algorithm implementation (i.e., `NodeHandler` and types used by it);
  - `proto` module;
  - `runtime::error` module (`catch_panic` was added to the list of public
    re-exports from `runtime::error`).

- The artifact identifier now has first-class semantic version. Previously, it was
  specific to the Rust runtime. (#1590)

- The `name` field of the artifact identifier cannot contain `:` symbol. (#1590)

- The format of the `proto-sources` endpoint in the Rust runtime has been changed.
  To get the core Protobuf sources, use the endpoint with the `type=core` query.
  To get the sources of an artifact, use query `type=artifact&name=$name&version=$version`,
  where `$name` and `$version` are replaced with appropriate values. (#1590)

- Rust runtime module was moved from the `exonum` crate into the separate
  `exonum-rust-runtime` crate. (#1641)

- `update_service_status` now does not return a value. (#1659)

- `BlockchainBuilder::build` now returns `BlockchainMut` instead of `Result`. (#1659)

- A type for transaction position in block has been changed for `u32`. (#1668)

- A type for a position of transaction in the block has been changed for `u32`. (#1668)

- `DispatcherError` has been split into two different types: `CoreError`
  and `CommonError`. (#1680)

- `Common` variant has been added to the `ErrorKind` enum. (#1680)

<<<<<<< HEAD
- `CallInfo` now contains an interface name. (#1699)
=======
- `api` module of the `exonum` crate has been moved to 2 separate crates (#1690):

  - `exonum-api` crate defining the base HTTP wrapper
  - `exonum-system-api` crate implementing system API endpoints
>>>>>>> e09cd089

#### exonum-cli

- `supervisor-mode` parameter has been added for `generate-template` subcommand.
  (#1598)

#### exonum-derive

- It is now required to specify method ids manually when
  deriving `exonum_interface`. (#1699)

#### exonum-supervisor

- `Supervisor` structure isn't generic anymore. (#1587)

- `DeployConfirmation` structure was renamed to `DeployResult` and extended with
  `success` field. (#1648)

- Error code values were changed and split into several enum
  representing sub-groups. (#1680)

#### exonum-merkledb

- The crate has been restructured, indexes are now located in separate module.
Indexes iterators names has been shortened to `Iter`, `Keys` and `Values`. (#1628)

- `SparseListIndex::indices` method was renamed to `SparseListIndex::indexes`. (#1629)

- `AccessExt::touch_index` method has been replaced with `index_type`. (#1630)

### exonum-testkit

- The following public APIs were removed/made private: (#1629)
  - `compare` module;
  - `txvec` macro;
  - `TestKit::probe_all` and `TestKit::probe` methods.

### New features

#### exonum

- `before_transactions` hook for services was introduced. (#1577)

- `ErrorMatch` was introduced to test (e.g., using the testkit) that
  an `ExecutionError` has an expected type, error message and/or location. (#1585)

- We introduced a set of public endpoints to retrieve the status of calls
  executed within a block:
  - `v1/call_status/transaction` - gets the status of a transaction,
  - `v1/call_status/before_transactions` - gets the status of a `before_transactions`
   hook,
  - `v1/call_status/after_transactions` - gets the status of an `after_transactions`
   hook.
  (#1612)

- Service instances can now be stopped.

  Active service instance can be stopped by the corresponding request to the
  `Supervisor`. Stopped service no more participates in the business logic,
  i.e. it does not execute transactions, process events, provide user APIs, etc.
  Service data becomes unavailable to other services, but still exists. The name
  and identifier remain reserved for the stopped service and cannot be used again
  for adding new services. (#1605)

- New `blockchain::Schema` method `next_height` was added as a non-panicking
  alternative to `height`. (#1619)

- New method `in_genesis_block` was added to the `CallContext` to check if the service
  hook is being executed for the genesis block. (#1619)

- New `api::Error` variants were added: `Gone` and `MovedPermanently`. (#1607)

- API endpoints are now can be marked as deprecated. (#1607)

- Added `ProtobufConvert` for `Verified`, `BlockProof` and `IndexProof`. (#1643)

- Slash (`/`) is now allowed to be a part of artifact/instance name. (#1681)

- `Dispatcher::check_tx` now verifies that target instance implements the
  required interface. (#1699)

- `dispatcher::Schema` now provides method `get_instances_by_interface` to get all
  instances which implement certain interface. (#1699)

#### exonum-merkledb

- MerkleDB now performs automated state aggregation allowing to construct proofs
  for its contents. Hashed indexes which are not a part of a group participate
  in this aggregation. Consult crate docs for more details on how
  aggregation works. (#1553)

- Added hashed version of `Entry` called `ProofEntry`, which participates
  in the state aggregation. (#1553)

- Added support of unsized keys to `MapIndex` and `ProofMapIndex`. (#1621, #1626)

- Added mechanism to extend block header. Block now contains
  key-value storage `additional_headers` which can contain binary data. (#1602)

- `TemporaryDB` can now be cleared. This will remove contents of all indexes
  and erase index metadata. (#1630)

- `impl_serde_hex_for_binary_value` macro was moved from core to `merkledb`. (#1629)

#### exonum-rust-runtime

- Rust runtime module was moved from the `exonum` crate into the separate
  `exonum-rust-runtime` crate. (#1641)

- It is now possible to iterate over keys of the indexes within a group. (#1662)

#### exonum-supervisor

- `Supervisor` service now can have initial configuration and implements
  `Configure` interface. (#1587)
  
- `ConfigChange::StopService` has been added to make requests to stop the service
  instance. (#1605)

- New private endpoint `deploy-status` was added. (#1648)

#### exonum-middleware-service

- Added *middleware* service that can batch transactions and perform checked calls
  (calls that are executed if the target service corresponds to a specific
  artifact and version requirement). (#1590)

### Internal Improvements

#### exonum

- `sandbox` module was moved to the `test-suite/consensus-tests`. (#1627)

- Some of general-purpose tests were moved to the `test-suite/node-tests`. (#1633)

### Bug Fixes

#### exonum-merkledb

- `Snapshot` implementation for `Patch` has been fixed. The previous implementation
  could lead to stale reads from a `Patch` or a `Fork`. (#1611)

## 0.13.0-rc.2 - 2019-12-04

### Breaking changes

#### exonum

- **Most important**: new Dynamic Services feature was introduced. For details see
  the [Dynamic Services](#dynamic-services-feature) section of the changelog.

- Used `rust` version is updated to 1.38.0. (#1481)

- Transaction serialization format was changed to `protobuf`. (#1283)

- `create_checkpoint` method has been implemented for the `RocksDB` struct.
  This method uses
  [RocksDB checkpoints](https://github.com/facebook/rocksdb/wiki/Checkpoints)
  functionality under the hood.

- `NotFound` error message for `explorer/v1/block` endpoint now includes
  the actual blockchain height. (#1498)

- `system/v1/rebroadcast` endpoint has been removed. (#1445)

- Added a possibility to specify compression algorithm for the database. (#1447)

- Updated `hex` dependency with changes in the methods signatures of the `ToHex`
  trait. (#1468)

- Validator keys are now derived from single master key. Master key is
  stored in encrypted file. (#1459)

- Command line parameters `--service-key-pass` and `--consensus-key-pass` was
  removed in favor of `--master-key-pass` parameter. For example now you can
  run the node with the command below. (#1459)

    ```bash
    cargo run -- run -d 0/db/ -c 0/node.toml --master-key-pass pass:123
    ```

  - `StoppedTestKit::resume` accepts list of runtimes instead of a list of services.

  - Removed obsolete `TestKit::blockchain_mut` method and `TestKit::blockchain`
  now returns value instead of reference.
  
- Dot symbol is not allowed in service names anymore. (#1558)

- Services can now use `BlockchainData` and `SnapshotExt` types to access data
  from the blockchain in a more structured manner. (#1523)

- `GenesisConfig` is extracted into separate entity. `BlockchainBuilder`, `Node`
 and `Testkit` explicitly accepts it during creation. (#1541)

- Added `DefaultInstance` trait for declaration of builtin services. (#1541)

#### exonum-merkledb

- Nested proofs for `ProofListIndex` are replaced with a flat
  (non-recursive) format. (#1450)

- Differentiated (read-only / read-write) access to the database
  was introduced. (#1523)

- It is now possible to have readonly access to indexes given a `Fork`
  via a `ReadonlyFork` wrapper. Readonly access works like `RefCell::borrow`
  (vs `RefCell::borrow_mut` for `Fork`); it is possible to create an
  unlimited number of indexes with readonly access based on the same fork.
  (#1523)
  
- Service schemas can now use a declarative layout, in which every field
  corresponds to a separate index or a group of indexes. It is possible
  to derive a constructor for such schemas via `FromAccess` derive macro.
  (#1523, #1562)

- New index name restrictions has been added. (#1558)

  - Dot symbol is not allowed anymore in indexes with prefixed access.

  - Index names starting from `__` and not containing a dot `.` are reserved and
    used only for system indexes.

#### exonum-proto

- Introduced a new crate `exonum-proto`. Trait `ProtobufConvert` is moved
  to this crate. (#1496)

#### exonum-protobuf-convert

- Introduced a new crate `exonum-protobuf-convert`. Derive macro
  `ProtobufConvert` is moved to this crate. (#1501)

- Derive macro `ProtobufConvert` now does not derive the `BinaryValue` and
  `ObjectHash` traits. There are separate derive macros for them in
  the `exonum-derive` crate. (#1501)

#### exonum-build

- Method `protobuf_generate` is now private, use `exonum_build::ProtobufGenerator`
  instead (#1496).
  
- Method `ProtobufGenerator::frequently_used` has been removed (#1581).

#### exonum-crypto

- Methods `read_keys_from_file` and `generate_keys` are moved to new `keys`
  module in the `exonum`. (#1459)

- Protobuf serialization for crypto types is now implemented in the `exonum-crypto`
  crate. (#1496)

### Dynamic Services Feature

#### Overview

In `exonum` 0.13, a new service workflow is introduced, named
"Dynamic Services".

Key points of this feature are the following:

- `exonum` now supports different environments of code execution (runtimes).
  Only native `rust` runtime is enabled by default, but support of
  different programming languages can be added quite easily.

  For details see the [`Runtime` trait docs][runtime-trait] and the
  [`sample_runtime` example][sample-runtime].

  [runtime-trait]: https://docs.rs/exonum/0.13.0-rc.2/exonum/runtime/trait.Runtime.html
  [sample-runtime]: https://github.com/exonum/exonum/tree/v0.13.0-rc.2/examples/sample_runtime

- Services are not statically tied to the compiled binary anymore. There is
  support of adding new service types (aka artifacts) dynamically and starting new
  instances of services.

  For details see [`runtime` module docs][runtime-docs].

  [runtime-docs]: https://docs.rs/exonum/0.13.0-rc.2/exonum/runtime/index.html

- Services now can have initialization parameters, provided within service start
  procedure.

- Services now support configuration changes via `Configure` interface.

- `configuration` service was replaced with the `supervisor` service, which is
  capable of not only changing configuration, but of deploying and starting
  services as well. For details see [`supervisor` service][supervisor].

  [supervisor]: https://github.com/exonum/exonum/tree/v0.13.0-rc.2/services/supervisor

#### Migration Guide

There are a lot of backward-incompatible changes introduced within 0.13 release.
So to make the changes apparent, compare the `Cryptocurrency` example service versions
for [0.12.1][crypt-0-12] and [0.13.0][crypt-0-13] releases.

[crypt-0-12]: https://github.com/exonum/exonum/blob/v0.12.1/examples/cryptocurrency/
[crypt-0-13]: https://github.com/exonum/exonum/blob/v0.13.0-rc.2/examples/cryptocurrency/

Key points:

- Merkledb schema is now declarative and can contain indices as fields.

- Access to the database is now isolated for services.
  A service cannot get the write access to another service or the blockchain schema.

- Transactions do not have the `execute` method anymore. Instead, a service defines
  and implements an interface trait which contains all the business logic.

- Services do not launch at the node start by default. For launching a
  service, use an [`exonum-launcher`][launcher] tool.

  [launcher]: https://github.com/exonum/exonum-launcher

#### Important PRs for Dynamic Services

<!-- markdownlint-disable no-inline-html -->
<details>
    <summary>Below you can find a list of pull requests
    which have significant meaning for the implementation of the Dynamic Services
    feature.
    Pull requests are ordered chronologically.</summary>

- #1253: Interface mocks for dynamic services

- #1263: Add new rust services interface

- #1261: Basic dispatcher functionality

- #1275: Dynamic services integration

- #1345: Implement a new `Transaction` trait [ECR-3222]

- #1361: FIrst step of persistent dynamic services implementation [ECR-3276]

- #1371: Basic supervisor service implementation [ECR-3291], [ECR-3298]

- #1376: Restore system API endpoints

- #1389: Check and improve messages verification procedure [ECR-3272]

- #1446: Service interfaces MVP. [ECR-3474], [ECR-3484]

- #1467: Implement Configure interface [ECR-3306]

- #1473: Extract supervisor service from core

- #1482: Add shutdown method into runtime trait

- #1484: Implement configuration update logic in Supervisor [ECR-3583]

- #1492: Do start and initialize service at single step [ECR-3222]

- #1537: Finalize Exonum-derive macros [ECR-3800]

- #1538: Supervisor modes [ECR-3794] [ECR-3771]

</details>
<!-- markdownlint-enable no-inline-html -->

#### Full History of the Dynamic Services Implementation

<!-- markdownlint-disable no-inline-html -->
<details>
    <summary>Below you can find a list of all pull requests related
    to the implementation of the Dynamic Services feature.
    Pull requests are ordered chronologically.</summary>

- #1243: Old behavior dispatcher

- #1509: Make dispatcher mostly synchronous

- #1245: Add basic runtime env interface + rust implementation

- #1253: Interface mocks for dynamic services

- #1261: Basic dispatcher functionality

- #1263: Add new rust services interface

- #1267: Move configuration service to the core

- #1269: Rust artifact and additional functionality for rust runtime.

- #1270: Dynamic configuration service

- #1275: Dynamic services integration

- #1287: Remove macro from service interface trait definition

- #1290: Add support of state hash calculation into runtimes & services

- #1291: Change service builder and web api.

- #1325: Dynamic services: fix time service compilation

- #1326: Remove genesis_init from dynamic services [ECR-3226]

- #1327: Remove unsafe code from runtimes

- #1330: A small amount of code improvements. [ECR-3222]

- #1331: Rename dispatch to call_info

- #1332: Fix tests in blockchain module

- #1334: Fix sandbox tests in dynamic services [ECR-3230]

- #1336: Rename traits methods in dynamic services  [ECR-3222]

- #1337: Fix a lot of tests in dynamic services

- #1338: Refine `start_service` logic [ECR-3222, ECR-3235]

- #1340: Fix testkit [ECR-3229]

- #1343: Add service name and id to `Service` trait methods. [ECR-3235]

- #1345: Implement a new `Transaction` trait [ECR-3222]

- #1346: Fix transactions benchmarks in dynamic services

- #1348: Fix big performance regression in dynamic services

- #1349: Don't verify SignedMessage during the deserialization

- #1350: Refactor signature verification code [ECR-3222]

- #1353: Rework blockchain explorer [ECR-3259]

- #1354: Fix `cargo test --all` compilation

- #1357: Some refactoring by clippy suggestion

- #1361: FIrst step of persistent dynamic services implementation [ECR-3276]

- #1367: Rename ArtifactSpec to ArtifactId [ECR-3291]

- #1371: Basic supervisor service implementation [ECR-3291], [ECR-3298]

- #1374: Polish code and make travis almost happy

- #1375: Add deadline_height to StartService transaction [ECR-3298]

- #1376: Restore system API endpoints

- #1378: Finalize artifact deployment logic [ECR-3291]

- #1379: Implement state_hash computation for dispatcher.

- #1380: Make tests green again.

- #1381: Include proto file sources in artifact information. [ECR-3309]

- #1382: Replace impl_service_dispatcher by the attribute in
  service_interface [ECR-3222]

- #1387: Improve execution error handling for dynamic services [ECR-3236]

- #1389: Check and improve messages verification procedure [ECR-3272]

- #1392: Implement verification for ArtifactId and InstanceSpec
  with the unit tests [ECR-3360]

- #1393: Add macro to implement hex serde representation
  for the BinaryValue types [ECR-3222]

- #1394: Update documentation of the messages module [ECR-3275]

- #1396: Document runtime life cycle [ECR-3275]

- #1405: Dynamic services supervisor tests [ECR-3266]

- #1411: Refine Runtime trait [ECR-3412]

- #1427: Try to re deploy artifact before registration.

- #1429: Review unwraps in dynamic services [ECR-3419]

- #1430: Expand documentation on configuration parameters usage [ECR-3463]

- #1431: Update dispatcher info to show changes in list
  of deployed artifacts

- #1432: Refine exonum-derive crate on top of darling [ECR-3343]

- #1434: Replace `dispatcher` attribute in `exonum_service`
  by the `service_interface` in `ServiceFactory` [ECR-3474]

- #1438: Remove dispatcher reference from Runtime trait

- #1443: Replace fabric module with exonum-cli crate [ECR-3457]

- #1446: Service interfaces MVP. [ECR-3474], [ECR-3484]

- #1451: Add the service interface name option to the proto files

- #1452: Remove default state_hash implementation

- #1454: Simplify blockchain configuration [ECR-3357]

- #1462: Fix API Freeze on startup

- #1465: Improve ProtobufConvert for enum variants

- #1467: Implement Configure interface [ECR-3306]

- #1472: Fix some of the testkit ignored doctests

- #1473: Extract supervisor service from core

- #1476: Improve support for additional runtimes in TestKit [ECR-3444]

- #1482: Add shutdown method into runtime trait

- #1483: Use strings for protobuf files

- #1484: Implement configuration update logic in Supervisor [ECR-3583]

- #1488: Add support of external runtimes to exonum-cli

- #1489: Avoid waiting in the `add_transaction` endpoint [ECR-3222]

- #1490: Fix supervisor creation

- #1491: Polish testkit [ECR-3222]

- #1492: Do start and initialize service at single step [ECR-3222]

- #1493: Document Rust runtime services traits [ECR-3275]

- #1494: Enhancements in Testkit

- #1495: Implement API endpoints that shows config
  proposals in Supervisor [ECR-3610]

- #1504: Clarify runtime shutdown method [ECR-3696]

- #1505: Proto optimization [ECR-3472]

- #1508: Remove validator_id method from AfterCommitContext

- #1509: Make dispatcher mostly synchronous

- #1511: Add includes to proto-sources

- #1514: Use enum to represent ErrorKind [ECR-3717]

- #1515: Introduce test-suite directory

- #1517: Clarify SignedMessage documentation [ECR-3478]

- #1518: Remove data duplication from DeployConfirmation [ECR-3770]

- #1519: Add anonymous lifetimes [ECR-3757]

- #1520: SimpleSupervisor: Verify that config proposal
  is sent by validator [ECR-3742]

- #1521: Implement ObjectHash for SignedMessage

- #1522: Remove ApiContext structure [ECR-3745]

- #1525: Make protobuf artifacts implementation detail

  of Rust runtime [ECR-3776]

- #1526: Sending an empty POST request to /shutdown endpoint
  doesn't work [ECR-3756]

- #1528: Document parts of Rust runtime [ECR-3285]

- #1530: Improve `Runtime` docs

- #1531: ProofMapIndex variants for hashed and raw keys [ECR-3777]

- #1537: Finalize Exonum-derive macros [ECR-3800]

- #1538: Supervisor modes [ECR-3794] [ECR-3771]

- #1539: Restore warn(missing_docs) in the Exonum crate [ECR-3821]

- #1540: Deploy workflow

- #1542: Write proper examples for the Exonum traits derivation [ECR-3822]

- #1544: Remove atty dependency

- #1546: Move multisig module to the supervisor crate [ECR-3823]

- #1547: Remove metrics module

- #1548: Remove TransactionMessage alias [ECR-3222]

- #1549: Encapsulate Blockchain fields [ECR-3222]

- #1550: Remove isolate method [ECR-3820]

- #1552: Assign instance IDs in the Supervisor [ECR-3746]

- #1555: Update MerkleDB docs

- #1568: Make DispatcherSchema merkelized again [ECR-3810]

- #1592: Fix node freeze after re-enabling consensus [ERC-3111]

</details>
<!-- markdownlint-enable no-inline-html -->

### New Features

#### exonum

- New config params `http_backend_config.server_restart_max_retries` and
  `http_backend_config.server_restart_retry_timeout` added into `NetworkConfiguration`.
  They are intended to configure restart settings of the HTTP-server (#1536).

- `exonum` now has a `python` library for implementing integration tests. (#1516)

- `BlockchainMut` now has a `check_tx` method used to verify transactions before
  adding them to the transactions pool. Transactions for which `check_tx` fails
  are considered invalid and can't be included to the block. (#1579)

#### exonum-merkledb

- `ProofListIndex` now implements `truncate()` and `pop()` methods, allowing
  to eject elements from the list. (#1455)

- `IndexAccess` trait is implemented for several new types, notably,
  `Rc<dyn Snapshot>`, `Arc<dyn Snapshot>` and `Rc<Fork>`. (#1455)

- `HashTag::hash_list()` was extended to support values of any appropriate type,
  not only `Hash`. (#1455)

- `ProtobufConvert` has been implemented for `MapProof` (#1512) and `ListProof` (#1513).

- New variant of the `ProofMapIndex` have been introduced - `RawProofMapIndex`.
  It is used for keys that maps directly to `ProofPath`, for example `Hash` and
  `PublicKey`. (#1531)

  - By default `ProofMapIndex` is used for keys that implement `ObjectHash`.

  - For `Hash` keys both map variants works the same, because `ObjectHash`
  implementation for `Hash` returns the hash itself.

#### exonum-cli

- Old `fabric` module is replaced with new `exonum-cli` crate. (#1443)

- `exonum-cli` provides a public reexport of `structopt` crate. (#1461)

### Internal Improvements

#### exonum

- `system/v1/shutdown` endpoint has been modified and now accepts empty POST
  requests. (#1526)

- `exonum-protobuf-convert` has been replaced with external `protobuf-convert`
  crate. (#1561)

- `keys` module has been moved into `exonum-keys` crate. (#1497)

#### exonum-merkledb

- `ProofListIndex::extend()` method has been refactored, leading to up to 10x
  performance improvements for large lists. (#1455)

- Proofs building mechanisms have been heavily refactored. (#1460)

#### exonum-testkit

- Configuration change example has been moved to `exonum-supervisor` crate. (#1582)

#### exonum-build

- Now input directory is always added to includes to reduce boilerplate
  code. (#1581)

### Bug Fixes

#### exonum

- Localhost ports 8080/8081 are now allowed in CORS within the `run-dev` mode. (#1415)

#### exonum-merkledb

- `index_metadata` now correctly loads the provided index address name (#1478).

## 0.12.1 - 2019-09-19

### Bug Fixes

#### exonum

- A message length checking has been fixed (#1463)

## 0.12.0 - 2019-08-14

### Breaking changes

#### exonum

- Module `storage` has been replace by `exonum-merkledb` crate. See related section
- Signatures of methods `Service::initialize` and `Service::before_commit` has been
  changed. Now they take immutable reference to `Fork` instead of mutable. (#1293)

- Trait `BinaryForm` has been replaced by `BinaryValue`. (#1298)

  To implement `BinaryValue` for types that implements `Protobuf::Message` use
  `impl_binary_value_for_pb_message` macros.

- Module `storage` has been replaced by `exonum-merkledb` crate. See related section
  in changelog for details. (#1293)

- Bootstrapping workflow has been simplified (#1292)

  `generate-config` subcommand now uses single `OUTPUT_DIR` instead of set of options.
  So to generate node config you should write something like example bellow.

  ```bash
  cargo run --bin exonum-timestamping -- \
    generate-template /tmp/exonum/template.toml --validators-count 4

  cargo run --bin exonum-timestamping -- \
    generate-config /tmp/exonum/template.toml /tmp/exonum/cfg/0 \
      --peer-address 0.0.0.0:8000
  cargo run --bin exonum-timestamping -- \
    generate-config /tmp/exonum/template.toml /tmp/exonum/cfg/1 \
      --peer-address 0.0.0.0:8001
  cargo run --bin exonum-timestamping -- \
    generate-config /tmp/exonum/template.toml /tmp/exonum/cfg/2 \
      --peer-address 0.0.0.0:8002
  cargo run --bin exonum-timestamping -- \
    generate-config /tmp/exonum/template.toml /tmp/exonum/cfg/3 \
      --peer-address 0.0.0.0:8003

  cargo run --bin exonum-timestamping -- \
    finalize /tmp/exonum/nodes/0/sec.toml /tmp/exonum/nodes/0/node.toml \
      --public-configs /tmp/exonum/cfg/{0,1,2,3}/pub.toml

  cargo run --bin exonum-timestamping -- \
    run -d /tmp/exonum/db/0 -c /tmp/exonum/nodes/0/node.toml
  ```

- `explorer/v1/block` endpoint returns a response in a "flat" format. (#1386)

- `explorer/v1/blocks` endpoint with `add_blocks_time` param switched on now returns
  median precommit times in the `time` field within each returned block,
  rather than in a separate array. (#1278)

- `system/v1/mempool` endpoint has been renamed into `system/v1/stats`.
  An additional field in the response of the endpoint was added. The field
  corresponds to the total number of transactions in the blockchain. (#1289)

- `system/v1/mempool` endpoint has been renamed into `system/v1/stats`.
  An additional field in the response of the endpoint was added. The field
  corresponds to the total number of transactions in the blockchain. (#1289)

#### exonum-merkledb

- Added restrictions to index names. Allowable characters in index name: ASCII
  characters, digits, underscores and dashes. (#1388)

- Added `Debug` implementation for `Database`, `Snapshot`, `Iterator` dynamic
  traits (#1363)

- Changed storage layout (#1293)

  - Changed indexes metadata layout in the database.

  - Introduced a generic `IndexState` structure that can be used to store global
    index properties like total number of items.

- Changed `ProofMapIndex` hashing rules for branch nodes and root node.
  Branch nodes is hashing now with 0x04 prefix, root node with 0x03 (#1293).

- Renamed method `merkle_root` of `ProofMapIndex` and `ProofListIndex` to
  `object_hash` (#1293).

- Several mutable indexes now can be create from immutable reference to `Fork` (#1293)

- Relaxed trait bounds for the `ProofMapIndex` keys (#1293)

  Now keys should just implement `BinaryKey` trait instead of the
  `ProofMapKey`, which will be ordered according to their binary
  representation, as in the `MapIndex`.

- Changed `ProofListIndex` hashing rules for leaf nodes and branch nodes according
    to the [certificate transparency](https://tools.ietf.org/html/rfc6962#section-2.1)
    specification. Leaf nodes contain hashes with 0x00 prefix, branch nodes - with
    0x01. (#1293)

- `StorageValue` and `StorageKey` have been renamed to the `BinaryValue`
  and `BinaryKey`. (#1293)

  - Added `to_bytes` method to the `BinaryValue` trait which doesn't consume
    original value instead of the `into_bytes`.
  - `BinaryKey::write` now returns total number of written bytes.
  - `CryptoHash` has been replaced by the `ObjectHash`.

- Changed the hash algorithm of the intermediate nodes in `ProofMapIndex`. (#1293)

  `ProofPath` now uses compact binary representation in the `BranchNode`
  hash calculation.

  Binary representation is `|bits_len|bytes|`, where:

  - **bits_len** - total length of the given `ProofPath` in bits compressed
    by the `leb128` algorithm
  - **bytes** - non-null bytes of the given `ProofPath`, i.e. the first
    `(bits_len + 7) / 8` bytes.

#### exonum-crypto

- Removed deprecated `CryptoHash` trait, use `exonum-merkledb::ObjectHash`
  instead (#1361)

### New features

#### exonum

- New endpoint: `v1/transactions/subscribe`, which subscribe to new transaction events.
  This endpoint accept optional parameters: `service_id` and `message_id`
  (`message_id` as in derive macro `TransactionSet`). (#1335)

- New endpoint: `v1/ws`, which open websocket connection and allow to set multiple
  subscription (for blocks and transaction, filtered by service and transaction id)
  and send transactions (in hex, like in explorer) to blockchain
  (examples can be found in related pull request). (#1335)

### Bug Fixes

#### exonum-testkit

- Fixed `TestKit::add_tx()` method, which previously did not persist
  transactions. (#1278)

### Internal improvements

#### exonum

- `explorer/v1/blocks` endpoint supports `add_precommits` param, which supplies
  each returned block with the `precommits` field. (#1278)

- `explorer/v1/blocks` endpoint allows to specify the lower bound on the returned
  block height with the `earliest` query param. (#1278)

- Added `ProtobufConvert` implementation for byte array with fixed sizes (#1279)

- Added `service_name` getter to the `TransactionContext`. (#1274)

- Allowed to use symbol `-` in index names. (#1277)

- `rocksdb` crate is now used instead of `exonum_rocksdb`. (#1286)

- Added a new endpoint `system/v1/services` for displaying information
  about available services. (#1288)

- Endpoints `explorer/v1/block` and `explorer/v1/transactions` were extended
  with adding additional fields `service_id` and `time`. (#1386)

- Added `tx_cache` field to `State` to cache incoming transactions before
  adding them to persistent pool. (#1398)

- Added new request message `PoolTransactionsRequest` to obtain pool transactions
 from another peers. (#1404)

- Endpoints `explorer/v1/block` and `explorer/v1/transactions` were extended
  with adding additional fields `service_id` and `time`. (#1386)

#### exonum-merkledb

- Updated `ProofMapIndex` data layout. (#1293)

  Path to the root node in merkle patricia tree now has been stored in the index
  state.

- New API for getting and creating indexes. (#1293)

  - Now indexes can be accessed via immutable references from `Snapshot` and
    mutable/immutable references from `Fork`.

  - Introduced method `fork::get_object` to get or create object by address.

  - `get_object_existed` and `get_object_existed_mut` methods of `Fork` and `Snapshot`
    returns optional references to index.
- `rocksdb` crate is now used instead of `exonum_rocksdb`. (#1286)

- Added a new endpoint `system/v1/services` for displaying information
  about available services. (#1288)

- `rocksdb` crate is now used instead of `exonum_rocksdb`. (#1286)

- Added `From<Patch>` trait implementation to `Fork`. (#1403)

#### exonum-testkit

- Implemented "stopping" and "resuming" a `TestKit`, allowing to emulate node
  restarts. (#1278)

## 0.11.0 - 2019-03-15

### Breaking Changes

#### exonum

- Node secret keys are now stored in separate files in a secure way.
  CLI for generating node configs and starting nodes has been extended
  in order to reflect these changes. (#1222, #1096, #1235)

- Changed a response for `/healthcheck` endpoint. (#1252)

- Changed a response code for the `/block` endpoint for the case when
  the requested block doesn't exist. (#1262)

- Removed a sub-command `generate-testnet` from CLI. (#1264)

#### exonum-crypto

- Renamed `create_keys_file` function to `generate_keys_file`
  in `utils` module. (#1222, #1096)

### Internal improvements

- All Exonum crates have been updated to Rust 2018 edition. This means that
  it is required to use Rust 1.31 or newer for compilation. (#1230)

#### exonum

- Added `allow-origin` for `localhost` for public and private api in
  development mode by default. (#1234)

- Added `ProtobufConvert` implementation for `Signature`. (#1241)

## 0.10.3 - 2019-01-22

### Internal Improvements

#### exonum

- Unpin versions of dependencies. (#1237)

## 0.10.2 - 2019-01-14

### New Features

#### exonum

- Added i128/u128 support for `StorageKey`, `StorageValue`. (#1179)

#### exonum-crypto

- Added i128/u128 support for `CryptoHash`. (#1179)

## 0.10.1 - 2019-01-04

### Internal Improvements

#### exonum

- Dependencies have been updated. (#1111, #1162, #1167, #1168)

- `ctrl+c` handler has been added for correct node stopping. (#1163)

#### exonum-crypto

- `pwbox` dependency has been updated. (#1164)

## 0.10.0 - 2018-12-14

### Breaking Changes

- Changed the message format, which, in turn, has led to changes in
   the byte representation of transactions and precommit messages. (#916)

- `Transaction::execute` now accepts `TransactionContext` as the second
   parameter. `TransactionContext` provides the public key of transaction
   author, ID of current service, and transaction hash. (#943)

- `Transaction::verify` method has been removed. (#1085)

- Every transaction that contains the public key of the author was refactored
   to use the author indicated in `TransactionContext`. (#984 #980 #979 #975 #971)

- `/transactions/` endpoint can now handle transaction messages in hex format.
   Services that used custom endpoints were refactored to
   use `explorer/v1/transactions`. (#943 #984 #980 #979 #975 #971)

- `majority_count` parameter has been moved from `StoredConfiguration`
   to `ConfigurationService` configuration. (#828)

- Removed obsolete `enable_blockchain_explorer` option from `NodeApiConfig`. (#891)

- Consensus messages and inner structs are now serialized with protobuf. (#1028)

- `tx_pool_capacity` parameter has been removed from `MemoryPoolConfig`. (#1036)

- Custom serialization has been removed. (#1088)

#### exonum

- Trait `TransactionSend` was removed.
  `ApiSender` now contains `broadcast_transaction` method. (#943)

- `api::Error::InternalError` now contains `failure::Error` instead of
  `Box<::std::error::Error>`. (#879)

- `TransactionSend::send` now returns `Result<(), failure::Error>`
  instead of `io::Result`. (#879)

- `ApiSender` methods `send_external_message` and `peer_add`
   now returns `Result<(), failure::Error>` instead of `io::Result`. (#879)

- `majority_count` parameter has been added to `generate-template` and
  `generate-testnet` commands. (#828)

- `NodePrivateConfig` fields have been renamed: `listen_addr` to `listen_address`
  and `external_addr` to `external_address`. (#809)

- `NodePublicConfig` `addr` field has been renamed to `address`. (#809)

- Config parameter `external_address` is now a required value. (#826)

- Config parameter `round_timeout` has been renamed to `first_round_timeout`.
  Now timeout for round r is `first_round_timeout + (r-1)*round_timeout_increase`,
  where `round_timeout_increase` is determined as a certain percentage of
  `first_round_timeout`. The value of this percentage is defined in
  `ConsensusConfig::TIMEOUT_LINEAR_INCREASE_PERCENT` constant (10%). (#848)

- `missing_keys`, `entries`, `all_entries` methods of `CheckedMapProof` and
  `MapProof::missing_keys_unchecked` method now return `impl Iterator` instead
  of `Vec`. (#918)

- `Connect` message field `addr` with `SocketAddr` has been removed, `pub_addr`
   with `str` of unresolved external address of the peer is used instead. (#942)

- Endpoint `v1/peers` now returns `ConnectInfo` in incoming connections instead
  of single IP-addresses. (#959)

- `Fork::remove_by_prefix()` method now specifies prefix as `Option<&[u8]>` instead
  of `Option<&Vec<u8>>`. (#1042)

- `TransactionResult` is now serialized using protobuf. Empty description
  of the result is now the equivalent of there being no description
  of the result. (#1075)

- `Service::tx_from_raw` now uses `failure::Error` as an error type. (#1088)

- `transactions!` macro has been removed, `TransactionSet` derive macro
  from `exonum-derive` should be used instead. (#1088)

- `encoding_struct!` macro has been removed, protobuf
  should be used instead. (#1088)

#### exonum-testkit

- Structures in tests and examples are serialized using protobuf now. (#1078)

#### exonum-timestamping

- Structures in tests and examples are serialized using protobuf now. (#1081)

#### exonum-cryptocurrency

- Structures in tests and examples are serialized using protobuf now. (#1081)

#### exonum-configuration

- The `Vote` and `VoteAgainst` now save the transaction hash instead of
  full transaction message. (#984)

- Structures are serialized using protobuf now. (#1086)

#### exonum-time

- Structures are serialized using protobuf now. (#1086)

### New Features

#### exonum-crypto

- Added `utils` module with functions `create_keys_file` for creating
  and `read_keys_from_file` for reading files that contain a
  public key and encrypted secret key. (#1056)

#### exonum

- Added possibility to use domain names instead of IP addresses as a peer's
  addresses. (#826)

- Added `v1/rebroadcast` endpoint that can be used to broadcast all transactions
  from the pool to other nodes. (#859)

- Now each consecutive round is longer than previous by some constant percentage
  of `first_round_timeout`. (#848)

- Added `/v1/blocks/subscribe` endpoint for following block commit events
  through WebSockets (#792).

- Added `MapProof::all_entries_unchecked` method. It is used for more efficient
  calculations in Exonum Java Bindings, but can be used for debug purposes
  as well. (#918)

- Added `listen-address` command line argument to specify different external address
  (`peer-address`) and listen address when generating config files. (#942)

- Peer address is resolved on connect instead of resolving on node startup. (#942)

- Now peers require only one connection to exchange messages between
  them. (#945)

#### exonum-build

- `exonum-build` crate has been added to simplify writing `build.rs` files
  for services that use protobuf code generation. (#1076)

#### exonum-derive

- `exonum-derive` crate has been added with custom derives for `ProtobufConvert`
  and `TransactionSet`. (#1055)

### Bug Fixes

#### exonum

- Bug with pool size overflow has been fixed. (#853)

- Bug in `NoiseWrapper::decrypt_msg` caused by wrong calculation of
  encrypted and decrypted message sizes has been fixed. (#873)

- Transactions (signature) verification benchmark has been fixed. (#673)

- Node no longer panics when transaction pool has a lot of transactions and
  consensus is at round 0. (#673)

- Node now works correctly after consensus re-enable via API. (#902)

- Bug with incorrect EOF handling while decoding network messages has been
  fixed. (#917)

- Bug leading to deletion of excessive data when `clear`ing an index belonging
  to an index family has been fixed. (#1042)

### API Improvements

#### exonum

- `new_in_family` index constructor introduced in #531 now accepts `&str` and `&[u8]`
  as an `index_id` value.

### Internal Improvements

#### exonum

- `NodeHandler::run_handler` now returns `Result<(), failure::Error>`
  instead of `io::Result`. (#879)

- Transactions (signature) verification benchmark has been added. (#808)

- A new function `storage::proof_list_index::root_hash()` has been added
  to efficiently compute Merkle root hash from a list of hashes without
  an intermediate `ProofListIndex`. Verification of block root hashes
  has been optimized as well. (#802)

- `NoiseHandshake::finalize` now returns error if remote peer's public key is not
  in `ConnectList`. (#811)

- Now nodes will switch to `min_propose_timeout` for block proposal timeout
  faster if they receive more than `propose_timeout_threshold` transactions
  during `max_propose_timeout`. (#844)

- Custom log formatting (along with `colored` and `term` dependencies) has been
  removed in favor of `env_logger`. (#857).

- Several dependencies have been updated. (#861, #865, #871)

- Transactions are now verified in a thread pool. Thread pool size is set to
  optimal value by default (CPU count) or can be configured manually. (#673)

- The `finalize` command now does not include the node itself as its own
  trusted peer in the generated configuration. (#892)

- Added a possibility to create `ServiceApiBuilder` with blockchain. (#929)

- `ConnectInfo` and `ConnectList` now stores unresolved addresses as strings. (#942)

- Now `network` module uses `PublicKeys` to identify peers. (#942)

- `system/v1/peers` endpoint now properly returns
  incoming and outgoing connections of the node. (#942)

## 0.9.5 - 2018-12-18

### Internal Improvements

#### exonum

- A version of `snow` dependency has been updated.

## 0.9.4 - 2018-10-24

### New Features

#### exonum

- SegmentField implementation for Option has been added, allowing to
  store optional values inside of transactions. (#1004)

## 0.9.3 - 2018-10-04

### Breaking Changes

#### exonum

- Config parameter `external_address` is now a required value. (#826)

### New Features

#### exonum

- Added possibility to use domain names instead of IP addresses as a peer's
  addresses. In config file domain names can be used in `ConnectList`
  configuration and addresses will be resolved once on startup. (#826)

## 0.9.2 - 2018-09-11

### Internal Improvements

#### exonum

- Added a possibility to create `ServiceApiBuilder` with blockchain. (#929)

## 0.9.1 - 2018-08-02

### Bug Fixes

#### exonum

- `failure` version has been updated to `0.1.2` in order to fix the build issue
  with `failure_derive`. (#845)

- Bug with "unknown propose" execution has been fixed. (#841)

## 0.9.0 - 2018-07-19

### Breaking Changes

#### exonum

- `Command` trait in `helpers::fabric` module became public. (#778)

  Migration path:

  If you override `ServiceFactory::command` method and do a match by a command
  name, just add `use helpers::fabric::Command` import.

- `schema_version` field in `Block` has been removed. (#774)

- Storage in exonum is now versioned. Old databases will not work with this
  update. (#707)

- `Iron`-based web API has been replaced by the new implementation based on
  `actix-web`. (#727)

  Migration path:

  For backend:
  - Remove old dependencies on `iron` and its companions `bodyparser`, `router`
    and others.
  - Simplify the API handlers as follows:

    ```rust
    fn my_handler(state: &ServiceApiState, query: MyQueryType)
    -> Result<MyResponse, ApiError>
    {
      // ...
    }
    ```

    where `MyQueryType` type implements `Deserialize` trait and `MyResponse`
    implements `Serialize` trait.
  - Replace old methods `public_api_handler` and `private_api_handler` of
    `Service` trait by a single `wire_api` method which takes
    `ServiceApiBuilder`. You can use this builder as a factory for your service
    API.
  - `get`, `get_err` and `post` methods in `TestKitApi` have been replaced
    by the more convenient `RequestBuilder`.
    Don't forget to update your testkit-based API tests.

  For frontend:
  - New API implementation supports only query parameters in `GET` requests.
    In this way requests like `GET api/my_method/:first/:second`
    should be replaced by the `GET api/my_method?first=value1&second=value2`.
  - JSON parser for `POST` requests is now more strict.
    In this way you should send `null` in request body even for handlers
    without query parameters.

  See our [examples](examples) for more details.

- `storage::base_index` module has become private along with `BaseIndex` and
  `BaseIndexIter` types. (#723)

- `ServiceFactory` trait has been extended with `service_name` function.(#730)

- Method `name` has been removed from `Run`, `GenerateCommonConfig`,
  `GenerateNodeConfig`, `Finalize`, `GenerateTestnet` and `Maintenance`
  structures (`helpers/fabric` module). (#731)

- `Whitelist` has been replaced by `ConnectList`. Now connection between
  nodes can only be established if nodes exist in each other's connect lists.
  (#739)

  Migration path:

  - Replace `[whitelist]` section in config with `[connect_list.peers]` section
  and specify here all validators' consensus public keys with corresponding
  ip-addresses.
  For example `16ef83ca...da72 = "127.0.0.1:6333"`.

- Healthcheck and consensus endpoints (`v1/healthcheck` and
  `v1/consensus_status`) have been merged to `v1/healthcheck`. (#736, #766)

- Node configuration file is now updated at `ConnectList` update. This is
  achieved via new `ConfigManager` entity. (#777)

  Migration path (required only if you create `Node` manually):

  If you need to update `ConnectList` on file system, pass
  `Some(path_to_node_config)` as the last argument of the `Node::new` method.
  Otherwise, pass `None`.

- `exonum::crypto` types now have truncated `Display`/`Debug` representations. (#797)

  Migration path:

  Use `encoding::serialize::ToHex` instead of `Display` to produce full hexadecimal
  representation. You have to manually check if you need to switch or can keep using
  the truncated representation.

  Use `encoding::serialize::FromHex` instead of `FromStr` for reverse conversion.
  `FromStr` implementation has been removed from crypto types to avoid errors.

### New Features

#### exonum

- Existing sodiumoxide-based cryptographic backend behind opt-out
  sodiumoxide-crypto feature. It also allows to use your own cryptographic
  library with exonum. (#756)

- New kind of CLI commands has been added: `info` command that can be used for
  getting various information from a node that has not been started yet. (#731)
  Currently supported sub-commands:
  - `core-version` - prints Exonum version as a plain string.
  - `list-services` - prints the list of the services the node is built with in
    the JSON format.

- `exonum::crypto::x25519` module to convert keys from Ed25519 to X25519 format
  has been introduced. (#722)

- `storage::Entry` has been extended with `take` and `swap` methods. (#781)

- Added remote public key validation when handling incoming `Connect` message. (#786)

### Bug Fixes

#### exonum

- Fixed bug with incorrect peer status for a turned-off node. (#730)

- `handle_consensus` does not write warning for message from previous
  height any more. (#729)

- `new_in_family` constructor has been added to the `Entry` index. (#790)

- Added missing `external_address` field to the auditor final configuration. (#805)

### Internal Improvements

- `BlockResponse` sends transactions by `Hash` instead of `RawMessage`.
  If the node does not have some transactions, requests are created
  for the corresponding transactions. Due to these changes,
  the block size became significantly smaller. (#664)

## 0.8.1 - 2018-06-15

### New Features

#### exonum

- `RunDev` structure has been made public, so it can be extended now.

- `RunDev` command now generates default values for api addresses in the config.

### Internal Improvements

#### exonum

- Dependencies versions have been updated:
  - `exonum_sodiumoxide` to `0.0.19`.
  - `exonum_rocksdb` to `0.7.4`.

## 0.8 - 2018-05-31

### Breaking Changes

#### exonum

- `handle_commit` method in `Service` trait  has been renamed to
  `after_commit`. (#715)

- `TimeoutAdjusterConfig` has been removed along with different timeout
  adjusters. Current behavior is similar to the `Dynamic` timeout adjuster and
  can be modified through `min_propose_timeout`, `max_propose_timeout` and
  `propose_timeout_threshold` fields in the `ConsensusConfig`. (#643)

  Migration path:

  - `Constant` timeout adjuster can be emulated by setting equal
  `min_propose_timeout` and `max_propose_timeout` values.
  - For `Dynamic` timeout adjuster simply move `min`, `max` and `threshold`
    values into `min_propose_timeout`, `max_propose_timeout` and
    `propose_timeout_threshold` correspondingly.
  - There is no possibility to emulate `MovingAverage` now, so `Dynamic` should
    be used as the closest alternative.

- Network connections are now encrypted using
  [Noise Protocol](https://noiseprotocol.org/). Nodes compiled with old
  version will not connect to the new ones. Therefore you need to
  update all node instances for the network to work. (#678)

- `storage::Error` constructor has been made private. (#689)

- `ConsensusConfig::validate_configuration` method has been renamed to the
  `warn_if_nonoptimal`. (#690)

#### exonum-time

- The service has been refactored and the following public structs has been
  moved to separate modules: `TimeSchema` to `exonum_time::schema`,
  `TimeProvider` and `MockTimeProvider` to `exonum_time::time_provider`,
  `ValidatorTime` to `exonum_time::api`. (#604)

### New Features

#### exonum

- Private API now support CORS. (#675)

- The `--public-allow-origin` and `--private-allow-origin` parameters have been
  added to the `finalize` command. (#675)

- IPv6 addressing is now supported. (#615)

- `Field`, `CryptoHash`, `StorageValue` and `ExonumJson` traits have been
  implemented for `chrono::Duration` structure. (#653)

- `before_commit` method has been added in `Service` trait. (#667) (#715)

- `Field`, `CryptoHash`, `StorageKey`, `StorageValue` and `ExonumJson` traits
  have been implemented for `rust_decimal::Decimal`. (#671)

- Maintenance CLI command for node management has been added. Currently the only
  supported command is `clear-cache` which clears node message cache. (#676)

- `StoredConfiguration` validation has been extended with `txs_block_limit`
  parameter check. (#690)

- A warning for non-optimal `StoredConfiguration::txs_block_limit` value has been
  added. (#690)

- Private api `/v1/network/` endpoint now returns core version in addition to
  service info. (#701)

#### exonum-timestamping

- Additional service example has been added along with frontend. (#646)

#### exonum-cryptocurrency-advanced

- Advanced cryptocurrency example becomes a public library (is published on
  crates.io). (#709)

### Bug Fixes

#### exonum

- Already processed transactions are rejected now in
  `NodeHandler::handle_incoming_tx` method. (#642)

- Fixed bug with shutdown requests handling. (#666)

- Fixed deserialization of the `MapProof` data structure. (#674)

- Fixed a bug which prevented the node from reaching the actual round. (#680 #681)

#### exonum-configuration

- Error description has been added to the return value of the transactions. (#695)

#### exonum-time

- Error description has been added to the return value of the transactions. (#695)

#### exonum-cryptocurrency-advanced

- Frontend has been updated to reflect latest backend changes. (#602 #611)

### Internal Improvements

#### exonum

- Default implementation of `check` method was added to `Field` trait to
  reduce boilerplate. (#639)

- Metrics are now using `chrono::DateTime<Utc>` instead of `SystemTime`. (#620)

#### exonum-configuration

- Method `ProposeData::set_history_hash` has been removed. (#604)

## 0.7 - 2018-04-11

### Breaking Changes

#### exonum

- POST-requests are now handled with `bodyparser` crate, so all the parameters
  must be passed in the body. (#529)

- `ProofListIndex` and `ProofMapIndex` `root_hash` method has been renamed to
  `merkle_root`. (#547)

- Proofs of existence / absence for `ProofMapIndex`s have been reworked. They
  now have a linear structure with two components: key-value pairs, and
  additional *proof* information allowing to restore the Merkle root of the
  entire index. `MapProof` interface has been reworked correspondingly. (#380)

  Migration path:

  - Consult documents for the updated workflow for creation and verification
    of `MapProof`s.
  - See the README in the `storage::proof_map_index` module for theoretical
    details about the new proof structure.

- `with_prefix` constructor of all index types has been renamed to
  `new_in_family`. Now it uses `index_id` instead of prefixes. Moreover,
  `blockchain::gen_prefix` method has been removed. Instead, any type that
  implements `StorageKey` trait, can serve as an `index_id`. (#531)

- Several `Schema`'s methods have been renamed (#565):
  - `tx_location_by_tx_hash` to `transactions_locations`.
  - `block_txs` to `block_transactions`.

- `SystemTime` previously used as storage key or value turned out to show
  different behavior on different platforms and, hence, has been replaced with
  `chrono::DateTime<Utc>` that behaves the same in any environment. (#557)

  Migration path:

  - Replace all `SystemTime` fields with `chrono::DateTime<Utc>` ones.
  - Use `DateTime::from` and `into()` methods to convert your existing
  `SystemTime` instances into suitable type when constructing transactions or
  working with database.

- `Blockchain` method `tx_from_raw()` now returns
  `Result<Box<Transaction>, MessageError>` instead of `Option<Box<Transaction>>`.
  (#567)

- `events` module becomes private. (#568)

- `CryptoHash` trait is no longer implemented for `Hash`. (#578)

- `network_id` attribute has been removed from `NodeInfo` and `RawMessage`.
  `HEADER_LENGTH` remains the same, first byte of `RawMessage` is now reserved and
  always set to `0`. (#579)

- `exonum::explorer` module has been reworked to add new functionality.
  (#535, #600) In particular:

  - The explorer now allows to iterate over blocks in the blockchain in the
    given height range, replacing old `blocks_range` method.
  - `block_info` and `tx_info` methods of the explorer are renamed to `block`
    and `transaction` respectively.
  - `TransactionInfo` moved from the `api::public` module to the `explorer` module.
  - `BlocksRange` moved from the `explorer` module to the `api::public` module.
  - `TxInfo` is renamed to `CommittedTransaction`.
  - `BlockInfo` fields are private now, yet accessible with getter methods.

  Migration path:

  - Rename imported types and methods as specified above
  - Use explicit type parameter in `TransactionInfo` and `CommittedTransaction`
    (e.g., `TransactionInfo<serde_json::Value>` or `TransactionInfo<MyTransaction>`)
    if you need to deserialize transaction-related data returned from
    the explorer HTTP API.
  - Consult `explorer` module docs for further possible changes in API.

- `validators-count` command-line parameter has been added. Now, when generating
  config template using `generate-template` command, you must specify the number
  of validators. (#586)

- `majority_count` parameter has been added to the `StoredConfiguration`. See
  `exonum-configuration` changes for more details. (#546)

#### exonum-testkit

- Rollback mechanism in `Testkit` is reworked to work with checkpoints (#582):
  - old `rollback` by blocks in `Testkit` was removed;
  - `checkpoint` method was introduced to set checkpoints;
  - new `rollback` rolls back to the last set checkpoint.

  Migration path:
  - Replace every old `rollback(blocks)` by a pair of `checkpoint()` and `rollback()`.

- Testkit api now contains two methods to work with the transaction pool (#549):
  - `is_tx_in_pool` - for checking transaction existence in the pool;
  - `add_tx` - for adding a new transaction into the pool.

  Migration path:

  - Instead of calling `mempool()`, one should use `is_tx_in_pool`
  or `add_tx` methods.

- `TestKitApi::get_err` method now returns `ApiError`, rather than a deserialized
  object, as it is for `get`. For checking such results
  in tests you may want to use `assert_matches`.

#### exonum-configuration

- `majority_count: Option<u16>` configuration parameter is introduced. Allows to
  increase the threshold amount of votes required to commit a new configuration
  proposal. By default the number of votes is calculated as 2/3 + 1 of total
  validators count. (#546)

#### exonum-time

- `SystemTime` has been replaced with `chrono::DateTime<Utc>`, as it provides
  more predictable behavior on all systems. (#557)

### New Features

#### exonum

- `ExecutionError::with_description` method now takes `Into<String>` instead of
  `String` which allows to pass `&str` directly. (#592)

- New `database` field added to the `NodeConfig`. This optional setting adjusts
  database-specific settings, like number of simultaneously opened files. (#538)

- `ExecutionError::with_description` method now takes `Into<String>` instead of
  `String` which allows to pass `&str` directly. (#592)

- New `database` field added to the `NodeConfig`. This optional setting adjusts
  database-specific settings, like number of simultaneously opened files. (#538)

- Added `v1/user_agent` endpoint with information about Exonum, Rust and OS
  versions. (#548)

- `ProofMapIndex` now allows to retrieve a proof of presence / absence for an
  arbitrary number of elements at one time with the help of `get_multiproof`
  method. Correspondingly, `MapProof` allows to verify proofs for an arbitrary
  number of elements. (#380)

- `storage::UniqueHash` trait that represents a unique, but not necessary
  cryptographic hash function, is introduced. (#579)

- Added the opportunity to parse configuration files with missing empty structures.
  Fields of such structures are equal to the default values. (#576)

- `CryptoHash`, `Field`, `StorageKey` and `StorageValue` traits are implemented for
  the `uuid::Uuid`. (#588)

- `Display` trait is implemented for types from the `crypto` module. (#590)

- `transactions!` macro now allows empty body. (#593)

#### exonum-testkit

- `create_block*` methods of the `TestKit` now return the information about
  the created block. (#535)

- `TestKit::explorer()` method allows to access the blockchain explorer. (#535)

#### exonum-cryptocurrency-advanced

- A more complex example has been added featuring best practices for service
  writing. (#595)

### Internal Improvements

#### exonum

- `RawTransaction` now has its own implementation of `fmt::Debug` trait instead
  of `#[derive(Debug)]`. The template of `RawTransaction`’s debug message is
  `Transaction { version: #, service_id: #, message_type: #, length: #,
  hash: Hash(###) }`. (#603)

- Non-committed transactions are now stored persistently in the storage instead
  of memory pool. (#549)

- Sandbox tests have been moved inside of the exonum core. (#568)

- The requested transactions in the `TransactionsRequest` are now sent by batches,
  rather than one by one. The number of batches depends on the size limits
  of the message. (#583)

#### exonum-testkit

- Request logging for `TestKitApi` now encompasses all requests. The log format
  is slightly changed to allow for the generic request / response form. (#601)

## 0.6 - 2018-03-06

### Breaking Changes

#### exonum

- `exonum::crypto::CryptoHash` trait is introduced, and `StorageValue::hash`
  and `Message::hash` methods are removed. (#442)

  Migration path:

  - For implementations of `StorageValue`, move the `hash` method
    to `CryptoHash` implementation instead.
  - For implementations of `Message` simply remove `hash` method,
    there's a blanket impl of `CryptoHash` for `Message`.
  - Add `use exonum::crypto::CryptoHash` to use the `hash` method.

- The `StorageKey` trait is re-implemented for signed integer types
  (`i8`, `i16`, `i32` and `i64`) to achieve the natural ordering of produced keys.
  (#443)

  This change will break indices using signed integers as keys.
  To emulate the old implementation, you may create a wrapper around a type
  (e.g., `struct QuirkyI32Key(i32)`) and implement `StorageKey` for it using
  big endian encoding. Then, use the wrapper instead of the int type in indices.
  See the unit tests for `StorageKey` for an example.

- `Transaction::execute` method now returns `TransactionResult` that is stored in
  the blockchain and can be accessed through api. The changes made by transactions
  that return `Err` are discarded. To migrate, add `Ok(())` as the last line to
  the `execute` method. More generally, make sure that the method returns `Ok(())`
  on successful execution. (#385)

- Service transactions are now defined through `transactions!` macro that
  automatically assigns transaction IDs based on the declaration order. (#457)

  Migration path:

  - Move all separate transactions declared as `message!` into one
  `transactions!` macro.
  - Remove `ID` constants.
  - Replace `TYPE` constants with a single `SERVICE_ID` constant.

- Several variants were removed from `ApiError` enum. (#474)

  Migration path:

  - Use generic `ApiError::BadRequest` variant or create `IronError` directly.

- `CommandExtension` uses `failure::Error` instead of `Box<std::error::Error>`
  for errors. (#474)

  Migration path:

  - `std::error::Error` can be converted to `failure::Error` via `.into()` method.

- `storage::Error` implements `failure::Fail` instead of `std::error::Error`. (#474)

- `CryptoHash` for `()` now correctly calculates a hash of an empty byte array
  instead of returning `Hash::zero()`. (#483)

- Removed the `'static` bound from the return value of the
  `blockchain::Service::service_name()` method. (#485)

- `StorageKey` trait now requires `ToOwned` implementation. (#392)

- `Connect` message has been extended with a user agent string, which breaks
  binary compatibility with previous versions. (#362)

- Log output become more human-readable. Now it uses `rfc2822` for time formatting.
  This change can break scripts that analyze the log output. (#514)

- `output_dir` argument of the `generate-testnet` command has been renamed to
  `output-dir`. (#528)

- `peer_addr` argument of the `generate-config` command has been renamed to
  `peer-address`. (#528)

- `Blockchain::new` and `Node::new` now accept `Into<Arc<Database>>` instead
  of `Box<Database>`. (#530)

  Migration path:

  - Just pass database argument as is, for example instead of
    `Box::new(MemoryDb::new())` use `MemoryDb::new()`.

#### exonum-configuration

- Most types renamed to avoid stuttering (see [here][stuttering] for
  an explanation of the term) (#496):

  - `ConfigurationService` to `Service`
  - `ConfigurationServiceFactory` to `ServiceFactory`
  - `TxConfigPropose` to `Propose`
  - `TxConfigVote` to `Vote`
  - `ConfigurationSchema` to `Schema`
  - `StorageValueConfigProposeData` to `ProposeData`
  - `CONFIG_SERVICE` constant to `SERVICE_ID`

  Check the crate documentation for more details.

  **Migration path:** Rename imported types from the crate, using aliases
  or qualified names if necessary: `use exonum_configuration::Service as ConfigService`.

[stuttering]: https://doc.rust-lang.org/1.0.0/style/style/naming/README.html#avoid-redundant-prefixes-[rfc-356]

- Multiple APIs are no longer public (#496):

  - Message identifiers
  - Mutating methods of the service schema
  - Module implementing HTTP API of the service

  Check the crate documentation for more details.

  **Migration path:** The restrictions are security-based and should not
  influence intended service use.

<!-- cspell:disable -->

- `ZEROVOTE` is replaced with the `MaybeVote` type, which is now used
  instead of `Vote` in the schema method signatures. The storage format itself
  is unchanged (#496).

<!-- cspell:enable -->

#### exonum-time

- The structure `Time` is removed, use `SystemTime`
  for saving validators time in `ProofMapIndex` instead. (#20)

- Renamed methods `validators_time`/`validators_time_mut` to
  `validators_times`/`validators_times_mut` in `Schema`. (#20)

### New Features

#### exonum

- `StorageKey` and `StorageValue` traits are implemented for `SystemTime`. (#456)

- `StorageValue` and `CryptoHash` traits are implemented for `bool`. (#385)

- `Height` implements `std::str::FromStr`. (#474)

- `v1/transactions` endpoint has been extended with the transaction execution
  status. (#488)

- Key-indexes interface now allows to use borrowed types for the search
  operations. (#392)

- Added `v1/shutdown` endpoint for graceful node termination. (#526)

- `TransactionInfo` from the public api module became public. (#537)

#### exonum-testkit

- Modified signature of the `TestKitApi::send` method, which previously did not
  accept `Box<Transaction>`. (#505)

- Added possibility to init a logger in `TestKitBuilder`. (#524)

#### exonum-configuration

- Information about configurations by `/v1/configs/actual`, `/v1/configs/following`
  and `/v1/configs/committed` endpoints is extended with the hash of the corresponding
  proposal and votes for the proposal (#481).

- Implemented error handling based on error codes (#496).

### Bug Fixes

#### exonum

- `ExonumJsonDeserialize` trait is implemented for `F32` and `F64`. (#461)

- Added round and propose timeouts validation. (#523)

- Fixed bug with the extra creation of the genesis configuration. (#527)

- Fixed panic "can't cancel routine" during node shutdown. (#530)

### Internal Improvements

#### exonum

- Consensus messages are stored persistently (in the database), so restart will
  not affect the node's behavior. (#322)

- Runtime index type checks have been implemented for every index. (#525)

## 0.5.1 - 2018-02-01

### Bug Fixes

- Fixed logger output. (#451)

## 0.5 - 2018-01-30

### Breaking Changes

- The order of bytes and bits in the `DBKey` keys of `ProofMapIndex` became
  consistent. (#419)

  The change influences how Merkle Patricia trees are built
  for `ProofMapIndex`: the bits in each byte of a `DBKey` are now enumerated
  from the least significant bit (LSB) to the most significant bit (MSB),
  compared to MSB-to-LSB ordering used before.
  Note: this change will break old storages using map proofs.

- The `Database` trait is simplified: it is no longer required
  to implement state-sharing `clone` method.
  Instead, the `merge` method now takes a shared reference to `self`. (#422)

- `message!` and `encoding_struct!` no longer require manual `SIZE`
  and offset specification. (#413)

- `from_raw(raw: RawMessage)`  method is moved to the `Message` trait.
  To migrate, add `use exonum::messages::Message`. (#427)

- Changed iterators over `Patch` and `Changes` data into custom types instead
  of standard collection iterators. (#393)

  <!-- spell-checker:disable -->

- Fixed typo in `SparceListIndexKeys` and `SparceListIndexValues`. (#398)

  <!-- spell-checker:enable -->

- Removed default `state_hash` implementation in the `Service` trait. (#399)

- Removed `info` method from the `Transaction`. (#402)

- Replaced config param `timeout_events_capacity` with
  `internal_events_capacity`. (#388)

- The `Transaction` trait now inherits from `ExonumJson`. (#402)

- Renamed `DBKey` to `ProofPath` and moved a part of its functionality
  to the `BitsRange` trait. (#420)

### New Features

- Added `patch` method to the `Fork` structure. (#393)
- Added a public `healthcheck` endpoint. (#405)
- Added serialization support of floating point types through special wrapper
  (`F32` and `F64`). This feature is hidden behind `float_serialize` gate.
  Note: special values (Infinity and NaN) aren't supported. (#384)
- Added a possibility to set maximum message size (`pub max_message_len`
  field in `ConsensusConfig`). (#426)
- Added support for CORS. (#406)
- Added `run-dev` command that performs a simplified node launch
  for testing purposes. (#423)

### Bug Fixes

- Fixed consensus on the threshold of 1/3 sleeping validators. (#388)
- Fixed a bunch of inconsistencies and mistakes in the docs. (#439)
- Fixed a bug with message header validation. (#430)

### Internal Improvements

- The list of peer connections is now restored to the latest state
  after the process is restarted. (#378)
- Log dependency was updated to 0.4, which can cause issues
  with the previous versions. (#433)
- Better error reporting for configs in the `.toml` format. (#429)

## 0.4 - 2017-12-08

### Added

- Allow creating auditor node from command line. (#364)
- Added a new function `merge_sync`. In this function a write will be flushed
  from the operating system buffer cache
  before the write is considered complete. (#368)
- Added conversion into boxed values for values which implement `Service`
  or `Transaction` traits. (#366)
- Added constructor for the `ServiceContext` which can be useful
  for the alternative node implementations. (#366)
- Implemented `AsRef<RawMessage>` for any Exonum messages that were
  created using the `message!` macro. (#372)
- Implemented additional checks for conversion from raw message. (#372)

### Changed

- Changed a signature of `open` function in a `rocksdb` module.
  `RocksDBOptions` should pass by the reference. (#369)
- `ValidatorState` in the `ServiceContext` replaced by the `ValidatorId`. (#366)
- `add_transaction` in the `ServiceContext` replaced by the `transaction_sender`
  which implements the `TransactionSend` trait. (#366)
- The `Node` constructor now requires `db` and `services` variables
  instead of `blockchain` instance. (#366)
- The `Blockchain` constructor now requires services keypair
  and an `ApiSender` instance. (#366)
- `mount_*_api` methods in `Blockchain` instance now
  do not require `ApiContext`. (#366)
- Rename method `last_height` to `height` in `Schema`. (#379)
- `last_block` now returns `Block` instead of `Option<Block>`. (#379)
- Replaced `rocksdb` command-line parameter to more generic `db-path`. (#376)
- Obsolete trait `HexValue` replaced by the `FromHex` and `ToHex` traits. (#372)
- Changed `Patch` and `Changes` from type definitions into opaque structures. (#371)
- Help text is displayed if required argument is not specified. (#390)

### Removed

- Removed `round` method from the `ServiceContext`. (#366)
- Removed redundant `FromRaw` trait. (#372)
- Removed redundant `current_height` method in `Schema`. (#379)

### Fixed

- Fixed `crate_authors!` macro usage, this macro can't return static string
  in new clap version. (#370)
- Fixed mistake in description of the height getter in the `ServiceContext`. (#366)
- Fixed #15 consensus on the threshold of 1/3 sleeping validators. (#388)

## 0.3 - 2017-11-02

### Added

- New events implementation based on the `tokio` with the separated queues
  for network events and timeouts and different threads for the network
  and node code (#300)
- Added a new index `SparseListIndex`. It is a list of items stored
  in sequential order. Similar to `ListIndex` but it may contain
  indexes without elements (#312)
- Implement `FromStr` and `ToString` traits for public sodium types (#318)
- Add a new macro `metric!` for collecting statistical information (#329)
- Make type `DBKey` public because it is used in `MapProof` (#306)

### Changed

- `RocksDB` is a default storage (#178)
- Field `events_pool_capacity` in `MemoryPoolConfig` replaced
  by the new `EventsPoolCapacity` configuration (#300)
- Changed a build method `new` and added a new build method `with_prefix`
  for indexes (#178)
- Changed a signature of `gen_prefix` function in a `schema` module (#178)
- `NodeBuilder` works with `ServiceFactory` as trait object instead (#357)
- Debug formatting for crypto types are improved (#353)
- Added description of deserialization error for message types (#337)
- Clarified `Transaction.info()` usage (#345)

### Removed

- Support of `LevelDB` is removed (#178)

### Fixed

- Fix the issue causing timeouts are ignored when the event pool is full (#300)
- Fix network failure due to incorrect processing of the incoming buffer (#322)

## 0.2 - 2017-09-13

### Added

- Add `RockDB` support (#273)
- Add `TimeoutAdjusterConfig`, `Constant` and `Dynamic` timeout adjusters (#256)
- Add stream hashing and signing: `HashStream` and `SignStream` (#254)
- Add new type definitions `Height` and `ValidatorId` (#262)
- Fields of `BlockInfo` and `TxInfo` are now public (#283)
- Public export of `PROOF_MAP_KEY_SIZE` constant (#270)

### Changed

- `MapProof` variant fields are renamed: `left_hash` and `right_hash`
  to `left_node` and `right_node` (#286)
- `RequestBlock` is renamed to `BlockRequest` and `Block`
  is renamed to `BlockResponse` (#287)
- All request messages are renamed: `RequestFoo` to `FooRequest` (#287)
- Improve log formatting (#291 #294)
- Make panic message during command line arguments parsing cleaner (#257)

### Fixed

- Fix network discover failure due to incorrect processing
  of the incoming buffer (#299)
- Fix snapshot behavior for `MemoryDB` (#292)
- Disallow generate-testnet with 0 nodes (#258)

## 0.1.1 - 2017-09-13

### Fixed

- Fix segfault when `LevelDBSnapshot` is destroyed after `LevelDB` (#285)
- Fix panic during `BlockResponse` message processing
  if the transaction pool is full (#264)
- Fix panic during deserialization of malformed messages (#278 #297)

## 0.1 - 2017-07-17

The first release of Exonum.<|MERGE_RESOLUTION|>--- conflicted
+++ resolved
@@ -94,14 +94,11 @@
 
 - `Common` variant has been added to the `ErrorKind` enum. (#1680)
 
-<<<<<<< HEAD
 - `CallInfo` now contains an interface name. (#1699)
-=======
 - `api` module of the `exonum` crate has been moved to 2 separate crates (#1690):
 
   - `exonum-api` crate defining the base HTTP wrapper
   - `exonum-system-api` crate implementing system API endpoints
->>>>>>> e09cd089
 
 #### exonum-cli
 
