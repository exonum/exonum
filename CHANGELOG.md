# Changelog

All notable changes to this project will be documented in this file.
The project adheres to [Semantic Versioning](http://semver.org/spec/v2.0.0.html).

## [Unreleased]

<<<<<<< HEAD
### Bug Fixes

#### exonum-node

- Fixed potential node hang-up if the node received a proposal and
  a supermajority of transactions approving it before all transactions
  in the proposal are known. (#1781)

- Switched off broadcasting of transactions which the node considers
  incorrect. (#1781)
=======
### Breaking changes

#### exonum-testkit

- Testkit now does not include incorrect transactions into blocks or memory pool,
  similar to real Exonum nodes. (#1785)
>>>>>>> 73e0333a

## 1.0.0-rc.1 - 2020-02-07

### Breaking changes

#### exonum

- `before_commit` hook was renamed to the `after_transactions`. (#1577)

- `before_transactions` and `after_transactions` hooks in Rust services
  now return a `Result`. The semantics is the same as for transactions;
  an error or panic in the hook will lead to the rollback of the blockchain
  state. (#1576)

- Errors occurring while executing transactions and `before_transactions` /
  `after_transactions` hooks are now aggregated within each block, rather than
  globally. Errors can be retrieved using `BlockWithTransactions`. (#1576)

- The Rust interface and Protobuf presentation of `ExecutionError` have been reworked.
  Error fields were made private and information about a failing call
  was added. (#1585)

- `IntoExecutionError` macro was reworked into a separate trait, `ExecutionFail`,
  and a corresponding derive macro. (#1585)

- State hash aggregation is now performed automatically by MerkleDB.
  The relevant methods in `Runtime` and `Service` in Rust runtime
  have been removed. (#1553)

- `commit_service` has been renamed to the `update_service_status` and now takes
  `InstanceStatus` as an additional argument.
  `start_adding_service` has been renamed to `initiate_adding_service` to
  better distinguish between starting and stopping a service. (#1605)

- `after_transactions` hook is now invoked on the genesis block for the builtin
  services. Note that calling `blockchain::Schema::height` within `after_transactions`
  hook will cause a panic for a builtin service. (#1619)
- `proposer_id` field in `Block` has been moved to additional block headers. (#1602)

- Interaction with services from the Rust runtime has been changed. Instead of
  using the `Transaction` trait, it is now possible to use service interfaces
  directly as Rust traits. These interface traits can be applied to a keypair
  (to generate signed transactions), to `CallContext` (to call another service)
  and some other types. See Rust runtime docs for more details. (#1606)

- The following public APIs were removed/made private: (#1629, #1671)

  - `blockchain::{error reexports}` (available from `runtime::`);
  - `blockchain::FatalError` public re-export;
  - `blockchain::InstanceCollection` structure;
  - `Blockchain::pool_size`, `Blockchain::get_saved_peers` and
    `Blockchain::remove_peer_with_pubkey` methods;
  - `helpers::path_relative_from` function;
  - `helpers::ZeroizeOnDrop` trait;
  - `helpers::Milliseconds` type;
  - `helpers::config` and `helpers::user_agent` modules;
  - `helpers::generate_testnet_config`, `helpers::create_rust_runtime_and_genesis_config`
    and `helpers::clear_consensus_messages_cache` functions;
  - `impl_serde_hex_for_binary_value` macro (moved to `merkledb`);
  - `proto` module;
  - `runtime::error` module (`catch_panic` was added to the list of public
    re-exports from `runtime::error`).

- `node` module and P2P messages from the `message` module (except for
  `AnyTx` and `Precommit`) were moved to a separate crate, `exonum-node`.
  The moved P2P messages were made private along with types / methods
  logically related to the consensus algorithm implementation
  (i.e., `NodeHandler` and types used by it). (#1698)

- The artifact identifier now has first-class semantic version. Previously, it was
  specific to the Rust runtime. (#1590)

- The `name` field of the artifact identifier cannot contain `:` symbol. (#1590)

- The format of the `proto-sources` endpoint in the Rust runtime has been changed.
  To get the core Protobuf sources, use the endpoint with the `type=core` query.
  To get the sources of an artifact, use query `type=artifact&name=$name&version=$version`,
  where `$name` and `$version` are replaced with appropriate values. (#1590)

- Rust runtime module was moved from the `exonum` crate into the separate
  `exonum-rust-runtime` crate. (#1641)

- `update_service_status` now does not return a value. (#1659)

- `BlockchainBuilder::build` now returns `BlockchainMut` instead of `Result`. (#1659)

- A type for a position of transaction in the block has been changed for `u32`. (#1668)

- `DispatcherError` has been split into two different types: `CoreError`
  and `CommonError`. (#1680)

- `Common` variant has been added to the `ErrorKind` enum. (#1680)

- `api` module of the `exonum` crate has been moved to 2 separate crates (#1690):

  - `exonum-api` crate defining the base HTTP wrapper
  - `exonum-system-api` crate implementing system API endpoints

- Added a new method `initiate_resuming_service` to the `Runtime` trait.
  This method is used to resume a previously stopped services.
  (#1693)

- `ExecutionContext` has been reworked (#1711)

  - `ExecutionContext` has been extended by the methods from the
   `exonum_rust_runtime::CallContext` so there is no need to use `CallContext`
    anymore.
    Public fields in `ExecutionData` has been replaced by the corresponding
    getters.
  - Direct `fork` access in `ExecutionContext` has been replaced by the
    `BlockchainData::unstructured_access` which returns readonly access to
    whole blockchain data.

- Public structures and enums were made non-exhaustive. (#1710)

- Blockchain data access from the `ExecutionContext` after an error in a nested
  call is prohibited. (#1733)

- Protobuf declarations were organized according to their packages and, in case
  of the `exonum.runtime` package, split into smaller chunks. The core messages
  were moved from `exonum.messages` to `exonum` package. (#1756)

- `BlockchainBuilder` now accepts `GenesisConfig` as a separate argument,
  rather than a part of `new` constructor. The config may be skipped if
  the blockchain is guaranteed to be initialized. (#1761)

#### exonum-cli

- `supervisor-mode` parameter has been added for `generate-template` subcommand.
  (#1598)

- `NodeBuilder::with_service` has been renamed to the `with_rust_service`. (#1765)

#### exonum-crypto

- Protobuf declarations were organized according to their packages. (#1756)

#### exonum-supervisor

- `Supervisor` structure isn't generic anymore. (#1587)

- `DeployConfirmation` structure was renamed to `DeployResult` and extended with
  `success` field. (#1648)

- Error code values were changed and split into several enum
  representing sub-groups. (#1680)

#### exonum-merkledb

- The crate has been restructured, indexes are now located in separate module.
Indexes iterators names has been shortened to `Iter`, `Keys` and `Values`. (#1628)

- `SparseListIndex::indices` method was renamed to `SparseListIndex::indexes`. (#1629)

- `AccessExt::touch_index` method has been replaced with `index_type`. (#1630)

- Public structures and enums were made non-exhaustive. (#1710)

- `CopyAccessExt` trait has been introduced. This trait is helpful for references
  implementing `Access`, such as `&Fork` or `&dyn Snapshot`. Methods from `AccessExt`
  trait accept `self` by reference now. (#1739)

- `ProofPath` serialization during map hash computations was unified.
  It now uses `LEB128(bit_length) || bytes` format, which was previously used
  for branches, but not for a single-entry maps. (#1743)

- Serialization of `ProofPath`s within `MapProof` Protobuf messages
  was changed to a more compact and implementation-independent format. (#1743)

- `MapProof` Protobuf messages now serialize keys according to their
  `BinaryValue` implementation, rather than `BinaryKey`. (#1743)

- All index types now share a common set of iterators: `Entries`, `Keys`
  and `Values`. (#1762)

- `KeySetIndex::insert` now takes the element by reference. (#1762)

- `KeySetIndex` now supports unsized keys. Its getter methods are no longer
  parameterized by the key type, similar to `MapIndex` / `ProofMapIndex`. (#1762)

#### exonum-proto

- Protobuf declarations were organized according to their packages. (#1756)

#### exonum-rust-runtime

- Service interfaces now have to specify method IDs with either `interface_method`
  attribute or `auto_ids` option. (#1701)

- Service interface methods now can be marked as removed. (#1707)

### exonum-testkit

- The following public APIs were removed/made private: (#1629)

  - `compare` module;
  - `txvec` macro;
  - `TestKit::probe_all` and `TestKit::probe` methods.

- `TestKitBuilder::create` method was renamed to `build`. (#1740)

- `TestNode` now returns `KeyPair` instead of a `(PublicKey, SecretKey)`
  tuple. (#1761)

### exonum-time

- Modules were made private, crate now provides re-exports of necessary types
  instead. (#1716)

### exonum-explorer

- The field `content` of the `CommittedTransaction` struct and
  the `InPool` variant of the `TransactionInfo` enum has been renamed
  to `message`. (#1721)

### New features

#### exonum

- `before_transactions` hook for services was introduced. (#1577)

- `ErrorMatch` was introduced to test (e.g., using the testkit) that
  an `ExecutionError` has an expected type, error message and/or location. (#1585)

- We introduced a set of public endpoints to retrieve the status of calls
  executed within a block:
  - `v1/call_status/transaction` - gets the status of a transaction,
  - `v1/call_status/before_transactions` - gets the status of a `before_transactions`
   hook,
  - `v1/call_status/after_transactions` - gets the status of an `after_transactions`
   hook.
  (#1612)

- Service instances can now be stopped.

  Active service instance can be stopped by the corresponding request to the
  `Supervisor`. Stopped service no more participates in the business logic,
  i.e. it does not execute transactions, process events, provide user APIs, etc.
  Service data becomes unavailable to other services, but still exists. The name
  and identifier remain reserved for the stopped service and cannot be used again
  for adding new services. (#1605)

- New `blockchain::Schema` method `next_height` was added as a non-panicking
  alternative to `height`. (#1619)

- New method `in_genesis_block` was added to the `CallContext` to check if the service
  hook is being executed for the genesis block. (#1619)

- New `api::Error` variants were added: `Gone` and `MovedPermanently`. (#1607)

- API endpoints are now can be marked as deprecated. (#1607)

- Added `ProtobufConvert` for `Verified`, `BlockProof` and `IndexProof`. (#1643)

- Slash (`/`) is now allowed to be a part of artifact/instance name. (#1681)

#### exonum-build

- `exonum-build` now fully supports hierarchical paths to Protobuf files. (#1756)

- It is possible to opt out of including file sources into the output
  generated by the crate. (#1756)

- `Blockchain::new` now supports any type convertible to `KeyPair`. (#1761)

#### exonum-cli

- Added maintenance command `restart-migration` to restart migration script. (#1728)

- Added `with_instance` and `with_default_rust_service` methods to `NodeBuilder`,
  which start service instances immediately after genesis block creation. (#1765)

- Added `NodeBuilder::development_node` constructor, which can be used
  to quickly set up a single-node development network. (#1765)

#### exonum-crypto

- `KeyPair` now can has constructors for generating a random keypair and
  generating a keypair from the specified seed. (#1761)

#### exonum-merkledb

- MerkleDB now performs automated state aggregation allowing to construct proofs
  for its contents. Hashed indexes which are not a part of a group participate
  in this aggregation. Consult crate docs for more details on how
  aggregation works. (#1553)

- Added hashed version of `Entry` called `ProofEntry`, which participates
  in the state aggregation. (#1553)

- Added support of unsized keys to `MapIndex` and `ProofMapIndex`. (#1621, #1626)

- Added mechanism to extend block header. Block now contains
  key-value storage `additional_headers` which can contain binary data. (#1602)

- `TemporaryDB` can now be cleared. This will remove contents of all indexes
  and erase index metadata. (#1630)

- `impl_serde_hex_for_binary_value` macro was moved from core to `merkledb`. (#1629)

- It is now possible to iterate over keys of the indexes within a group. (#1662)

- Unsafe optimizations / experimental features are now behind a `yolo` feature,
  which is off by default. (#1740)

- MerkleDB now provides enumerations for all supported types of DB accesses
  which can be used to simplify generic code (e.g., in bindings). (#1747)

- It is now possible to obtain readonly access to fork data with static lifetime.
  (#1763)

#### exonum-node

- Node logic (including P2P networking and consensus algorithm) was moved
  from the `exonum` crate into the separate `exonum-node` crate. (#1698)

#### exonum-rust-runtime

- Rust runtime module was moved from the `exonum` crate into the separate
  `exonum-rust-runtime` crate. (#1641)

- `CallContext` has been replaced by the `ExecutionContext`. (#1711)

#### exonum-supervisor

- `Supervisor` service now can have initial configuration and implements
  `Configure` interface. (#1587)
  
- `ConfigChange::StopService` has been added to make requests to stop the service
  instance. (#1605)

- New private endpoint `deploy-status` was added. (#1648)

- Added support for resuming previously stopped services. (#1706)
  - Added `resume_service` method to the `ConfigPropose`.
  - Added `ResumeService` variant to the `ConfigChange` enumeration.

- Supervisor now supports migrations. (#1727)

#### exonum-middleware-service

- Added *middleware* service that can batch transactions and perform checked calls
  (calls that are executed if the target service corresponds to a specific
  artifact and version requirement). (#1590)

### Internal Improvements

#### exonum

- `sandbox` module was moved to the `test-suite/consensus-tests`. (#1627)

- Some of general-purpose tests were moved to the `test-suite/node-tests`. (#1633)

### Bug Fixes

#### exonum-merkledb

- `Snapshot` implementation for `Patch` has been fixed. The previous implementation
  could lead to stale reads from a `Patch` or a `Fork`. (#1611)

- Maximum height in `ProofListIndex` was fixed from the bogus value 58 to 56. (#1762)

- Bogus setting of the empty key was removed for `ListIndex`. (#1762)

- `ProofListIndex` now properly processes all index values; previously,
  some of its methods panicked if called with an index exceeding `2 ** 56`. (#1768)

## 0.13.0-rc.2 - 2019-12-04

### Breaking changes

#### exonum

- **Most important**: new Dynamic Services feature was introduced. For details see
  the [Dynamic Services](#dynamic-services-feature) section of the changelog.

- Used `rust` version is updated to 1.38.0. (#1481)

- Transaction serialization format was changed to `protobuf`. (#1283)

- `create_checkpoint` method has been implemented for the `RocksDB` struct.
  This method uses
  [RocksDB checkpoints](https://github.com/facebook/rocksdb/wiki/Checkpoints)
  functionality under the hood.

- `NotFound` error message for `explorer/v1/block` endpoint now includes
  the actual blockchain height. (#1498)

- `system/v1/rebroadcast` endpoint has been removed. (#1445)

- Added a possibility to specify compression algorithm for the database. (#1447)

- Updated `hex` dependency with changes in the methods signatures of the `ToHex`
  trait. (#1468)

- Validator keys are now derived from single master key. Master key is
  stored in encrypted file. (#1459)

- Command line parameters `--service-key-pass` and `--consensus-key-pass` was
  removed in favor of `--master-key-pass` parameter. For example now you can
  run the node with the command below. (#1459)

    ```bash
    cargo run -- run -d 0/db/ -c 0/node.toml --master-key-pass pass:123
    ```

  - `StoppedTestKit::resume` accepts list of runtimes instead of a list of services.

  - Removed obsolete `TestKit::blockchain_mut` method and `TestKit::blockchain`
  now returns value instead of reference.
  
- Dot symbol is not allowed in service names anymore. (#1558)

- Services can now use `BlockchainData` and `SnapshotExt` types to access data
  from the blockchain in a more structured manner. (#1523)

- `GenesisConfig` is extracted into separate entity. `BlockchainBuilder`, `Node`
 and `Testkit` explicitly accepts it during creation. (#1541)

- Added `DefaultInstance` trait for declaration of builtin services. (#1541)

#### exonum-merkledb

- Nested proofs for `ProofListIndex` are replaced with a flat
  (non-recursive) format. (#1450)

- Differentiated (read-only / read-write) access to the database
  was introduced. (#1523)

- It is now possible to have readonly access to indexes given a `Fork`
  via a `ReadonlyFork` wrapper. Readonly access works like `RefCell::borrow`
  (vs `RefCell::borrow_mut` for `Fork`); it is possible to create an
  unlimited number of indexes with readonly access based on the same fork.
  (#1523)
  
- Service schemas can now use a declarative layout, in which every field
  corresponds to a separate index or a group of indexes. It is possible
  to derive a constructor for such schemas via `FromAccess` derive macro.
  (#1523, #1562)

- New index name restrictions has been added. (#1558)

  - Dot symbol is not allowed anymore in indexes with prefixed access.

  - Index names starting from `__` and not containing a dot `.` are reserved and
    used only for system indexes.

#### exonum-proto

- Introduced a new crate `exonum-proto`. Trait `ProtobufConvert` is moved
  to this crate. (#1496)

#### exonum-protobuf-convert

- Introduced a new crate `exonum-protobuf-convert`. Derive macro
  `ProtobufConvert` is moved to this crate. (#1501)

- Derive macro `ProtobufConvert` now does not derive the `BinaryValue` and
  `ObjectHash` traits. There are separate derive macros for them in
  the `exonum-derive` crate. (#1501)

#### exonum-build

- Method `protobuf_generate` is now private, use `exonum_build::ProtobufGenerator`
  instead (#1496).
  
- Method `ProtobufGenerator::frequently_used` has been removed (#1581).

#### exonum-crypto

- Methods `read_keys_from_file` and `generate_keys` are moved to new `keys`
  module in the `exonum`. (#1459)

- Protobuf serialization for crypto types is now implemented in the `exonum-crypto`
  crate. (#1496)

### Dynamic Services Feature

#### Overview

In `exonum` 0.13, a new service workflow is introduced, named
"Dynamic Services".

Key points of this feature are the following:

- `exonum` now supports different environments of code execution (runtimes).
  Only native `rust` runtime is enabled by default, but support of
  different programming languages can be added quite easily.

  For details see the [`Runtime` trait docs][runtime-trait] and the
  [`sample_runtime` example][sample-runtime].

  [runtime-trait]: https://docs.rs/exonum/0.13.0-rc.2/exonum/runtime/trait.Runtime.html
  [sample-runtime]: https://github.com/exonum/exonum/tree/v0.13.0-rc.2/examples/sample_runtime

- Services are not statically tied to the compiled binary anymore. There is
  support of adding new service types (aka artifacts) dynamically and starting new
  instances of services.

  For details see [`runtime` module docs][runtime-docs].

  [runtime-docs]: https://docs.rs/exonum/0.13.0-rc.2/exonum/runtime/index.html

- Services now can have initialization parameters, provided within service start
  procedure.

- Services now support configuration changes via `Configure` interface.

- `configuration` service was replaced with the `supervisor` service, which is
  capable of not only changing configuration, but of deploying and starting
  services as well. For details see [`supervisor` service][supervisor].

  [supervisor]: https://github.com/exonum/exonum/tree/v0.13.0-rc.2/services/supervisor

#### Migration Guide

There are a lot of backward-incompatible changes introduced within 0.13 release.
So to make the changes apparent, compare the `Cryptocurrency` example service versions
for [0.12.1][crypt-0-12] and [0.13.0][crypt-0-13] releases.

[crypt-0-12]: https://github.com/exonum/exonum/blob/v0.12.1/examples/cryptocurrency/
[crypt-0-13]: https://github.com/exonum/exonum/blob/v0.13.0-rc.2/examples/cryptocurrency/

Key points:

- Merkledb schema is now declarative and can contain indices as fields.

- Access to the database is now isolated for services.
  A service cannot get the write access to another service or the blockchain schema.

- Transactions do not have the `execute` method anymore. Instead, a service defines
  and implements an interface trait which contains all the business logic.

- Services do not launch at the node start by default. For launching a
  service, use an [`exonum-launcher`][launcher] tool.

  [launcher]: https://github.com/exonum/exonum-launcher

#### Important PRs for Dynamic Services

<!-- markdownlint-disable no-inline-html -->
<details>
    <summary>Below you can find a list of pull requests
    which have significant meaning for the implementation of the Dynamic Services
    feature.
    Pull requests are ordered chronologically.</summary>

- #1253: Interface mocks for dynamic services

- #1263: Add new rust services interface

- #1261: Basic dispatcher functionality

- #1275: Dynamic services integration

- #1345: Implement a new `Transaction` trait [ECR-3222]

- #1361: FIrst step of persistent dynamic services implementation [ECR-3276]

- #1371: Basic supervisor service implementation [ECR-3291], [ECR-3298]

- #1376: Restore system API endpoints

- #1389: Check and improve messages verification procedure [ECR-3272]

- #1446: Service interfaces MVP. [ECR-3474], [ECR-3484]

- #1467: Implement Configure interface [ECR-3306]

- #1473: Extract supervisor service from core

- #1482: Add shutdown method into runtime trait

- #1484: Implement configuration update logic in Supervisor [ECR-3583]

- #1492: Do start and initialize service at single step [ECR-3222]

- #1537: Finalize Exonum-derive macros [ECR-3800]

- #1538: Supervisor modes [ECR-3794] [ECR-3771]

</details>
<!-- markdownlint-enable no-inline-html -->

#### Full History of the Dynamic Services Implementation

<!-- markdownlint-disable no-inline-html -->
<details>
    <summary>Below you can find a list of all pull requests related
    to the implementation of the Dynamic Services feature.
    Pull requests are ordered chronologically.</summary>

- #1243: Old behavior dispatcher

- #1509: Make dispatcher mostly synchronous

- #1245: Add basic runtime env interface + rust implementation

- #1253: Interface mocks for dynamic services

- #1261: Basic dispatcher functionality

- #1263: Add new rust services interface

- #1267: Move configuration service to the core

- #1269: Rust artifact and additional functionality for rust runtime.

- #1270: Dynamic configuration service

- #1275: Dynamic services integration

- #1287: Remove macro from service interface trait definition

- #1290: Add support of state hash calculation into runtimes & services

- #1291: Change service builder and web api.

- #1325: Dynamic services: fix time service compilation

- #1326: Remove genesis_init from dynamic services [ECR-3226]

- #1327: Remove unsafe code from runtimes

- #1330: A small amount of code improvements. [ECR-3222]

- #1331: Rename dispatch to call_info

- #1332: Fix tests in blockchain module

- #1334: Fix sandbox tests in dynamic services [ECR-3230]

- #1336: Rename traits methods in dynamic services  [ECR-3222]

- #1337: Fix a lot of tests in dynamic services

- #1338: Refine `start_service` logic [ECR-3222, ECR-3235]

- #1340: Fix testkit [ECR-3229]

- #1343: Add service name and id to `Service` trait methods. [ECR-3235]

- #1345: Implement a new `Transaction` trait [ECR-3222]

- #1346: Fix transactions benchmarks in dynamic services

- #1348: Fix big performance regression in dynamic services

- #1349: Don't verify SignedMessage during the deserialization

- #1350: Refactor signature verification code [ECR-3222]

- #1353: Rework blockchain explorer [ECR-3259]

- #1354: Fix `cargo test --all` compilation

- #1357: Some refactoring by clippy suggestion

- #1361: FIrst step of persistent dynamic services implementation [ECR-3276]

- #1367: Rename ArtifactSpec to ArtifactId [ECR-3291]

- #1371: Basic supervisor service implementation [ECR-3291], [ECR-3298]

- #1374: Polish code and make travis almost happy

- #1375: Add deadline_height to StartService transaction [ECR-3298]

- #1376: Restore system API endpoints

- #1378: Finalize artifact deployment logic [ECR-3291]

- #1379: Implement state_hash computation for dispatcher.

- #1380: Make tests green again.

- #1381: Include proto file sources in artifact information. [ECR-3309]

- #1382: Replace impl_service_dispatcher by the attribute in
  service_interface [ECR-3222]

- #1387: Improve execution error handling for dynamic services [ECR-3236]

- #1389: Check and improve messages verification procedure [ECR-3272]

- #1392: Implement verification for ArtifactId and InstanceSpec
  with the unit tests [ECR-3360]

- #1393: Add macro to implement hex serde representation
  for the BinaryValue types [ECR-3222]

- #1394: Update documentation of the messages module [ECR-3275]

- #1396: Document runtime life cycle [ECR-3275]

- #1405: Dynamic services supervisor tests [ECR-3266]

- #1411: Refine Runtime trait [ECR-3412]

- #1427: Try to re deploy artifact before registration.

- #1429: Review unwraps in dynamic services [ECR-3419]

- #1430: Expand documentation on configuration parameters usage [ECR-3463]

- #1431: Update dispatcher info to show changes in list
  of deployed artifacts

- #1432: Refine exonum-derive crate on top of darling [ECR-3343]

- #1434: Replace `dispatcher` attribute in `exonum_service`
  by the `service_interface` in `ServiceFactory` [ECR-3474]

- #1438: Remove dispatcher reference from Runtime trait

- #1443: Replace fabric module with exonum-cli crate [ECR-3457]

- #1446: Service interfaces MVP. [ECR-3474], [ECR-3484]

- #1451: Add the service interface name option to the proto files

- #1452: Remove default state_hash implementation

- #1454: Simplify blockchain configuration [ECR-3357]

- #1462: Fix API Freeze on startup

- #1465: Improve ProtobufConvert for enum variants

- #1467: Implement Configure interface [ECR-3306]

- #1472: Fix some of the testkit ignored doctests

- #1473: Extract supervisor service from core

- #1476: Improve support for additional runtimes in TestKit [ECR-3444]

- #1482: Add shutdown method into runtime trait

- #1483: Use strings for protobuf files

- #1484: Implement configuration update logic in Supervisor [ECR-3583]

- #1488: Add support of external runtimes to exonum-cli

- #1489: Avoid waiting in the `add_transaction` endpoint [ECR-3222]

- #1490: Fix supervisor creation

- #1491: Polish testkit [ECR-3222]

- #1492: Do start and initialize service at single step [ECR-3222]

- #1493: Document Rust runtime services traits [ECR-3275]

- #1494: Enhancements in Testkit

- #1495: Implement API endpoints that shows config
  proposals in Supervisor [ECR-3610]

- #1504: Clarify runtime shutdown method [ECR-3696]

- #1505: Proto optimization [ECR-3472]

- #1508: Remove validator_id method from AfterCommitContext

- #1509: Make dispatcher mostly synchronous

- #1511: Add includes to proto-sources

- #1514: Use enum to represent ErrorKind [ECR-3717]

- #1515: Introduce test-suite directory

- #1517: Clarify SignedMessage documentation [ECR-3478]

- #1518: Remove data duplication from DeployConfirmation [ECR-3770]

- #1519: Add anonymous lifetimes [ECR-3757]

- #1520: SimpleSupervisor: Verify that config proposal
  is sent by validator [ECR-3742]

- #1521: Implement ObjectHash for SignedMessage

- #1522: Remove ApiContext structure [ECR-3745]

- #1525: Make protobuf artifacts implementation detail

  of Rust runtime [ECR-3776]

- #1526: Sending an empty POST request to /shutdown endpoint
  doesn't work [ECR-3756]

- #1528: Document parts of Rust runtime [ECR-3285]

- #1530: Improve `Runtime` docs

- #1531: ProofMapIndex variants for hashed and raw keys [ECR-3777]

- #1537: Finalize Exonum-derive macros [ECR-3800]

- #1538: Supervisor modes [ECR-3794] [ECR-3771]

- #1539: Restore warn(missing_docs) in the Exonum crate [ECR-3821]

- #1540: Deploy workflow

- #1542: Write proper examples for the Exonum traits derivation [ECR-3822]

- #1544: Remove atty dependency

- #1546: Move multisig module to the supervisor crate [ECR-3823]

- #1547: Remove metrics module

- #1548: Remove TransactionMessage alias [ECR-3222]

- #1549: Encapsulate Blockchain fields [ECR-3222]

- #1550: Remove isolate method [ECR-3820]

- #1552: Assign instance IDs in the Supervisor [ECR-3746]

- #1555: Update MerkleDB docs

- #1568: Make DispatcherSchema merkelized again [ECR-3810]

- #1592: Fix node freeze after re-enabling consensus [ERC-3111]

</details>
<!-- markdownlint-enable no-inline-html -->

### New Features

#### exonum

- New config params `http_backend_config.server_restart_max_retries` and
  `http_backend_config.server_restart_retry_timeout` added into `NetworkConfiguration`.
  They are intended to configure restart settings of the HTTP-server (#1536).

- `exonum` now has a `python` library for implementing integration tests. (#1516)

- `BlockchainMut` now has a `check_tx` method used to verify transactions before
  adding them to the transactions pool. Transactions for which `check_tx` fails
  are considered invalid and can't be included to the block. (#1579)

#### exonum-merkledb

- `ProofListIndex` now implements `truncate()` and `pop()` methods, allowing
  to eject elements from the list. (#1455)

- `IndexAccess` trait is implemented for several new types, notably,
  `Rc<dyn Snapshot>`, `Arc<dyn Snapshot>` and `Rc<Fork>`. (#1455)

- `HashTag::hash_list()` was extended to support values of any appropriate type,
  not only `Hash`. (#1455)

- `ProtobufConvert` has been implemented for `MapProof` (#1512) and `ListProof` (#1513).

- New variant of the `ProofMapIndex` have been introduced - `RawProofMapIndex`.
  It is used for keys that maps directly to `ProofPath`, for example `Hash` and
  `PublicKey`. (#1531)

  - By default `ProofMapIndex` is used for keys that implement `ObjectHash`.

  - For `Hash` keys both map variants works the same, because `ObjectHash`
  implementation for `Hash` returns the hash itself.

#### exonum-cli

- Old `fabric` module is replaced with new `exonum-cli` crate. (#1443)

- `exonum-cli` provides a public reexport of `structopt` crate. (#1461)

### Internal Improvements

#### exonum

- `system/v1/shutdown` endpoint has been modified and now accepts empty POST
  requests. (#1526)

- `exonum-protobuf-convert` has been replaced with external `protobuf-convert`
  crate. (#1561)

- `keys` module has been moved into `exonum-keys` crate. (#1497)

#### exonum-merkledb

- `ProofListIndex::extend()` method has been refactored, leading to up to 10x
  performance improvements for large lists. (#1455)

- Proofs building mechanisms have been heavily refactored. (#1460)

#### exonum-testkit

- Configuration change example has been moved to `exonum-supervisor` crate. (#1582)

#### exonum-build

- Now input directory is always added to includes to reduce boilerplate
  code. (#1581)

### Bug Fixes

#### exonum

- Localhost ports 8080/8081 are now allowed in CORS within the `run-dev` mode. (#1415)

#### exonum-merkledb

- `index_metadata` now correctly loads the provided index address name (#1478).

## 0.12.1 - 2019-09-19

### Bug Fixes

#### exonum

- A message length checking has been fixed (#1463)

## 0.12.0 - 2019-08-14

### Breaking changes

#### exonum

- Module `storage` has been replace by `exonum-merkledb` crate. See related section
- Signatures of methods `Service::initialize` and `Service::before_commit` has been
  changed. Now they take immutable reference to `Fork` instead of mutable. (#1293)

- Trait `BinaryForm` has been replaced by `BinaryValue`. (#1298)

  To implement `BinaryValue` for types that implements `Protobuf::Message` use
  `impl_binary_value_for_pb_message` macros.

- Module `storage` has been replaced by `exonum-merkledb` crate. See related section
  in changelog for details. (#1293)

- Bootstrapping workflow has been simplified (#1292)

  `generate-config` subcommand now uses single `OUTPUT_DIR` instead of set of options.
  So to generate node config you should write something like example bellow.

  ```bash
  cargo run --bin exonum-timestamping -- \
    generate-template /tmp/exonum/template.toml --validators-count 4

  cargo run --bin exonum-timestamping -- \
    generate-config /tmp/exonum/template.toml /tmp/exonum/cfg/0 \
      --peer-address 0.0.0.0:8000
  cargo run --bin exonum-timestamping -- \
    generate-config /tmp/exonum/template.toml /tmp/exonum/cfg/1 \
      --peer-address 0.0.0.0:8001
  cargo run --bin exonum-timestamping -- \
    generate-config /tmp/exonum/template.toml /tmp/exonum/cfg/2 \
      --peer-address 0.0.0.0:8002
  cargo run --bin exonum-timestamping -- \
    generate-config /tmp/exonum/template.toml /tmp/exonum/cfg/3 \
      --peer-address 0.0.0.0:8003

  cargo run --bin exonum-timestamping -- \
    finalize /tmp/exonum/nodes/0/sec.toml /tmp/exonum/nodes/0/node.toml \
      --public-configs /tmp/exonum/cfg/{0,1,2,3}/pub.toml

  cargo run --bin exonum-timestamping -- \
    run -d /tmp/exonum/db/0 -c /tmp/exonum/nodes/0/node.toml
  ```

- `explorer/v1/block` endpoint returns a response in a "flat" format. (#1386)

- `explorer/v1/blocks` endpoint with `add_blocks_time` param switched on now returns
  median precommit times in the `time` field within each returned block,
  rather than in a separate array. (#1278)

- `system/v1/mempool` endpoint has been renamed into `system/v1/stats`.
  An additional field in the response of the endpoint was added. The field
  corresponds to the total number of transactions in the blockchain. (#1289)

- `system/v1/mempool` endpoint has been renamed into `system/v1/stats`.
  An additional field in the response of the endpoint was added. The field
  corresponds to the total number of transactions in the blockchain. (#1289)

#### exonum-merkledb

- Added restrictions to index names. Allowable characters in index name: ASCII
  characters, digits, underscores and dashes. (#1388)

- Added `Debug` implementation for `Database`, `Snapshot`, `Iterator` dynamic
  traits (#1363)

- Changed storage layout (#1293)

  - Changed indexes metadata layout in the database.

  - Introduced a generic `IndexState` structure that can be used to store global
    index properties like total number of items.

- Changed `ProofMapIndex` hashing rules for branch nodes and root node.
  Branch nodes is hashing now with 0x04 prefix, root node with 0x03 (#1293).

- Renamed method `merkle_root` of `ProofMapIndex` and `ProofListIndex` to
  `object_hash` (#1293).

- Several mutable indexes now can be create from immutable reference to `Fork` (#1293)

- Relaxed trait bounds for the `ProofMapIndex` keys (#1293)

  Now keys should just implement `BinaryKey` trait instead of the
  `ProofMapKey`, which will be ordered according to their binary
  representation, as in the `MapIndex`.

- Changed `ProofListIndex` hashing rules for leaf nodes and branch nodes according
    to the [certificate transparency](https://tools.ietf.org/html/rfc6962#section-2.1)
    specification. Leaf nodes contain hashes with 0x00 prefix, branch nodes - with
    0x01. (#1293)

- `StorageValue` and `StorageKey` have been renamed to the `BinaryValue`
  and `BinaryKey`. (#1293)

  - Added `to_bytes` method to the `BinaryValue` trait which doesn't consume
    original value instead of the `into_bytes`.
  - `BinaryKey::write` now returns total number of written bytes.
  - `CryptoHash` has been replaced by the `ObjectHash`.

- Changed the hash algorithm of the intermediate nodes in `ProofMapIndex`. (#1293)

  `ProofPath` now uses compact binary representation in the `BranchNode`
  hash calculation.

  Binary representation is `|bits_len|bytes|`, where:

  - **bits_len** - total length of the given `ProofPath` in bits compressed
    by the `leb128` algorithm
  - **bytes** - non-null bytes of the given `ProofPath`, i.e. the first
    `(bits_len + 7) / 8` bytes.

#### exonum-crypto

- Removed deprecated `CryptoHash` trait, use `exonum-merkledb::ObjectHash`
  instead (#1361)

### New features

#### exonum

- New endpoint: `v1/transactions/subscribe`, which subscribe to new transaction events.
  This endpoint accept optional parameters: `service_id` and `message_id`
  (`message_id` as in derive macro `TransactionSet`). (#1335)

- New endpoint: `v1/ws`, which open websocket connection and allow to set multiple
  subscription (for blocks and transaction, filtered by service and transaction id)
  and send transactions (in hex, like in explorer) to blockchain
  (examples can be found in related pull request). (#1335)

### Bug Fixes

#### exonum-testkit

- Fixed `TestKit::add_tx()` method, which previously did not persist
  transactions. (#1278)

### Internal improvements

#### exonum

- `explorer/v1/blocks` endpoint supports `add_precommits` param, which supplies
  each returned block with the `precommits` field. (#1278)

- `explorer/v1/blocks` endpoint allows to specify the lower bound on the returned
  block height with the `earliest` query param. (#1278)

- Added `ProtobufConvert` implementation for byte array with fixed sizes (#1279)

- Added `service_name` getter to the `TransactionContext`. (#1274)

- Allowed to use symbol `-` in index names. (#1277)

- `rocksdb` crate is now used instead of `exonum_rocksdb`. (#1286)

- Added a new endpoint `system/v1/services` for displaying information
  about available services. (#1288)

- Endpoints `explorer/v1/block` and `explorer/v1/transactions` were extended
  with adding additional fields `service_id` and `time`. (#1386)

- Added `tx_cache` field to `State` to cache incoming transactions before
  adding them to persistent pool. (#1398)

- Added new request message `PoolTransactionsRequest` to obtain pool transactions
 from another peers. (#1404)

- Endpoints `explorer/v1/block` and `explorer/v1/transactions` were extended
  with adding additional fields `service_id` and `time`. (#1386)

#### exonum-merkledb

- Updated `ProofMapIndex` data layout. (#1293)

  Path to the root node in merkle patricia tree now has been stored in the index
  state.

- New API for getting and creating indexes. (#1293)

  - Now indexes can be accessed via immutable references from `Snapshot` and
    mutable/immutable references from `Fork`.

  - Introduced method `fork::get_object` to get or create object by address.

  - `get_object_existed` and `get_object_existed_mut` methods of `Fork` and `Snapshot`
    returns optional references to index.
- `rocksdb` crate is now used instead of `exonum_rocksdb`. (#1286)

- Added a new endpoint `system/v1/services` for displaying information
  about available services. (#1288)

- `rocksdb` crate is now used instead of `exonum_rocksdb`. (#1286)

- Added `From<Patch>` trait implementation to `Fork`. (#1403)

#### exonum-testkit

- Implemented "stopping" and "resuming" a `TestKit`, allowing to emulate node
  restarts. (#1278)

## 0.11.0 - 2019-03-15

### Breaking Changes

#### exonum

- Node secret keys are now stored in separate files in a secure way.
  CLI for generating node configs and starting nodes has been extended
  in order to reflect these changes. (#1222, #1096, #1235)

- Changed a response for `/healthcheck` endpoint. (#1252)

- Changed a response code for the `/block` endpoint for the case when
  the requested block doesn't exist. (#1262)

- Removed a sub-command `generate-testnet` from CLI. (#1264)

#### exonum-crypto

- Renamed `create_keys_file` function to `generate_keys_file`
  in `utils` module. (#1222, #1096)

### Internal improvements

- All Exonum crates have been updated to Rust 2018 edition. This means that
  it is required to use Rust 1.31 or newer for compilation. (#1230)

#### exonum

- Added `allow-origin` for `localhost` for public and private api in
  development mode by default. (#1234)

- Added `ProtobufConvert` implementation for `Signature`. (#1241)

## 0.10.3 - 2019-01-22

### Internal Improvements

#### exonum

- Unpin versions of dependencies. (#1237)

## 0.10.2 - 2019-01-14

### New Features

#### exonum

- Added i128/u128 support for `StorageKey`, `StorageValue`. (#1179)

#### exonum-crypto

- Added i128/u128 support for `CryptoHash`. (#1179)

## 0.10.1 - 2019-01-04

### Internal Improvements

#### exonum

- Dependencies have been updated. (#1111, #1162, #1167, #1168)

- `ctrl+c` handler has been added for correct node stopping. (#1163)

#### exonum-crypto

- `pwbox` dependency has been updated. (#1164)

## 0.10.0 - 2018-12-14

### Breaking Changes

- Changed the message format, which, in turn, has led to changes in
   the byte representation of transactions and precommit messages. (#916)

- `Transaction::execute` now accepts `TransactionContext` as the second
   parameter. `TransactionContext` provides the public key of transaction
   author, ID of current service, and transaction hash. (#943)

- `Transaction::verify` method has been removed. (#1085)

- Every transaction that contains the public key of the author was refactored
   to use the author indicated in `TransactionContext`. (#984 #980 #979 #975 #971)

- `/transactions/` endpoint can now handle transaction messages in hex format.
   Services that used custom endpoints were refactored to
   use `explorer/v1/transactions`. (#943 #984 #980 #979 #975 #971)

- `majority_count` parameter has been moved from `StoredConfiguration`
   to `ConfigurationService` configuration. (#828)

- Removed obsolete `enable_blockchain_explorer` option from `NodeApiConfig`. (#891)

- Consensus messages and inner structs are now serialized with protobuf. (#1028)

- `tx_pool_capacity` parameter has been removed from `MemoryPoolConfig`. (#1036)

- Custom serialization has been removed. (#1088)

#### exonum

- Trait `TransactionSend` was removed.
  `ApiSender` now contains `broadcast_transaction` method. (#943)

- `api::Error::InternalError` now contains `failure::Error` instead of
  `Box<::std::error::Error>`. (#879)

- `TransactionSend::send` now returns `Result<(), failure::Error>`
  instead of `io::Result`. (#879)

- `ApiSender` methods `send_external_message` and `peer_add`
   now returns `Result<(), failure::Error>` instead of `io::Result`. (#879)

- `majority_count` parameter has been added to `generate-template` and
  `generate-testnet` commands. (#828)

- `NodePrivateConfig` fields have been renamed: `listen_addr` to `listen_address`
  and `external_addr` to `external_address`. (#809)

- `NodePublicConfig` `addr` field has been renamed to `address`. (#809)

- Config parameter `external_address` is now a required value. (#826)

- Config parameter `round_timeout` has been renamed to `first_round_timeout`.
  Now timeout for round r is `first_round_timeout + (r-1)*round_timeout_increase`,
  where `round_timeout_increase` is determined as a certain percentage of
  `first_round_timeout`. The value of this percentage is defined in
  `ConsensusConfig::TIMEOUT_LINEAR_INCREASE_PERCENT` constant (10%). (#848)

- `missing_keys`, `entries`, `all_entries` methods of `CheckedMapProof` and
  `MapProof::missing_keys_unchecked` method now return `impl Iterator` instead
  of `Vec`. (#918)

- `Connect` message field `addr` with `SocketAddr` has been removed, `pub_addr`
   with `str` of unresolved external address of the peer is used instead. (#942)

- Endpoint `v1/peers` now returns `ConnectInfo` in incoming connections instead
  of single IP-addresses. (#959)

- `Fork::remove_by_prefix()` method now specifies prefix as `Option<&[u8]>` instead
  of `Option<&Vec<u8>>`. (#1042)

- `TransactionResult` is now serialized using protobuf. Empty description
  of the result is now the equivalent of there being no description
  of the result. (#1075)

- `Service::tx_from_raw` now uses `failure::Error` as an error type. (#1088)

- `transactions!` macro has been removed, `TransactionSet` derive macro
  from `exonum-derive` should be used instead. (#1088)

- `encoding_struct!` macro has been removed, protobuf
  should be used instead. (#1088)

#### exonum-testkit

- Structures in tests and examples are serialized using protobuf now. (#1078)

#### exonum-timestamping

- Structures in tests and examples are serialized using protobuf now. (#1081)

#### exonum-cryptocurrency

- Structures in tests and examples are serialized using protobuf now. (#1081)

#### exonum-configuration

- The `Vote` and `VoteAgainst` now save the transaction hash instead of
  full transaction message. (#984)

- Structures are serialized using protobuf now. (#1086)

#### exonum-time

- Structures are serialized using protobuf now. (#1086)

### New Features

#### exonum-crypto

- Added `utils` module with functions `create_keys_file` for creating
  and `read_keys_from_file` for reading files that contain a
  public key and encrypted secret key. (#1056)

#### exonum

- Added possibility to use domain names instead of IP addresses as a peer's
  addresses. (#826)

- Added `v1/rebroadcast` endpoint that can be used to broadcast all transactions
  from the pool to other nodes. (#859)

- Now each consecutive round is longer than previous by some constant percentage
  of `first_round_timeout`. (#848)

- Added `/v1/blocks/subscribe` endpoint for following block commit events
  through WebSockets (#792).

- Added `MapProof::all_entries_unchecked` method. It is used for more efficient
  calculations in Exonum Java Bindings, but can be used for debug purposes
  as well. (#918)

- Added `listen-address` command line argument to specify different external address
  (`peer-address`) and listen address when generating config files. (#942)

- Peer address is resolved on connect instead of resolving on node startup. (#942)

- Now peers require only one connection to exchange messages between
  them. (#945)

#### exonum-build

- `exonum-build` crate has been added to simplify writing `build.rs` files
  for services that use protobuf code generation. (#1076)

#### exonum-derive

- `exonum-derive` crate has been added with custom derives for `ProtobufConvert`
  and `TransactionSet`. (#1055)

### Bug Fixes

#### exonum

- Bug with pool size overflow has been fixed. (#853)

- Bug in `NoiseWrapper::decrypt_msg` caused by wrong calculation of
  encrypted and decrypted message sizes has been fixed. (#873)

- Transactions (signature) verification benchmark has been fixed. (#673)

- Node no longer panics when transaction pool has a lot of transactions and
  consensus is at round 0. (#673)

- Node now works correctly after consensus re-enable via API. (#902)

- Bug with incorrect EOF handling while decoding network messages has been
  fixed. (#917)

- Bug leading to deletion of excessive data when `clear`ing an index belonging
  to an index family has been fixed. (#1042)

### API Improvements

#### exonum

- `new_in_family` index constructor introduced in #531 now accepts `&str` and `&[u8]`
  as an `index_id` value.

### Internal Improvements

#### exonum

- `NodeHandler::run_handler` now returns `Result<(), failure::Error>`
  instead of `io::Result`. (#879)

- Transactions (signature) verification benchmark has been added. (#808)

- A new function `storage::proof_list_index::root_hash()` has been added
  to efficiently compute Merkle root hash from a list of hashes without
  an intermediate `ProofListIndex`. Verification of block root hashes
  has been optimized as well. (#802)

- `NoiseHandshake::finalize` now returns error if remote peer's public key is not
  in `ConnectList`. (#811)

- Now nodes will switch to `min_propose_timeout` for block proposal timeout
  faster if they receive more than `propose_timeout_threshold` transactions
  during `max_propose_timeout`. (#844)

- Custom log formatting (along with `colored` and `term` dependencies) has been
  removed in favor of `env_logger`. (#857).

- Several dependencies have been updated. (#861, #865, #871)

- Transactions are now verified in a thread pool. Thread pool size is set to
  optimal value by default (CPU count) or can be configured manually. (#673)

- The `finalize` command now does not include the node itself as its own
  trusted peer in the generated configuration. (#892)

- Added a possibility to create `ServiceApiBuilder` with blockchain. (#929)

- `ConnectInfo` and `ConnectList` now stores unresolved addresses as strings. (#942)

- Now `network` module uses `PublicKeys` to identify peers. (#942)

- `system/v1/peers` endpoint now properly returns
  incoming and outgoing connections of the node. (#942)

## 0.9.5 - 2018-12-18

### Internal Improvements

#### exonum

- A version of `snow` dependency has been updated.

## 0.9.4 - 2018-10-24

### New Features

#### exonum

- SegmentField implementation for Option has been added, allowing to
  store optional values inside of transactions. (#1004)

## 0.9.3 - 2018-10-04

### Breaking Changes

#### exonum

- Config parameter `external_address` is now a required value. (#826)

### New Features

#### exonum

- Added possibility to use domain names instead of IP addresses as a peer's
  addresses. In config file domain names can be used in `ConnectList`
  configuration and addresses will be resolved once on startup. (#826)

## 0.9.2 - 2018-09-11

### Internal Improvements

#### exonum

- Added a possibility to create `ServiceApiBuilder` with blockchain. (#929)

## 0.9.1 - 2018-08-02

### Bug Fixes

#### exonum

- `failure` version has been updated to `0.1.2` in order to fix the build issue
  with `failure_derive`. (#845)

- Bug with "unknown propose" execution has been fixed. (#841)

## 0.9.0 - 2018-07-19

### Breaking Changes

#### exonum

- `Command` trait in `helpers::fabric` module became public. (#778)

  Migration path:

  If you override `ServiceFactory::command` method and do a match by a command
  name, just add `use helpers::fabric::Command` import.

- `schema_version` field in `Block` has been removed. (#774)

- Storage in exonum is now versioned. Old databases will not work with this
  update. (#707)

- `Iron`-based web API has been replaced by the new implementation based on
  `actix-web`. (#727)

  Migration path:

  For backend:
  - Remove old dependencies on `iron` and its companions `bodyparser`, `router`
    and others.
  - Simplify the API handlers as follows:

    ```rust
    fn my_handler(state: &ServiceApiState, query: MyQueryType)
    -> Result<MyResponse, ApiError>
    {
      // ...
    }
    ```

    where `MyQueryType` type implements `Deserialize` trait and `MyResponse`
    implements `Serialize` trait.
  - Replace old methods `public_api_handler` and `private_api_handler` of
    `Service` trait by a single `wire_api` method which takes
    `ServiceApiBuilder`. You can use this builder as a factory for your service
    API.
  - `get`, `get_err` and `post` methods in `TestKitApi` have been replaced
    by the more convenient `RequestBuilder`.
    Don't forget to update your testkit-based API tests.

  For frontend:
  - New API implementation supports only query parameters in `GET` requests.
    In this way requests like `GET api/my_method/:first/:second`
    should be replaced by the `GET api/my_method?first=value1&second=value2`.
  - JSON parser for `POST` requests is now more strict.
    In this way you should send `null` in request body even for handlers
    without query parameters.

  See our [examples](examples) for more details.

- `storage::base_index` module has become private along with `BaseIndex` and
  `BaseIndexIter` types. (#723)

- `ServiceFactory` trait has been extended with `service_name` function.(#730)

- Method `name` has been removed from `Run`, `GenerateCommonConfig`,
  `GenerateNodeConfig`, `Finalize`, `GenerateTestnet` and `Maintenance`
  structures (`helpers/fabric` module). (#731)

- `Whitelist` has been replaced by `ConnectList`. Now connection between
  nodes can only be established if nodes exist in each other's connect lists.
  (#739)

  Migration path:

  - Replace `[whitelist]` section in config with `[connect_list.peers]` section
  and specify here all validators' consensus public keys with corresponding
  ip-addresses.
  For example `16ef83ca...da72 = "127.0.0.1:6333"`.

- Healthcheck and consensus endpoints (`v1/healthcheck` and
  `v1/consensus_status`) have been merged to `v1/healthcheck`. (#736, #766)

- Node configuration file is now updated at `ConnectList` update. This is
  achieved via new `ConfigManager` entity. (#777)

  Migration path (required only if you create `Node` manually):

  If you need to update `ConnectList` on file system, pass
  `Some(path_to_node_config)` as the last argument of the `Node::new` method.
  Otherwise, pass `None`.

- `exonum::crypto` types now have truncated `Display`/`Debug` representations. (#797)

  Migration path:

  Use `encoding::serialize::ToHex` instead of `Display` to produce full hexadecimal
  representation. You have to manually check if you need to switch or can keep using
  the truncated representation.

  Use `encoding::serialize::FromHex` instead of `FromStr` for reverse conversion.
  `FromStr` implementation has been removed from crypto types to avoid errors.

### New Features

#### exonum

- Existing sodiumoxide-based cryptographic backend behind opt-out
  sodiumoxide-crypto feature. It also allows to use your own cryptographic
  library with exonum. (#756)

- New kind of CLI commands has been added: `info` command that can be used for
  getting various information from a node that has not been started yet. (#731)
  Currently supported sub-commands:
  - `core-version` - prints Exonum version as a plain string.
  - `list-services` - prints the list of the services the node is built with in
    the JSON format.

- `exonum::crypto::x25519` module to convert keys from Ed25519 to X25519 format
  has been introduced. (#722)

- `storage::Entry` has been extended with `take` and `swap` methods. (#781)

- Added remote public key validation when handling incoming `Connect` message. (#786)

### Bug Fixes

#### exonum

- Fixed bug with incorrect peer status for a turned-off node. (#730)

- `handle_consensus` does not write warning for message from previous
  height any more. (#729)

- `new_in_family` constructor has been added to the `Entry` index. (#790)

- Added missing `external_address` field to the auditor final configuration. (#805)

### Internal Improvements

- `BlockResponse` sends transactions by `Hash` instead of `RawMessage`.
  If the node does not have some transactions, requests are created
  for the corresponding transactions. Due to these changes,
  the block size became significantly smaller. (#664)

## 0.8.1 - 2018-06-15

### New Features

#### exonum

- `RunDev` structure has been made public, so it can be extended now.

- `RunDev` command now generates default values for api addresses in the config.

### Internal Improvements

#### exonum

- Dependencies versions have been updated:
  - `exonum_sodiumoxide` to `0.0.19`.
  - `exonum_rocksdb` to `0.7.4`.

## 0.8 - 2018-05-31

### Breaking Changes

#### exonum

- `handle_commit` method in `Service` trait  has been renamed to
  `after_commit`. (#715)

- `TimeoutAdjusterConfig` has been removed along with different timeout
  adjusters. Current behavior is similar to the `Dynamic` timeout adjuster and
  can be modified through `min_propose_timeout`, `max_propose_timeout` and
  `propose_timeout_threshold` fields in the `ConsensusConfig`. (#643)

  Migration path:

  - `Constant` timeout adjuster can be emulated by setting equal
  `min_propose_timeout` and `max_propose_timeout` values.
  - For `Dynamic` timeout adjuster simply move `min`, `max` and `threshold`
    values into `min_propose_timeout`, `max_propose_timeout` and
    `propose_timeout_threshold` correspondingly.
  - There is no possibility to emulate `MovingAverage` now, so `Dynamic` should
    be used as the closest alternative.

- Network connections are now encrypted using
  [Noise Protocol](https://noiseprotocol.org/). Nodes compiled with old
  version will not connect to the new ones. Therefore you need to
  update all node instances for the network to work. (#678)

- `storage::Error` constructor has been made private. (#689)

- `ConsensusConfig::validate_configuration` method has been renamed to the
  `warn_if_nonoptimal`. (#690)

#### exonum-time

- The service has been refactored and the following public structs has been
  moved to separate modules: `TimeSchema` to `exonum_time::schema`,
  `TimeProvider` and `MockTimeProvider` to `exonum_time::time_provider`,
  `ValidatorTime` to `exonum_time::api`. (#604)

### New Features

#### exonum

- Private API now support CORS. (#675)

- The `--public-allow-origin` and `--private-allow-origin` parameters have been
  added to the `finalize` command. (#675)

- IPv6 addressing is now supported. (#615)

- `Field`, `CryptoHash`, `StorageValue` and `ExonumJson` traits have been
  implemented for `chrono::Duration` structure. (#653)

- `before_commit` method has been added in `Service` trait. (#667) (#715)

- `Field`, `CryptoHash`, `StorageKey`, `StorageValue` and `ExonumJson` traits
  have been implemented for `rust_decimal::Decimal`. (#671)

- Maintenance CLI command for node management has been added. Currently the only
  supported command is `clear-cache` which clears node message cache. (#676)

- `StoredConfiguration` validation has been extended with `txs_block_limit`
  parameter check. (#690)

- A warning for non-optimal `StoredConfiguration::txs_block_limit` value has been
  added. (#690)

- Private api `/v1/network/` endpoint now returns core version in addition to
  service info. (#701)

#### exonum-timestamping

- Additional service example has been added along with frontend. (#646)

#### exonum-cryptocurrency-advanced

- Advanced cryptocurrency example becomes a public library (is published on
  crates.io). (#709)

### Bug Fixes

#### exonum

- Already processed transactions are rejected now in
  `NodeHandler::handle_incoming_tx` method. (#642)

- Fixed bug with shutdown requests handling. (#666)

- Fixed deserialization of the `MapProof` data structure. (#674)

- Fixed a bug which prevented the node from reaching the actual round. (#680 #681)

#### exonum-configuration

- Error description has been added to the return value of the transactions. (#695)

#### exonum-time

- Error description has been added to the return value of the transactions. (#695)

#### exonum-cryptocurrency-advanced

- Frontend has been updated to reflect latest backend changes. (#602 #611)

### Internal Improvements

#### exonum

- Default implementation of `check` method was added to `Field` trait to
  reduce boilerplate. (#639)

- Metrics are now using `chrono::DateTime<Utc>` instead of `SystemTime`. (#620)

#### exonum-configuration

- Method `ProposeData::set_history_hash` has been removed. (#604)

## 0.7 - 2018-04-11

### Breaking Changes

#### exonum

- POST-requests are now handled with `bodyparser` crate, so all the parameters
  must be passed in the body. (#529)

- `ProofListIndex` and `ProofMapIndex` `root_hash` method has been renamed to
  `merkle_root`. (#547)

- Proofs of existence / absence for `ProofMapIndex`s have been reworked. They
  now have a linear structure with two components: key-value pairs, and
  additional *proof* information allowing to restore the Merkle root of the
  entire index. `MapProof` interface has been reworked correspondingly. (#380)

  Migration path:

  - Consult documents for the updated workflow for creation and verification
    of `MapProof`s.
  - See the README in the `storage::proof_map_index` module for theoretical
    details about the new proof structure.

- `with_prefix` constructor of all index types has been renamed to
  `new_in_family`. Now it uses `index_id` instead of prefixes. Moreover,
  `blockchain::gen_prefix` method has been removed. Instead, any type that
  implements `StorageKey` trait, can serve as an `index_id`. (#531)

- Several `Schema`'s methods have been renamed (#565):
  - `tx_location_by_tx_hash` to `transactions_locations`.
  - `block_txs` to `block_transactions`.

- `SystemTime` previously used as storage key or value turned out to show
  different behavior on different platforms and, hence, has been replaced with
  `chrono::DateTime<Utc>` that behaves the same in any environment. (#557)

  Migration path:

  - Replace all `SystemTime` fields with `chrono::DateTime<Utc>` ones.
  - Use `DateTime::from` and `into()` methods to convert your existing
  `SystemTime` instances into suitable type when constructing transactions or
  working with database.

- `Blockchain` method `tx_from_raw()` now returns
  `Result<Box<Transaction>, MessageError>` instead of `Option<Box<Transaction>>`.
  (#567)

- `events` module becomes private. (#568)

- `CryptoHash` trait is no longer implemented for `Hash`. (#578)

- `network_id` attribute has been removed from `NodeInfo` and `RawMessage`.
  `HEADER_LENGTH` remains the same, first byte of `RawMessage` is now reserved and
  always set to `0`. (#579)

- `exonum::explorer` module has been reworked to add new functionality.
  (#535, #600) In particular:

  - The explorer now allows to iterate over blocks in the blockchain in the
    given height range, replacing old `blocks_range` method.
  - `block_info` and `tx_info` methods of the explorer are renamed to `block`
    and `transaction` respectively.
  - `TransactionInfo` moved from the `api::public` module to the `explorer` module.
  - `BlocksRange` moved from the `explorer` module to the `api::public` module.
  - `TxInfo` is renamed to `CommittedTransaction`.
  - `BlockInfo` fields are private now, yet accessible with getter methods.

  Migration path:

  - Rename imported types and methods as specified above
  - Use explicit type parameter in `TransactionInfo` and `CommittedTransaction`
    (e.g., `TransactionInfo<serde_json::Value>` or `TransactionInfo<MyTransaction>`)
    if you need to deserialize transaction-related data returned from
    the explorer HTTP API.
  - Consult `explorer` module docs for further possible changes in API.

- `validators-count` command-line parameter has been added. Now, when generating
  config template using `generate-template` command, you must specify the number
  of validators. (#586)

- `majority_count` parameter has been added to the `StoredConfiguration`. See
  `exonum-configuration` changes for more details. (#546)

#### exonum-testkit

- Rollback mechanism in `Testkit` is reworked to work with checkpoints (#582):
  - old `rollback` by blocks in `Testkit` was removed;
  - `checkpoint` method was introduced to set checkpoints;
  - new `rollback` rolls back to the last set checkpoint.

  Migration path:
  - Replace every old `rollback(blocks)` by a pair of `checkpoint()` and `rollback()`.

- Testkit api now contains two methods to work with the transaction pool (#549):
  - `is_tx_in_pool` - for checking transaction existence in the pool;
  - `add_tx` - for adding a new transaction into the pool.

  Migration path:

  - Instead of calling `mempool()`, one should use `is_tx_in_pool`
  or `add_tx` methods.

- `TestKitApi::get_err` method now returns `ApiError`, rather than a deserialized
  object, as it is for `get`. For checking such results
  in tests you may want to use `assert_matches`.

#### exonum-configuration

- `majority_count: Option<u16>` configuration parameter is introduced. Allows to
  increase the threshold amount of votes required to commit a new configuration
  proposal. By default the number of votes is calculated as 2/3 + 1 of total
  validators count. (#546)

#### exonum-time

- `SystemTime` has been replaced with `chrono::DateTime<Utc>`, as it provides
  more predictable behavior on all systems. (#557)

### New Features

#### exonum

- `ExecutionError::with_description` method now takes `Into<String>` instead of
  `String` which allows to pass `&str` directly. (#592)

- New `database` field added to the `NodeConfig`. This optional setting adjusts
  database-specific settings, like number of simultaneously opened files. (#538)

- `ExecutionError::with_description` method now takes `Into<String>` instead of
  `String` which allows to pass `&str` directly. (#592)

- New `database` field added to the `NodeConfig`. This optional setting adjusts
  database-specific settings, like number of simultaneously opened files. (#538)

- Added `v1/user_agent` endpoint with information about Exonum, Rust and OS
  versions. (#548)

- `ProofMapIndex` now allows to retrieve a proof of presence / absence for an
  arbitrary number of elements at one time with the help of `get_multiproof`
  method. Correspondingly, `MapProof` allows to verify proofs for an arbitrary
  number of elements. (#380)

- `storage::UniqueHash` trait that represents a unique, but not necessary
  cryptographic hash function, is introduced. (#579)

- Added the opportunity to parse configuration files with missing empty structures.
  Fields of such structures are equal to the default values. (#576)

- `CryptoHash`, `Field`, `StorageKey` and `StorageValue` traits are implemented for
  the `uuid::Uuid`. (#588)

- `Display` trait is implemented for types from the `crypto` module. (#590)

- `transactions!` macro now allows empty body. (#593)

#### exonum-testkit

- `create_block*` methods of the `TestKit` now return the information about
  the created block. (#535)

- `TestKit::explorer()` method allows to access the blockchain explorer. (#535)

#### exonum-cryptocurrency-advanced

- A more complex example has been added featuring best practices for service
  writing. (#595)

### Internal Improvements

#### exonum

- `RawTransaction` now has its own implementation of `fmt::Debug` trait instead
  of `#[derive(Debug)]`. The template of `RawTransaction`’s debug message is
  `Transaction { version: #, service_id: #, message_type: #, length: #,
  hash: Hash(###) }`. (#603)

- Non-committed transactions are now stored persistently in the storage instead
  of memory pool. (#549)

- Sandbox tests have been moved inside of the exonum core. (#568)

- The requested transactions in the `TransactionsRequest` are now sent by batches,
  rather than one by one. The number of batches depends on the size limits
  of the message. (#583)

#### exonum-testkit

- Request logging for `TestKitApi` now encompasses all requests. The log format
  is slightly changed to allow for the generic request / response form. (#601)

## 0.6 - 2018-03-06

### Breaking Changes

#### exonum

- `exonum::crypto::CryptoHash` trait is introduced, and `StorageValue::hash`
  and `Message::hash` methods are removed. (#442)

  Migration path:

  - For implementations of `StorageValue`, move the `hash` method
    to `CryptoHash` implementation instead.
  - For implementations of `Message` simply remove `hash` method,
    there's a blanket impl of `CryptoHash` for `Message`.
  - Add `use exonum::crypto::CryptoHash` to use the `hash` method.

- The `StorageKey` trait is re-implemented for signed integer types
  (`i8`, `i16`, `i32` and `i64`) to achieve the natural ordering of produced keys.
  (#443)

  This change will break indices using signed integers as keys.
  To emulate the old implementation, you may create a wrapper around a type
  (e.g., `struct QuirkyI32Key(i32)`) and implement `StorageKey` for it using
  big endian encoding. Then, use the wrapper instead of the int type in indices.
  See the unit tests for `StorageKey` for an example.

- `Transaction::execute` method now returns `TransactionResult` that is stored in
  the blockchain and can be accessed through api. The changes made by transactions
  that return `Err` are discarded. To migrate, add `Ok(())` as the last line to
  the `execute` method. More generally, make sure that the method returns `Ok(())`
  on successful execution. (#385)

- Service transactions are now defined through `transactions!` macro that
  automatically assigns transaction IDs based on the declaration order. (#457)

  Migration path:

  - Move all separate transactions declared as `message!` into one
  `transactions!` macro.
  - Remove `ID` constants.
  - Replace `TYPE` constants with a single `SERVICE_ID` constant.

- Several variants were removed from `ApiError` enum. (#474)

  Migration path:

  - Use generic `ApiError::BadRequest` variant or create `IronError` directly.

- `CommandExtension` uses `failure::Error` instead of `Box<std::error::Error>`
  for errors. (#474)

  Migration path:

  - `std::error::Error` can be converted to `failure::Error` via `.into()` method.

- `storage::Error` implements `failure::Fail` instead of `std::error::Error`. (#474)

- `CryptoHash` for `()` now correctly calculates a hash of an empty byte array
  instead of returning `Hash::zero()`. (#483)

- Removed the `'static` bound from the return value of the
  `blockchain::Service::service_name()` method. (#485)

- `StorageKey` trait now requires `ToOwned` implementation. (#392)

- `Connect` message has been extended with a user agent string, which breaks
  binary compatibility with previous versions. (#362)

- Log output become more human-readable. Now it uses `rfc2822` for time formatting.
  This change can break scripts that analyze the log output. (#514)

- `output_dir` argument of the `generate-testnet` command has been renamed to
  `output-dir`. (#528)

- `peer_addr` argument of the `generate-config` command has been renamed to
  `peer-address`. (#528)

- `Blockchain::new` and `Node::new` now accept `Into<Arc<Database>>` instead
  of `Box<Database>`. (#530)

  Migration path:

  - Just pass database argument as is, for example instead of
    `Box::new(MemoryDb::new())` use `MemoryDb::new()`.

#### exonum-configuration

- Most types renamed to avoid stuttering (see [here][stuttering] for
  an explanation of the term) (#496):

  - `ConfigurationService` to `Service`
  - `ConfigurationServiceFactory` to `ServiceFactory`
  - `TxConfigPropose` to `Propose`
  - `TxConfigVote` to `Vote`
  - `ConfigurationSchema` to `Schema`
  - `StorageValueConfigProposeData` to `ProposeData`
  - `CONFIG_SERVICE` constant to `SERVICE_ID`

  Check the crate documentation for more details.

  **Migration path:** Rename imported types from the crate, using aliases
  or qualified names if necessary: `use exonum_configuration::Service as ConfigService`.

[stuttering]: https://doc.rust-lang.org/1.0.0/style/style/naming/README.html#avoid-redundant-prefixes-[rfc-356]

- Multiple APIs are no longer public (#496):

  - Message identifiers
  - Mutating methods of the service schema
  - Module implementing HTTP API of the service

  Check the crate documentation for more details.

  **Migration path:** The restrictions are security-based and should not
  influence intended service use.

<!-- cspell:disable -->

- `ZEROVOTE` is replaced with the `MaybeVote` type, which is now used
  instead of `Vote` in the schema method signatures. The storage format itself
  is unchanged (#496).

<!-- cspell:enable -->

#### exonum-time

- The structure `Time` is removed, use `SystemTime`
  for saving validators time in `ProofMapIndex` instead. (#20)

- Renamed methods `validators_time`/`validators_time_mut` to
  `validators_times`/`validators_times_mut` in `Schema`. (#20)

### New Features

#### exonum

- `StorageKey` and `StorageValue` traits are implemented for `SystemTime`. (#456)

- `StorageValue` and `CryptoHash` traits are implemented for `bool`. (#385)

- `Height` implements `std::str::FromStr`. (#474)

- `v1/transactions` endpoint has been extended with the transaction execution
  status. (#488)

- Key-indexes interface now allows to use borrowed types for the search
  operations. (#392)

- Added `v1/shutdown` endpoint for graceful node termination. (#526)

- `TransactionInfo` from the public api module became public. (#537)

#### exonum-testkit

- Modified signature of the `TestKitApi::send` method, which previously did not
  accept `Box<Transaction>`. (#505)

- Added possibility to init a logger in `TestKitBuilder`. (#524)

#### exonum-configuration

- Information about configurations by `/v1/configs/actual`, `/v1/configs/following`
  and `/v1/configs/committed` endpoints is extended with the hash of the corresponding
  proposal and votes for the proposal (#481).

- Implemented error handling based on error codes (#496).

### Bug Fixes

#### exonum

- `ExonumJsonDeserialize` trait is implemented for `F32` and `F64`. (#461)

- Added round and propose timeouts validation. (#523)

- Fixed bug with the extra creation of the genesis configuration. (#527)

- Fixed panic "can't cancel routine" during node shutdown. (#530)

### Internal Improvements

#### exonum

- Consensus messages are stored persistently (in the database), so restart will
  not affect the node's behavior. (#322)

- Runtime index type checks have been implemented for every index. (#525)

## 0.5.1 - 2018-02-01

### Bug Fixes

- Fixed logger output. (#451)

## 0.5 - 2018-01-30

### Breaking Changes

- The order of bytes and bits in the `DBKey` keys of `ProofMapIndex` became
  consistent. (#419)

  The change influences how Merkle Patricia trees are built
  for `ProofMapIndex`: the bits in each byte of a `DBKey` are now enumerated
  from the least significant bit (LSB) to the most significant bit (MSB),
  compared to MSB-to-LSB ordering used before.
  Note: this change will break old storages using map proofs.

- The `Database` trait is simplified: it is no longer required
  to implement state-sharing `clone` method.
  Instead, the `merge` method now takes a shared reference to `self`. (#422)

- `message!` and `encoding_struct!` no longer require manual `SIZE`
  and offset specification. (#413)

- `from_raw(raw: RawMessage)`  method is moved to the `Message` trait.
  To migrate, add `use exonum::messages::Message`. (#427)

- Changed iterators over `Patch` and `Changes` data into custom types instead
  of standard collection iterators. (#393)

  <!-- spell-checker:disable -->

- Fixed typo in `SparceListIndexKeys` and `SparceListIndexValues`. (#398)

  <!-- spell-checker:enable -->

- Removed default `state_hash` implementation in the `Service` trait. (#399)

- Removed `info` method from the `Transaction`. (#402)

- Replaced config param `timeout_events_capacity` with
  `internal_events_capacity`. (#388)

- The `Transaction` trait now inherits from `ExonumJson`. (#402)

- Renamed `DBKey` to `ProofPath` and moved a part of its functionality
  to the `BitsRange` trait. (#420)

### New Features

- Added `patch` method to the `Fork` structure. (#393)
- Added a public `healthcheck` endpoint. (#405)
- Added serialization support of floating point types through special wrapper
  (`F32` and `F64`). This feature is hidden behind `float_serialize` gate.
  Note: special values (Infinity and NaN) aren't supported. (#384)
- Added a possibility to set maximum message size (`pub max_message_len`
  field in `ConsensusConfig`). (#426)
- Added support for CORS. (#406)
- Added `run-dev` command that performs a simplified node launch
  for testing purposes. (#423)

### Bug Fixes

- Fixed consensus on the threshold of 1/3 sleeping validators. (#388)
- Fixed a bunch of inconsistencies and mistakes in the docs. (#439)
- Fixed a bug with message header validation. (#430)

### Internal Improvements

- The list of peer connections is now restored to the latest state
  after the process is restarted. (#378)
- Log dependency was updated to 0.4, which can cause issues
  with the previous versions. (#433)
- Better error reporting for configs in the `.toml` format. (#429)

## 0.4 - 2017-12-08

### Added

- Allow creating auditor node from command line. (#364)
- Added a new function `merge_sync`. In this function a write will be flushed
  from the operating system buffer cache
  before the write is considered complete. (#368)
- Added conversion into boxed values for values which implement `Service`
  or `Transaction` traits. (#366)
- Added constructor for the `ServiceContext` which can be useful
  for the alternative node implementations. (#366)
- Implemented `AsRef<RawMessage>` for any Exonum messages that were
  created using the `message!` macro. (#372)
- Implemented additional checks for conversion from raw message. (#372)

### Changed

- Changed a signature of `open` function in a `rocksdb` module.
  `RocksDBOptions` should pass by the reference. (#369)
- `ValidatorState` in the `ServiceContext` replaced by the `ValidatorId`. (#366)
- `add_transaction` in the `ServiceContext` replaced by the `transaction_sender`
  which implements the `TransactionSend` trait. (#366)
- The `Node` constructor now requires `db` and `services` variables
  instead of `blockchain` instance. (#366)
- The `Blockchain` constructor now requires services keypair
  and an `ApiSender` instance. (#366)
- `mount_*_api` methods in `Blockchain` instance now
  do not require `ApiContext`. (#366)
- Rename method `last_height` to `height` in `Schema`. (#379)
- `last_block` now returns `Block` instead of `Option<Block>`. (#379)
- Replaced `rocksdb` command-line parameter to more generic `db-path`. (#376)
- Obsolete trait `HexValue` replaced by the `FromHex` and `ToHex` traits. (#372)
- Changed `Patch` and `Changes` from type definitions into opaque structures. (#371)
- Help text is displayed if required argument is not specified. (#390)

### Removed

- Removed `round` method from the `ServiceContext`. (#366)
- Removed redundant `FromRaw` trait. (#372)
- Removed redundant `current_height` method in `Schema`. (#379)

### Fixed

- Fixed `crate_authors!` macro usage, this macro can't return static string
  in new clap version. (#370)
- Fixed mistake in description of the height getter in the `ServiceContext`. (#366)
- Fixed #15 consensus on the threshold of 1/3 sleeping validators. (#388)

## 0.3 - 2017-11-02

### Added

- New events implementation based on the `tokio` with the separated queues
  for network events and timeouts and different threads for the network
  and node code (#300)
- Added a new index `SparseListIndex`. It is a list of items stored
  in sequential order. Similar to `ListIndex` but it may contain
  indexes without elements (#312)
- Implement `FromStr` and `ToString` traits for public sodium types (#318)
- Add a new macro `metric!` for collecting statistical information (#329)
- Make type `DBKey` public because it is used in `MapProof` (#306)

### Changed

- `RocksDB` is a default storage (#178)
- Field `events_pool_capacity` in `MemoryPoolConfig` replaced
  by the new `EventsPoolCapacity` configuration (#300)
- Changed a build method `new` and added a new build method `with_prefix`
  for indexes (#178)
- Changed a signature of `gen_prefix` function in a `schema` module (#178)
- `NodeBuilder` works with `ServiceFactory` as trait object instead (#357)
- Debug formatting for crypto types are improved (#353)
- Added description of deserialization error for message types (#337)
- Clarified `Transaction.info()` usage (#345)

### Removed

- Support of `LevelDB` is removed (#178)

### Fixed

- Fix the issue causing timeouts are ignored when the event pool is full (#300)
- Fix network failure due to incorrect processing of the incoming buffer (#322)

## 0.2 - 2017-09-13

### Added

- Add `RockDB` support (#273)
- Add `TimeoutAdjusterConfig`, `Constant` and `Dynamic` timeout adjusters (#256)
- Add stream hashing and signing: `HashStream` and `SignStream` (#254)
- Add new type definitions `Height` and `ValidatorId` (#262)
- Fields of `BlockInfo` and `TxInfo` are now public (#283)
- Public export of `PROOF_MAP_KEY_SIZE` constant (#270)

### Changed

- `MapProof` variant fields are renamed: `left_hash` and `right_hash`
  to `left_node` and `right_node` (#286)
- `RequestBlock` is renamed to `BlockRequest` and `Block`
  is renamed to `BlockResponse` (#287)
- All request messages are renamed: `RequestFoo` to `FooRequest` (#287)
- Improve log formatting (#291 #294)
- Make panic message during command line arguments parsing cleaner (#257)

### Fixed

- Fix network discover failure due to incorrect processing
  of the incoming buffer (#299)
- Fix snapshot behavior for `MemoryDB` (#292)
- Disallow generate-testnet with 0 nodes (#258)

## 0.1.1 - 2017-09-13

### Fixed

- Fix segfault when `LevelDBSnapshot` is destroyed after `LevelDB` (#285)
- Fix panic during `BlockResponse` message processing
  if the transaction pool is full (#264)
- Fix panic during deserialization of malformed messages (#278 #297)

## 0.1 - 2017-07-17

The first release of Exonum.<|MERGE_RESOLUTION|>--- conflicted
+++ resolved
@@ -5,7 +5,6 @@
 
 ## [Unreleased]
 
-<<<<<<< HEAD
 ### Bug Fixes
 
 #### exonum-node
@@ -16,14 +15,13 @@
 
 - Switched off broadcasting of transactions which the node considers
   incorrect. (#1781)
-=======
+
 ### Breaking changes
 
 #### exonum-testkit
 
 - Testkit now does not include incorrect transactions into blocks or memory pool,
   similar to real Exonum nodes. (#1785)
->>>>>>> 73e0333a
 
 ## 1.0.0-rc.1 - 2020-02-07
 
