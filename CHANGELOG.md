# Changelog

All notable changes to this project will be documented in this file.
The project adheres to [Semantic Versioning](http://semver.org/spec/v2.0.0.html).

## Unreleased

### Breaking changes

#### exonum

- `before_commit` hook was renamed to the `after_transactions`. (#1577)

- `before_transactions` and `after_transactions` hooks in Rust services
  now return a `Result`. The semantics is the same as for transactions;
  an error or panic in the hook will lead to the rollback of the blockchain
  state. (#1576)

- Errors occurring while executing transactions and `before_transactions` /
  `after_transactions` hooks are now aggregated within each block, rather than
  globally. Errors can be retrieved using `BlockWithTransactions`. (#1576)

- The Rust interface and Protobuf presentation of `ExecutionError` have been reworked.
  Error fields were made private and information about a failing call
  was added. (#1585)

- `IntoExecutionError` macro was reworked into a separate trait, `ExecutionFail`,
  and a corresponding derive macro. (#1585)

- State hash aggregation is now performed automatically by MerkleDB.
  The relevant methods in `Runtime` and `Service` in Rust runtime
  have been removed. (#1553)

- `commit_service` has been renamed to the `update_service_status` and now takes
  `InstanceStatus` as an additional argument.
  `start_adding_service` has been renamed to `initiate_adding_service` to
  better distinguish between starting and stopping a service. (#1605)
- `after_transactions` hook is now invoked on the genesis block for the builtin
  services. Note that calling `blockchain::Schema::height` within `after_transactions`
  hook will cause a panic for a builtin service. (#1619)

- `proposer_id` field in `Block` has been moved to additional block headers. (#1602)

- The following public APIs were removed/made private: (#1629)
  - `blockchain::{error reexports}` (available from `runtime::`);
  - `blockchain::FatalError` public re-export;
  - `blockchain::InstanceCollection` structure;
  - `Blockchain::pool_size`, `Blockchain::get_saved_peers` and
    `Blockchain::remove_peer_with_pubkey` methods;
  - `helpers::path_relative_from` function;
  - `helpers::ZeroizeOnDrop` trait;
  - `helpers::Milliseconds` type;
  - `helpers::config` and `helpers::user_agent` modules;
  - `helpers::generate_testnet_config`, `helpers::create_rust_runtime_and_genesis_config`
    and `helpers::clear_consensus_messages_cache` functions;
  - `impl_serde_hex_for_binary_value` macro (moved to `merkledb`);
  - `messages::BinaryValue` public re-export;
  - `node::state` module (constants from `node::state` are now accessible in
    `node::constants` module);
  - `proto` module;
  - `runtime::error` module (`catch_panic` was added to the list of public
    re-exports from `runtime::error`).

#### exonum-merkledb

- `SparseListIndex::indices` method was renamed to `SparseListIndex::indexes`. (#1629)

#### exonum-supervisor

- `Supervisor` structure isn't generic anymore. (#1587)

<<<<<<< HEAD
#### exonum-merkledb

- All indexes has been moved to separate module `indexes`. Indexes iterators
name has been shortened to `Iter`, `Keys` and `Values`. (#1628)
=======
### exonum-testkit

- The following public APIs were removed/made private: (#1629)
  - `compare` module;
  - `txvec` macro;
  - `TestKit::probe_all` and `TestKit::probe` methods.
>>>>>>> 28de12bc

### New features

#### exonum

- `before_transactions` hook for services was introduced. (#1577)

- `ErrorMatch` was introduced to test (e.g., using the testkit) that
  an `ExecutionError` has an expected type, error message and/or location. (#1585)
- Service instances can now be stopped.

  Active service instance can be stopped by the corresponding request to the
  `Supervisor`. Stopped service no more participates in the business logic,
  i.e. it does not execute transactions, process events, provide user APIs, etc.
  Service data becomes unavailable to other services, but still exists. The name
  and identifier remain reserved for the stopped service and cannot be used again
  for adding new services. (#1605)
- New `blockchain::Schema` method `next_height` was added as a non-panicking
  alternative to `height`. (#1619)
- New method `in_genesis_block` was added to the `CallContext` to check if the service
  hook is being executed for the genesis block. (#1619)

- New `api::Error` variants were added: `Gone` and `MovedPermanently`. (#1607)

- API endpoints are now can be marked as deprecated. (#1607)

#### exonum-merkledb

- MerkleDB now performs automated state aggregation allowing to construct proofs
  for its contents. Hashed indexes which are not a part of a group participate
  in this aggregation. Consult crate docs for more details on how
  aggregation works. (#1553)

- Added hashed version of `Entry` called `ProofEntry`, which participates
  in the state aggregation. (#1553)

- Added support of unsized keys to `MapIndex`. (#1621)
- Added support of unsized keys to `MapIndex` and `ProofMapIndex`. (#1621, #1626)

- Added mechanism to extend block header. Block now contains
  key-value storage `additional_headers` which can contain binary data. (#1602)

- `impl_serde_hex_for_binary_value` macro was moved from core to `merkledb`. (#1629)

#### exonum-supervisor

- `Supervisor` service now can have initial configuration and implements
  `Configure` interface. (#1587)
- `ConfigChange::StopService` has been added to make requests to stop the service
  instance. (#1605)  

### Internal Improvements

#### exonum

- `sandbox` module was moved to the `test-suite/consensus-tests`. (#1627)

### Bug Fixes

#### exonum-merkledb

- `Snapshot` implementation for `Patch` has been fixed. The previous implementation
  could lead to stale reads from a `Patch` or a `Fork`. (#1611)

## 0.13.0-rc.2 - 2019-12-04

### Breaking changes

#### exonum

- **Most important**: new Dynamic Services feature was introduced. For details see
  the [Dynamic Services](#dynamic-services-feature) section of the changelog.

- Used `rust` version is updated to 1.38.0. (#1481)

- Transaction serialization format was changed to `protobuf`. (#1283)

- `create_checkpoint` method has been implemented for the `RocksDB` struct.
  This method uses
  [RocksDB checkpoints](https://github.com/facebook/rocksdb/wiki/Checkpoints)
  functionality under the hood.

- `NotFound` error message for `explorer/v1/block` endpoint now includes
  the actual blockchain height. (#1498)

- `system/v1/rebroadcast` endpoint has been removed. (#1445)

- Added a possibility to specify compression algorithm for the database. (#1447)

- Updated `hex` dependency with changes in the methods signatures of the `ToHex`
  trait. (#1468)

- Validator keys are now derived from single master key. Master key is
  stored in encrypted file. (#1459)

- Command line parameters `--service-key-pass` and `--consensus-key-pass` was
  removed in favor of `--master-key-pass` parameter. For example now you can
  run the node with the command below. (#1459)

    ```bash
    cargo run -- run -d 0/db/ -c 0/node.toml --master-key-pass pass:123
    ```

  - `StoppedTestKit::resume` accepts list of runtimes instead of a list of services.

  - Removed obsolete `TestKit::blockchain_mut` method and `TestKit::blockchain`
  now returns value instead of reference.
  
- Dot symbol is not allowed in service names anymore. (#1558)

- Services can now use `BlockchainData` and `SnapshotExt` types to access data
  from the blockchain in a more structured manner. (#1523)

- `GenesisConfig` is extracted into separate entity. `BlockchainBuilder`, `Node`
 and `Testkit` explicitly accepts it during creation. (#1541)

- Added `DefaultInstance` trait for declaration of builtin services. (#1541)

#### exonum-merkledb

- Nested proofs for `ProofListIndex` are replaced with a flat
  (non-recursive) format. (#1450)

- Differentiated (read-only / read-write) access to the database
  was introduced. (#1523)

- It is now possible to have readonly access to indexes given a `Fork`
  via a `ReadonlyFork` wrapper. Readonly access works like `RefCell::borrow`
  (vs `RefCell::borrow_mut` for `Fork`); it is possible to create an
  unlimited number of indexes with readonly access based on the same fork.
  (#1523)
  
- Service schemas can now use a declarative layout, in which every field
  corresponds to a separate index or a group of indexes. It is possible
  to derive a constructor for such schemas via `FromAccess` derive macro.
  (#1523, #1562)

- New index name restrictions has been added. (#1558)

  - Dot symbol is not allowed anymore in indexes with prefixed access.

  - Index names starting from `__` and not containing a dot `.` are reserved and
    used only for system indexes.

#### exonum-proto

- Introduced a new crate `exonum-proto`. Trait `ProtobufConvert` is moved
  to this crate. (#1496)

#### exonum-protobuf-convert

- Introduced a new crate `exonum-protobuf-convert`. Derive macro
  `ProtobufConvert` is moved to this crate. (#1501)

- Derive macro `ProtobufConvert` now does not derive the `BinaryValue` and
  `ObjectHash` traits. There are separate derive macros for them in
  the `exonum-derive` crate. (#1501)

#### exonum-build

- Method `protobuf_generate` is now private, use `exonum_build::ProtobufGenerator`
  instead (#1496).
  
- Method `ProtobufGenerator::frequently_used` has been removed (#1581).

#### exonum-crypto

- Methods `read_keys_from_file` and `generate_keys` are moved to new `keys`
  module in the `exonum`. (#1459)

- Protobuf serialization for crypto types is now implemented in the `exonum-crypto`
  crate. (#1496)

### Dynamic Services Feature

#### Overview

In `exonum` 0.13, a new service workflow is introduced, named
"Dynamic Services".

Key points of this feature are the following:

- `exonum` now supports different environments of code execution (runtimes).
  Only native `rust` runtime is enabled by default, but support of
  different programming languages can be added quite easily.

  For details see the [`Runtime` trait docs][runtime-trait] and the
  [`sample_runtime` example][sample-runtime].

  [runtime-trait]: https://docs.rs/exonum/0.13.0-rc.2/exonum/runtime/trait.Runtime.html
  [sample-runtime]: https://github.com/exonum/exonum/tree/v0.13.0-rc.2/examples/sample_runtime

- Services are not statically tied to the compiled binary anymore. There is
  support of adding new service types (aka artifacts) dynamically and starting new
  instances of services.

  For details see [`runtime` module docs][runtime-docs].

  [runtime-docs]: https://docs.rs/exonum/0.13.0-rc.2/exonum/runtime/index.html

- Services now can have initialization parameters, provided within service start
  procedure.

- Services now support configuration changes via `Configure` interface.

- `configuration` service was replaced with the `supervisor` service, which is
  capable of not only changing configuration, but of deploying and starting
  services as well. For details see [`supervisor` service][supervisor].

  [supervisor]: https://github.com/exonum/exonum/tree/v0.13.0-rc.2/services/supervisor

#### Migration Guide

There are a lot of backward-incompatible changes introduced within 0.13 release.
So to make the changes apparent, compare the `Cryptocurrency` example service versions
for [0.12.1][crypt-0-12] and [0.13.0][crypt-0-13] releases.

[crypt-0-12]: https://github.com/exonum/exonum/blob/v0.12.1/examples/cryptocurrency/
[crypt-0-13]: https://github.com/exonum/exonum/blob/v0.13.0-rc.2/examples/cryptocurrency/

Key points:

- Merkledb schema is now declarative and can contain indices as fields.

- Access to the database is now isolated for services.
  A service cannot get the write access to another service or the blockchain schema.

- Transactions do not have the `execute` method anymore. Instead, a service defines
  and implements an interface trait which contains all the business logic.

- Services do not launch at the node start by default. For launching a
  service, use an [`exonum-launcher`][launcher] tool.

  [launcher]: https://github.com/exonum/exonum-launcher

#### Important PRs for Dynamic Services

<!-- markdownlint-disable no-inline-html -->
<details>
    <summary>Below you can find a list of pull requests
    which have significant meaning for the implementation of the Dynamic Services
    feature.
    Pull requests are ordered chronologically.</summary>

- #1253: Interface mocks for dynamic services

- #1263: Add new rust services interface

- #1261: Basic dispatcher functionality

- #1275: Dynamic services integration

- #1345: Implement a new `Transaction` trait [ECR-3222]

- #1361: FIrst step of persistent dynamic services implementation [ECR-3276]

- #1371: Basic supervisor service implementation [ECR-3291], [ECR-3298]

- #1376: Restore system API endpoints

- #1389: Check and improve messages verification procedure [ECR-3272]

- #1446: Service interfaces MVP. [ECR-3474], [ECR-3484]

- #1467: Implement Configure interface [ECR-3306]

- #1473: Extract supervisor service from core

- #1482: Add shutdown method into runtime trait

- #1484: Implement configuration update logic in Supervisor [ECR-3583]

- #1492: Do start and initialize service at single step [ECR-3222]

- #1537: Finalize Exonum-derive macros [ECR-3800]

- #1538: Supervisor modes [ECR-3794] [ECR-3771]

</details>
<!-- markdownlint-enable no-inline-html -->

#### Full History of the Dynamic Services Implementation

<!-- markdownlint-disable no-inline-html -->
<details>
    <summary>Below you can find a list of all pull requests related
    to the implementation of the Dynamic Services feature.
    Pull requests are ordered chronologically.</summary>

- #1243: Old behavior dispatcher

- #1509: Make dispatcher mostly synchronous

- #1245: Add basic runtime env interface + rust implementation

- #1253: Interface mocks for dynamic services

- #1261: Basic dispatcher functionality

- #1263: Add new rust services interface

- #1267: Move configuration service to the core

- #1269: Rust artifact and additional functionality for rust runtime.

- #1270: Dynamic configuration service

- #1275: Dynamic services integration

- #1287: Remove macro from service interface trait definition

- #1290: Add support of state hash calculation into runtimes & services

- #1291: Change service builder and web api.

- #1325: Dynamic services: fix time service compilation

- #1326: Remove genesis_init from dynamic services [ECR-3226]

- #1327: Remove unsafe code from runtimes

- #1330: A small amount of code improvements. [ECR-3222]

- #1331: Rename dispatch to call_info

- #1332: Fix tests in blockchain module

- #1334: Fix sandbox tests in dynamic services [ECR-3230]

- #1336: Rename traits methods in dynamic services  [ECR-3222]

- #1337: Fix a lot of tests in dynamic services

- #1338: Refine `start_service` logic [ECR-3222, ECR-3235]

- #1340: Fix testkit [ECR-3229]

- #1343: Add service name and id to `Service` trait methods. [ECR-3235]

- #1345: Implement a new `Transaction` trait [ECR-3222]

- #1346: Fix transactions benchmarks in dynamic services

- #1348: Fix big performance regression in dynamic services

- #1349: Don't verify SignedMessage during the deserialization

- #1350: Refactor signature verification code [ECR-3222]

- #1353: Rework blockchain explorer [ECR-3259]

- #1354: Fix `cargo test --all` compilation

- #1357: Some refactoring by clippy suggestion

- #1361: FIrst step of persistent dynamic services implementation [ECR-3276]

- #1367: Rename ArtifactSpec to ArtifactId [ECR-3291]

- #1371: Basic supervisor service implementation [ECR-3291], [ECR-3298]

- #1374: Polish code and make travis almost happy

- #1375: Add deadline_height to StartService transaction [ECR-3298]

- #1376: Restore system API endpoints

- #1378: Finalize artifact deployment logic [ECR-3291]

- #1379: Implement state_hash computation for dispatcher.

- #1380: Make tests green again.

- #1381: Include proto file sources in artifact information. [ECR-3309]

- #1382: Replace impl_service_dispatcher by the attribute in
  service_interface [ECR-3222]

- #1387: Improve execution error handling for dynamic services [ECR-3236]

- #1389: Check and improve messages verification procedure [ECR-3272]

- #1392: Implement verification for ArtifactId and InstanceSpec
  with the unit tests [ECR-3360]

- #1393: Add macro to implement hex serde representation
  for the BinaryValue types [ECR-3222]

- #1394: Update documentation of the messages module [ECR-3275]

- #1396: Document runtime life cycle [ECR-3275]

- #1405: Dynamic services supervisor tests [ECR-3266]

- #1411: Refine Runtime trait [ECR-3412]

- #1427: Try to re deploy artifact before registration.

- #1429: Review unwraps in dynamic services [ECR-3419]

- #1430: Expand documentation on configuration parameters usage [ECR-3463]

- #1431: Update dispatcher info to show changes in list
  of deployed artifacts

- #1432: Refine exonum-derive crate on top of darling [ECR-3343]

- #1434: Replace `dispatcher` attribute in `exonum_service`
  by the `service_interface` in `ServiceFactory` [ECR-3474]

- #1438: Remove dispatcher reference from Runtime trait

- #1443: Replace fabric module with exonum-cli crate [ECR-3457]

- #1446: Service interfaces MVP. [ECR-3474], [ECR-3484]

- #1451: Add the service interface name option to the proto files

- #1452: Remove default state_hash implementation

- #1454: Simplify blockchain configuration [ECR-3357]

- #1462: Fix API Freeze on startup

- #1465: Improve ProtobufConvert for enum variants

- #1467: Implement Configure interface [ECR-3306]

- #1472: Fix some of the testkit ignored doctests

- #1473: Extract supervisor service from core

- #1476: Improve support for additional runtimes in TestKit [ECR-3444]

- #1482: Add shutdown method into runtime trait

- #1483: Use strings for protobuf files

- #1484: Implement configuration update logic in Supervisor [ECR-3583]

- #1488: Add support of external runtimes to exonum-cli

- #1489: Avoid waiting in the `add_transaction` endpoint [ECR-3222]

- #1490: Fix supervisor creation

- #1491: Polish testkit [ECR-3222]

- #1492: Do start and initialize service at single step [ECR-3222]

- #1493: Document Rust runtime services traits [ECR-3275]

- #1494: Enhancements in Testkit

- #1495: Implement API endpoints that shows config
  proposals in Supervisor [ECR-3610]

- #1504: Clarify runtime shutdown method [ECR-3696]

- #1505: Proto optimization [ECR-3472]

- #1508: Remove validator_id method from AfterCommitContext

- #1509: Make dispatcher mostly synchronous

- #1511: Add includes to proto-sources

- #1514: Use enum to represent ErrorKind [ECR-3717]

- #1515: Introduce test-suite directory

- #1517: Clarify SignedMessage documentation [ECR-3478]

- #1518: Remove data duplication from DeployConfirmation [ECR-3770]

- #1519: Add anonymous lifetimes [ECR-3757]

- #1520: SimpleSupervisor: Verify that config proposal
  is sent by validator [ECR-3742]

- #1521: Implement ObjectHash for SignedMessage

- #1522: Remove ApiContext structure [ECR-3745]

- #1525: Make protobuf artifacts implementation detail

  of Rust runtime [ECR-3776]

- #1526: Sending an empty POST request to /shutdown endpoint
  doesn't work [ECR-3756]

- #1528: Document parts of Rust runtime [ECR-3285]

- #1530: Improve `Runtime` docs

- #1531: ProofMapIndex variants for hashed and raw keys [ECR-3777]

- #1537: Finalize Exonum-derive macros [ECR-3800]

- #1538: Supervisor modes [ECR-3794] [ECR-3771]

- #1539: Restore warn(missing_docs) in the Exonum crate [ECR-3821]

- #1540: Deploy workflow

- #1542: Write proper examples for the Exonum traits derivation [ECR-3822]

- #1544: Remove atty dependency

- #1546: Move multisig module to the supervisor crate [ECR-3823]

- #1547: Remove metrics module

- #1548: Remove TransactionMessage alias [ECR-3222]

- #1549: Encapsulate Blockchain fields [ECR-3222]

- #1550: Remove isolate method [ECR-3820]

- #1552: Assign instance IDs in the Supervisor [ECR-3746]

- #1555: Update MerkleDB docs

- #1568: Make DispatcherSchema merkelized again [ECR-3810]

- #1592: Fix node freeze after re-enabling consensus [ERC-3111]

</details>
<!-- markdownlint-enable no-inline-html -->

### New Features

#### exonum

- New config params `http_backend_config.server_restart_max_retries` and
  `http_backend_config.server_restart_retry_timeout` added into `NetworkConfiguration`.
  They are intended to configure restart settings of the HTTP-server (#1536).

- `exonum` now has a `python` library for implementing integration tests. (#1516)

- `BlockchainMut` now has a `check_tx` method used to verify transactions before
  adding them to the transactions pool. Transactions for which `check_tx` fails
  are considered invalid and can't be included to the block. (#1579)

#### exonum-merkledb

- `ProofListIndex` now implements `truncate()` and `pop()` methods, allowing
  to eject elements from the list. (#1455)

- `IndexAccess` trait is implemented for several new types, notably,
  `Rc<dyn Snapshot>`, `Arc<dyn Snapshot>` and `Rc<Fork>`. (#1455)

- `HashTag::hash_list()` was extended to support values of any appropriate type,
  not only `Hash`. (#1455)

- `ProtobufConvert` has been implemented for `MapProof` (#1512) and `ListProof` (#1513).

- New variant of the `ProofMapIndex` have been introduced - `RawProofMapIndex`.
  It is used for keys that maps directly to `ProofPath`, for example `Hash` and
  `PublicKey`. (#1531)

  - By default `ProofMapIndex` is used for keys that implement `ObjectHash`.

  - For `Hash` keys both map variants works the same, because `ObjectHash`
  implementation for `Hash` returns the hash itself.

#### exonum-cli

- Old `fabric` module is replaced with new `exonum-cli` crate. (#1443)

- `exonum-cli` provides a public reexport of `structopt` crate. (#1461)

### Internal Improvements

#### exonum

- `system/v1/shutdown` endpoint has been modified and now accepts empty POST
  requests. (#1526)

- `exonum-protobuf-convert` has been replaced with external `protobuf-convert`
  crate. (#1561)

- `keys` module has been moved into `exonum-keys` crate. (#1497)

#### exonum-merkledb

- `ProofListIndex::extend()` method has been refactored, leading to up to 10x
  performance improvements for large lists. (#1455)

- Proofs building mechanisms have been heavily refactored. (#1460)

#### exonum-testkit

- Configuration change example has been moved to `exonum-supervisor` crate. (#1582)

#### exonum-build

- Now input directory is always added to includes to reduce boilerplate
  code. (#1581)

### Bug Fixes

#### exonum

- Localhost ports 8080/8081 are now allowed in CORS within the `run-dev` mode. (#1415)

#### exonum-merkledb

- `index_metadata` now correctly loads the provided index address name (#1478).

## 0.12.1 - 2019-09-19

### Bug Fixes

#### exonum

- A message length checking has been fixed (#1463)

## 0.12.0 - 2019-08-14

### Breaking changes

#### exonum

- Module `storage` has been replace by `exonum-merkledb` crate. See related section
- Signatures of methods `Service::initialize` and `Service::before_commit` has been
  changed. Now they take immutable reference to `Fork` instead of mutable. (#1293)

- Trait `BinaryForm` has been replaced by `BinaryValue`. (#1298)

  To implement `BinaryValue` for types that implements `Protobuf::Message` use
  `impl_binary_value_for_pb_message` macros.

- Module `storage` has been replaced by `exonum-merkledb` crate. See related section
  in changelog for details. (#1293)

- Bootstrapping workflow has been simplified (#1292)

  `generate-config` subcommand now uses single `OUTPUT_DIR` instead of set of options.
  So to generate node config you should write something like example bellow.

  ```bash
  cargo run --bin exonum-timestamping -- \
    generate-template /tmp/exonum/template.toml --validators-count 4

  cargo run --bin exonum-timestamping -- \
    generate-config /tmp/exonum/template.toml /tmp/exonum/cfg/0 \
      --peer-address 0.0.0.0:8000
  cargo run --bin exonum-timestamping -- \
    generate-config /tmp/exonum/template.toml /tmp/exonum/cfg/1 \
      --peer-address 0.0.0.0:8001
  cargo run --bin exonum-timestamping -- \
    generate-config /tmp/exonum/template.toml /tmp/exonum/cfg/2 \
      --peer-address 0.0.0.0:8002
  cargo run --bin exonum-timestamping -- \
    generate-config /tmp/exonum/template.toml /tmp/exonum/cfg/3 \
      --peer-address 0.0.0.0:8003

  cargo run --bin exonum-timestamping -- \
    finalize /tmp/exonum/nodes/0/sec.toml /tmp/exonum/nodes/0/node.toml \
      --public-configs /tmp/exonum/cfg/{0,1,2,3}/pub.toml

  cargo run --bin exonum-timestamping -- \
    run -d /tmp/exonum/db/0 -c /tmp/exonum/nodes/0/node.toml
  ```

- `explorer/v1/block` endpoint returns a response in a "flat" format. (#1386)

- `explorer/v1/blocks` endpoint with `add_blocks_time` param switched on now returns
  median precommit times in the `time` field within each returned block,
  rather than in a separate array. (#1278)

- `system/v1/mempool` endpoint has been renamed into `system/v1/stats`.
  An additional field in the response of the endpoint was added. The field
  corresponds to the total number of transactions in the blockchain. (#1289)

- `system/v1/mempool` endpoint has been renamed into `system/v1/stats`.
  An additional field in the response of the endpoint was added. The field
  corresponds to the total number of transactions in the blockchain. (#1289)

#### exonum-merkledb

- Added restrictions to index names. Allowable characters in index name: ASCII
  characters, digits, underscores and dashes. (#1388)

- Added `Debug` implementation for `Database`, `Snapshot`, `Iterator` dynamic
  traits (#1363)

- Changed storage layout (#1293)

  - Changed indexes metadata layout in the database.

  - Introduced a generic `IndexState` structure that can be used to store global
    index properties like total number of items.

- Changed `ProofMapIndex` hashing rules for branch nodes and root node.
  Branch nodes is hashing now with 0x04 prefix, root node with 0x03 (#1293).

- Renamed method `merkle_root` of `ProofMapIndex` and `ProofListIndex` to
  `object_hash` (#1293).

- Several mutable indexes now can be create from immutable reference to `Fork` (#1293)

- Relaxed trait bounds for the `ProofMapIndex` keys (#1293)

  Now keys should just implement `BinaryKey` trait instead of the
  `ProofMapKey`, which will be ordered according to their binary
  representation, as in the `MapIndex`.

- Changed `ProofListIndex` hashing rules for leaf nodes and branch nodes according
    to the [certificate transparency](https://tools.ietf.org/html/rfc6962#section-2.1)
    specification. Leaf nodes contain hashes with 0x00 prefix, branch nodes - with
    0x01. (#1293)

- `StorageValue` and `StorageKey` have been renamed to the `BinaryValue`
  and `BinaryKey`. (#1293)

  - Added `to_bytes` method to the `BinaryValue` trait which doesn't consume
    original value instead of the `into_bytes`.
  - `BinaryKey::write` now returns total number of written bytes.
  - `CryptoHash` has been replaced by the `ObjectHash`.

- Changed the hash algorithm of the intermediate nodes in `ProofMapIndex`. (#1293)

  `ProofPath` now uses compact binary representation in the `BranchNode`
  hash calculation.

  Binary representation is `|bits_len|bytes|`, where:

  - **bits_len** - total length of the given `ProofPath` in bits compressed
    by the `leb128` algorithm
  - **bytes** - non-null bytes of the given `ProofPath`, i.e. the first
    `(bits_len + 7) / 8` bytes.

#### exonum-crypto

- Removed deprecated `CryptoHash` trait, use `exonum-merkledb::ObjectHash`
  instead (#1361)

### New features

#### exonum

- New endpoint: `v1/transactions/subscribe`, which subscribe to new transaction events.
  This endpoint accept optional parameters: `service_id` and `message_id`
  (`message_id` as in derive macro `TransactionSet`). (#1335)

- New endpoint: `v1/ws`, which open websocket connection and allow to set multiple
  subscription (for blocks and transaction, filtered by service and transaction id)
  and send transactions (in hex, like in explorer) to blockchain
  (examples can be found in related pull request). (#1335)

### Bug Fixes

#### exonum-testkit

- Fixed `TestKit::add_tx()` method, which previously did not persist
  transactions. (#1278)

### Internal improvements

#### exonum

- `explorer/v1/blocks` endpoint supports `add_precommits` param, which supplies
  each returned block with the `precommits` field. (#1278)

- `explorer/v1/blocks` endpoint allows to specify the lower bound on the returned
  block height with the `earliest` query param. (#1278)

- Added `ProtobufConvert` implementation for byte array with fixed sizes (#1279)

- Added `service_name` getter to the `TransactionContext`. (#1274)

- Allowed to use symbol `-` in index names. (#1277)

- `rocksdb` crate is now used instead of `exonum_rocksdb`. (#1286)

- Added a new endpoint `system/v1/services` for displaying information
  about available services. (#1288)

- Endpoints `explorer/v1/block` and `explorer/v1/transactions` were extended
  with adding additional fields `service_id` and `time`. (#1386)

- Added `tx_cache` field to `State` to cache incoming transactions before
  adding them to persistent pool. (#1398)

- Added new request message `PoolTransactionsRequest` to obtain pool transactions
 from another peers. (#1404)

- Endpoints `explorer/v1/block` and `explorer/v1/transactions` were extended
  with adding additional fields `service_id` and `time`. (#1386)

#### exonum-merkledb

- Updated `ProofMapIndex` data layout. (#1293)

  Path to the root node in merkle patricia tree now has been stored in the index
  state.

- New API for getting and creating indexes. (#1293)

  - Now indexes can be accessed via immutable references from `Snapshot` and
    mutable/immutable references from `Fork`.

  - Introduced method `fork::get_object` to get or create object by address.

  - `get_object_existed` and `get_object_existed_mut` methods of `Fork` and `Snapshot`
    returns optional references to index.
- `rocksdb` crate is now used instead of `exonum_rocksdb`. (#1286)

- Added a new endpoint `system/v1/services` for displaying information
  about available services. (#1288)

- `rocksdb` crate is now used instead of `exonum_rocksdb`. (#1286)

- Added `From<Patch>` trait implementation to `Fork`. (#1403)

#### exonum-testkit

- Implemented "stopping" and "resuming" a `TestKit`, allowing to emulate node
  restarts. (#1278)

## 0.11.0 - 2019-03-15

### Breaking Changes

#### exonum

- Node secret keys are now stored in separate files in a secure way.
  CLI for generating node configs and starting nodes has been extended
  in order to reflect these changes. (#1222, #1096, #1235)

- Changed a response for `/healthcheck` endpoint. (#1252)

- Changed a response code for the `/block` endpoint for the case when
  the requested block doesn't exist. (#1262)

- Removed a sub-command `generate-testnet` from CLI. (#1264)

#### exonum-crypto

- Renamed `create_keys_file` function to `generate_keys_file`
  in `utils` module. (#1222, #1096)

### Internal improvements

- All Exonum crates have been updated to Rust 2018 edition. This means that
  it is required to use Rust 1.31 or newer for compilation. (#1230)

#### exonum

- Added `allow-origin` for `localhost` for public and private api in
  development mode by default. (#1234)

- Added `ProtobufConvert` implementation for `Signature`. (#1241)

## 0.10.3 - 2019-01-22

### Internal Improvements

#### exonum

- Unpin versions of dependencies. (#1237)

## 0.10.2 - 2019-01-14

### New Features

#### exonum

- Added i128/u128 support for `StorageKey`, `StorageValue`. (#1179)

#### exonum-crypto

- Added i128/u128 support for `CryptoHash`. (#1179)

## 0.10.1 - 2019-01-04

### Internal Improvements

#### exonum

- Dependencies have been updated. (#1111, #1162, #1167, #1168)

- `ctrl+c` handler has been added for correct node stopping. (#1163)

#### exonum-crypto

- `pwbox` dependency has been updated. (#1164)

## 0.10.0 - 2018-12-14

### Breaking Changes

- Changed the message format, which, in turn, has led to changes in
   the byte representation of transactions and precommit messages. (#916)

- `Transaction::execute` now accepts `TransactionContext` as the second
   parameter. `TransactionContext` provides the public key of transaction
   author, ID of current service, and transaction hash. (#943)

- `Transaction::verify` method has been removed. (#1085)

- Every transaction that contains the public key of the author was refactored
   to use the author indicated in `TransactionContext`. (#984 #980 #979 #975 #971)

- `/transactions/` endpoint can now handle transaction messages in hex format.
   Services that used custom endpoints were refactored to
   use `explorer/v1/transactions`. (#943 #984 #980 #979 #975 #971)

- `majority_count` parameter has been moved from `StoredConfiguration`
   to `ConfigurationService` configuration. (#828)

- Removed obsolete `enable_blockchain_explorer` option from `NodeApiConfig`. (#891)

- Consensus messages and inner structs are now serialized with protobuf. (#1028)

- `tx_pool_capacity` parameter has been removed from `MemoryPoolConfig`. (#1036)

- Custom serialization has been removed. (#1088)

#### exonum

- Trait `TransactionSend` was removed.
  `ApiSender` now contains `broadcast_transaction` method. (#943)

- `api::Error::InternalError` now contains `failure::Error` instead of
  `Box<::std::error::Error>`. (#879)

- `TransactionSend::send` now returns `Result<(), failure::Error>`
  instead of `io::Result`. (#879)

- `ApiSender` methods `send_external_message` and `peer_add`
   now returns `Result<(), failure::Error>` instead of `io::Result`. (#879)

- `majority_count` parameter has been added to `generate-template` and
  `generate-testnet` commands. (#828)

- `NodePrivateConfig` fields have been renamed: `listen_addr` to `listen_address`
  and `external_addr` to `external_address`. (#809)

- `NodePublicConfig` `addr` field has been renamed to `address`. (#809)

- Config parameter `external_address` is now a required value. (#826)

- Config parameter `round_timeout` has been renamed to `first_round_timeout`.
  Now timeout for round r is `first_round_timeout + (r-1)*round_timeout_increase`,
  where `round_timeout_increase` is determined as a certain percentage of
  `first_round_timeout`. The value of this percentage is defined in
  `ConsensusConfig::TIMEOUT_LINEAR_INCREASE_PERCENT` constant (10%). (#848)

- `missing_keys`, `entries`, `all_entries` methods of `CheckedMapProof` and
  `MapProof::missing_keys_unchecked` method now return `impl Iterator` instead
  of `Vec`. (#918)

- `Connect` message field `addr` with `SocketAddr` has been removed, `pub_addr`
   with `str` of unresolved external address of the peer is used instead. (#942)

- Endpoint `v1/peers` now returns `ConnectInfo` in incoming connections instead
  of single IP-addresses. (#959)

- `Fork::remove_by_prefix()` method now specifies prefix as `Option<&[u8]>` instead
  of `Option<&Vec<u8>>`. (#1042)

- `TransactionResult` is now serialized using protobuf. Empty description
  of the result is now the equivalent of there being no description
  of the result. (#1075)

- `Service::tx_from_raw` now uses `failure::Error` as an error type. (#1088)

- `transactions!` macro has been removed, `TransactionSet` derive macro
  from `exonum-derive` should be used instead. (#1088)

- `encoding_struct!` macro has been removed, protobuf
  should be used instead. (#1088)

#### exonum-testkit

- Structures in tests and examples are serialized using protobuf now. (#1078)

#### exonum-timestamping

- Structures in tests and examples are serialized using protobuf now. (#1081)

#### exonum-cryptocurrency

- Structures in tests and examples are serialized using protobuf now. (#1081)

#### exonum-configuration

- The `Vote` and `VoteAgainst` now save the transaction hash instead of
  full transaction message. (#984)

- Structures are serialized using protobuf now. (#1086)

#### exonum-time

- Structures are serialized using protobuf now. (#1086)

### New Features

#### exonum-crypto

- Added `utils` module with functions `create_keys_file` for creating
  and `read_keys_from_file` for reading files that contain a
  public key and encrypted secret key. (#1056)

#### exonum

- Added possibility to use domain names instead of IP addresses as a peer's
  addresses. (#826)

- Added `v1/rebroadcast` endpoint that can be used to broadcast all transactions
  from the pool to other nodes. (#859)

- Now each consecutive round is longer than previous by some constant percentage
  of `first_round_timeout`. (#848)

- Added `/v1/blocks/subscribe` endpoint for following block commit events
  through WebSockets (#792).

- Added `MapProof::all_entries_unchecked` method. It is used for more efficient
  calculations in Exonum Java Bindings, but can be used for debug purposes
  as well. (#918)

- Added `listen-address` command line argument to specify different external address
  (`peer-address`) and listen address when generating config files. (#942)

- Peer address is resolved on connect instead of resolving on node startup. (#942)

- Now peers require only one connection to exchange messages between
  them. (#945)

#### exonum-build

- `exonum-build` crate has been added to simplify writing `build.rs` files
  for services that use protobuf code generation. (#1076)

#### exonum-derive

- `exonum-derive` crate has been added with custom derives for `ProtobufConvert`
  and `TransactionSet`. (#1055)

### Bug Fixes

#### exonum

- Bug with pool size overflow has been fixed. (#853)

- Bug in `NoiseWrapper::decrypt_msg` caused by wrong calculation of
  encrypted and decrypted message sizes has been fixed. (#873)

- Transactions (signature) verification benchmark has been fixed. (#673)

- Node no longer panics when transaction pool has a lot of transactions and
  consensus is at round 0. (#673)

- Node now works correctly after consensus re-enable via API. (#902)

- Bug with incorrect EOF handling while decoding network messages has been
  fixed. (#917)

- Bug leading to deletion of excessive data when `clear`ing an index belonging
  to an index family has been fixed. (#1042)

### API Improvements

#### exonum

- `new_in_family` index constructor introduced in #531 now accepts `&str` and `&[u8]`
  as an `index_id` value.

### Internal Improvements

#### exonum

- `NodeHandler::run_handler` now returns `Result<(), failure::Error>`
  instead of `io::Result`. (#879)

- Transactions (signature) verification benchmark has been added. (#808)

- A new function `storage::proof_list_index::root_hash()` has been added
  to efficiently compute Merkle root hash from a list of hashes without
  an intermediate `ProofListIndex`. Verification of block root hashes
  has been optimized as well. (#802)

- `NoiseHandshake::finalize` now returns error if remote peer's public key is not
  in `ConnectList`. (#811)

- Now nodes will switch to `min_propose_timeout` for block proposal timeout
  faster if they receive more than `propose_timeout_threshold` transactions
  during `max_propose_timeout`. (#844)

- Custom log formatting (along with `colored` and `term` dependencies) has been
  removed in favor of `env_logger`. (#857).

- Several dependencies have been updated. (#861, #865, #871)

- Transactions are now verified in a thread pool. Thread pool size is set to
  optimal value by default (CPU count) or can be configured manually. (#673)

- The `finalize` command now does not include the node itself as its own
  trusted peer in the generated configuration. (#892)

- Added a possibility to create `ServiceApiBuilder` with blockchain. (#929)

- `ConnectInfo` and `ConnectList` now stores unresolved addresses as strings. (#942)

- Now `network` module uses `PublicKeys` to identify peers. (#942)

- `system/v1/peers` endpoint now properly returns
  incoming and outgoing connections of the node. (#942)

## 0.9.5 - 2018-12-18

### Internal Improvements

#### exonum

- A version of `snow` dependency has been updated.

## 0.9.4 - 2018-10-24

### New Features

#### exonum

- SegmentField implementation for Option has been added, allowing to
  store optional values inside of transactions. (#1004)

## 0.9.3 - 2018-10-04

### Breaking Changes

#### exonum

- Config parameter `external_address` is now a required value. (#826)

### New Features

#### exonum

- Added possibility to use domain names instead of IP addresses as a peer's
  addresses. In config file domain names can be used in `ConnectList`
  configuration and addresses will be resolved once on startup. (#826)

## 0.9.2 - 2018-09-11

### Internal Improvements

#### exonum

- Added a possibility to create `ServiceApiBuilder` with blockchain. (#929)

## 0.9.1 - 2018-08-02

### Bug Fixes

#### exonum

- `failure` version has been updated to `0.1.2` in order to fix the build issue
  with `failure_derive`. (#845)

- Bug with "unknown propose" execution has been fixed. (#841)

## 0.9.0 - 2018-07-19

### Breaking Changes

#### exonum

- `Command` trait in `helpers::fabric` module became public. (#778)

  Migration path:

  If you override `ServiceFactory::command` method and do a match by a command
  name, just add `use helpers::fabric::Command` import.

- `schema_version` field in `Block` has been removed. (#774)

- Storage in exonum is now versioned. Old databases will not work with this
  update. (#707)

- `Iron`-based web API has been replaced by the new implementation based on
  `actix-web`. (#727)

  Migration path:

  For backend:
  - Remove old dependencies on `iron` and its companions `bodyparser`, `router`
    and others.
  - Simplify the API handlers as follows:

    ```rust
    fn my_handler(state: &ServiceApiState, query: MyQueryType)
    -> Result<MyResponse, ApiError>
    {
      // ...
    }
    ```

    where `MyQueryType` type implements `Deserialize` trait and `MyResponse`
    implements `Serialize` trait.
  - Replace old methods `public_api_handler` and `private_api_handler` of
    `Service` trait by a single `wire_api` method which takes
    `ServiceApiBuilder`. You can use this builder as a factory for your service
    API.
  - `get`, `get_err` and `post` methods in `TestKitApi` have been replaced
    by the more convenient `RequestBuilder`.
    Don't forget to update your testkit-based API tests.

  For frontend:
  - New API implementation supports only query parameters in `GET` requests.
    In this way requests like `GET api/my_method/:first/:second`
    should be replaced by the `GET api/my_method?first=value1&second=value2`.
  - JSON parser for `POST` requests is now more strict.
    In this way you should send `null` in request body even for handlers
    without query parameters.

  See our [examples](examples) for more details.

- `storage::base_index` module has become private along with `BaseIndex` and
  `BaseIndexIter` types. (#723)

- `ServiceFactory` trait has been extended with `service_name` function.(#730)

- Method `name` has been removed from `Run`, `GenerateCommonConfig`,
  `GenerateNodeConfig`, `Finalize`, `GenerateTestnet` and `Maintenance`
  structures (`helpers/fabric` module). (#731)

- `Whitelist` has been replaced by `ConnectList`. Now connection between
  nodes can only be established if nodes exist in each other's connect lists.
  (#739)

  Migration path:

  - Replace `[whitelist]` section in config with `[connect_list.peers]` section
  and specify here all validators' consensus public keys with corresponding
  ip-addresses.
  For example `16ef83ca...da72 = "127.0.0.1:6333"`.

- Healthcheck and consensus endpoints (`v1/healthcheck` and
  `v1/consensus_status`) have been merged to `v1/healthcheck`. (#736, #766)

- Node configuration file is now updated at `ConnectList` update. This is
  achieved via new `ConfigManager` entity. (#777)

  Migration path (required only if you create `Node` manually):

  If you need to update `ConnectList` on file system, pass
  `Some(path_to_node_config)` as the last argument of the `Node::new` method.
  Otherwise, pass `None`.

- `exonum::crypto` types now have truncated `Display`/`Debug` representations. (#797)

  Migration path:

  Use `encoding::serialize::ToHex` instead of `Display` to produce full hexadecimal
  representation. You have to manually check if you need to switch or can keep using
  the truncated representation.

  Use `encoding::serialize::FromHex` instead of `FromStr` for reverse conversion.
  `FromStr` implementation has been removed from crypto types to avoid errors.

### New Features

#### exonum

- Existing sodiumoxide-based cryptographic backend behind opt-out
  sodiumoxide-crypto feature. It also allows to use your own cryptographic
  library with exonum. (#756)

- New kind of CLI commands has been added: `info` command that can be used for
  getting various information from a node that has not been started yet. (#731)
  Currently supported sub-commands:
  - `core-version` - prints Exonum version as a plain string.
  - `list-services` - prints the list of the services the node is built with in
    the JSON format.

- `exonum::crypto::x25519` module to convert keys from Ed25519 to X25519 format
  has been introduced. (#722)

- `storage::Entry` has been extended with `take` and `swap` methods. (#781)

- Added remote public key validation when handling incoming `Connect` message. (#786)

### Bug Fixes

#### exonum

- Fixed bug with incorrect peer status for a turned-off node. (#730)

- `handle_consensus` does not write warning for message from previous
  height any more. (#729)

- `new_in_family` constructor has been added to the `Entry` index. (#790)

- Added missing `external_address` field to the auditor final configuration. (#805)

### Internal Improvements

- `BlockResponse` sends transactions by `Hash` instead of `RawMessage`.
  If the node does not have some transactions, requests are created
  for the corresponding transactions. Due to these changes,
  the block size became significantly smaller. (#664)

## 0.8.1 - 2018-06-15

### New Features

#### exonum

- `RunDev` structure has been made public, so it can be extended now.

- `RunDev` command now generates default values for api addresses in the config.

### Internal Improvements

#### exonum

- Dependencies versions have been updated:
  - `exonum_sodiumoxide` to `0.0.19`.
  - `exonum_rocksdb` to `0.7.4`.

## 0.8 - 2018-05-31

### Breaking Changes

#### exonum

- `handle_commit` method in `Service` trait  has been renamed to
  `after_commit`. (#715)

- `TimeoutAdjusterConfig` has been removed along with different timeout
  adjusters. Current behavior is similar to the `Dynamic` timeout adjuster and
  can be modified through `min_propose_timeout`, `max_propose_timeout` and
  `propose_timeout_threshold` fields in the `ConsensusConfig`. (#643)

  Migration path:

  - `Constant` timeout adjuster can be emulated by setting equal
  `min_propose_timeout` and `max_propose_timeout` values.
  - For `Dynamic` timeout adjuster simply move `min`, `max` and `threshold`
    values into `min_propose_timeout`, `max_propose_timeout` and
    `propose_timeout_threshold` correspondingly.
  - There is no possibility to emulate `MovingAverage` now, so `Dynamic` should
    be used as the closest alternative.

- Network connections are now encrypted using
  [Noise Protocol](https://noiseprotocol.org/). Nodes compiled with old
  version will not connect to the new ones. Therefore you need to
  update all node instances for the network to work. (#678)

- `storage::Error` constructor has been made private. (#689)

- `ConsensusConfig::validate_configuration` method has been renamed to the
  `warn_if_nonoptimal`. (#690)

#### exonum-time

- The service has been refactored and the following public structs has been
  moved to separate modules: `TimeSchema` to `exonum_time::schema`,
  `TimeProvider` and `MockTimeProvider` to `exonum_time::time_provider`,
  `ValidatorTime` to `exonum_time::api`. (#604)

### New Features

#### exonum

- Private API now support CORS. (#675)

- The `--public-allow-origin` and `--private-allow-origin` parameters have been
  added to the `finalize` command. (#675)

- IPv6 addressing is now supported. (#615)

- `Field`, `CryptoHash`, `StorageValue` and `ExonumJson` traits have been
  implemented for `chrono::Duration` structure. (#653)

- `before_commit` method has been added in `Service` trait. (#667) (#715)

- `Field`, `CryptoHash`, `StorageKey`, `StorageValue` and `ExonumJson` traits
  have been implemented for `rust_decimal::Decimal`. (#671)

- Maintenance CLI command for node management has been added. Currently the only
  supported command is `clear-cache` which clears node message cache. (#676)

- `StoredConfiguration` validation has been extended with `txs_block_limit`
  parameter check. (#690)

- A warning for non-optimal `StoredConfiguration::txs_block_limit` value has been
  added. (#690)

- Private api `/v1/network/` endpoint now returns core version in addition to
  service info. (#701)

#### exonum-timestamping

- Additional service example has been added along with frontend. (#646)

#### exonum-cryptocurrency-advanced

- Advanced cryptocurrency example becomes a public library (is published on
  crates.io). (#709)

### Bug Fixes

#### exonum

- Already processed transactions are rejected now in
  `NodeHandler::handle_incoming_tx` method. (#642)

- Fixed bug with shutdown requests handling. (#666)

- Fixed deserialization of the `MapProof` data structure. (#674)

- Fixed a bug which prevented the node from reaching the actual round. (#680 #681)

#### exonum-configuration

- Error description has been added to the return value of the transactions. (#695)

#### exonum-time

- Error description has been added to the return value of the transactions. (#695)

#### exonum-cryptocurrency-advanced

- Frontend has been updated to reflect latest backend changes. (#602 #611)

### Internal Improvements

#### exonum

- Default implementation of `check` method was added to `Field` trait to
  reduce boilerplate. (#639)

- Metrics are now using `chrono::DateTime<Utc>` instead of `SystemTime`. (#620)

#### exonum-configuration

- Method `ProposeData::set_history_hash` has been removed. (#604)

## 0.7 - 2018-04-11

### Breaking Changes

#### exonum

- POST-requests are now handled with `bodyparser` crate, so all the parameters
  must be passed in the body. (#529)

- `ProofListIndex` and `ProofMapIndex` `root_hash` method has been renamed to
  `merkle_root`. (#547)

- Proofs of existence / absence for `ProofMapIndex`s have been reworked. They
  now have a linear structure with two components: key-value pairs, and
  additional *proof* information allowing to restore the Merkle root of the
  entire index. `MapProof` interface has been reworked correspondingly. (#380)

  Migration path:

  - Consult documents for the updated workflow for creation and verification
    of `MapProof`s.
  - See the README in the `storage::proof_map_index` module for theoretical
    details about the new proof structure.

- `with_prefix` constructor of all index types has been renamed to
  `new_in_family`. Now it uses `index_id` instead of prefixes. Moreover,
  `blockchain::gen_prefix` method has been removed. Instead, any type that
  implements `StorageKey` trait, can serve as an `index_id`. (#531)

- Several `Schema`'s methods have been renamed (#565):
  - `tx_location_by_tx_hash` to `transactions_locations`.
  - `block_txs` to `block_transactions`.

- `SystemTime` previously used as storage key or value turned out to show
  different behavior on different platforms and, hence, has been replaced with
  `chrono::DateTime<Utc>` that behaves the same in any environment. (#557)

  Migration path:

  - Replace all `SystemTime` fields with `chrono::DateTime<Utc>` ones.
  - Use `DateTime::from` and `into()` methods to convert your existing
  `SystemTime` instances into suitable type when constructing transactions or
  working with database.

- `Blockchain` method `tx_from_raw()` now returns
  `Result<Box<Transaction>, MessageError>` instead of `Option<Box<Transaction>>`.
  (#567)

- `events` module becomes private. (#568)

- `CryptoHash` trait is no longer implemented for `Hash`. (#578)

- `network_id` attribute has been removed from `NodeInfo` and `RawMessage`.
  `HEADER_LENGTH` remains the same, first byte of `RawMessage` is now reserved and
  always set to `0`. (#579)

- `exonum::explorer` module has been reworked to add new functionality.
  (#535, #600) In particular:

  - The explorer now allows to iterate over blocks in the blockchain in the
    given height range, replacing old `blocks_range` method.
  - `block_info` and `tx_info` methods of the explorer are renamed to `block`
    and `transaction` respectively.
  - `TransactionInfo` moved from the `api::public` module to the `explorer` module.
  - `BlocksRange` moved from the `explorer` module to the `api::public` module.
  - `TxInfo` is renamed to `CommittedTransaction`.
  - `BlockInfo` fields are private now, yet accessible with getter methods.

  Migration path:

  - Rename imported types and methods as specified above
  - Use explicit type parameter in `TransactionInfo` and `CommittedTransaction`
    (e.g., `TransactionInfo<serde_json::Value>` or `TransactionInfo<MyTransaction>`)
    if you need to deserialize transaction-related data returned from
    the explorer HTTP API.
  - Consult `explorer` module docs for further possible changes in API.

- `validators-count` command-line parameter has been added. Now, when generating
  config template using `generate-template` command, you must specify the number
  of validators. (#586)

- `majority_count` parameter has been added to the `StoredConfiguration`. See
  `exonum-configuration` changes for more details. (#546)

#### exonum-testkit

- Rollback mechanism in `Testkit` is reworked to work with checkpoints (#582):
  - old `rollback` by blocks in `Testkit` was removed;
  - `checkpoint` method was introduced to set checkpoints;
  - new `rollback` rolls back to the last set checkpoint.

  Migration path:
  - Replace every old `rollback(blocks)` by a pair of `checkpoint()` and `rollback()`.

- Testkit api now contains two methods to work with the transaction pool (#549):
  - `is_tx_in_pool` - for checking transaction existence in the pool;
  - `add_tx` - for adding a new transaction into the pool.

  Migration path:

  - Instead of calling `mempool()`, one should use `is_tx_in_pool`
  or `add_tx` methods.

- `TestKitApi::get_err` method now returns `ApiError`, rather than a deserialized
  object, as it is for `get`. For checking such results
  in tests you may want to use `assert_matches`.

#### exonum-configuration

- `majority_count: Option<u16>` configuration parameter is introduced. Allows to
  increase the threshold amount of votes required to commit a new configuration
  proposal. By default the number of votes is calculated as 2/3 + 1 of total
  validators count. (#546)

#### exonum-time

- `SystemTime` has been replaced with `chrono::DateTime<Utc>`, as it provides
  more predictable behavior on all systems. (#557)

### New Features

#### exonum

- `ExecutionError::with_description` method now takes `Into<String>` instead of
  `String` which allows to pass `&str` directly. (#592)

- New `database` field added to the `NodeConfig`. This optional setting adjusts
  database-specific settings, like number of simultaneously opened files. (#538)

- `ExecutionError::with_description` method now takes `Into<String>` instead of
  `String` which allows to pass `&str` directly. (#592)

- New `database` field added to the `NodeConfig`. This optional setting adjusts
  database-specific settings, like number of simultaneously opened files. (#538)

- Added `v1/user_agent` endpoint with information about Exonum, Rust and OS
  versions. (#548)

- `ProofMapIndex` now allows to retrieve a proof of presence / absence for an
  arbitrary number of elements at one time with the help of `get_multiproof`
  method. Correspondingly, `MapProof` allows to verify proofs for an arbitrary
  number of elements. (#380)

- `storage::UniqueHash` trait that represents a unique, but not necessary
  cryptographic hash function, is introduced. (#579)

- Added the opportunity to parse configuration files with missing empty structures.
  Fields of such structures are equal to the default values. (#576)

- `CryptoHash`, `Field`, `StorageKey` and `StorageValue` traits are implemented for
  the `uuid::Uuid`. (#588)

- `Display` trait is implemented for types from the `crypto` module. (#590)

- `transactions!` macro now allows empty body. (#593)

#### exonum-testkit

- `create_block*` methods of the `TestKit` now return the information about
  the created block. (#535)

- `TestKit::explorer()` method allows to access the blockchain explorer. (#535)

#### exonum-cryptocurrency-advanced

- A more complex example has been added featuring best practices for service
  writing. (#595)

### Internal Improvements

#### exonum

- `RawTransaction` now has its own implementation of `fmt::Debug` trait instead
  of `#[derive(Debug)]`. The template of `RawTransaction`’s debug message is
  `Transaction { version: #, service_id: #, message_type: #, length: #,
  hash: Hash(###) }`. (#603)

- Non-committed transactions are now stored persistently in the storage instead
  of memory pool. (#549)

- Sandbox tests have been moved inside of the exonum core. (#568)

- The requested transactions in the `TransactionsRequest` are now sent by batches,
  rather than one by one. The number of batches depends on the size limits
  of the message. (#583)

#### exonum-testkit

- Request logging for `TestKitApi` now encompasses all requests. The log format
  is slightly changed to allow for the generic request / response form. (#601)

## 0.6 - 2018-03-06

### Breaking Changes

#### exonum

- `exonum::crypto::CryptoHash` trait is introduced, and `StorageValue::hash`
  and `Message::hash` methods are removed. (#442)

  Migration path:

  - For implementations of `StorageValue`, move the `hash` method
    to `CryptoHash` implementation instead.
  - For implementations of `Message` simply remove `hash` method,
    there's a blanket impl of `CryptoHash` for `Message`.
  - Add `use exonum::crypto::CryptoHash` to use the `hash` method.

- The `StorageKey` trait is re-implemented for signed integer types
  (`i8`, `i16`, `i32` and `i64`) to achieve the natural ordering of produced keys.
  (#443)

  This change will break indices using signed integers as keys.
  To emulate the old implementation, you may create a wrapper around a type
  (e.g., `struct QuirkyI32Key(i32)`) and implement `StorageKey` for it using
  big endian encoding. Then, use the wrapper instead of the int type in indices.
  See the unit tests for `StorageKey` for an example.

- `Transaction::execute` method now returns `TransactionResult` that is stored in
  the blockchain and can be accessed through api. The changes made by transactions
  that return `Err` are discarded. To migrate, add `Ok(())` as the last line to
  the `execute` method. More generally, make sure that the method returns `Ok(())`
  on successful execution. (#385)

- Service transactions are now defined through `transactions!` macro that
  automatically assigns transaction IDs based on the declaration order. (#457)

  Migration path:

  - Move all separate transactions declared as `message!` into one
  `transactions!` macro.
  - Remove `ID` constants.
  - Replace `TYPE` constants with a single `SERVICE_ID` constant.

- Several variants were removed from `ApiError` enum. (#474)

  Migration path:

  - Use generic `ApiError::BadRequest` variant or create `IronError` directly.

- `CommandExtension` uses `failure::Error` instead of `Box<std::error::Error>`
  for errors. (#474)

  Migration path:

  - `std::error::Error` can be converted to `failure::Error` via `.into()` method.

- `storage::Error` implements `failure::Fail` instead of `std::error::Error`. (#474)

- `CryptoHash` for `()` now correctly calculates a hash of an empty byte array
  instead of returning `Hash::zero()`. (#483)

- Removed the `'static` bound from the return value of the
  `blockchain::Service::service_name()` method. (#485)

- `StorageKey` trait now requires `ToOwned` implementation. (#392)

- `Connect` message has been extended with a user agent string, which breaks
  binary compatibility with previous versions. (#362)

- Log output become more human-readable. Now it uses `rfc2822` for time formatting.
  This change can break scripts that analyze the log output. (#514)

- `output_dir` argument of the `generate-testnet` command has been renamed to
  `output-dir`. (#528)

- `peer_addr` argument of the `generate-config` command has been renamed to
  `peer-address`. (#528)

- `Blockchain::new` and `Node::new` now accept `Into<Arc<Database>>` instead
  of `Box<Database>`. (#530)

  Migration path:

  - Just pass database argument as is, for example instead of
    `Box::new(MemoryDb::new())` use `MemoryDb::new()`.

#### exonum-configuration

- Most types renamed to avoid stuttering (see [here][stuttering] for
  an explanation of the term) (#496):

  - `ConfigurationService` to `Service`
  - `ConfigurationServiceFactory` to `ServiceFactory`
  - `TxConfigPropose` to `Propose`
  - `TxConfigVote` to `Vote`
  - `ConfigurationSchema` to `Schema`
  - `StorageValueConfigProposeData` to `ProposeData`
  - `CONFIG_SERVICE` constant to `SERVICE_ID`

  Check the crate documentation for more details.

  **Migration path:** Rename imported types from the crate, using aliases
  or qualified names if necessary: `use exonum_configuration::Service as ConfigService`.

[stuttering]: https://doc.rust-lang.org/1.0.0/style/style/naming/README.html#avoid-redundant-prefixes-[rfc-356]

- Multiple APIs are no longer public (#496):

  - Message identifiers
  - Mutating methods of the service schema
  - Module implementing HTTP API of the service

  Check the crate documentation for more details.

  **Migration path:** The restrictions are security-based and should not
  influence intended service use.

<!-- cspell:disable -->

- `ZEROVOTE` is replaced with the `MaybeVote` type, which is now used
  instead of `Vote` in the schema method signatures. The storage format itself
  is unchanged (#496).

<!-- cspell:enable -->

#### exonum-time

- The structure `Time` is removed, use `SystemTime`
  for saving validators time in `ProofMapIndex` instead. (#20)

- Renamed methods `validators_time`/`validators_time_mut` to
  `validators_times`/`validators_times_mut` in `Schema`. (#20)

### New Features

#### exonum

- `StorageKey` and `StorageValue` traits are implemented for `SystemTime`. (#456)

- `StorageValue` and `CryptoHash` traits are implemented for `bool`. (#385)

- `Height` implements `std::str::FromStr`. (#474)

- `v1/transactions` endpoint has been extended with the transaction execution
  status. (#488)

- Key-indexes interface now allows to use borrowed types for the search
  operations. (#392)

- Added `v1/shutdown` endpoint for graceful node termination. (#526)

- `TransactionInfo` from the public api module became public. (#537)

#### exonum-testkit

- Modified signature of the `TestKitApi::send` method, which previously did not
  accept `Box<Transaction>`. (#505)

- Added possibility to init a logger in `TestKitBuilder`. (#524)

#### exonum-configuration

- Information about configurations by `/v1/configs/actual`, `/v1/configs/following`
  and `/v1/configs/committed` endpoints is extended with the hash of the corresponding
  proposal and votes for the proposal (#481).

- Implemented error handling based on error codes (#496).

### Bug Fixes

#### exonum

- `ExonumJsonDeserialize` trait is implemented for `F32` and `F64`. (#461)

- Added round and propose timeouts validation. (#523)

- Fixed bug with the extra creation of the genesis configuration. (#527)

- Fixed panic "can't cancel routine" during node shutdown. (#530)

### Internal Improvements

#### exonum

- Consensus messages are stored persistently (in the database), so restart will
  not affect the node's behavior. (#322)

- Runtime index type checks have been implemented for every index. (#525)

## 0.5.1 - 2018-02-01

### Bug Fixes

- Fixed logger output. (#451)

## 0.5 - 2018-01-30

### Breaking Changes

- The order of bytes and bits in the `DBKey` keys of `ProofMapIndex` became
  consistent. (#419)

  The change influences how Merkle Patricia trees are built
  for `ProofMapIndex`: the bits in each byte of a `DBKey` are now enumerated
  from the least significant bit (LSB) to the most significant bit (MSB),
  compared to MSB-to-LSB ordering used before.
  Note: this change will break old storages using map proofs.

- The `Database` trait is simplified: it is no longer required
  to implement state-sharing `clone` method.
  Instead, the `merge` method now takes a shared reference to `self`. (#422)

- `message!` and `encoding_struct!` no longer require manual `SIZE`
  and offset specification. (#413)

- `from_raw(raw: RawMessage)`  method is moved to the `Message` trait.
  To migrate, add `use exonum::messages::Message`. (#427)

- Changed iterators over `Patch` and `Changes` data into custom types instead
  of standard collection iterators. (#393)

  <!-- spell-checker:disable -->

- Fixed typo in `SparceListIndexKeys` and `SparceListIndexValues`. (#398)

  <!-- spell-checker:enable -->

- Removed default `state_hash` implementation in the `Service` trait. (#399)

- Removed `info` method from the `Transaction`. (#402)

- Replaced config param `timeout_events_capacity` with
  `internal_events_capacity`. (#388)

- The `Transaction` trait now inherits from `ExonumJson`. (#402)

- Renamed `DBKey` to `ProofPath` and moved a part of its functionality
  to the `BitsRange` trait. (#420)

### New Features

- Added `patch` method to the `Fork` structure. (#393)
- Added a public `healthcheck` endpoint. (#405)
- Added serialization support of floating point types through special wrapper
  (`F32` and `F64`). This feature is hidden behind `float_serialize` gate.
  Note: special values (Infinity and NaN) aren't supported. (#384)
- Added a possibility to set maximum message size (`pub max_message_len`
  field in `ConsensusConfig`). (#426)
- Added support for CORS. (#406)
- Added `run-dev` command that performs a simplified node launch
  for testing purposes. (#423)

### Bug Fixes

- Fixed consensus on the threshold of 1/3 sleeping validators. (#388)
- Fixed a bunch of inconsistencies and mistakes in the docs. (#439)
- Fixed a bug with message header validation. (#430)

### Internal Improvements

- The list of peer connections is now restored to the latest state
  after the process is restarted. (#378)
- Log dependency was updated to 0.4, which can cause issues
  with the previous versions. (#433)
- Better error reporting for configs in the `.toml` format. (#429)

## 0.4 - 2017-12-08

### Added

- Allow creating auditor node from command line. (#364)
- Added a new function `merge_sync`. In this function a write will be flushed
  from the operating system buffer cache
  before the write is considered complete. (#368)
- Added conversion into boxed values for values which implement `Service`
  or `Transaction` traits. (#366)
- Added constructor for the `ServiceContext` which can be useful
  for the alternative node implementations. (#366)
- Implemented `AsRef<RawMessage>` for any Exonum messages that were
  created using the `message!` macro. (#372)
- Implemented additional checks for conversion from raw message. (#372)

### Changed

- Changed a signature of `open` function in a `rocksdb` module.
  `RocksDBOptions` should pass by the reference. (#369)
- `ValidatorState` in the `ServiceContext` replaced by the `ValidatorId`. (#366)
- `add_transaction` in the `ServiceContext` replaced by the `transaction_sender`
  which implements the `TransactionSend` trait. (#366)
- The `Node` constructor now requires `db` and `services` variables
  instead of `blockchain` instance. (#366)
- The `Blockchain` constructor now requires services keypair
  and an `ApiSender` instance. (#366)
- `mount_*_api` methods in `Blockchain` instance now
  do not require `ApiContext`. (#366)
- Rename method `last_height` to `height` in `Schema`. (#379)
- `last_block` now returns `Block` instead of `Option<Block>`. (#379)
- Replaced `rocksdb` command-line parameter to more generic `db-path`. (#376)
- Obsolete trait `HexValue` replaced by the `FromHex` and `ToHex` traits. (#372)
- Changed `Patch` and `Changes` from type definitions into opaque structures. (#371)
- Help text is displayed if required argument is not specified. (#390)

### Removed

- Removed `round` method from the `ServiceContext`. (#366)
- Removed redundant `FromRaw` trait. (#372)
- Removed redundant `current_height` method in `Schema`. (#379)

### Fixed

- Fixed `crate_authors!` macro usage, this macro can't return static string
  in new clap version. (#370)
- Fixed mistake in description of the height getter in the `ServiceContext`. (#366)
- Fixed #15 consensus on the threshold of 1/3 sleeping validators. (#388)

## 0.3 - 2017-11-02

### Added

- New events implementation based on the `tokio` with the separated queues
  for network events and timeouts and different threads for the network
  and node code (#300)
- Added a new index `SparseListIndex`. It is a list of items stored
  in sequential order. Similar to `ListIndex` but it may contain
  indexes without elements (#312)
- Implement `FromStr` and `ToString` traits for public sodium types (#318)
- Add a new macro `metric!` for collecting statistical information (#329)
- Make type `DBKey` public because it is used in `MapProof` (#306)

### Changed

- `RocksDB` is a default storage (#178)
- Field `events_pool_capacity` in `MemoryPoolConfig` replaced
  by the new `EventsPoolCapacity` configuration (#300)
- Changed a build method `new` and added a new build method `with_prefix`
  for indexes (#178)
- Changed a signature of `gen_prefix` function in a `schema` module (#178)
- `NodeBuilder` works with `ServiceFactory` as trait object instead (#357)
- Debug formatting for crypto types are improved (#353)
- Added description of deserialization error for message types (#337)
- Clarified `Transaction.info()` usage (#345)

### Removed

- Support of `LevelDB` is removed (#178)

### Fixed

- Fix the issue causing timeouts are ignored when the event pool is full (#300)
- Fix network failure due to incorrect processing of the incoming buffer (#322)

## 0.2 - 2017-09-13

### Added

- Add `RockDB` support (#273)
- Add `TimeoutAdjusterConfig`, `Constant` and `Dynamic` timeout adjusters (#256)
- Add stream hashing and signing: `HashStream` and `SignStream` (#254)
- Add new type definitions `Height` and `ValidatorId` (#262)
- Fields of `BlockInfo` and `TxInfo` are now public (#283)
- Public export of `PROOF_MAP_KEY_SIZE` constant (#270)

### Changed

- `MapProof` variant fields are renamed: `left_hash` and `right_hash`
  to `left_node` and `right_node` (#286)
- `RequestBlock` is renamed to `BlockRequest` and `Block`
  is renamed to `BlockResponse` (#287)
- All request messages are renamed: `RequestFoo` to `FooRequest` (#287)
- Improve log formatting (#291 #294)
- Make panic message during command line arguments parsing cleaner (#257)

### Fixed

- Fix network discover failure due to incorrect processing
  of the incoming buffer (#299)
- Fix snapshot behavior for `MemoryDB` (#292)
- Disallow generate-testnet with 0 nodes (#258)

## 0.1.1 - 2017-09-13

### Fixed

- Fix segfault when `LevelDBSnapshot` is destroyed after `LevelDB` (#285)
- Fix panic during `BlockResponse` message processing
  if the transaction pool is full (#264)
- Fix panic during deserialization of malformed messages (#278 #297)

## 0.1 - 2017-07-17

The first release of Exonum.<|MERGE_RESOLUTION|>--- conflicted
+++ resolved
@@ -69,19 +69,17 @@
 
 - `Supervisor` structure isn't generic anymore. (#1587)
 
-<<<<<<< HEAD
 #### exonum-merkledb
 
 - All indexes has been moved to separate module `indexes`. Indexes iterators
 name has been shortened to `Iter`, `Keys` and `Values`. (#1628)
-=======
+
 ### exonum-testkit
 
 - The following public APIs were removed/made private: (#1629)
   - `compare` module;
   - `txvec` macro;
   - `TestKit::probe_all` and `TestKit::probe` methods.
->>>>>>> 28de12bc
 
 ### New features
 
