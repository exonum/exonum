# Changelog

All notable changes to this project will be documented in this file.
The project adheres to [Semantic Versioning](http://semver.org/spec/v2.0.0.html).

## Unreleased

### Breaking changes

#### exonum

- `before_commit` hook was renamed to the `after_transactions`. (#1577)

- `before_transactions` and `after_transactions` hooks in Rust services
  now return a `Result`. The semantics is the same as for transactions;
  an error or panic in the hook will lead to the rollback of the blockchain
  state. (#1576)

- Errors occurring while executing transactions and `before_transactions` /
  `after_transactions` hooks are now aggregated within each block, rather than
  globally. Errors can be retrieved using `BlockWithTransactions`. (#1576)

- The Rust interface and Protobuf presentation of `ExecutionError` have been reworked.
  Error fields were made private and information about a failing call
  was added. (#1585)

- `IntoExecutionError` macro was reworked into a separate trait, `ExecutionFail`,
  and a corresponding derive macro. (#1585)

- State hash aggregation is now performed automatically by MerkleDB.
  The relevant methods in `Runtime` and `Service` in Rust runtime
  have been removed. (#1553)

- `commit_service` has been renamed to the `update_service_status` and now takes
  `InstanceStatus` as an additional argument.
  `start_adding_service` has been renamed to `initiate_adding_service` to
  better distinguish between starting and stopping a service. (#1605)

- `after_transactions` hook is now invoked on the genesis block for the builtin
  services. Note that calling `blockchain::Schema::height` within `after_transactions`
  hook will cause a panic for a builtin service. (#1619)

- `proposer_id` field in `Block` has been moved to additional block headers. (#1602)

- Interaction with services from the Rust runtime has been changed. Instead of
  using the `Transaction` trait, it is now possible to use service interfaces
  directly as Rust traits. These interface traits can be applied to a keypair
  (to generate signed transactions), to `CallContext` (to call another service)
  and some other types. See Rust runtime docs for more details. (#1606)

#### exonum-supervisor

- `Supervisor` structure isn't generic anymore. (#1587)

### New features

#### exonum

- `before_transactions` hook for services was introduced. (#1577)

- `ErrorMatch` was introduced to test (e.g., using the testkit) that
  an `ExecutionError` has an expected type, error message and/or location. (#1585)

- Service instances can now be stopped.

  Active service instance can be stopped by the corresponding request to the
  `Supervisor`. Stopped service no more participates in the business logic,
  i.e. it does not execute transactions, process events, provide user APIs, etc.
  Service data becomes unavailable to other services, but still exists. The name
  and identifier remain reserved for the stopped service and cannot be used again
  for adding new services. (#1605)

- New `blockchain::Schema` method `next_height` was added as a non-panicking
  alternative to `height`. (#1619)

- New method `in_genesis_block` was added to the `CallContext` to check if the service
  hook is being executed for the genesis block. (#1619)

- New `api::Error` variants were added: `Gone` and `MovedPermanently`. (#1607)

- API endpoints are now can be marked as deprecated. (#1607)

#### exonum-merkledb

- MerkleDB now performs automated state aggregation allowing to construct proofs
  for its contents. Hashed indexes which are not a part of a group participate
  in this aggregation. Consult crate docs for more details on how
  aggregation works. (#1553)

- Added hashed version of `Entry` called `ProofEntry`, which participates
  in the state aggregation. (#1553)
<<<<<<< HEAD

- Added support of unsized keys to `MapIndex`. (#1621)
=======
- Added support of unsized keys to `MapIndex` and `ProofMapIndex`. (#1621, #1626)
>>>>>>> 1a23a5c6

- Added mechanism to extend block header. Block now contains
  key-value storage `additional_headers` which can contain binary data. (#1602)

#### exonum-supervisor

- `Supervisor` service now can have initial configuration and implements
  `Configure` interface. (#1587)

- `ConfigChange::StopService` has been added to make requests to stop the service
  instance. (#1605)  

### Bug Fixes

#### exonum-merkledb

- `Snapshot` implementation for `Patch` has been fixed. The previous implementation
  could lead to stale reads from a `Patch` or a `Fork`. (#1611)

## 0.13.0-rc.2 - 2019-12-04

### Breaking changes

#### exonum

- **Most important**: new Dynamic Services feature was introduced. For details see
  the [Dynamic Services](#dynamic-services-feature) section of the changelog.

- Used `rust` version is updated to 1.38.0. (#1481)

- Transaction serialization format was changed to `protobuf`. (#1283)

- `create_checkpoint` method has been implemented for the `RocksDB` struct.
  This method uses
  [RocksDB checkpoints](https://github.com/facebook/rocksdb/wiki/Checkpoints)
  functionality under the hood.

- `NotFound` error message for `explorer/v1/block` endpoint now includes
  the actual blockchain height. (#1498)

- `system/v1/rebroadcast` endpoint has been removed. (#1445)

- Added a possibility to specify compression algorithm for the database. (#1447)

- Updated `hex` dependency with changes in the methods signatures of the `ToHex`
  trait. (#1468)

- Validator keys are now derived from single master key. Master key is
  stored in encrypted file. (#1459)

- Command line parameters `--service-key-pass` and `--consensus-key-pass` was
  removed in favor of `--master-key-pass` parameter. For example now you can
  run the node with the command below. (#1459)

    ```bash
    cargo run -- run -d 0/db/ -c 0/node.toml --master-key-pass pass:123
    ```

  - `StoppedTestKit::resume` accepts list of runtimes instead of a list of services.

  - Removed obsolete `TestKit::blockchain_mut` method and `TestKit::blockchain`
  now returns value instead of reference.
  
- Dot symbol is not allowed in service names anymore. (#1558)

- Services can now use `BlockchainData` and `SnapshotExt` types to access data
  from the blockchain in a more structured manner. (#1523)

- `GenesisConfig` is extracted into separate entity. `BlockchainBuilder`, `Node`
 and `Testkit` explicitly accepts it during creation. (#1541)

- Added `DefaultInstance` trait for declaration of builtin services. (#1541)

#### exonum-merkledb

- Nested proofs for `ProofListIndex` are replaced with a flat
  (non-recursive) format. (#1450)

- Differentiated (read-only / read-write) access to the database
  was introduced. (#1523)

- It is now possible to have readonly access to indexes given a `Fork`
  via a `ReadonlyFork` wrapper. Readonly access works like `RefCell::borrow`
  (vs `RefCell::borrow_mut` for `Fork`); it is possible to create an
  unlimited number of indexes with readonly access based on the same fork.
  (#1523)
  
- Service schemas can now use a declarative layout, in which every field
  corresponds to a separate index or a group of indexes. It is possible
  to derive a constructor for such schemas via `FromAccess` derive macro.
  (#1523, #1562)

- New index name restrictions has been added. (#1558)

  - Dot symbol is not allowed anymore in indexes with prefixed access.

  - Index names starting from `__` and not containing a dot `.` are reserved and
    used only for system indexes.

#### exonum-proto

- Introduced a new crate `exonum-proto`. Trait `ProtobufConvert` is moved
  to this crate. (#1496)

#### exonum-protobuf-convert

- Introduced a new crate `exonum-protobuf-convert`. Derive macro
  `ProtobufConvert` is moved to this crate. (#1501)

- Derive macro `ProtobufConvert` now does not derive the `BinaryValue` and
  `ObjectHash` traits. There are separate derive macros for them in
  the `exonum-derive` crate. (#1501)

#### exonum-build

- Method `protobuf_generate` is now private, use `exonum_build::ProtobufGenerator`
  instead (#1496).
  
- Method `ProtobufGenerator::frequently_used` has been removed (#1581).

#### exonum-crypto

- Methods `read_keys_from_file` and `generate_keys` are moved to new `keys`
  module in the `exonum`. (#1459)

- Protobuf serialization for crypto types is now implemented in the `exonum-crypto`
  crate. (#1496)

### Dynamic Services Feature

#### Overview

In `exonum` 0.13, a new service workflow is introduced, named
"Dynamic Services".

Key points of this feature are the following:

- `exonum` now supports different environments of code execution (runtimes).
  Only native `rust` runtime is enabled by default, but support of
  different programming languages can be added quite easily.

  For details see the [`Runtime` trait docs][runtime-trait] and the
  [`sample_runtime` example][sample-runtime].

  [runtime-trait]: https://docs.rs/exonum/0.13.0-rc.2/exonum/runtime/trait.Runtime.html
  [sample-runtime]: https://github.com/exonum/exonum/tree/v0.13.0-rc.2/examples/sample_runtime

- Services are not statically tied to the compiled binary anymore. There is
  support of adding new service types (aka artifacts) dynamically and starting new
  instances of services.

  For details see [`runtime` module docs][runtime-docs].

  [runtime-docs]: https://docs.rs/exonum/0.13.0-rc.2/exonum/runtime/index.html

- Services now can have initialization parameters, provided within service start
  procedure.

- Services now support configuration changes via `Configure` interface.

- `configuration` service was replaced with the `supervisor` service, which is
  capable of not only changing configuration, but of deploying and starting
  services as well. For details see [`supervisor` service][supervisor].

  [supervisor]: https://github.com/exonum/exonum/tree/v0.13.0-rc.2/services/supervisor

#### Migration Guide

There are a lot of backward-incompatible changes introduced within 0.13 release.
So to make the changes apparent, compare the `Cryptocurrency` example service versions
for [0.12.1][crypt-0-12] and [0.13.0][crypt-0-13] releases.

[crypt-0-12]: https://github.com/exonum/exonum/blob/v0.12.1/examples/cryptocurrency/
[crypt-0-13]: https://github.com/exonum/exonum/blob/v0.13.0-rc.2/examples/cryptocurrency/

Key points:

- Merkledb schema is now declarative and can contain indices as fields.

- Access to the database is now isolated for services.
  A service cannot get the write access to another service or the blockchain schema.

- Transactions do not have the `execute` method anymore. Instead, a service defines
  and implements an interface trait which contains all the business logic.

- Services do not launch at the node start by default. For launching a
  service, use an [`exonum-launcher`][launcher] tool.

  [launcher]: https://github.com/exonum/exonum-launcher

#### Important PRs for Dynamic Services

<!-- markdownlint-disable no-inline-html -->
<details>
    <summary>Below you can find a list of pull requests
    which have significant meaning for the implementation of the Dynamic Services
    feature.
    Pull requests are ordered chronologically.</summary>

- #1253: Interface mocks for dynamic services

- #1263: Add new rust services interface

- #1261: Basic dispatcher functionality

- #1275: Dynamic services integration

- #1345: Implement a new `Transaction` trait [ECR-3222]

- #1361: FIrst step of persistent dynamic services implementation [ECR-3276]

- #1371: Basic supervisor service implementation [ECR-3291], [ECR-3298]

- #1376: Restore system API endpoints

- #1389: Check and improve messages verification procedure [ECR-3272]

- #1446: Service interfaces MVP. [ECR-3474], [ECR-3484]

- #1467: Implement Configure interface [ECR-3306]

- #1473: Extract supervisor service from core

- #1482: Add shutdown method into runtime trait

- #1484: Implement configuration update logic in Supervisor [ECR-3583]

- #1492: Do start and initialize service at single step [ECR-3222]

- #1537: Finalize Exonum-derive macros [ECR-3800]

- #1538: Supervisor modes [ECR-3794] [ECR-3771]

</details>
<!-- markdownlint-enable no-inline-html -->

#### Full History of the Dynamic Services Implementation

<!-- markdownlint-disable no-inline-html -->
<details>
    <summary>Below you can find a list of all pull requests related
    to the implementation of the Dynamic Services feature.
    Pull requests are ordered chronologically.</summary>

- #1243: Old behavior dispatcher

- #1509: Make dispatcher mostly synchronous

- #1245: Add basic runtime env interface + rust implementation

- #1253: Interface mocks for dynamic services

- #1261: Basic dispatcher functionality

- #1263: Add new rust services interface

- #1267: Move configuration service to the core

- #1269: Rust artifact and additional functionality for rust runtime.

- #1270: Dynamic configuration service

- #1275: Dynamic services integration

- #1287: Remove macro from service interface trait definition

- #1290: Add support of state hash calculation into runtimes & services

- #1291: Change service builder and web api.

- #1325: Dynamic services: fix time service compilation

- #1326: Remove genesis_init from dynamic services [ECR-3226]

- #1327: Remove unsafe code from runtimes

- #1330: A small amount of code improvements. [ECR-3222]

- #1331: Rename dispatch to call_info

- #1332: Fix tests in blockchain module

- #1334: Fix sandbox tests in dynamic services [ECR-3230]

- #1336: Rename traits methods in dynamic services  [ECR-3222]

- #1337: Fix a lot of tests in dynamic services

- #1338: Refine `start_service` logic [ECR-3222, ECR-3235]

- #1340: Fix testkit [ECR-3229]

- #1343: Add service name and id to `Service` trait methods. [ECR-3235]

- #1345: Implement a new `Transaction` trait [ECR-3222]

- #1346: Fix transactions benchmarks in dynamic services

- #1348: Fix big performance regression in dynamic services

- #1349: Don't verify SignedMessage during the deserialization

- #1350: Refactor signature verification code [ECR-3222]

- #1353: Rework blockchain explorer [ECR-3259]

- #1354: Fix `cargo test --all` compilation

- #1357: Some refactoring by clippy suggestion

- #1361: FIrst step of persistent dynamic services implementation [ECR-3276]

- #1367: Rename ArtifactSpec to ArtifactId [ECR-3291]

- #1371: Basic supervisor service implementation [ECR-3291], [ECR-3298]

- #1374: Polish code and make travis almost happy

- #1375: Add deadline_height to StartService transaction [ECR-3298]

- #1376: Restore system API endpoints

- #1378: Finalize artifact deployment logic [ECR-3291]

- #1379: Implement state_hash computation for dispatcher.

- #1380: Make tests green again.

- #1381: Include proto file sources in artifact information. [ECR-3309]

- #1382: Replace impl_service_dispatcher by the attribute in
  service_interface [ECR-3222]

- #1387: Improve execution error handling for dynamic services [ECR-3236]

- #1389: Check and improve messages verification procedure [ECR-3272]

- #1392: Implement verification for ArtifactId and InstanceSpec
  with the unit tests [ECR-3360]

- #1393: Add macro to implement hex serde representation
  for the BinaryValue types [ECR-3222]

- #1394: Update documentation of the messages module [ECR-3275]

- #1396: Document runtime life cycle [ECR-3275]

- #1405: Dynamic services supervisor tests [ECR-3266]

- #1411: Refine Runtime trait [ECR-3412]

- #1427: Try to re deploy artifact before registration.

- #1429: Review unwraps in dynamic services [ECR-3419]

- #1430: Expand documentation on configuration parameters usage [ECR-3463]

- #1431: Update dispatcher info to show changes in list
  of deployed artifacts

- #1432: Refine exonum-derive crate on top of darling [ECR-3343]

- #1434: Replace `dispatcher` attribute in `exonum_service`
  by the `service_interface` in `ServiceFactory` [ECR-3474]

- #1438: Remove dispatcher reference from Runtime trait

- #1443: Replace fabric module with exonum-cli crate [ECR-3457]

- #1446: Service interfaces MVP. [ECR-3474], [ECR-3484]

- #1451: Add the service interface name option to the proto files

- #1452: Remove default state_hash implementation

- #1454: Simplify blockchain configuration [ECR-3357]

- #1462: Fix API Freeze on startup

- #1465: Improve ProtobufConvert for enum variants

- #1467: Implement Configure interface [ECR-3306]

- #1472: Fix some of the testkit ignored doctests

- #1473: Extract supervisor service from core

- #1476: Improve support for additional runtimes in TestKit [ECR-3444]

- #1482: Add shutdown method into runtime trait

- #1483: Use strings for protobuf files

- #1484: Implement configuration update logic in Supervisor [ECR-3583]

- #1488: Add support of external runtimes to exonum-cli

- #1489: Avoid waiting in the `add_transaction` endpoint [ECR-3222]

- #1490: Fix supervisor creation

- #1491: Polish testkit [ECR-3222]

- #1492: Do start and initialize service at single step [ECR-3222]

- #1493: Document Rust runtime services traits [ECR-3275]

- #1494: Enhancements in Testkit

- #1495: Implement API endpoints that shows config
  proposals in Supervisor [ECR-3610]

- #1504: Clarify runtime shutdown method [ECR-3696]

- #1505: Proto optimization [ECR-3472]

- #1508: Remove validator_id method from AfterCommitContext

- #1509: Make dispatcher mostly synchronous

- #1511: Add includes to proto-sources

- #1514: Use enum to represent ErrorKind [ECR-3717]

- #1515: Introduce test-suite directory

- #1517: Clarify SignedMessage documentation [ECR-3478]

- #1518: Remove data duplication from DeployConfirmation [ECR-3770]

- #1519: Add anonymous lifetimes [ECR-3757]

- #1520: SimpleSupervisor: Verify that config proposal
  is sent by validator [ECR-3742]

- #1521: Implement ObjectHash for SignedMessage

- #1522: Remove ApiContext structure [ECR-3745]

- #1525: Make protobuf artifacts implementation detail

  of Rust runtime [ECR-3776]

- #1526: Sending an empty POST request to /shutdown endpoint
  doesn't work [ECR-3756]

- #1528: Document parts of Rust runtime [ECR-3285]

- #1530: Improve `Runtime` docs

- #1531: ProofMapIndex variants for hashed and raw keys [ECR-3777]

- #1537: Finalize Exonum-derive macros [ECR-3800]

- #1538: Supervisor modes [ECR-3794] [ECR-3771]

- #1539: Restore warn(missing_docs) in the Exonum crate [ECR-3821]

- #1540: Deploy workflow

- #1542: Write proper examples for the Exonum traits derivation [ECR-3822]

- #1544: Remove atty dependency

- #1546: Move multisig module to the supervisor crate [ECR-3823]

- #1547: Remove metrics module

- #1548: Remove TransactionMessage alias [ECR-3222]

- #1549: Encapsulate Blockchain fields [ECR-3222]

- #1550: Remove isolate method [ECR-3820]

- #1552: Assign instance IDs in the Supervisor [ECR-3746]

- #1555: Update MerkleDB docs

- #1568: Make DispatcherSchema merkelized again [ECR-3810]

- #1592: Fix node freeze after re-enabling consensus [ERC-3111]

</details>
<!-- markdownlint-enable no-inline-html -->

### New Features

#### exonum

- New config params `http_backend_config.server_restart_max_retries` and
  `http_backend_config.server_restart_retry_timeout` added into `NetworkConfiguration`.
  They are intended to configure restart settings of the HTTP-server (#1536).

- `exonum` now has a `python` library for implementing integration tests. (#1516)

- `BlockchainMut` now has a `check_tx` method used to verify transactions before
  adding them to the transactions pool. Transactions for which `check_tx` fails
  are considered invalid and can't be included to the block. (#1579)

#### exonum-merkledb

- `ProofListIndex` now implements `truncate()` and `pop()` methods, allowing
  to eject elements from the list. (#1455)

- `IndexAccess` trait is implemented for several new types, notably,
  `Rc<dyn Snapshot>`, `Arc<dyn Snapshot>` and `Rc<Fork>`. (#1455)

- `HashTag::hash_list()` was extended to support values of any appropriate type,
  not only `Hash`. (#1455)

- `ProtobufConvert` has been implemented for `MapProof` (#1512) and `ListProof` (#1513).

- New variant of the `ProofMapIndex` have been introduced - `RawProofMapIndex`.
  It is used for keys that maps directly to `ProofPath`, for example `Hash` and
  `PublicKey`. (#1531)

  - By default `ProofMapIndex` is used for keys that implement `ObjectHash`.

  - For `Hash` keys both map variants works the same, because `ObjectHash`
  implementation for `Hash` returns the hash itself.

#### exonum-cli

- Old `fabric` module is replaced with new `exonum-cli` crate. (#1443)

- `exonum-cli` provides a public reexport of `structopt` crate. (#1461)

### Internal Improvements

#### exonum

- `system/v1/shutdown` endpoint has been modified and now accepts empty POST
  requests. (#1526)

- `exonum-protobuf-convert` has been replaced with external `protobuf-convert`
  crate. (#1561)

- `keys` module has been moved into `exonum-keys` crate. (#1497)

#### exonum-merkledb

- `ProofListIndex::extend()` method has been refactored, leading to up to 10x
  performance improvements for large lists. (#1455)

- Proofs building mechanisms have been heavily refactored. (#1460)

#### exonum-testkit

- Configuration change example has been moved to `exonum-supervisor` crate. (#1582)

#### exonum-build

- Now input directory is always added to includes to reduce boilerplate
  code. (#1581)

### Bug Fixes

#### exonum

- Localhost ports 8080/8081 are now allowed in CORS within the `run-dev` mode. (#1415)

#### exonum-merkledb

- `index_metadata` now correctly loads the provided index address name (#1478).

## 0.12.1 - 2019-09-19

### Bug Fixes

#### exonum

- A message length checking has been fixed (#1463)

## 0.12.0 - 2019-08-14

### Breaking changes

#### exonum

- Module `storage` has been replace by `exonum-merkledb` crate. See related section
- Signatures of methods `Service::initialize` and `Service::before_commit` has been
  changed. Now they take immutable reference to `Fork` instead of mutable. (#1293)

- Trait `BinaryForm` has been replaced by `BinaryValue`. (#1298)

  To implement `BinaryValue` for types that implements `Protobuf::Message` use
  `impl_binary_value_for_pb_message` macros.

- Module `storage` has been replaced by `exonum-merkledb` crate. See related section
  in changelog for details. (#1293)

- Bootstrapping workflow has been simplified (#1292)

  `generate-config` subcommand now uses single `OUTPUT_DIR` instead of set of options.
  So to generate node config you should write something like example bellow.

  ```bash
  cargo run --bin exonum-timestamping -- \
    generate-template /tmp/exonum/template.toml --validators-count 4

  cargo run --bin exonum-timestamping -- \
    generate-config /tmp/exonum/template.toml /tmp/exonum/cfg/0 \
      --peer-address 0.0.0.0:8000
  cargo run --bin exonum-timestamping -- \
    generate-config /tmp/exonum/template.toml /tmp/exonum/cfg/1 \
      --peer-address 0.0.0.0:8001
  cargo run --bin exonum-timestamping -- \
    generate-config /tmp/exonum/template.toml /tmp/exonum/cfg/2 \
      --peer-address 0.0.0.0:8002
  cargo run --bin exonum-timestamping -- \
    generate-config /tmp/exonum/template.toml /tmp/exonum/cfg/3 \
      --peer-address 0.0.0.0:8003

  cargo run --bin exonum-timestamping -- \
    finalize /tmp/exonum/nodes/0/sec.toml /tmp/exonum/nodes/0/node.toml \
      --public-configs /tmp/exonum/cfg/{0,1,2,3}/pub.toml

  cargo run --bin exonum-timestamping -- \
    run -d /tmp/exonum/db/0 -c /tmp/exonum/nodes/0/node.toml
  ```

- `explorer/v1/block` endpoint returns a response in a "flat" format. (#1386)

- `explorer/v1/blocks` endpoint with `add_blocks_time` param switched on now returns
  median precommit times in the `time` field within each returned block,
  rather than in a separate array. (#1278)

- `system/v1/mempool` endpoint has been renamed into `system/v1/stats`.
  An additional field in the response of the endpoint was added. The field
  corresponds to the total number of transactions in the blockchain. (#1289)

- `system/v1/mempool` endpoint has been renamed into `system/v1/stats`.
  An additional field in the response of the endpoint was added. The field
  corresponds to the total number of transactions in the blockchain. (#1289)

#### exonum-merkledb

- Added restrictions to index names. Allowable characters in index name: ASCII
  characters, digits, underscores and dashes. (#1388)

- Added `Debug` implementation for `Database`, `Snapshot`, `Iterator` dynamic
  traits (#1363)

- Changed storage layout (#1293)

  - Changed indexes metadata layout in the database.

  - Introduced a generic `IndexState` structure that can be used to store global
    index properties like total number of items.

- Changed `ProofMapIndex` hashing rules for branch nodes and root node.
  Branch nodes is hashing now with 0x04 prefix, root node with 0x03 (#1293).

- Renamed method `merkle_root` of `ProofMapIndex` and `ProofListIndex` to
  `object_hash` (#1293).

- Several mutable indexes now can be create from immutable reference to `Fork` (#1293)

- Relaxed trait bounds for the `ProofMapIndex` keys (#1293)

  Now keys should just implement `BinaryKey` trait instead of the
  `ProofMapKey`, which will be ordered according to their binary
  representation, as in the `MapIndex`.

- Changed `ProofListIndex` hashing rules for leaf nodes and branch nodes according
    to the [certificate transparency](https://tools.ietf.org/html/rfc6962#section-2.1)
    specification. Leaf nodes contain hashes with 0x00 prefix, branch nodes - with
    0x01. (#1293)

- `StorageValue` and `StorageKey` have been renamed to the `BinaryValue`
  and `BinaryKey`. (#1293)

  - Added `to_bytes` method to the `BinaryValue` trait which doesn't consume
    original value instead of the `into_bytes`.
  - `BinaryKey::write` now returns total number of written bytes.
  - `CryptoHash` has been replaced by the `ObjectHash`.

- Changed the hash algorithm of the intermediate nodes in `ProofMapIndex`. (#1293)

  `ProofPath` now uses compact binary representation in the `BranchNode`
  hash calculation.

  Binary representation is `|bits_len|bytes|`, where:

  - **bits_len** - total length of the given `ProofPath` in bits compressed
    by the `leb128` algorithm
  - **bytes** - non-null bytes of the given `ProofPath`, i.e. the first
    `(bits_len + 7) / 8` bytes.

#### exonum-crypto

- Removed deprecated `CryptoHash` trait, use `exonum-merkledb::ObjectHash`
  instead (#1361)

### New features

#### exonum

- New endpoint: `v1/transactions/subscribe`, which subscribe to new transaction events.
  This endpoint accept optional parameters: `service_id` and `message_id`
  (`message_id` as in derive macro `TransactionSet`). (#1335)

- New endpoint: `v1/ws`, which open websocket connection and allow to set multiple
  subscription (for blocks and transaction, filtered by service and transaction id)
  and send transactions (in hex, like in explorer) to blockchain
  (examples can be found in related pull request). (#1335)

### Bug Fixes

#### exonum-testkit

- Fixed `TestKit::add_tx()` method, which previously did not persist
  transactions. (#1278)

### Internal improvements

#### exonum

- `explorer/v1/blocks` endpoint supports `add_precommits` param, which supplies
  each returned block with the `precommits` field. (#1278)

- `explorer/v1/blocks` endpoint allows to specify the lower bound on the returned
  block height with the `earliest` query param. (#1278)

- Added `ProtobufConvert` implementation for byte array with fixed sizes (#1279)

- Added `service_name` getter to the `TransactionContext`. (#1274)

- Allowed to use symbol `-` in index names. (#1277)

- `rocksdb` crate is now used instead of `exonum_rocksdb`. (#1286)

- Added a new endpoint `system/v1/services` for displaying information
  about available services. (#1288)

- Endpoints `explorer/v1/block` and `explorer/v1/transactions` were extended
  with adding additional fields `service_id` and `time`. (#1386)

- Added `tx_cache` field to `State` to cache incoming transactions before
  adding them to persistent pool. (#1398)

- Added new request message `PoolTransactionsRequest` to obtain pool transactions
 from another peers. (#1404)

- Endpoints `explorer/v1/block` and `explorer/v1/transactions` were extended
  with adding additional fields `service_id` and `time`. (#1386)

#### exonum-merkledb

- Updated `ProofMapIndex` data layout. (#1293)

  Path to the root node in merkle patricia tree now has been stored in the index
  state.

- New API for getting and creating indexes. (#1293)

  - Now indexes can be accessed via immutable references from `Snapshot` and
    mutable/immutable references from `Fork`.

  - Introduced method `fork::get_object` to get or create object by address.

  - `get_object_existed` and `get_object_existed_mut` methods of `Fork` and `Snapshot`
    returns optional references to index.
- `rocksdb` crate is now used instead of `exonum_rocksdb`. (#1286)

- Added a new endpoint `system/v1/services` for displaying information
  about available services. (#1288)

- `rocksdb` crate is now used instead of `exonum_rocksdb`. (#1286)

- Added `From<Patch>` trait implementation to `Fork`. (#1403)

#### exonum-testkit

- Implemented "stopping" and "resuming" a `TestKit`, allowing to emulate node
  restarts. (#1278)

## 0.11.0 - 2019-03-15

### Breaking Changes

#### exonum

- Node secret keys are now stored in separate files in a secure way.
  CLI for generating node configs and starting nodes has been extended
  in order to reflect these changes. (#1222, #1096, #1235)

- Changed a response for `/healthcheck` endpoint. (#1252)

- Changed a response code for the `/block` endpoint for the case when
  the requested block doesn't exist. (#1262)

- Removed a sub-command `generate-testnet` from CLI. (#1264)

#### exonum-crypto

- Renamed `create_keys_file` function to `generate_keys_file`
  in `utils` module. (#1222, #1096)

### Internal improvements

- All Exonum crates have been updated to Rust 2018 edition. This means that
  it is required to use Rust 1.31 or newer for compilation. (#1230)

#### exonum

- Added `allow-origin` for `localhost` for public and private api in
  development mode by default. (#1234)

- Added `ProtobufConvert` implementation for `Signature`. (#1241)

## 0.10.3 - 2019-01-22

### Internal Improvements

#### exonum

- Unpin versions of dependencies. (#1237)

## 0.10.2 - 2019-01-14

### New Features

#### exonum

- Added i128/u128 support for `StorageKey`, `StorageValue`. (#1179)

#### exonum-crypto

- Added i128/u128 support for `CryptoHash`. (#1179)

## 0.10.1 - 2019-01-04

### Internal Improvements

#### exonum

- Dependencies have been updated. (#1111, #1162, #1167, #1168)

- `ctrl+c` handler has been added for correct node stopping. (#1163)

#### exonum-crypto

- `pwbox` dependency has been updated. (#1164)

## 0.10.0 - 2018-12-14

### Breaking Changes

- Changed the message format, which, in turn, has led to changes in
   the byte representation of transactions and precommit messages. (#916)

- `Transaction::execute` now accepts `TransactionContext` as the second
   parameter. `TransactionContext` provides the public key of transaction
   author, ID of current service, and transaction hash. (#943)

- `Transaction::verify` method has been removed. (#1085)

- Every transaction that contains the public key of the author was refactored
   to use the author indicated in `TransactionContext`. (#984 #980 #979 #975 #971)

- `/transactions/` endpoint can now handle transaction messages in hex format.
   Services that used custom endpoints were refactored to
   use `explorer/v1/transactions`. (#943 #984 #980 #979 #975 #971)

- `majority_count` parameter has been moved from `StoredConfiguration`
   to `ConfigurationService` configuration. (#828)

- Removed obsolete `enable_blockchain_explorer` option from `NodeApiConfig`. (#891)

- Consensus messages and inner structs are now serialized with protobuf. (#1028)

- `tx_pool_capacity` parameter has been removed from `MemoryPoolConfig`. (#1036)

- Custom serialization has been removed. (#1088)

#### exonum

- Trait `TransactionSend` was removed.
  `ApiSender` now contains `broadcast_transaction` method. (#943)

- `api::Error::InternalError` now contains `failure::Error` instead of
  `Box<::std::error::Error>`. (#879)

- `TransactionSend::send` now returns `Result<(), failure::Error>`
  instead of `io::Result`. (#879)

- `ApiSender` methods `send_external_message` and `peer_add`
   now returns `Result<(), failure::Error>` instead of `io::Result`. (#879)

- `majority_count` parameter has been added to `generate-template` and
  `generate-testnet` commands. (#828)

- `NodePrivateConfig` fields have been renamed: `listen_addr` to `listen_address`
  and `external_addr` to `external_address`. (#809)

- `NodePublicConfig` `addr` field has been renamed to `address`. (#809)

- Config parameter `external_address` is now a required value. (#826)

- Config parameter `round_timeout` has been renamed to `first_round_timeout`.
  Now timeout for round r is `first_round_timeout + (r-1)*round_timeout_increase`,
  where `round_timeout_increase` is determined as a certain percentage of
  `first_round_timeout`. The value of this percentage is defined in
  `ConsensusConfig::TIMEOUT_LINEAR_INCREASE_PERCENT` constant (10%). (#848)

- `missing_keys`, `entries`, `all_entries` methods of `CheckedMapProof` and
  `MapProof::missing_keys_unchecked` method now return `impl Iterator` instead
  of `Vec`. (#918)

- `Connect` message field `addr` with `SocketAddr` has been removed, `pub_addr`
   with `str` of unresolved external address of the peer is used instead. (#942)

- Endpoint `v1/peers` now returns `ConnectInfo` in incoming connections instead
  of single IP-addresses. (#959)

- `Fork::remove_by_prefix()` method now specifies prefix as `Option<&[u8]>` instead
  of `Option<&Vec<u8>>`. (#1042)

- `TransactionResult` is now serialized using protobuf. Empty description
  of the result is now the equivalent of there being no description
  of the result. (#1075)

- `Service::tx_from_raw` now uses `failure::Error` as an error type. (#1088)

- `transactions!` macro has been removed, `TransactionSet` derive macro
  from `exonum-derive` should be used instead. (#1088)

- `encoding_struct!` macro has been removed, protobuf
  should be used instead. (#1088)

#### exonum-testkit

- Structures in tests and examples are serialized using protobuf now. (#1078)

#### exonum-timestamping

- Structures in tests and examples are serialized using protobuf now. (#1081)

#### exonum-cryptocurrency

- Structures in tests and examples are serialized using protobuf now. (#1081)

#### exonum-configuration

- The `Vote` and `VoteAgainst` now save the transaction hash instead of
  full transaction message. (#984)

- Structures are serialized using protobuf now. (#1086)

#### exonum-time

- Structures are serialized using protobuf now. (#1086)

### New Features

#### exonum-crypto

- Added `utils` module with functions `create_keys_file` for creating
  and `read_keys_from_file` for reading files that contain a
  public key and encrypted secret key. (#1056)

#### exonum

- Added possibility to use domain names instead of IP addresses as a peer's
  addresses. (#826)

- Added `v1/rebroadcast` endpoint that can be used to broadcast all transactions
  from the pool to other nodes. (#859)

- Now each consecutive round is longer than previous by some constant percentage
  of `first_round_timeout`. (#848)

- Added `/v1/blocks/subscribe` endpoint for following block commit events
  through WebSockets (#792).

- Added `MapProof::all_entries_unchecked` method. It is used for more efficient
  calculations in Exonum Java Bindings, but can be used for debug purposes
  as well. (#918)

- Added `listen-address` command line argument to specify different external address
  (`peer-address`) and listen address when generating config files. (#942)

- Peer address is resolved on connect instead of resolving on node startup. (#942)

- Now peers require only one connection to exchange messages between
  them. (#945)

#### exonum-build

- `exonum-build` crate has been added to simplify writing `build.rs` files
  for services that use protobuf code generation. (#1076)

#### exonum-derive

- `exonum-derive` crate has been added with custom derives for `ProtobufConvert`
  and `TransactionSet`. (#1055)

### Bug Fixes

#### exonum

- Bug with pool size overflow has been fixed. (#853)

- Bug in `NoiseWrapper::decrypt_msg` caused by wrong calculation of
  encrypted and decrypted message sizes has been fixed. (#873)

- Transactions (signature) verification benchmark has been fixed. (#673)

- Node no longer panics when transaction pool has a lot of transactions and
  consensus is at round 0. (#673)

- Node now works correctly after consensus re-enable via API. (#902)

- Bug with incorrect EOF handling while decoding network messages has been
  fixed. (#917)

- Bug leading to deletion of excessive data when `clear`ing an index belonging
  to an index family has been fixed. (#1042)

### API Improvements

#### exonum

- `new_in_family` index constructor introduced in #531 now accepts `&str` and `&[u8]`
  as an `index_id` value.

### Internal Improvements

#### exonum

- `NodeHandler::run_handler` now returns `Result<(), failure::Error>`
  instead of `io::Result`. (#879)

- Transactions (signature) verification benchmark has been added. (#808)

- A new function `storage::proof_list_index::root_hash()` has been added
  to efficiently compute Merkle root hash from a list of hashes without
  an intermediate `ProofListIndex`. Verification of block root hashes
  has been optimized as well. (#802)

- `NoiseHandshake::finalize` now returns error if remote peer's public key is not
  in `ConnectList`. (#811)

- Now nodes will switch to `min_propose_timeout` for block proposal timeout
  faster if they receive more than `propose_timeout_threshold` transactions
  during `max_propose_timeout`. (#844)

- Custom log formatting (along with `colored` and `term` dependencies) has been
  removed in favor of `env_logger`. (#857).

- Several dependencies have been updated. (#861, #865, #871)

- Transactions are now verified in a thread pool. Thread pool size is set to
  optimal value by default (CPU count) or can be configured manually. (#673)

- The `finalize` command now does not include the node itself as its own
  trusted peer in the generated configuration. (#892)

- Added a possibility to create `ServiceApiBuilder` with blockchain. (#929)

- `ConnectInfo` and `ConnectList` now stores unresolved addresses as strings. (#942)

- Now `network` module uses `PublicKeys` to identify peers. (#942)

- `system/v1/peers` endpoint now properly returns
  incoming and outgoing connections of the node. (#942)

## 0.9.5 - 2018-12-18

### Internal Improvements

#### exonum

- A version of `snow` dependency has been updated.

## 0.9.4 - 2018-10-24

### New Features

#### exonum

- SegmentField implementation for Option has been added, allowing to
  store optional values inside of transactions. (#1004)

## 0.9.3 - 2018-10-04

### Breaking Changes

#### exonum

- Config parameter `external_address` is now a required value. (#826)

### New Features

#### exonum

- Added possibility to use domain names instead of IP addresses as a peer's
  addresses. In config file domain names can be used in `ConnectList`
  configuration and addresses will be resolved once on startup. (#826)

## 0.9.2 - 2018-09-11

### Internal Improvements

#### exonum

- Added a possibility to create `ServiceApiBuilder` with blockchain. (#929)

## 0.9.1 - 2018-08-02

### Bug Fixes

#### exonum

- `failure` version has been updated to `0.1.2` in order to fix the build issue
  with `failure_derive`. (#845)

- Bug with "unknown propose" execution has been fixed. (#841)

## 0.9.0 - 2018-07-19

### Breaking Changes

#### exonum

- `Command` trait in `helpers::fabric` module became public. (#778)

  Migration path:

  If you override `ServiceFactory::command` method and do a match by a command
  name, just add `use helpers::fabric::Command` import.

- `schema_version` field in `Block` has been removed. (#774)

- Storage in exonum is now versioned. Old databases will not work with this
  update. (#707)

- `Iron`-based web API has been replaced by the new implementation based on
  `actix-web`. (#727)

  Migration path:

  For backend:
  - Remove old dependencies on `iron` and its companions `bodyparser`, `router`
    and others.
  - Simplify the API handlers as follows:

    ```rust
    fn my_handler(state: &ServiceApiState, query: MyQueryType)
    -> Result<MyResponse, ApiError>
    {
      // ...
    }
    ```

    where `MyQueryType` type implements `Deserialize` trait and `MyResponse`
    implements `Serialize` trait.
  - Replace old methods `public_api_handler` and `private_api_handler` of
    `Service` trait by a single `wire_api` method which takes
    `ServiceApiBuilder`. You can use this builder as a factory for your service
    API.
  - `get`, `get_err` and `post` methods in `TestKitApi` have been replaced
    by the more convenient `RequestBuilder`.
    Don't forget to update your testkit-based API tests.

  For frontend:
  - New API implementation supports only query parameters in `GET` requests.
    In this way requests like `GET api/my_method/:first/:second`
    should be replaced by the `GET api/my_method?first=value1&second=value2`.
  - JSON parser for `POST` requests is now more strict.
    In this way you should send `null` in request body even for handlers
    without query parameters.

  See our [examples](examples) for more details.

- `storage::base_index` module has become private along with `BaseIndex` and
  `BaseIndexIter` types. (#723)

- `ServiceFactory` trait has been extended with `service_name` function.(#730)

- Method `name` has been removed from `Run`, `GenerateCommonConfig`,
  `GenerateNodeConfig`, `Finalize`, `GenerateTestnet` and `Maintenance`
  structures (`helpers/fabric` module). (#731)

- `Whitelist` has been replaced by `ConnectList`. Now connection between
  nodes can only be established if nodes exist in each other's connect lists.
  (#739)

  Migration path:

  - Replace `[whitelist]` section in config with `[connect_list.peers]` section
  and specify here all validators' consensus public keys with corresponding
  ip-addresses.
  For example `16ef83ca...da72 = "127.0.0.1:6333"`.

- Healthcheck and consensus endpoints (`v1/healthcheck` and
  `v1/consensus_status`) have been merged to `v1/healthcheck`. (#736, #766)

- Node configuration file is now updated at `ConnectList` update. This is
  achieved via new `ConfigManager` entity. (#777)

  Migration path (required only if you create `Node` manually):

  If you need to update `ConnectList` on file system, pass
  `Some(path_to_node_config)` as the last argument of the `Node::new` method.
  Otherwise, pass `None`.

- `exonum::crypto` types now have truncated `Display`/`Debug` representations. (#797)

  Migration path:

  Use `encoding::serialize::ToHex` instead of `Display` to produce full hexadecimal
  representation. You have to manually check if you need to switch or can keep using
  the truncated representation.

  Use `encoding::serialize::FromHex` instead of `FromStr` for reverse conversion.
  `FromStr` implementation has been removed from crypto types to avoid errors.

### New Features

#### exonum

- Existing sodiumoxide-based cryptographic backend behind opt-out
  sodiumoxide-crypto feature. It also allows to use your own cryptographic
  library with exonum. (#756)

- New kind of CLI commands has been added: `info` command that can be used for
  getting various information from a node that has not been started yet. (#731)
  Currently supported sub-commands:
  - `core-version` - prints Exonum version as a plain string.
  - `list-services` - prints the list of the services the node is built with in
    the JSON format.

- `exonum::crypto::x25519` module to convert keys from Ed25519 to X25519 format
  has been introduced. (#722)

- `storage::Entry` has been extended with `take` and `swap` methods. (#781)

- Added remote public key validation when handling incoming `Connect` message. (#786)

### Bug Fixes

#### exonum

- Fixed bug with incorrect peer status for a turned-off node. (#730)

- `handle_consensus` does not write warning for message from previous
  height any more. (#729)

- `new_in_family` constructor has been added to the `Entry` index. (#790)

- Added missing `external_address` field to the auditor final configuration. (#805)

### Internal Improvements

- `BlockResponse` sends transactions by `Hash` instead of `RawMessage`.
  If the node does not have some transactions, requests are created
  for the corresponding transactions. Due to these changes,
  the block size became significantly smaller. (#664)

## 0.8.1 - 2018-06-15

### New Features

#### exonum

- `RunDev` structure has been made public, so it can be extended now.

- `RunDev` command now generates default values for api addresses in the config.

### Internal Improvements

#### exonum

- Dependencies versions have been updated:
  - `exonum_sodiumoxide` to `0.0.19`.
  - `exonum_rocksdb` to `0.7.4`.

## 0.8 - 2018-05-31

### Breaking Changes

#### exonum

- `handle_commit` method in `Service` trait  has been renamed to
  `after_commit`. (#715)

- `TimeoutAdjusterConfig` has been removed along with different timeout
  adjusters. Current behavior is similar to the `Dynamic` timeout adjuster and
  can be modified through `min_propose_timeout`, `max_propose_timeout` and
  `propose_timeout_threshold` fields in the `ConsensusConfig`. (#643)

  Migration path:

  - `Constant` timeout adjuster can be emulated by setting equal
  `min_propose_timeout` and `max_propose_timeout` values.
  - For `Dynamic` timeout adjuster simply move `min`, `max` and `threshold`
    values into `min_propose_timeout`, `max_propose_timeout` and
    `propose_timeout_threshold` correspondingly.
  - There is no possibility to emulate `MovingAverage` now, so `Dynamic` should
    be used as the closest alternative.

- Network connections are now encrypted using
  [Noise Protocol](https://noiseprotocol.org/). Nodes compiled with old
  version will not connect to the new ones. Therefore you need to
  update all node instances for the network to work. (#678)

- `storage::Error` constructor has been made private. (#689)

- `ConsensusConfig::validate_configuration` method has been renamed to the
  `warn_if_nonoptimal`. (#690)

#### exonum-time

- The service has been refactored and the following public structs has been
  moved to separate modules: `TimeSchema` to `exonum_time::schema`,
  `TimeProvider` and `MockTimeProvider` to `exonum_time::time_provider`,
  `ValidatorTime` to `exonum_time::api`. (#604)

### New Features

#### exonum

- Private API now support CORS. (#675)

- The `--public-allow-origin` and `--private-allow-origin` parameters have been
  added to the `finalize` command. (#675)

- IPv6 addressing is now supported. (#615)

- `Field`, `CryptoHash`, `StorageValue` and `ExonumJson` traits have been
  implemented for `chrono::Duration` structure. (#653)

- `before_commit` method has been added in `Service` trait. (#667) (#715)

- `Field`, `CryptoHash`, `StorageKey`, `StorageValue` and `ExonumJson` traits
  have been implemented for `rust_decimal::Decimal`. (#671)

- Maintenance CLI command for node management has been added. Currently the only
  supported command is `clear-cache` which clears node message cache. (#676)

- `StoredConfiguration` validation has been extended with `txs_block_limit`
  parameter check. (#690)

- A warning for non-optimal `StoredConfiguration::txs_block_limit` value has been
  added. (#690)

- Private api `/v1/network/` endpoint now returns core version in addition to
  service info. (#701)

#### exonum-timestamping

- Additional service example has been added along with frontend. (#646)

#### exonum-cryptocurrency-advanced

- Advanced cryptocurrency example becomes a public library (is published on
  crates.io). (#709)

### Bug Fixes

#### exonum

- Already processed transactions are rejected now in
  `NodeHandler::handle_incoming_tx` method. (#642)

- Fixed bug with shutdown requests handling. (#666)

- Fixed deserialization of the `MapProof` data structure. (#674)

- Fixed a bug which prevented the node from reaching the actual round. (#680 #681)

#### exonum-configuration

- Error description has been added to the return value of the transactions. (#695)

#### exonum-time

- Error description has been added to the return value of the transactions. (#695)

#### exonum-cryptocurrency-advanced

- Frontend has been updated to reflect latest backend changes. (#602 #611)

### Internal Improvements

#### exonum

- Default implementation of `check` method was added to `Field` trait to
  reduce boilerplate. (#639)

- Metrics are now using `chrono::DateTime<Utc>` instead of `SystemTime`. (#620)

#### exonum-configuration

- Method `ProposeData::set_history_hash` has been removed. (#604)

## 0.7 - 2018-04-11

### Breaking Changes

#### exonum

- POST-requests are now handled with `bodyparser` crate, so all the parameters
  must be passed in the body. (#529)

- `ProofListIndex` and `ProofMapIndex` `root_hash` method has been renamed to
  `merkle_root`. (#547)

- Proofs of existence / absence for `ProofMapIndex`s have been reworked. They
  now have a linear structure with two components: key-value pairs, and
  additional *proof* information allowing to restore the Merkle root of the
  entire index. `MapProof` interface has been reworked correspondingly. (#380)

  Migration path:

  - Consult documents for the updated workflow for creation and verification
    of `MapProof`s.
  - See the README in the `storage::proof_map_index` module for theoretical
    details about the new proof structure.

- `with_prefix` constructor of all index types has been renamed to
  `new_in_family`. Now it uses `index_id` instead of prefixes. Moreover,
  `blockchain::gen_prefix` method has been removed. Instead, any type that
  implements `StorageKey` trait, can serve as an `index_id`. (#531)

- Several `Schema`'s methods have been renamed (#565):
  - `tx_location_by_tx_hash` to `transactions_locations`.
  - `block_txs` to `block_transactions`.

- `SystemTime` previously used as storage key or value turned out to show
  different behavior on different platforms and, hence, has been replaced with
  `chrono::DateTime<Utc>` that behaves the same in any environment. (#557)

  Migration path:

  - Replace all `SystemTime` fields with `chrono::DateTime<Utc>` ones.
  - Use `DateTime::from` and `into()` methods to convert your existing
  `SystemTime` instances into suitable type when constructing transactions or
  working with database.

- `Blockchain` method `tx_from_raw()` now returns
  `Result<Box<Transaction>, MessageError>` instead of `Option<Box<Transaction>>`.
  (#567)

- `events` module becomes private. (#568)

- `CryptoHash` trait is no longer implemented for `Hash`. (#578)

- `network_id` attribute has been removed from `NodeInfo` and `RawMessage`.
  `HEADER_LENGTH` remains the same, first byte of `RawMessage` is now reserved and
  always set to `0`. (#579)

- `exonum::explorer` module has been reworked to add new functionality.
  (#535, #600) In particular:

  - The explorer now allows to iterate over blocks in the blockchain in the
    given height range, replacing old `blocks_range` method.
  - `block_info` and `tx_info` methods of the explorer are renamed to `block`
    and `transaction` respectively.
  - `TransactionInfo` moved from the `api::public` module to the `explorer` module.
  - `BlocksRange` moved from the `explorer` module to the `api::public` module.
  - `TxInfo` is renamed to `CommittedTransaction`.
  - `BlockInfo` fields are private now, yet accessible with getter methods.

  Migration path:

  - Rename imported types and methods as specified above
  - Use explicit type parameter in `TransactionInfo` and `CommittedTransaction`
    (e.g., `TransactionInfo<serde_json::Value>` or `TransactionInfo<MyTransaction>`)
    if you need to deserialize transaction-related data returned from
    the explorer HTTP API.
  - Consult `explorer` module docs for further possible changes in API.

- `validators-count` command-line parameter has been added. Now, when generating
  config template using `generate-template` command, you must specify the number
  of validators. (#586)

- `majority_count` parameter has been added to the `StoredConfiguration`. See
  `exonum-configuration` changes for more details. (#546)

#### exonum-testkit

- Rollback mechanism in `Testkit` is reworked to work with checkpoints (#582):
  - old `rollback` by blocks in `Testkit` was removed;
  - `checkpoint` method was introduced to set checkpoints;
  - new `rollback` rolls back to the last set checkpoint.

  Migration path:
  - Replace every old `rollback(blocks)` by a pair of `checkpoint()` and `rollback()`.

- Testkit api now contains two methods to work with the transaction pool (#549):
  - `is_tx_in_pool` - for checking transaction existence in the pool;
  - `add_tx` - for adding a new transaction into the pool.

  Migration path:

  - Instead of calling `mempool()`, one should use `is_tx_in_pool`
  or `add_tx` methods.

- `TestKitApi::get_err` method now returns `ApiError`, rather than a deserialized
  object, as it is for `get`. For checking such results
  in tests you may want to use `assert_matches`.

#### exonum-configuration

- `majority_count: Option<u16>` configuration parameter is introduced. Allows to
  increase the threshold amount of votes required to commit a new configuration
  proposal. By default the number of votes is calculated as 2/3 + 1 of total
  validators count. (#546)

#### exonum-time

- `SystemTime` has been replaced with `chrono::DateTime<Utc>`, as it provides
  more predictable behavior on all systems. (#557)

### New Features

#### exonum

- `ExecutionError::with_description` method now takes `Into<String>` instead of
  `String` which allows to pass `&str` directly. (#592)

- New `database` field added to the `NodeConfig`. This optional setting adjusts
  database-specific settings, like number of simultaneously opened files. (#538)

- `ExecutionError::with_description` method now takes `Into<String>` instead of
  `String` which allows to pass `&str` directly. (#592)

- New `database` field added to the `NodeConfig`. This optional setting adjusts
  database-specific settings, like number of simultaneously opened files. (#538)

- Added `v1/user_agent` endpoint with information about Exonum, Rust and OS
  versions. (#548)

- `ProofMapIndex` now allows to retrieve a proof of presence / absence for an
  arbitrary number of elements at one time with the help of `get_multiproof`
  method. Correspondingly, `MapProof` allows to verify proofs for an arbitrary
  number of elements. (#380)

- `storage::UniqueHash` trait that represents a unique, but not necessary
  cryptographic hash function, is introduced. (#579)

- Added the opportunity to parse configuration files with missing empty structures.
  Fields of such structures are equal to the default values. (#576)

- `CryptoHash`, `Field`, `StorageKey` and `StorageValue` traits are implemented for
  the `uuid::Uuid`. (#588)

- `Display` trait is implemented for types from the `crypto` module. (#590)

- `transactions!` macro now allows empty body. (#593)

#### exonum-testkit

- `create_block*` methods of the `TestKit` now return the information about
  the created block. (#535)

- `TestKit::explorer()` method allows to access the blockchain explorer. (#535)

#### exonum-cryptocurrency-advanced

- A more complex example has been added featuring best practices for service
  writing. (#595)

### Internal Improvements

#### exonum

- `RawTransaction` now has its own implementation of `fmt::Debug` trait instead
  of `#[derive(Debug)]`. The template of `RawTransaction`’s debug message is
  `Transaction { version: #, service_id: #, message_type: #, length: #,
  hash: Hash(###) }`. (#603)

- Non-committed transactions are now stored persistently in the storage instead
  of memory pool. (#549)

- Sandbox tests have been moved inside of the exonum core. (#568)

- The requested transactions in the `TransactionsRequest` are now sent by batches,
  rather than one by one. The number of batches depends on the size limits
  of the message. (#583)

#### exonum-testkit

- Request logging for `TestKitApi` now encompasses all requests. The log format
  is slightly changed to allow for the generic request / response form. (#601)

## 0.6 - 2018-03-06

### Breaking Changes

#### exonum

- `exonum::crypto::CryptoHash` trait is introduced, and `StorageValue::hash`
  and `Message::hash` methods are removed. (#442)

  Migration path:

  - For implementations of `StorageValue`, move the `hash` method
    to `CryptoHash` implementation instead.
  - For implementations of `Message` simply remove `hash` method,
    there's a blanket impl of `CryptoHash` for `Message`.
  - Add `use exonum::crypto::CryptoHash` to use the `hash` method.

- The `StorageKey` trait is re-implemented for signed integer types
  (`i8`, `i16`, `i32` and `i64`) to achieve the natural ordering of produced keys.
  (#443)

  This change will break indices using signed integers as keys.
  To emulate the old implementation, you may create a wrapper around a type
  (e.g., `struct QuirkyI32Key(i32)`) and implement `StorageKey` for it using
  big endian encoding. Then, use the wrapper instead of the int type in indices.
  See the unit tests for `StorageKey` for an example.

- `Transaction::execute` method now returns `TransactionResult` that is stored in
  the blockchain and can be accessed through api. The changes made by transactions
  that return `Err` are discarded. To migrate, add `Ok(())` as the last line to
  the `execute` method. More generally, make sure that the method returns `Ok(())`
  on successful execution. (#385)

- Service transactions are now defined through `transactions!` macro that
  automatically assigns transaction IDs based on the declaration order. (#457)

  Migration path:

  - Move all separate transactions declared as `message!` into one
  `transactions!` macro.
  - Remove `ID` constants.
  - Replace `TYPE` constants with a single `SERVICE_ID` constant.

- Several variants were removed from `ApiError` enum. (#474)

  Migration path:

  - Use generic `ApiError::BadRequest` variant or create `IronError` directly.

- `CommandExtension` uses `failure::Error` instead of `Box<std::error::Error>`
  for errors. (#474)

  Migration path:

  - `std::error::Error` can be converted to `failure::Error` via `.into()` method.

- `storage::Error` implements `failure::Fail` instead of `std::error::Error`. (#474)

- `CryptoHash` for `()` now correctly calculates a hash of an empty byte array
  instead of returning `Hash::zero()`. (#483)

- Removed the `'static` bound from the return value of the
  `blockchain::Service::service_name()` method. (#485)

- `StorageKey` trait now requires `ToOwned` implementation. (#392)

- `Connect` message has been extended with a user agent string, which breaks
  binary compatibility with previous versions. (#362)

- Log output become more human-readable. Now it uses `rfc2822` for time formatting.
  This change can break scripts that analyze the log output. (#514)

- `output_dir` argument of the `generate-testnet` command has been renamed to
  `output-dir`. (#528)

- `peer_addr` argument of the `generate-config` command has been renamed to
  `peer-address`. (#528)

- `Blockchain::new` and `Node::new` now accept `Into<Arc<Database>>` instead
  of `Box<Database>`. (#530)

  Migration path:

  - Just pass database argument as is, for example instead of
    `Box::new(MemoryDb::new())` use `MemoryDb::new()`.

#### exonum-configuration

- Most types renamed to avoid stuttering (see [here][stuttering] for
  an explanation of the term) (#496):

  - `ConfigurationService` to `Service`
  - `ConfigurationServiceFactory` to `ServiceFactory`
  - `TxConfigPropose` to `Propose`
  - `TxConfigVote` to `Vote`
  - `ConfigurationSchema` to `Schema`
  - `StorageValueConfigProposeData` to `ProposeData`
  - `CONFIG_SERVICE` constant to `SERVICE_ID`

  Check the crate documentation for more details.

  **Migration path:** Rename imported types from the crate, using aliases
  or qualified names if necessary: `use exonum_configuration::Service as ConfigService`.

[stuttering]: https://doc.rust-lang.org/1.0.0/style/style/naming/README.html#avoid-redundant-prefixes-[rfc-356]

- Multiple APIs are no longer public (#496):

  - Message identifiers
  - Mutating methods of the service schema
  - Module implementing HTTP API of the service

  Check the crate documentation for more details.

  **Migration path:** The restrictions are security-based and should not
  influence intended service use.

<!-- cspell:disable -->

- `ZEROVOTE` is replaced with the `MaybeVote` type, which is now used
  instead of `Vote` in the schema method signatures. The storage format itself
  is unchanged (#496).

<!-- cspell:enable -->

#### exonum-time

- The structure `Time` is removed, use `SystemTime`
  for saving validators time in `ProofMapIndex` instead. (#20)

- Renamed methods `validators_time`/`validators_time_mut` to
  `validators_times`/`validators_times_mut` in `Schema`. (#20)

### New Features

#### exonum

- `StorageKey` and `StorageValue` traits are implemented for `SystemTime`. (#456)

- `StorageValue` and `CryptoHash` traits are implemented for `bool`. (#385)

- `Height` implements `std::str::FromStr`. (#474)

- `v1/transactions` endpoint has been extended with the transaction execution
  status. (#488)

- Key-indexes interface now allows to use borrowed types for the search
  operations. (#392)

- Added `v1/shutdown` endpoint for graceful node termination. (#526)

- `TransactionInfo` from the public api module became public. (#537)

#### exonum-testkit

- Modified signature of the `TestKitApi::send` method, which previously did not
  accept `Box<Transaction>`. (#505)

- Added possibility to init a logger in `TestKitBuilder`. (#524)

#### exonum-configuration

- Information about configurations by `/v1/configs/actual`, `/v1/configs/following`
  and `/v1/configs/committed` endpoints is extended with the hash of the corresponding
  proposal and votes for the proposal (#481).

- Implemented error handling based on error codes (#496).

### Bug Fixes

#### exonum

- `ExonumJsonDeserialize` trait is implemented for `F32` and `F64`. (#461)

- Added round and propose timeouts validation. (#523)

- Fixed bug with the extra creation of the genesis configuration. (#527)

- Fixed panic "can't cancel routine" during node shutdown. (#530)

### Internal Improvements

#### exonum

- Consensus messages are stored persistently (in the database), so restart will
  not affect the node's behavior. (#322)

- Runtime index type checks have been implemented for every index. (#525)

## 0.5.1 - 2018-02-01

### Bug Fixes

- Fixed logger output. (#451)

## 0.5 - 2018-01-30

### Breaking Changes

- The order of bytes and bits in the `DBKey` keys of `ProofMapIndex` became
  consistent. (#419)

  The change influences how Merkle Patricia trees are built
  for `ProofMapIndex`: the bits in each byte of a `DBKey` are now enumerated
  from the least significant bit (LSB) to the most significant bit (MSB),
  compared to MSB-to-LSB ordering used before.
  Note: this change will break old storages using map proofs.

- The `Database` trait is simplified: it is no longer required
  to implement state-sharing `clone` method.
  Instead, the `merge` method now takes a shared reference to `self`. (#422)

- `message!` and `encoding_struct!` no longer require manual `SIZE`
  and offset specification. (#413)

- `from_raw(raw: RawMessage)`  method is moved to the `Message` trait.
  To migrate, add `use exonum::messages::Message`. (#427)

- Changed iterators over `Patch` and `Changes` data into custom types instead
  of standard collection iterators. (#393)

  <!-- spell-checker:disable -->

- Fixed typo in `SparceListIndexKeys` and `SparceListIndexValues`. (#398)

  <!-- spell-checker:enable -->

- Removed default `state_hash` implementation in the `Service` trait. (#399)

- Removed `info` method from the `Transaction`. (#402)

- Replaced config param `timeout_events_capacity` with
  `internal_events_capacity`. (#388)

- The `Transaction` trait now inherits from `ExonumJson`. (#402)

- Renamed `DBKey` to `ProofPath` and moved a part of its functionality
  to the `BitsRange` trait. (#420)

### New Features

- Added `patch` method to the `Fork` structure. (#393)
- Added a public `healthcheck` endpoint. (#405)
- Added serialization support of floating point types through special wrapper
  (`F32` and `F64`). This feature is hidden behind `float_serialize` gate.
  Note: special values (Infinity and NaN) aren't supported. (#384)
- Added a possibility to set maximum message size (`pub max_message_len`
  field in `ConsensusConfig`). (#426)
- Added support for CORS. (#406)
- Added `run-dev` command that performs a simplified node launch
  for testing purposes. (#423)

### Bug Fixes

- Fixed consensus on the threshold of 1/3 sleeping validators. (#388)
- Fixed a bunch of inconsistencies and mistakes in the docs. (#439)
- Fixed a bug with message header validation. (#430)

### Internal Improvements

- The list of peer connections is now restored to the latest state
  after the process is restarted. (#378)
- Log dependency was updated to 0.4, which can cause issues
  with the previous versions. (#433)
- Better error reporting for configs in the `.toml` format. (#429)

## 0.4 - 2017-12-08

### Added

- Allow creating auditor node from command line. (#364)
- Added a new function `merge_sync`. In this function a write will be flushed
  from the operating system buffer cache
  before the write is considered complete. (#368)
- Added conversion into boxed values for values which implement `Service`
  or `Transaction` traits. (#366)
- Added constructor for the `ServiceContext` which can be useful
  for the alternative node implementations. (#366)
- Implemented `AsRef<RawMessage>` for any Exonum messages that were
  created using the `message!` macro. (#372)
- Implemented additional checks for conversion from raw message. (#372)

### Changed

- Changed a signature of `open` function in a `rocksdb` module.
  `RocksDBOptions` should pass by the reference. (#369)
- `ValidatorState` in the `ServiceContext` replaced by the `ValidatorId`. (#366)
- `add_transaction` in the `ServiceContext` replaced by the `transaction_sender`
  which implements the `TransactionSend` trait. (#366)
- The `Node` constructor now requires `db` and `services` variables
  instead of `blockchain` instance. (#366)
- The `Blockchain` constructor now requires services keypair
  and an `ApiSender` instance. (#366)
- `mount_*_api` methods in `Blockchain` instance now
  do not require `ApiContext`. (#366)
- Rename method `last_height` to `height` in `Schema`. (#379)
- `last_block` now returns `Block` instead of `Option<Block>`. (#379)
- Replaced `rocksdb` command-line parameter to more generic `db-path`. (#376)
- Obsolete trait `HexValue` replaced by the `FromHex` and `ToHex` traits. (#372)
- Changed `Patch` and `Changes` from type definitions into opaque structures. (#371)
- Help text is displayed if required argument is not specified. (#390)

### Removed

- Removed `round` method from the `ServiceContext`. (#366)
- Removed redundant `FromRaw` trait. (#372)
- Removed redundant `current_height` method in `Schema`. (#379)

### Fixed

- Fixed `crate_authors!` macro usage, this macro can't return static string
  in new clap version. (#370)
- Fixed mistake in description of the height getter in the `ServiceContext`. (#366)
- Fixed #15 consensus on the threshold of 1/3 sleeping validators. (#388)

## 0.3 - 2017-11-02

### Added

- New events implementation based on the `tokio` with the separated queues
  for network events and timeouts and different threads for the network
  and node code (#300)
- Added a new index `SparseListIndex`. It is a list of items stored
  in sequential order. Similar to `ListIndex` but it may contain
  indexes without elements (#312)
- Implement `FromStr` and `ToString` traits for public sodium types (#318)
- Add a new macro `metric!` for collecting statistical information (#329)
- Make type `DBKey` public because it is used in `MapProof` (#306)

### Changed

- `RocksDB` is a default storage (#178)
- Field `events_pool_capacity` in `MemoryPoolConfig` replaced
  by the new `EventsPoolCapacity` configuration (#300)
- Changed a build method `new` and added a new build method `with_prefix`
  for indexes (#178)
- Changed a signature of `gen_prefix` function in a `schema` module (#178)
- `NodeBuilder` works with `ServiceFactory` as trait object instead (#357)
- Debug formatting for crypto types are improved (#353)
- Added description of deserialization error for message types (#337)
- Clarified `Transaction.info()` usage (#345)

### Removed

- Support of `LevelDB` is removed (#178)

### Fixed

- Fix the issue causing timeouts are ignored when the event pool is full (#300)
- Fix network failure due to incorrect processing of the incoming buffer (#322)

## 0.2 - 2017-09-13

### Added

- Add `RockDB` support (#273)
- Add `TimeoutAdjusterConfig`, `Constant` and `Dynamic` timeout adjusters (#256)
- Add stream hashing and signing: `HashStream` and `SignStream` (#254)
- Add new type definitions `Height` and `ValidatorId` (#262)
- Fields of `BlockInfo` and `TxInfo` are now public (#283)
- Public export of `PROOF_MAP_KEY_SIZE` constant (#270)

### Changed

- `MapProof` variant fields are renamed: `left_hash` and `right_hash`
  to `left_node` and `right_node` (#286)
- `RequestBlock` is renamed to `BlockRequest` and `Block`
  is renamed to `BlockResponse` (#287)
- All request messages are renamed: `RequestFoo` to `FooRequest` (#287)
- Improve log formatting (#291 #294)
- Make panic message during command line arguments parsing cleaner (#257)

### Fixed

- Fix network discover failure due to incorrect processing
  of the incoming buffer (#299)
- Fix snapshot behavior for `MemoryDB` (#292)
- Disallow generate-testnet with 0 nodes (#258)

## 0.1.1 - 2017-09-13

### Fixed

- Fix segfault when `LevelDBSnapshot` is destroyed after `LevelDB` (#285)
- Fix panic during `BlockResponse` message processing
  if the transaction pool is full (#264)
- Fix panic during deserialization of malformed messages (#278 #297)

## 0.1 - 2017-07-17

The first release of Exonum.<|MERGE_RESOLUTION|>--- conflicted
+++ resolved
@@ -89,12 +89,9 @@
 
 - Added hashed version of `Entry` called `ProofEntry`, which participates
   in the state aggregation. (#1553)
-<<<<<<< HEAD
 
 - Added support of unsized keys to `MapIndex`. (#1621)
-=======
 - Added support of unsized keys to `MapIndex` and `ProofMapIndex`. (#1621, #1626)
->>>>>>> 1a23a5c6
 
 - Added mechanism to extend block header. Block now contains
   key-value storage `additional_headers` which can contain binary data. (#1602)
