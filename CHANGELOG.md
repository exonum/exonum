# Changelog

All notable changes to this project will be documented in this file.
The project adheres to [Semantic Versioning](http://semver.org/spec/v2.0.0.html).

## [Unreleased]

<<<<<<< HEAD
### New features

#### exonum

- `exonum::crypto::into_x25519_keypair` method to convert from Ed25519
  keys to X25519 keys has been introduced.
=======
### Breaking changes

#### exonum

- `storage::base_index` module has become private along with `BaseIndex` and
  `BaseIndexIter` types. (#723)
>>>>>>> f9e5c193

## 0.8 - 2018-05-31

### Breaking changes

#### exonum

- `handle_commit` method in `Service` trait  has been renamed to
  `after_commit`. (#715)

- `TimeoutAdjusterConfig` has been removed along with different timeout
  adjusters. Current behavior is similar to the `Dynamic` timeout adjuster and
  can be modified through `min_propose_timeout`, `max_propose_timeout` and
  `propose_timeout_threshold` fields in the `ConsensusConfig`. (#643)

  Migration path:

  - `Constant` timeout adjuster can be emulated by setting equal
  `min_propose_timeout` and `max_propose_timeout` values.
  - For `Dynamic` timeout adjuster simply move `min`, `max` and `threshold`
    values into `min_propose_timeout`, `max_propose_timeout` and
    `propose_timeout_threshold` correspondingly.
  - There is no possibility to emulate `MovingAverage` now, so `Dynamic` should
    be used as the closest alternative.

- Network connections are now encrypted using
  [Noise Protocol](https://noiseprotocol.org/). Nodes compiled with old
  version will not connect to the new ones. Therefore you need to
  update all node instances for the network to work. (#678)

- `storage::Error` constructor has been made private. (#689)

- `ConsensusConfig::validate_configuration` method has been renamed to the
  `warn_if_nonoptimal`. (#690)

### New features

#### exonum

- Private API now support CORS. (#675)

- The `--public-allow-origin` and `--private-allow-origin` parameters have been
  added to the `finalize` command. (#675)

- IPv6 addressing is now supported. (#615)

- `Field`, `CryptoHash`, `StorageValue` and `ExonumJson` traits have been
  implemented for `chrono::Duration` structure. (#653)

- `before_commit` method has been added in `Service` trait. (#667) (#715)

- `Field`, `CryptoHash`, `StorageKey`, `StorageValue` and `ExonumJson` traits
  have been implemented for `rust_decimal::Decimal`. (#671)

- Maintenance CLI command for node management has been added. Currently the only
  supported command is `clear-cache` which clears node message cache. (#676)

- `StoredConfiguration` validation has been extended with `txs_block_limit`
  parameter check. (#690)

- A warning for non-optimal `StoredConfiguration::txs_block_limit` value has been
  added. (#690)

- Private api `/v1/network/` endpoint now returns core version in addition to
  service info. (#701)

#### exonum-timestamping

- Additional service example has been added along with frontend. (#646)

#### exonum-cryptocurrency-advanced

- Advanced cryptocurrency example becomes a public library (is published on
  crates.io). (#709)

### Bug fixes

#### exonum

- Already processed transactions are rejected now in
  `NodeHandler::handle_incoming_tx` method. (#642)

- Fixed bug with shutdown requests handling. (#666)

- Fixed deserialization of the `MapProof` data structure. (#674)

- Fixed a bug which prevented the node from reaching the actual round. (#680 #681)

#### exonum-configuration

- Error description has been added to the return value of the transactions. (#695)

#### exonum-time

- Error description has been added to the return value of the transactions. (#695)

#### exonum-cryptocurrency-advanced

- Frontend has been updated to reflect latest backend changes. (#602 #611)

### Internal improvements

#### exonum

- Default implementation of `check` method was added to `Field` trait to
  reduce boilerplate. (#639)

- Metrics are now using `chrono::DateTime<Utc>` instead of `SystemTime`. (#620)

#### exonum-time

- Split service components to separate modules. (#604)

#### exonum-configuration

- Method `ProposeData::set_history_hash` has been removed. (#604)

## 0.7 - 2018-04-11

### Breaking changes

#### exonum

- POST-requests are now handled with `bodyparser` crate, so all the parameters
  must be passed in the body. (#529)

- `ProofListIndex` and `ProofMapIndex` `root_hash` method has been renamed to
  `merkle_root`. (#547)

- Proofs of existence / absence for `ProofMapIndex`s have been reworked. They
  now have a linear structure with two components: key-value pairs, and
  additional *proof* information allowing to restore the Merkle root of the
  entire index. `MapProof` interface has been reworked correspondingly. (#380)

  Migration path:

  - Consult documents for the updated workflow for creation and verification
    of `MapProof`s.
  - See the README in the `storage::proof_map_index` module for theoretical
    details about the new proof structure.

- `with_prefix` constructor of all index types has been renamed to
  `new_in_family`. Now it uses `index_id` instead of prefixes. Moreover,
  `blockchain::gen_prefix` method has been removed. Instead, any type that
  implements `StorageKey` trait, can serve as an `index_id`. (#531)

- Several `Schema`'s methods have been renamed (#565):
  - `tx_location_by_tx_hash` to `transactions_locations`.
  - `block_txs` to `block_transactions`.

- `SystemTime` previously used as storage key or value turned out to show
  different behavior on different platforms and, hence, has been replaced with
  `chrono::DateTime<Utc>` that behaves the same in any environment. (#557)

  Migration path:

  - Replace all `SystemTime` fields with `chrono::DateTime<Utc>` ones.
  - Use `DateTime::from` and `into()` methods to convert your existing
  `SystemTime` instances into suitable type when constructing transactions or
  working with database.

- `Blockchain` method `tx_from_raw()` now returns
  `Result<Box<Transaction>, MessageError>` instead of `Option<Box<Transaction>>`.
  (#567)

- `events` module becomes private. (#568)

- `CryptoHash` trait is no longer implemented for `Hash`. (#578)

- `network_id` attribute has been removed from `NodeInfo` and `RawMessage`.
  `HEADER_LENGTH` remains the same, first byte of `RawMessage` is now reserved and
  always set to `0`. (#579)

- `exonum::explorer` module has been reworked to add new functionality.
  (#535, #600) In particular:

  - The explorer now allows to iterate over blocks in the blockchain in the
    given height range, replacing old `blocks_range` method.
  - `block_info` and `tx_info` methods of the explorer are renamed to `block`
    and `transaction` respectively.
  - `TransactionInfo` moved from the `api::public` module to the `explorer` module.
  - `BlocksRange` moved from the `explorer` module to the `api::public` module.
  - `TxInfo` is renamed to `CommittedTransaction`.
  - `BlockInfo` fields are private now, yet accessible with getter methods.

  Migration path:

  - Rename imported types and methods as specified above
  - Use explicit type parameter in `TransactionInfo` and `CommittedTransaction`
    (e.g., `TransactionInfo<serde_json::Value>` or `TransactionInfo<MyTransaction>`)
    if you need to deserialize transaction-related data returned from
    the explorer HTTP API.
  - Consult `explorer` module docs for further possible changes in API.

- `validators-count` command-line parameter has been added. Now, when generating
  config template using `generate-template` command, you must specify the number
  of validators. (#586)

- `majority_count` parameter has been added to the `StoredConfiguration`. See
  `exonum-configuration` changes for more details. (#546)

#### exonum-testkit

- Rollback mechanism in `Testkit` is reworked to work with checkpoints (#582):
  - old `rollback` by blocks in `Testkit` was removed;
  - `checkpoint` method was introduced to set checkpoints;
  - new `rollback` rolls back to the last set checkpoint.

  Migration path:
  - Replace every old `rollback(blocks)` by a pair of `checkpoint()` and `rollback()`.

- Testkit api now contains two methods to work with the transaction pool (#549):
  - `is_tx_in_pool` - for checking transaction existence in the pool;
  - `add_tx` - for adding a new transaction into the pool.

  Migration path:

  - Instead of calling `mempool()`, one should use `is_tx_in_pool`
  or `add_tx` methods.

- `TestKitApi::get_err` method now returns `ApiError`, rather than a deserialized
  object, as it is for `get`. For checking such results
  in tests you may want to use `assert_matches`.

#### exonum-configuration

- `majority_count: Option<u16>` configuration parameter is introduced. Allows to
  increase the threshold amount of votes required to commit a new configuration
  proposal. By default the number of votes is calculated as 2/3 + 1 of total
  validators count. (#546)

#### exonum-time

- `SystemTime` has been replaced with `chrono::DateTime<Utc>`, as it provides
  more predictable behavior on all systems. (#557)

### New features

#### exonum

- `ExecutionError::with_description` method now takes `Into<String>` instead of
  `String` which allows to pass `&str` directly. (#592)

- New `database` field added to the `NodeConfig`. This optional setting adjusts
  database-specific settings, like number of simultaneously opened files. (#538)

- `ExecutionError::with_description` method now takes `Into<String>` instead of
  `String` which allows to pass `&str` directly. (#592)

- New `database` field added to the `NodeConfig`. This optional setting adjusts
  database-specific settings, like number of simultaneously opened files. (#538)

- Added `v1/user_agent` endpoint with information about Exonum, Rust and OS
  versions. (#548)

- `ProofMapIndex` now allows to retrieve a proof of presence / absence for an
  arbitrary number of elements at one time with the help of `get_multiproof`
  method. Correspondingly, `MapProof` allows to verify proofs for an arbitrary
  number of elements. (#380)

- `storage::UniqueHash` trait that represents a unique, but not necessary
  cryptographic hash function, is introduced. (#579)

- Added the opportunity to parse configuration files with missing empty structures.
  Fields of such structures are equal to the default values. (#576)

- `CryptoHash`, `Field`, `StorageKey` and `StorageValue` traits are implemented for
  the `uuid::Uuid`. (#588)

- `Display` trait is implemented for types from the `crypto` module. (#590)

- `transactions!` macro now allows empty body. (#593)

#### exonum-testkit

- `create_block*` methods of the `TestKit` now return the information about
  the created block. (#535)

- `TestKit::explorer()` method allows to access the blockchain explorer. (#535)

#### exonum-cryptocurrency-advanced

- A more complex example has been added featuring best practices for service
  writing. (#595)

### Internal improvements

#### exonum

- `RawTransaction` now has its own implementation of `fmt::Debug` trait instead
  of `#[derive(Debug)]`. The template of `RawTransaction`’s debug message is
  `Transaction { version: #, service_id: #, message_type: #, length: #,
  hash: Hash(###) }`. (#603)

- Non-committed transactions are now stored persistently in the storage instead
  of memory pool. (#549)

- Sandbox tests have been moved inside of the exonum core. (#568)

- The requested transactions in the `TransactionsRequest` are now sent by batches,
  rather than one by one. The number of batches depends on the size limits
  of the message. (#583)

#### exonum-testkit

- Request logging for `TestKitApi` now encompasses all requests. The log format
  is slightly changed to allow for the generic request / response form. (#601)

## 0.6 - 2018-03-06

### Breaking changes

#### exonum

- `exonum::crypto::CryptoHash` trait is introduced, and `StorageValue::hash`
  and `Message::hash` methods are removed. (#442)

  Migration path:

  - For implementations of `StorageValue`, move the `hash` method
    to `CryptoHash` implementation instead.
  - For implementations of `Message` simply remove `hash` method,
    there's a blanket impl of `CryptoHash` for `Message`.
  - Add `use exonum::crypto::CryptoHash` to use the `hash` method.

- The `StorageKey` trait is re-implemented for signed integer types
  (`i8`, `i16`, `i32` and `i64`) to achieve the natural ordering of produced keys.
  (#443)

  This change will break indices using signed integers as keys.
  To emulate the old implementation, you may create a wrapper around a type
  (e.g., `struct QuirkyI32Key(i32)`) and implement `StorageKey` for it using
  big endian encoding. Then, use the wrapper instead of the int type in indices.
  See the unit tests for `StorageKey` for an example.

- `Transaction::execute` method now returns `TransactionResult` that is stored in
  the blockchain and can be accessed through api. The changes made by transactions
  that return `Err` are discarded. To migrate, add `Ok(())` as the last line to
  the `execute` method. More generally, make sure that the method returns `Ok(())`
  on successful execution. (#385)

- Service transactions are now defined through `transactions!` macro that
  automatically assigns transaction IDs based on the declaration order. (#457)

  Migration path:

  - Move all separate transactions declared as `message!` into one
  `transactions!` macro.
  - Remove `ID` constants.
  - Replace `TYPE` constants with a single `SERVICE_ID` constant.

- Several variants were removed from `ApiError` enum. (#474)

  Migration path:

  - Use generic `ApiError::BadRequest` variant or create `IronError` directly.

- `CommandExtension` uses `failure::Error` instead of `Box<std::error::Error>`
  for errors. (#474)

  Migration path:

  - `std::error::Error` can be converted to `failure::Error` via `.into()` method.

- `storage::Error` implements `failure::Fail` instead of `std::error::Error`. (#474)

- `CryptoHash` for `()` now correctly calculates a hash of an empty byte array
  instead of returning `Hash::zero()`. (#483)

- Removed the `'static` bound from the return value of the
  `blockchain::Service::service_name()` method. (#485)

- `StorageKey` trait now requires `ToOwned` implementation. (#392)

- `Connect` message has been extended with a user agent string, which breaks
  binary compatibility with previous versions. (#362)

- Log output become more human-readable. Now it uses `rfc2822` for time formatting.
  This change can break scripts that analyze the log output. (#514)

- `output_dir` argument of the `generate-testnet` command has been renamed to
  `output-dir`. (#528)

- `peer_addr` argument of the `generate-config` command has been renamed to
  `peer-address`. (#528)

- `Blockchain::new` and `Node::new` now accept `Into<Arc<Database>>` instead
  of `Box<Database>`. (#530)

  Migration path:

  - Just pass database argument as is, for example instead of
    `Box::new(MemoryDb::new())` use `MemoryDb::new()`.

#### exonum-configuration

- Most types renamed to avoid stuttering (see [here][stuttering] for
  an explanation of the term) (#496):

  - `ConfigurationService` to `Service`
  - `ConfigurationServiceFactory` to `ServiceFactory`
  - `TxConfigPropose` to `Propose`
  - `TxConfigVote` to `Vote`
  - `ConfigurationSchema` to `Schema`
  - `StorageValueConfigProposeData` to `ProposeData`
  - `CONFIG_SERVICE` constant to `SERVICE_ID`

  Check the crate documentation for more details.

  **Migration path:** Rename imported types from the crate, using aliases
  or qualified names if necessary: `use exonum_configuration::Service as ConfigService`.

[stuttering]: https://doc.rust-lang.org/1.0.0/style/style/naming/README.html#avoid-redundant-prefixes-[rfc-356]

- Multiple APIs are no longer public (#496):

  - Message identifiers
  - Mutating methods of the service schema
  - Module implementing HTTP API of the service

  Check the crate documentation for more details.

  **Migration path:** The restrictions are security-based and should not
  influence intended service use.

<!-- cspell:disable -->

- `ZEROVOTE` is replaced with the `MaybeVote` type, which is now used
  instead of `Vote` in the schema method signatures. The storage format itself
  is unchanged (#496).

<!-- cspell:enable -->

#### exonum-time

- The structure `Time` is removed, use `SystemTime`
  for saving validators time in `ProofMapIndex` instead. (#20)

- Renamed methods `validators_time`/`validators_time_mut` to
  `validators_times`/`validators_times_mut` in `Schema`. (#20)

### New features

#### exonum

- `StorageKey` and `StorageValue` traits are implemented for `SystemTime`. (#456)

- `StorageValue` and `CryptoHash` traits are implemented for `bool`. (#385)

- `Height` implements `std::str::FromStr`. (#474)

- `v1/transactions` endpoint has been extended with the transaction execution
  status. (#488)

- Key-indexes interface now allows to use borrowed types for the search
  operations. (#392)

- Added `v1/shutdown` endpoint for graceful node termination. (#526)

- `TransactionInfo` from the public api module became public. (#537)

#### exonum-testkit

- Modified signature of the `TestKitApi::send` method, which previously did not
  accept `Box<Transaction>`. (#505)

- Added possibility to init a logger in `TestKitBuilder`. (#524)

#### exonum-configuration

- Information about configurations by `/v1/configs/actual`, `/v1/configs/following`
  and `/v1/configs/committed` endpoints is extended with the hash of the corresponding
  proposal and votes for the proposal (#481).

- Implemented error handling based on error codes (#496).

### Bug fixes

#### exonum

- `ExonumJsonDeserialize` trait is implemented for `F32` and `F64`. (#461)

- Added round and propose timeouts validation. (#523)

- Fixed bug with the extra creation of the genesis configuration. (#527)

- Fixed panic "can't cancel routine" during node shutdown. (#530)

### Internal improvements

#### exonum

- Consensus messages are stored persistently (in the database), so restart will
  not affect the node's behavior. (#322)

- Runtime index type checks have been implemented for every index. (#525)

## 0.5.1 - 2018-02-01

### Bug fixes

- Fixed logger output. (#451)

## 0.5 - 2018-01-30

### Breaking changes

- The order of bytes and bits in the `DBKey` keys of `ProofMapIndex` became
  consistent. (#419)

  The change influences how Merkle Patricia trees are built
  for `ProofMapIndex`: the bits in each byte of a `DBKey` are now enumerated
  from the least significant bit (LSB) to the most significant bit (MSB),
  compared to MSB-to-LSB ordering used before.
  Note: this change will break old storages using map proofs.

- The `Database` trait is simplified: it is no longer required
  to implement state-sharing `clone` method.
  Instead, the `merge` method now takes a shared reference to `self`. (#422)

- `message!` and `encoding_struct!` no longer require manual `SIZE`
  and offset specification. (#413)

- `from_raw(raw: RawMessage)`  method is moved to the `Message` trait.
  To migrate, add `use exonum::messages::Message`. (#427)

- Changed iterators over `Patch` and `Changes` data into custom types instead
  of standard collection iterators. (#393)

  <!-- spell-checker:disable -->

- Fixed typo in `SparceListIndexKeys` and `SparceListIndexValues`. (#398)

  <!-- spell-checker:enable -->

- Removed default `state_hash` implementation in the `Service` trait. (#399)

- Removed `info` method from the `Transaction`. (#402)

- Replaced config param `timeout_events_capacity` with
  `internal_events_capacity`. (#388)

- The `Transaction` trait now inherits from `ExonumJson`. (#402)

- Renamed `DBKey` to `ProofPath` and moved a part of its functionality
  to the `BitsRange` trait. (#420)

### New features

- Added `patch` method to the `Fork` structure. (#393)
- Added a public `healthcheck` endpoint. (#405)
- Added serialization support of floating point types through special wrapper
  (`F32` and `F64`). This feature is hidden behind `float_serialize` gate.
  Note: special values (Infinity and NaN) aren't supported. (#384)
- Added a possibility to set maximum message size (`pub max_message_len`
  field in `ConsensusConfig`). (#426)
- Added support for CORS. (#406)
- Added `run-dev` command that performs a simplified node launch
  for testing purposes. (#423)

### Bug fixes

- Fixed consensus on the threshold of 1/3 sleeping validators. (#388)
- Fixed a bunch of inconsistencies and mistakes in the docs. (#439)
- Fixed a bug with message header validation. (#430)

### Internal improvements

- The list of peer connections is now restored to the latest state
  after the process is restarted. (#378)
- Log dependency was updated to 0.4, which can cause issues
  with the previous versions. (#433)
- Better error reporting for configs in the `.toml` format. (#429)

## 0.4 - 2017-12-08

### Added

- Allow creating auditor node from command line. (#364)
- Added a new function `merge_sync`. In this function a write will be flushed
  from the operating system buffer cache
  before the write is considered complete. (#368)
- Added conversion into boxed values for values which implement `Service`
  or `Transaction` traits. (#366)
- Added constructor for the `ServiceContext` which can be useful
  for the alternative node implementations. (#366)
- Implemented `AsRef<RawMessage>` for any Exonum messages that were
  created using the `message!` macro. (#372)
- Implemented additional checks for conversion from raw message. (#372)

### Changed

- Changed a signature of `open` function in a `rocksdb` module.
  `RocksDBOptions` should pass by the reference. (#369)
- `ValidatorState` in the `ServiceContext` replaced by the `ValidatorId`. (#366)
- `add_transaction` in the `ServiceContext` replaced by the `transaction_sender`
  which implements the `TransactionSend` trait. (#366)
- The `Node` constructor now requires `db` and `services` variables
  instead of `blockchain` instance. (#366)
- The `Blockchain` constructor now requires services keypair
  and an `ApiSender` instance. (#366)
- `mount_*_api` methods in `Blockchain` instance now
  do not require `ApiContext`. (#366)
- Rename method `last_height` to `height` in `Schema`. (#379)
- `last_block` now returns `Block` instead of `Option<Block>`. (#379)
- Replaced `rocksdb` command-line parameter to more generic `db-path`. (#376)
- Obsolete trait `HexValue` replaced by the `FromHex` and `ToHex` traits. (#372)
- Changed `Patch` and `Changes` from type definitions into opaque structures. (#371)
- Help text is displayed if required argument is not specified. (#390)

### Removed

- Removed `round` method from the `ServiceContext`. (#366)
- Removed redundant `FromRaw` trait. (#372)
- Removed redundant `current_height` method in `Schema`. (#379)

### Fixed

- Fixed `crate_authors!` macro usage, this macro can't return static string
  in new clap version. (#370)
- Fixed mistake in description of the height getter in the `ServiceContext`. (#366)
- Fixed #15 consensus on the threshold of 1/3 sleeping validators. (#388)

## 0.3 - 2017-11-02

### Added

- New events implementation based on the `tokio` with the separated queues
  for network events and timeouts and different threads for the network
  and node code (#300)
- Added a new index `SparseListIndex`. It is a list of items stored
  in sequential order. Similar to `ListIndex` but it may contain
  indexes without elements (#312)
- Implement `FromStr` and `ToString` traits for public sodium types (#318)
- Add a new macro `metric!` for collecting statistical information (#329)
- Make type `DBKey` public because it is used in `MapProof` (#306)

### Changed

- `RocksDB` is a default storage (#178)
- Field `events_pool_capacity` in `MemoryPoolConfig` replaced
  by the new `EventsPoolCapacity` configuration (#300)
- Changed a build method `new` and added a new build method `with_prefix`
  for indexes (#178)
- Changed a signature of `gen_prefix` function in a `schema` module (#178)
- `NodeBuilder` works with `ServiceFactory` as trait object instead (#357)
- Debug formatting for crypto types are improved (#353)
- Added description of deserialization error for message types (#337)
- Clarified `Transaction.info()` usage (#345)

### Removed

- Support of `LevelDB` is removed (#178)

### Fixed

- Fix the issue causing timeouts are ignored when the event pool is full (#300)
- Fix network failure due to incorrect processing of the incoming buffer (#322)

## 0.2 - 2017-09-13

### Added

- Add `RockDB` support (#273)
- Add `TimeoutAdjusterConfig`, `Constant` and `Dynamic` timeout adjusters (#256)
- Add stream hashing and signing: `HashStream` and `SignStream` (#254)
- Add new type definitions `Height` and `ValidatorId` (#262)
- Fields of `BlockInfo` and `TxInfo` are now public (#283)
- Public export of `PROOF_MAP_KEY_SIZE` constant (#270)

### Changed

- `MapProof` variant fields are renamed: `left_hash` and `right_hash`
  to `left_node` and `right_node` (#286)
- `RequestBlock` is renamed to `BlockRequest` and `Block`
  is renamed to `BlockResponse` (#287)
- All request messages are renamed: `RequestFoo` to `FooRequest` (#287)
- Improve log formatting (#291 #294)
- Make panic message during command line arguments parsing cleaner (#257)

### Fixed

- Fix network discover failure due to incorrect processing
  of the incoming buffer (#299)
- Fix snapshot behavior for `MemoryDB` (#292)
- Disallow generate-testnet with 0 nodes (#258)

## 0.1.1 - 2017-09-13

### Fixed

- Fix segfault when `LevelDBSnapshot` is destroyed after `LevelDB` (#285)
- Fix panic during `BlockResponse` message processing
  if the transaction pool is full (#264)
- Fix panic during deserialization of malformed messages (#278 #297)

## 0.1 - 2017-07-17

The first release of Exonum.<|MERGE_RESOLUTION|>--- conflicted
+++ resolved
@@ -5,21 +5,18 @@
 
 ## [Unreleased]
 
-<<<<<<< HEAD
 ### New features
 
 #### exonum
 
 - `exonum::crypto::into_x25519_keypair` method to convert from Ed25519
   keys to X25519 keys has been introduced.
-=======
 ### Breaking changes
 
 #### exonum
 
 - `storage::base_index` module has become private along with `BaseIndex` and
   `BaseIndexIter` types. (#723)
->>>>>>> f9e5c193
 
 ## 0.8 - 2018-05-31
 
