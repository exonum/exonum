# Changelog

All notable changes to this project will be documented in this file.
The project adheres to [Semantic Versioning](http://semver.org/spec/v2.0.0.html).

## Unreleased

## 0.12.0 - 2019-08-14

### Breaking changes

#### exonum

- Module `storage` has been replace by `exonum-merkledb` crate. See related section
- Signatures of methods `Service::initialize` and `Service::before_commit` has been
  changed. Now they take immutable reference to `Fork` instead of mutable. (#1293)

- Trait `BinaryForm` has been replaced by `BinaryValue`. (#1298)

  To implement `BinaryValue` for types that implements `Protobuf::Message` use
  `impl_binary_value_for_pb_message` macros.

- Module `storage` has been replaced by `exonum-merkledb` crate. See related section
  in changelog for details. (#1293)

- Bootstrapping workflow has been simplified (#1292)

  `generate-config` subcommand now uses single `OUTPUT_DIR` instead of set of options.
  So to generate node config you should write something like example bellow.

  ```bash
  cargo run --bin exonum-timestamping -- \
    generate-template /tmp/exonum/template.toml --validators-count 4

  cargo run --bin exonum-timestamping -- \
    generate-config /tmp/exonum/template.toml /tmp/exonum/cfg/0 \
      --peer-address 0.0.0.0:8000
  cargo run --bin exonum-timestamping -- \
    generate-config /tmp/exonum/template.toml /tmp/exonum/cfg/1 \
      --peer-address 0.0.0.0:8001
  cargo run --bin exonum-timestamping -- \
    generate-config /tmp/exonum/template.toml /tmp/exonum/cfg/2 \
      --peer-address 0.0.0.0:8002
  cargo run --bin exonum-timestamping -- \
    generate-config /tmp/exonum/template.toml /tmp/exonum/cfg/3 \
      --peer-address 0.0.0.0:8003

  cargo run --bin exonum-timestamping -- \
    finalize /tmp/exonum/nodes/0/sec.toml /tmp/exonum/nodes/0/node.toml \
      --public-configs /tmp/exonum/cfg/{0,1,2,3}/pub.toml

  cargo run --bin exonum-timestamping -- \
    run -d /tmp/exonum/db/0 -c /tmp/exonum/nodes/0/node.toml
  ```

- `explorer/v1/blocks` endpoint with `add_blocks_time` param switched on now returns
  median precommit times in the `time` field within each returned block,
  rather than in a separate array. (#1278)

- `system/v1/mempool` endpoint has been renamed into `system/v1/stats`.
  An additional field in the response of the endpoint was added. The field
  corresponds to the total number of transactions in the blockchain. (#1289)

- `system/v1/mempool` endpoint has been renamed into `system/v1/stats`.
  An additional field in the response of the endpoint was added. The field
  corresponds to the total number of transactions in the blockchain. (#1289)

#### exonum-merkledb

- Added restrictions to index names. Allowable characters in index name: ASCII
  characters, digits, underscores and dashes. (#1388)

- Added `Debug` implementation for `Database`, `Snapshot`, `Iterator` dynamic
  traits (#1363)

- Changed storage layout (#1293)

  - Changed indexes metadata layout in the database.

  - Introduced a generic `IndexState` structure that can be used to store global
    index properties like total number of items.

- Changed `ProofMapIndex` hashing rules for branch nodes and root node.
  Branch nodes is hashing now with 0x04 prefix, root node with 0x03 (#1293).

- Renamed method `merkle_root` of `ProofMapIndex` and `ProofListIndex` to
  `object_hash` (#1293).

- Several mutable indexes now can be create from immutable reference to `Fork` (#1293)

- Relaxed trait bounds for the `ProofMapIndex` keys (#1293)

  Now keys should just implement `BinaryKey` trait instead of the
  `ProofMapKey`, which will be ordered according to their binary
  representation, as in the `MapIndex`.

- Changed `ProofListIndex` hashing rules for leaf nodes and branch nodes according
    to the [certificate transparency](https://tools.ietf.org/html/rfc6962#section-2.1)
    specification. Leaf nodes contain hashes with 0x00 prefix, branch nodes - with
    0x01. (#1293)

- `StorageValue` and `StorageKey` have been renamed to the `BinaryValue`
  and `BinaryKey`. (#1293)

  - Added `to_bytes` method to the `BinaryValue` trait which doesn't consume
    original value instead of the `into_bytes`.
  - `BinaryKey::write` now returns total number of written bytes.
  - `CryptoHash` has been replaced by the `ObjectHash`.

- Changed the hash algorithm of the intermediate nodes in `ProofMapIndex`. (#1293)

  `ProofPath` now uses compact binary representation in the `BranchNode`
  hash calculation.

  Binary representation is `|bits_len|bytes|`, where:

  - **bits_len** - total length of the given `ProofPath` in bits compressed
    by the `leb128` algorithm
  - **bytes** - non-null bytes of the given `ProofPath`, i.e. the first
    `(bits_len + 7) / 8` bytes.

<<<<<<< HEAD
#### exonum-crypto

- Removed deprecated `CryptoHash` trait, use `exonum-merkledb::ObjectHash`
  instead (#1361)

=======
>>>>>>> ce1caf9c
### New features

#### exonum

- New endpoint: `v1/transactions/subscribe`, which subscribe to new transaction events.
  This endpoint accept optional parameters: `service_id` and `message_id`
  (`message_id` as in derive macro `TransactionSet`). (#1335)

- New endpoint: `v1/ws`, which open websocket connection and allow to set multiple
  subscription (for blocks and transaction, filtered by service and transaction id)
  and send transactions (in hex, like in explorer) to blockchain
  (examples can be found in related pull request). (#1335)

### Bug Fixes

#### exonum-testkit

- Fixed `TestKit::add_tx()` method, which previously did not persist
  transactions. (#1278)

### Internal improvements

#### exonum

- `explorer/v1/blocks` endpoint supports `add_precommits` param, which supplies
  each returned block with the `precommits` field. (#1278)

- `explorer/v1/blocks` endpoint allows to specify the lower bound on the returned
  block height with the `earliest` query param. (#1278)

- Added `ProtobufConvert` implementation for byte array with fixed sizes (#1279)

- Added `service_name` getter to the `TransactionContext`. (#1274)

- Allowed to use symbol `-` in index names. (#1277)

- `rocksdb` crate is now used instead of `exonum_rocksdb`. (#1286)

- Added a new endpoint `system/v1/services` for displaying information
  about available services. (#1288)

- Endpoints `explorer/v1/block` and `explorer/v1/transactions` were extended
  with adding additional fields `service_id` and `time`. (#1386)

- Added `tx_cache` field to `State` to cache incoming transactions before
  adding them to persistent pool. (#1398)

- Added new request message `PoolTransactionsRequest` to obtain pool transactions
 from another peers. (#1404)

- Endpoints `explorer/v1/block` and `explorer/v1/transactions` were extended
  with adding additional fields `service_id` and `time`. (#1386)

#### exonum-merkledb

- Updated `ProofMapIndex` data layout. (#1293)

  Path to the root node in merkle patricia tree now has been stored in the index
  state.

- New API for getting and creating indexes. (#1293)

  - Now indexes can be accessed via immutable references from `Snapshot` and
    mutable/immutable references from `Fork`.

  - Introduced method `fork::get_object` to get or create object by address.

  - `get_object_existed` and `get_object_existed_mut` methods of `Fork` and `Snapshot`
    returns optional references to index.
- `rocksdb` crate is now used instead of `exonum_rocksdb`. (#1286)

- Added a new endpoint `system/v1/services` for displaying information
  about available services. (#1288)

- `rocksdb` crate is now used instead of `exonum_rocksdb`. (#1286)

- Added `From<Patch>` trait implementation to `Fork`. (#1403)

#### exonum-testkit

- Implemented "stopping" and "resuming" a `TestKit`, allowing to emulate node
  restarts. (#1278)

## 0.11.0 - 2019-03-15

### Breaking Changes

#### exonum

- Node secret keys are now stored in separate files in a secure way.
  CLI for generating node configs and starting nodes has been extended
  in order to reflect these changes. (#1222, #1096, #1235)

- Changed a response for `/healthcheck` endpoint. (#1252)

- Changed a response code for the `/block` endpoint for the case when
  the requested block doesn't exist. (#1262)

- Removed a sub-command `generate-testnet` from CLI. (#1264)

#### exonum-crypto

- Renamed `create_keys_file` function to `generate_keys_file`
  in `utils` module. (#1222, #1096)

### Internal improvements

- All Exonum crates have been updated to Rust 2018 edition. This means that
  it is required to use Rust 1.31 or newer for compilation. (#1230)

#### exonum

- Added `allow-origin` for `localhost` for public and private api in
  development mode by default. (#1234)

- Added `ProtobufConvert` implementation for `Signature`. (#1241)

## 0.10.3 - 2019-01-22

### Internal Improvements

#### exonum

- Unpin versions of dependencies. (#1237)

## 0.10.2 - 2019-01-14

### New Features

#### exonum

- Added i128/u128 support for `StorageKey`, `StorageValue`. (#1179)

#### exonum-crypto

- Added i128/u128 support for `CryptoHash`. (#1179)

## 0.10.1 - 2019-01-04

### Internal Improvements

#### exonum

- Dependencies have been updated. (#1111, #1162, #1167, #1168)

- `ctrl+c` handler has been added for correct node stopping. (#1163)

#### exonum-crypto

- `pwbox` dependency has been updated. (#1164)

## 0.10.0 - 2018-12-14

### Breaking Changes

- Changed the message format, which, in turn, has led to changes in
   the byte representation of transactions and precommit messages. (#916)

- `Transaction::execute` now accepts `TransactionContext` as the second
   parameter. `TransactionContext` provides the public key of transaction
   author, ID of current service, and transaction hash. (#943)

- `Transaction::verify` method has been removed. (#1085)

- Every transaction that contains the public key of the author was refactored
   to use the author indicated in `TransactionContext`. (#984 #980 #979 #975 #971)

- `/transactions/` endpoint can now handle transaction messages in hex format.
   Services that used custom endpoints were refactored to
   use `explorer/v1/transactions`. (#943 #984 #980 #979 #975 #971)

- `majority_count` parameter has been moved from `StoredConfiguration`
   to `ConfigurationService` configuration. (#828)

- Removed obsolete `enable_blockchain_explorer` option from `NodeApiConfig`. (#891)

- Consensus messages and inner structs are now serialized with protobuf. (#1028)

- `tx_pool_capacity` parameter has been removed from `MemoryPoolConfig`. (#1036)

- Custom serialization has been removed. (#1088)

#### exonum

- Trait `TransactionSend` was removed.
  `ApiSender` now contains `broadcast_transaction` method. (#943)

- `api::Error::InternalError` now contains `failure::Error` instead of
  `Box<::std::error::Error>`. (#879)

- `TransactionSend::send` now returns `Result<(), failure::Error>`
  instead of `io::Result`. (#879)

- `ApiSender` methods `send_external_message` and `peer_add`
   now returns `Result<(), failure::Error>` instead of `io::Result`. (#879)

- `majority_count` parameter has been added to `generate-template` and
  `generate-testnet` commands. (#828)

- `NodePrivateConfig` fields have been renamed: `listen_addr` to `listen_address`
  and `external_addr` to `external_address`. (#809)

- `NodePublicConfig` `addr` field has been renamed to `address`. (#809)

- Config parameter `external_address` is now a required value. (#826)

- Config parameter `round_timeout` has been renamed to `first_round_timeout`.
  Now timeout for round r is `first_round_timeout + (r-1)*round_timeout_increase`,
  where `round_timeout_increase` is determined as a certain percentage of
  `first_round_timeout`. The value of this percentage is defined in
  `ConsensusConfig::TIMEOUT_LINEAR_INCREASE_PERCENT` constant (10%). (#848)

- `missing_keys`, `entries`, `all_entries` methods of `CheckedMapProof` and
  `MapProof::missing_keys_unchecked` method now return `impl Iterator` instead
  of `Vec`. (#918)

- `Connect` message field `addr` with `SocketAddr` has been removed, `pub_addr`
   with `str` of unresolved external address of the peer is used instead. (#942)

- Endpoint `v1/peers` now returns `ConnectInfo` in incoming connections instead
  of single IP-addresses. (#959)

- `Fork::remove_by_prefix()` method now specifies prefix as `Option<&[u8]>` instead
  of `Option<&Vec<u8>>`. (#1042)

- `TransactionResult` is now serialized using protobuf. Empty description
  of the result is now the equivalent of there being no description
  of the result. (#1075)

- `Service::tx_from_raw` now uses `failure::Error` as an error type. (#1088)

- `transactions!` macro has been removed, `TransactionSet` derive macro
  from `exonum-derive` should be used instead. (#1088)

- `encoding_struct!` macro has been removed, protobuf
  should be used instead. (#1088)

#### exonum-testkit

- Structures in tests and examples are serialized using protobuf now. (#1078)

#### exonum-timestamping

- Structures in tests and examples are serialized using protobuf now. (#1081)

#### exonum-cryptocurrency

- Structures in tests and examples are serialized using protobuf now. (#1081)

#### exonum-configuration

- The `Vote` and `VoteAgainst` now save the transaction hash instead of
  full transaction message. (#984)

- Structures are serialized using protobuf now. (#1086)

#### exonum-time

- Structures are serialized using protobuf now. (#1086)

### New Features

#### exonum-crypto

- Added `utils` module with functions `create_keys_file` for creating
  and `read_keys_from_file` for reading files that contain a
  public key and encrypted secret key. (#1056)

#### exonum

- Added possibility to use domain names instead of IP addresses as a peer's
  addresses. (#826)

- Added `v1/rebroadcast` endpoint that can be used to broadcast all transactions
  from the pool to other nodes. (#859)

- Now each consecutive round is longer than previous by some constant percentage
  of `first_round_timeout`. (#848)

- Added `/v1/blocks/subscribe` endpoint for following block commit events
  through WebSockets (#792).

- Added `MapProof::all_entries_unchecked` method. It is used for more efficient
  calculations in Exonum Java Bindings, but can be used for debug purposes
  as well. (#918)

- Added `listen-address` command line argument to specify different external address
  (`peer-address`) and listen address when generating config files. (#942)

- Peer address is resolved on connect instead of resolving on node startup. (#942)

- Now peers require only one connection to exchange messages between
  them. (#945)

#### exonum-build

- `exonum-build` crate has been added to simplify writing `build.rs` files
  for services that use protobuf code generation. (#1076)

#### exonum-derive

- `exonum-derive` crate has been added with custom derives for `ProtobufConvert`
  and `TransactionSet`. (#1055)

### Bug Fixes

#### exonum

- Bug with pool size overflow has been fixed. (#853)

- Bug in `NoiseWrapper::decrypt_msg` caused by wrong calculation of
  encrypted and decrypted message sizes has been fixed. (#873)

- Transactions (signature) verification benchmark has been fixed. (#673)

- Node no longer panics when transaction pool has a lot of transactions and
  consensus is at round 0. (#673)

- Node now works correctly after consensus re-enable via API. (#902)

- Bug with incorrect EOF handling while decoding network messages has been
  fixed. (#917)

- Bug leading to deletion of excessive data when `clear`ing an index belonging
  to an index family has been fixed. (#1042)

### API Improvements

#### exonum

- `new_in_family` index constructor introduced in #531 now accepts `&str` and `&[u8]`
  as an `index_id` value.

### Internal Improvements

#### exonum

- `NodeHandler::run_handler` now returns `Result<(), failure::Error>`
  instead of `io::Result`. (#879)

- Transactions (signature) verification benchmark has been added. (#808)

- A new function `storage::proof_list_index::root_hash()` has been added
  to efficiently compute Merkle root hash from a list of hashes without
  an intermediate `ProofListIndex`. Verification of block root hashes
  has been optimized as well. (#802)

- `NoiseHandshake::finalize` now returns error if remote peer's public key is not
  in `ConnectList`. (#811)

- Now nodes will switch to `min_propose_timeout` for block proposal timeout
  faster if they receive more than `propose_timeout_threshold` transactions
  during `max_propose_timeout`. (#844)

- Custom log formatting (along with `colored` and `term` dependencies) has been
  removed in favor of `env_logger`. (#857).

- Several dependencies have been updated. (#861, #865, #871)

- Transactions are now verified in a thread pool. Thread pool size is set to
  optimal value by default (CPU count) or can be configured manually. (#673)

- The `finalize` command now does not include the node itself as its own
  trusted peer in the generated configuration. (#892)

- Added a possibility to create `ServiceApiBuilder` with blockchain. (#929)

- `ConnectInfo` and `ConnectList` now stores unresolved addresses as strings. (#942)

- Now `network` module uses `PublicKeys` to identify peers. (#942)

- `system/v1/peers` endpoint now properly returns
  incoming and outgoing connections of the node. (#942)

## 0.9.5 - 2018-12-18

### Internal Improvements

#### exonum

- A version of `snow` dependency has been updated.

## 0.9.4 - 2018-10-24

### New Features

#### exonum

- SegmentField implementation for Option has been added, allowing to
  store optional values inside of transactions. (#1004)

## 0.9.3 - 2018-10-04

### Breaking Changes

#### exonum

- Config parameter `external_address` is now a required value. (#826)

### New Features

#### exonum

- Added possibility to use domain names instead of IP addresses as a peer's
  addresses. In config file domain names can be used in `ConnectList`
  configuration and addresses will be resolved once on startup. (#826)

## 0.9.2 - 2018-09-11

### Internal Improvements

#### exonum

- Added a possibility to create `ServiceApiBuilder` with blockchain. (#929)

## 0.9.1 - 2018-08-02

### Bug Fixes

#### exonum

- `failure` version has been updated to `0.1.2` in order to fix the build issue
  with `failure_derive`. (#845)

- Bug with "unknown propose" execution has been fixed. (#841)

## 0.9.0 - 2018-07-19

### Breaking Changes

#### exonum

- `Command` trait in `helpers::fabric` module became public. (#778)

  Migration path:

  If you override `ServiceFactory::command` method and do a match by a command
  name, just add `use helpers::fabric::Command` import.

- `schema_version` field in `Block` has been removed. (#774)

- Storage in exonum is now versioned. Old databases will not work with this
  update. (#707)

- `Iron`-based web API has been replaced by the new implementation based on
  `actix-web`. (#727)

  Migration path:

  For backend:
  - Remove old dependencies on `iron` and its companions `bodyparser`, `router`
    and others.
  - Simplify the API handlers as follows:

    ```rust
    fn my_handler(state: &ServiceApiState, query: MyQueryType)
    -> Result<MyResponse, ApiError>
    {
      // ...
    }
    ```

    where `MyQueryType` type implements `Deserialize` trait and `MyResponse`
    implements `Serialize` trait.
  - Replace old methods `public_api_handler` and `private_api_handler` of
    `Service` trait by a single `wire_api` method which takes
    `ServiceApiBuilder`. You can use this builder as a factory for your service
    API.
  - `get`, `get_err` and `post` methods in `TestKitApi` have been replaced
    by the more convenient `RequestBuilder`.
    Don't forget to update your testkit-based API tests.

  For frontend:
  - New API implementation supports only query parameters in `GET` requests.
    In this way requests like `GET api/my_method/:first/:second`
    should be replaced by the `GET api/my_method?first=value1&second=value2`.
  - JSON parser for `POST` requests is now more strict.
    In this way you should send `null` in request body even for handlers
    without query parameters.

  See our [examples](examples) for more details.

- `storage::base_index` module has become private along with `BaseIndex` and
  `BaseIndexIter` types. (#723)

- `ServiceFactory` trait has been extended with `service_name` function.(#730)

- Method `name` has been removed from `Run`, `GenerateCommonConfig`,
  `GenerateNodeConfig`, `Finalize`, `GenerateTestnet` and `Maintenance`
  structures (`helpers/fabric` module). (#731)

- `Whitelist` has been replaced by `ConnectList`. Now connection between
  nodes can only be established if nodes exist in each other's connect lists.
  (#739)

  Migration path:

  - Replace `[whitelist]` section in config with `[connect_list.peers]` section
  and specify here all validators' consensus public keys with corresponding
  ip-addresses.
  For example `16ef83ca...da72 = "127.0.0.1:6333"`.

- Healthcheck and consensus endpoints (`v1/healthcheck` and
  `v1/consensus_status`) have been merged to `v1/healthcheck`. (#736, #766)

- Node configuration file is now updated at `ConnectList` update. This is
  achieved via new `ConfigManager` entity. (#777)

  Migration path (required only if you create `Node` manually):

  If you need to update `ConnectList` on file system, pass
  `Some(path_to_node_config)` as the last argument of the `Node::new` method.
  Otherwise, pass `None`.

- `exonum::crypto` types now have truncated `Display`/`Debug` representations. (#797)

  Migration path:

  Use `encoding::serialize::ToHex` instead of `Display` to produce full hexadecimal
  representation. You have to manually check if you need to switch or can keep using
  the truncated representation.

  Use `encoding::serialize::FromHex` instead of `FromStr` for reverse conversion.
  `FromStr` implementation has been removed from crypto types to avoid errors.

### New Features

#### exonum

- Existing sodiumoxide-based cryptographic backend behind opt-out
  sodiumoxide-crypto feature. It also allows to use your own cryptographic
  library with exonum. (#756)

- New kind of CLI commands has been added: `info` command that can be used for
  getting various information from a node that has not been started yet. (#731)
  Currently supported sub-commands:
  - `core-version` - prints Exonum version as a plain string.
  - `list-services` - prints the list of the services the node is built with in
    the JSON format.

- `exonum::crypto::x25519` module to convert keys from Ed25519 to X25519 format
  has been introduced. (#722)

- `storage::Entry` has been extended with `take` and `swap` methods. (#781)

- Added remote public key validation when handling incoming `Connect` message. (#786)

### Bug Fixes

#### exonum

- Fixed bug with incorrect peer status for a turned-off node. (#730)

- `handle_consensus` does not write warning for message from previous
  height any more. (#729)

- `new_in_family` constructor has been added to the `Entry` index. (#790)

- Added missing `external_address` field to the auditor final configuration. (#805)

### Internal Improvements

- `BlockResponse` sends transactions by `Hash` instead of `RawMessage`.
  If the node does not have some transactions, requests are created
  for the corresponding transactions. Due to these changes,
  the block size became significantly smaller. (#664)

## 0.8.1 - 2018-06-15

### New Features

#### exonum

- `RunDev` structure has been made public, so it can be extended now.

- `RunDev` command now generates default values for api addresses in the config.

### Internal Improvements

#### exonum

- Dependencies versions have been updated:
  - `exonum_sodiumoxide` to `0.0.19`.
  - `exonum_rocksdb` to `0.7.4`.

## 0.8 - 2018-05-31

### Breaking Changes

#### exonum

- `handle_commit` method in `Service` trait  has been renamed to
  `after_commit`. (#715)

- `TimeoutAdjusterConfig` has been removed along with different timeout
  adjusters. Current behavior is similar to the `Dynamic` timeout adjuster and
  can be modified through `min_propose_timeout`, `max_propose_timeout` and
  `propose_timeout_threshold` fields in the `ConsensusConfig`. (#643)

  Migration path:

  - `Constant` timeout adjuster can be emulated by setting equal
  `min_propose_timeout` and `max_propose_timeout` values.
  - For `Dynamic` timeout adjuster simply move `min`, `max` and `threshold`
    values into `min_propose_timeout`, `max_propose_timeout` and
    `propose_timeout_threshold` correspondingly.
  - There is no possibility to emulate `MovingAverage` now, so `Dynamic` should
    be used as the closest alternative.

- Network connections are now encrypted using
  [Noise Protocol](https://noiseprotocol.org/). Nodes compiled with old
  version will not connect to the new ones. Therefore you need to
  update all node instances for the network to work. (#678)

- `storage::Error` constructor has been made private. (#689)

- `ConsensusConfig::validate_configuration` method has been renamed to the
  `warn_if_nonoptimal`. (#690)

#### exonum-time

- The service has been refactored and the following public structs has been
  moved to separate modules: `TimeSchema` to `exonum_time::schema`,
  `TimeProvider` and `MockTimeProvider` to `exonum_time::time_provider`,
  `ValidatorTime` to `exonum_time::api`. (#604)

### New Features

#### exonum

- Private API now support CORS. (#675)

- The `--public-allow-origin` and `--private-allow-origin` parameters have been
  added to the `finalize` command. (#675)

- IPv6 addressing is now supported. (#615)

- `Field`, `CryptoHash`, `StorageValue` and `ExonumJson` traits have been
  implemented for `chrono::Duration` structure. (#653)

- `before_commit` method has been added in `Service` trait. (#667) (#715)

- `Field`, `CryptoHash`, `StorageKey`, `StorageValue` and `ExonumJson` traits
  have been implemented for `rust_decimal::Decimal`. (#671)

- Maintenance CLI command for node management has been added. Currently the only
  supported command is `clear-cache` which clears node message cache. (#676)

- `StoredConfiguration` validation has been extended with `txs_block_limit`
  parameter check. (#690)

- A warning for non-optimal `StoredConfiguration::txs_block_limit` value has been
  added. (#690)

- Private api `/v1/network/` endpoint now returns core version in addition to
  service info. (#701)

#### exonum-timestamping

- Additional service example has been added along with frontend. (#646)

#### exonum-cryptocurrency-advanced

- Advanced cryptocurrency example becomes a public library (is published on
  crates.io). (#709)

### Bug Fixes

#### exonum

- Already processed transactions are rejected now in
  `NodeHandler::handle_incoming_tx` method. (#642)

- Fixed bug with shutdown requests handling. (#666)

- Fixed deserialization of the `MapProof` data structure. (#674)

- Fixed a bug which prevented the node from reaching the actual round. (#680 #681)

#### exonum-configuration

- Error description has been added to the return value of the transactions. (#695)

#### exonum-time

- Error description has been added to the return value of the transactions. (#695)

#### exonum-cryptocurrency-advanced

- Frontend has been updated to reflect latest backend changes. (#602 #611)

### Internal Improvements

#### exonum

- Default implementation of `check` method was added to `Field` trait to
  reduce boilerplate. (#639)

- Metrics are now using `chrono::DateTime<Utc>` instead of `SystemTime`. (#620)

#### exonum-configuration

- Method `ProposeData::set_history_hash` has been removed. (#604)

## 0.7 - 2018-04-11

### Breaking Changes

#### exonum

- POST-requests are now handled with `bodyparser` crate, so all the parameters
  must be passed in the body. (#529)

- `ProofListIndex` and `ProofMapIndex` `root_hash` method has been renamed to
  `merkle_root`. (#547)

- Proofs of existence / absence for `ProofMapIndex`s have been reworked. They
  now have a linear structure with two components: key-value pairs, and
  additional *proof* information allowing to restore the Merkle root of the
  entire index. `MapProof` interface has been reworked correspondingly. (#380)

  Migration path:

  - Consult documents for the updated workflow for creation and verification
    of `MapProof`s.
  - See the README in the `storage::proof_map_index` module for theoretical
    details about the new proof structure.

- `with_prefix` constructor of all index types has been renamed to
  `new_in_family`. Now it uses `index_id` instead of prefixes. Moreover,
  `blockchain::gen_prefix` method has been removed. Instead, any type that
  implements `StorageKey` trait, can serve as an `index_id`. (#531)

- Several `Schema`'s methods have been renamed (#565):
  - `tx_location_by_tx_hash` to `transactions_locations`.
  - `block_txs` to `block_transactions`.

- `SystemTime` previously used as storage key or value turned out to show
  different behavior on different platforms and, hence, has been replaced with
  `chrono::DateTime<Utc>` that behaves the same in any environment. (#557)

  Migration path:

  - Replace all `SystemTime` fields with `chrono::DateTime<Utc>` ones.
  - Use `DateTime::from` and `into()` methods to convert your existing
  `SystemTime` instances into suitable type when constructing transactions or
  working with database.

- `Blockchain` method `tx_from_raw()` now returns
  `Result<Box<Transaction>, MessageError>` instead of `Option<Box<Transaction>>`.
  (#567)

- `events` module becomes private. (#568)

- `CryptoHash` trait is no longer implemented for `Hash`. (#578)

- `network_id` attribute has been removed from `NodeInfo` and `RawMessage`.
  `HEADER_LENGTH` remains the same, first byte of `RawMessage` is now reserved and
  always set to `0`. (#579)

- `exonum::explorer` module has been reworked to add new functionality.
  (#535, #600) In particular:

  - The explorer now allows to iterate over blocks in the blockchain in the
    given height range, replacing old `blocks_range` method.
  - `block_info` and `tx_info` methods of the explorer are renamed to `block`
    and `transaction` respectively.
  - `TransactionInfo` moved from the `api::public` module to the `explorer` module.
  - `BlocksRange` moved from the `explorer` module to the `api::public` module.
  - `TxInfo` is renamed to `CommittedTransaction`.
  - `BlockInfo` fields are private now, yet accessible with getter methods.

  Migration path:

  - Rename imported types and methods as specified above
  - Use explicit type parameter in `TransactionInfo` and `CommittedTransaction`
    (e.g., `TransactionInfo<serde_json::Value>` or `TransactionInfo<MyTransaction>`)
    if you need to deserialize transaction-related data returned from
    the explorer HTTP API.
  - Consult `explorer` module docs for further possible changes in API.

- `validators-count` command-line parameter has been added. Now, when generating
  config template using `generate-template` command, you must specify the number
  of validators. (#586)

- `majority_count` parameter has been added to the `StoredConfiguration`. See
  `exonum-configuration` changes for more details. (#546)

#### exonum-testkit

- Rollback mechanism in `Testkit` is reworked to work with checkpoints (#582):
  - old `rollback` by blocks in `Testkit` was removed;
  - `checkpoint` method was introduced to set checkpoints;
  - new `rollback` rolls back to the last set checkpoint.

  Migration path:
  - Replace every old `rollback(blocks)` by a pair of `checkpoint()` and `rollback()`.

- Testkit api now contains two methods to work with the transaction pool (#549):
  - `is_tx_in_pool` - for checking transaction existence in the pool;
  - `add_tx` - for adding a new transaction into the pool.

  Migration path:

  - Instead of calling `mempool()`, one should use `is_tx_in_pool`
  or `add_tx` methods.

- `TestKitApi::get_err` method now returns `ApiError`, rather than a deserialized
  object, as it is for `get`. For checking such results
  in tests you may want to use `assert_matches`.

#### exonum-configuration

- `majority_count: Option<u16>` configuration parameter is introduced. Allows to
  increase the threshold amount of votes required to commit a new configuration
  proposal. By default the number of votes is calculated as 2/3 + 1 of total
  validators count. (#546)

#### exonum-time

- `SystemTime` has been replaced with `chrono::DateTime<Utc>`, as it provides
  more predictable behavior on all systems. (#557)

### New Features

#### exonum

- `ExecutionError::with_description` method now takes `Into<String>` instead of
  `String` which allows to pass `&str` directly. (#592)

- New `database` field added to the `NodeConfig`. This optional setting adjusts
  database-specific settings, like number of simultaneously opened files. (#538)

- `ExecutionError::with_description` method now takes `Into<String>` instead of
  `String` which allows to pass `&str` directly. (#592)

- New `database` field added to the `NodeConfig`. This optional setting adjusts
  database-specific settings, like number of simultaneously opened files. (#538)

- Added `v1/user_agent` endpoint with information about Exonum, Rust and OS
  versions. (#548)

- `ProofMapIndex` now allows to retrieve a proof of presence / absence for an
  arbitrary number of elements at one time with the help of `get_multiproof`
  method. Correspondingly, `MapProof` allows to verify proofs for an arbitrary
  number of elements. (#380)

- `storage::UniqueHash` trait that represents a unique, but not necessary
  cryptographic hash function, is introduced. (#579)

- Added the opportunity to parse configuration files with missing empty structures.
  Fields of such structures are equal to the default values. (#576)

- `CryptoHash`, `Field`, `StorageKey` and `StorageValue` traits are implemented for
  the `uuid::Uuid`. (#588)

- `Display` trait is implemented for types from the `crypto` module. (#590)

- `transactions!` macro now allows empty body. (#593)

#### exonum-testkit

- `create_block*` methods of the `TestKit` now return the information about
  the created block. (#535)

- `TestKit::explorer()` method allows to access the blockchain explorer. (#535)

#### exonum-cryptocurrency-advanced

- A more complex example has been added featuring best practices for service
  writing. (#595)

### Internal Improvements

#### exonum

- `RawTransaction` now has its own implementation of `fmt::Debug` trait instead
  of `#[derive(Debug)]`. The template of `RawTransaction`’s debug message is
  `Transaction { version: #, service_id: #, message_type: #, length: #,
  hash: Hash(###) }`. (#603)

- Non-committed transactions are now stored persistently in the storage instead
  of memory pool. (#549)

- Sandbox tests have been moved inside of the exonum core. (#568)

- The requested transactions in the `TransactionsRequest` are now sent by batches,
  rather than one by one. The number of batches depends on the size limits
  of the message. (#583)

#### exonum-testkit

- Request logging for `TestKitApi` now encompasses all requests. The log format
  is slightly changed to allow for the generic request / response form. (#601)

## 0.6 - 2018-03-06

### Breaking Changes

#### exonum

- `exonum::crypto::CryptoHash` trait is introduced, and `StorageValue::hash`
  and `Message::hash` methods are removed. (#442)

  Migration path:

  - For implementations of `StorageValue`, move the `hash` method
    to `CryptoHash` implementation instead.
  - For implementations of `Message` simply remove `hash` method,
    there's a blanket impl of `CryptoHash` for `Message`.
  - Add `use exonum::crypto::CryptoHash` to use the `hash` method.

- The `StorageKey` trait is re-implemented for signed integer types
  (`i8`, `i16`, `i32` and `i64`) to achieve the natural ordering of produced keys.
  (#443)

  This change will break indices using signed integers as keys.
  To emulate the old implementation, you may create a wrapper around a type
  (e.g., `struct QuirkyI32Key(i32)`) and implement `StorageKey` for it using
  big endian encoding. Then, use the wrapper instead of the int type in indices.
  See the unit tests for `StorageKey` for an example.

- `Transaction::execute` method now returns `TransactionResult` that is stored in
  the blockchain and can be accessed through api. The changes made by transactions
  that return `Err` are discarded. To migrate, add `Ok(())` as the last line to
  the `execute` method. More generally, make sure that the method returns `Ok(())`
  on successful execution. (#385)

- Service transactions are now defined through `transactions!` macro that
  automatically assigns transaction IDs based on the declaration order. (#457)

  Migration path:

  - Move all separate transactions declared as `message!` into one
  `transactions!` macro.
  - Remove `ID` constants.
  - Replace `TYPE` constants with a single `SERVICE_ID` constant.

- Several variants were removed from `ApiError` enum. (#474)

  Migration path:

  - Use generic `ApiError::BadRequest` variant or create `IronError` directly.

- `CommandExtension` uses `failure::Error` instead of `Box<std::error::Error>`
  for errors. (#474)

  Migration path:

  - `std::error::Error` can be converted to `failure::Error` via `.into()` method.

- `storage::Error` implements `failure::Fail` instead of `std::error::Error`. (#474)

- `CryptoHash` for `()` now correctly calculates a hash of an empty byte array
  instead of returning `Hash::zero()`. (#483)

- Removed the `'static` bound from the return value of the
  `blockchain::Service::service_name()` method. (#485)

- `StorageKey` trait now requires `ToOwned` implementation. (#392)

- `Connect` message has been extended with a user agent string, which breaks
  binary compatibility with previous versions. (#362)

- Log output become more human-readable. Now it uses `rfc2822` for time formatting.
  This change can break scripts that analyze the log output. (#514)

- `output_dir` argument of the `generate-testnet` command has been renamed to
  `output-dir`. (#528)

- `peer_addr` argument of the `generate-config` command has been renamed to
  `peer-address`. (#528)

- `Blockchain::new` and `Node::new` now accept `Into<Arc<Database>>` instead
  of `Box<Database>`. (#530)

  Migration path:

  - Just pass database argument as is, for example instead of
    `Box::new(MemoryDb::new())` use `MemoryDb::new()`.

#### exonum-configuration

- Most types renamed to avoid stuttering (see [here][stuttering] for
  an explanation of the term) (#496):

  - `ConfigurationService` to `Service`
  - `ConfigurationServiceFactory` to `ServiceFactory`
  - `TxConfigPropose` to `Propose`
  - `TxConfigVote` to `Vote`
  - `ConfigurationSchema` to `Schema`
  - `StorageValueConfigProposeData` to `ProposeData`
  - `CONFIG_SERVICE` constant to `SERVICE_ID`

  Check the crate documentation for more details.

  **Migration path:** Rename imported types from the crate, using aliases
  or qualified names if necessary: `use exonum_configuration::Service as ConfigService`.

[stuttering]: https://doc.rust-lang.org/1.0.0/style/style/naming/README.html#avoid-redundant-prefixes-[rfc-356]

- Multiple APIs are no longer public (#496):

  - Message identifiers
  - Mutating methods of the service schema
  - Module implementing HTTP API of the service

  Check the crate documentation for more details.

  **Migration path:** The restrictions are security-based and should not
  influence intended service use.

<!-- cspell:disable -->

- `ZEROVOTE` is replaced with the `MaybeVote` type, which is now used
  instead of `Vote` in the schema method signatures. The storage format itself
  is unchanged (#496).

<!-- cspell:enable -->

#### exonum-time

- The structure `Time` is removed, use `SystemTime`
  for saving validators time in `ProofMapIndex` instead. (#20)

- Renamed methods `validators_time`/`validators_time_mut` to
  `validators_times`/`validators_times_mut` in `Schema`. (#20)

### New Features

#### exonum

- `StorageKey` and `StorageValue` traits are implemented for `SystemTime`. (#456)

- `StorageValue` and `CryptoHash` traits are implemented for `bool`. (#385)

- `Height` implements `std::str::FromStr`. (#474)

- `v1/transactions` endpoint has been extended with the transaction execution
  status. (#488)

- Key-indexes interface now allows to use borrowed types for the search
  operations. (#392)

- Added `v1/shutdown` endpoint for graceful node termination. (#526)

- `TransactionInfo` from the public api module became public. (#537)

#### exonum-testkit

- Modified signature of the `TestKitApi::send` method, which previously did not
  accept `Box<Transaction>`. (#505)

- Added possibility to init a logger in `TestKitBuilder`. (#524)

#### exonum-configuration

- Information about configurations by `/v1/configs/actual`, `/v1/configs/following`
  and `/v1/configs/committed` endpoints is extended with the hash of the corresponding
  proposal and votes for the proposal (#481).

- Implemented error handling based on error codes (#496).

### Bug Fixes

#### exonum

- `ExonumJsonDeserialize` trait is implemented for `F32` and `F64`. (#461)

- Added round and propose timeouts validation. (#523)

- Fixed bug with the extra creation of the genesis configuration. (#527)

- Fixed panic "can't cancel routine" during node shutdown. (#530)

### Internal Improvements

#### exonum

- Consensus messages are stored persistently (in the database), so restart will
  not affect the node's behavior. (#322)

- Runtime index type checks have been implemented for every index. (#525)

## 0.5.1 - 2018-02-01

### Bug Fixes

- Fixed logger output. (#451)

## 0.5 - 2018-01-30

### Breaking Changes

- The order of bytes and bits in the `DBKey` keys of `ProofMapIndex` became
  consistent. (#419)

  The change influences how Merkle Patricia trees are built
  for `ProofMapIndex`: the bits in each byte of a `DBKey` are now enumerated
  from the least significant bit (LSB) to the most significant bit (MSB),
  compared to MSB-to-LSB ordering used before.
  Note: this change will break old storages using map proofs.

- The `Database` trait is simplified: it is no longer required
  to implement state-sharing `clone` method.
  Instead, the `merge` method now takes a shared reference to `self`. (#422)

- `message!` and `encoding_struct!` no longer require manual `SIZE`
  and offset specification. (#413)

- `from_raw(raw: RawMessage)`  method is moved to the `Message` trait.
  To migrate, add `use exonum::messages::Message`. (#427)

- Changed iterators over `Patch` and `Changes` data into custom types instead
  of standard collection iterators. (#393)

  <!-- spell-checker:disable -->

- Fixed typo in `SparceListIndexKeys` and `SparceListIndexValues`. (#398)

  <!-- spell-checker:enable -->

- Removed default `state_hash` implementation in the `Service` trait. (#399)

- Removed `info` method from the `Transaction`. (#402)

- Replaced config param `timeout_events_capacity` with
  `internal_events_capacity`. (#388)

- The `Transaction` trait now inherits from `ExonumJson`. (#402)

- Renamed `DBKey` to `ProofPath` and moved a part of its functionality
  to the `BitsRange` trait. (#420)

### New Features

- Added `patch` method to the `Fork` structure. (#393)
- Added a public `healthcheck` endpoint. (#405)
- Added serialization support of floating point types through special wrapper
  (`F32` and `F64`). This feature is hidden behind `float_serialize` gate.
  Note: special values (Infinity and NaN) aren't supported. (#384)
- Added a possibility to set maximum message size (`pub max_message_len`
  field in `ConsensusConfig`). (#426)
- Added support for CORS. (#406)
- Added `run-dev` command that performs a simplified node launch
  for testing purposes. (#423)

### Bug Fixes

- Fixed consensus on the threshold of 1/3 sleeping validators. (#388)
- Fixed a bunch of inconsistencies and mistakes in the docs. (#439)
- Fixed a bug with message header validation. (#430)

### Internal Improvements

- The list of peer connections is now restored to the latest state
  after the process is restarted. (#378)
- Log dependency was updated to 0.4, which can cause issues
  with the previous versions. (#433)
- Better error reporting for configs in the `.toml` format. (#429)

## 0.4 - 2017-12-08

### Added

- Allow creating auditor node from command line. (#364)
- Added a new function `merge_sync`. In this function a write will be flushed
  from the operating system buffer cache
  before the write is considered complete. (#368)
- Added conversion into boxed values for values which implement `Service`
  or `Transaction` traits. (#366)
- Added constructor for the `ServiceContext` which can be useful
  for the alternative node implementations. (#366)
- Implemented `AsRef<RawMessage>` for any Exonum messages that were
  created using the `message!` macro. (#372)
- Implemented additional checks for conversion from raw message. (#372)

### Changed

- Changed a signature of `open` function in a `rocksdb` module.
  `RocksDBOptions` should pass by the reference. (#369)
- `ValidatorState` in the `ServiceContext` replaced by the `ValidatorId`. (#366)
- `add_transaction` in the `ServiceContext` replaced by the `transaction_sender`
  which implements the `TransactionSend` trait. (#366)
- The `Node` constructor now requires `db` and `services` variables
  instead of `blockchain` instance. (#366)
- The `Blockchain` constructor now requires services keypair
  and an `ApiSender` instance. (#366)
- `mount_*_api` methods in `Blockchain` instance now
  do not require `ApiContext`. (#366)
- Rename method `last_height` to `height` in `Schema`. (#379)
- `last_block` now returns `Block` instead of `Option<Block>`. (#379)
- Replaced `rocksdb` command-line parameter to more generic `db-path`. (#376)
- Obsolete trait `HexValue` replaced by the `FromHex` and `ToHex` traits. (#372)
- Changed `Patch` and `Changes` from type definitions into opaque structures. (#371)
- Help text is displayed if required argument is not specified. (#390)

### Removed

- Removed `round` method from the `ServiceContext`. (#366)
- Removed redundant `FromRaw` trait. (#372)
- Removed redundant `current_height` method in `Schema`. (#379)

### Fixed

- Fixed `crate_authors!` macro usage, this macro can't return static string
  in new clap version. (#370)
- Fixed mistake in description of the height getter in the `ServiceContext`. (#366)
- Fixed #15 consensus on the threshold of 1/3 sleeping validators. (#388)

## 0.3 - 2017-11-02

### Added

- New events implementation based on the `tokio` with the separated queues
  for network events and timeouts and different threads for the network
  and node code (#300)
- Added a new index `SparseListIndex`. It is a list of items stored
  in sequential order. Similar to `ListIndex` but it may contain
  indexes without elements (#312)
- Implement `FromStr` and `ToString` traits for public sodium types (#318)
- Add a new macro `metric!` for collecting statistical information (#329)
- Make type `DBKey` public because it is used in `MapProof` (#306)

### Changed

- `RocksDB` is a default storage (#178)
- Field `events_pool_capacity` in `MemoryPoolConfig` replaced
  by the new `EventsPoolCapacity` configuration (#300)
- Changed a build method `new` and added a new build method `with_prefix`
  for indexes (#178)
- Changed a signature of `gen_prefix` function in a `schema` module (#178)
- `NodeBuilder` works with `ServiceFactory` as trait object instead (#357)
- Debug formatting for crypto types are improved (#353)
- Added description of deserialization error for message types (#337)
- Clarified `Transaction.info()` usage (#345)

### Removed

- Support of `LevelDB` is removed (#178)

### Fixed

- Fix the issue causing timeouts are ignored when the event pool is full (#300)
- Fix network failure due to incorrect processing of the incoming buffer (#322)

## 0.2 - 2017-09-13

### Added

- Add `RockDB` support (#273)
- Add `TimeoutAdjusterConfig`, `Constant` and `Dynamic` timeout adjusters (#256)
- Add stream hashing and signing: `HashStream` and `SignStream` (#254)
- Add new type definitions `Height` and `ValidatorId` (#262)
- Fields of `BlockInfo` and `TxInfo` are now public (#283)
- Public export of `PROOF_MAP_KEY_SIZE` constant (#270)

### Changed

- `MapProof` variant fields are renamed: `left_hash` and `right_hash`
  to `left_node` and `right_node` (#286)
- `RequestBlock` is renamed to `BlockRequest` and `Block`
  is renamed to `BlockResponse` (#287)
- All request messages are renamed: `RequestFoo` to `FooRequest` (#287)
- Improve log formatting (#291 #294)
- Make panic message during command line arguments parsing cleaner (#257)

### Fixed

- Fix network discover failure due to incorrect processing
  of the incoming buffer (#299)
- Fix snapshot behavior for `MemoryDB` (#292)
- Disallow generate-testnet with 0 nodes (#258)

## 0.1.1 - 2017-09-13

### Fixed

- Fix segfault when `LevelDBSnapshot` is destroyed after `LevelDB` (#285)
- Fix panic during `BlockResponse` message processing
  if the transaction pool is full (#264)
- Fix panic during deserialization of malformed messages (#278 #297)

## 0.1 - 2017-07-17

The first release of Exonum.<|MERGE_RESOLUTION|>--- conflicted
+++ resolved
@@ -119,14 +119,11 @@
   - **bytes** - non-null bytes of the given `ProofPath`, i.e. the first
     `(bits_len + 7) / 8` bytes.
 
-<<<<<<< HEAD
 #### exonum-crypto
 
 - Removed deprecated `CryptoHash` trait, use `exonum-merkledb::ObjectHash`
   instead (#1361)
 
-=======
->>>>>>> ce1caf9c
 ### New features
 
 #### exonum
