# Changelog

All notable changes to this project will be documented in this file.
The project adheres to [Semantic Versioning](http://semver.org/spec/v2.0.0.html).

## Unreleased

### Breaking changes

#### exonum

- Module `storage` has been replace by `exonum-merkledb` crate. See related section
- Signatures of methods `Service::initialize` and `Service::before_commit` has been
  changed. Now they take immutable reference to `Fork` instead of mutable. (#1293)

- Trait `BinaryForm` has been replaced by `BinaryValue`. (#1298)

  To implement `BinaryValue` for types that implements `Protobuf::Message` use
  `impl_binary_value_for_pb_message` macros.

- Module `storage` has been replaced by `exonum-merkledb` crate. See related section
  in changelog for details. (#1293)

- Bootstrapping workflow has been simplified (#1292)

  `generate-config` subcommand now uses single `OUTPUT_DIR` instead of set of options.
  So to generate node config you should write something like example bellow.

  ```bash
  cargo run --bin exonum-timestamping -- \
    generate-template /tmp/exonum/template.toml --validators-count 4

  cargo run --bin exonum-timestamping -- \
    generate-config /tmp/exonum/template.toml /tmp/exonum/cfg/0 \
      --peer-address 0.0.0.0:8000
  cargo run --bin exonum-timestamping -- \
    generate-config /tmp/exonum/template.toml /tmp/exonum/cfg/1 \
      --peer-address 0.0.0.0:8001
  cargo run --bin exonum-timestamping -- \
    generate-config /tmp/exonum/template.toml /tmp/exonum/cfg/2 \
      --peer-address 0.0.0.0:8002
  cargo run --bin exonum-timestamping -- \
    generate-config /tmp/exonum/template.toml /tmp/exonum/cfg/3 \
      --peer-address 0.0.0.0:8003

  cargo run --bin exonum-timestamping -- \
    finalize /tmp/exonum/nodes/0/sec.toml /tmp/exonum/nodes/0/node.toml \
      --public-configs /tmp/exonum/cfg/{0,1,2,3}/pub.toml

  cargo run --bin exonum-timestamping -- \
    run -d /tmp/exonum/db/0 -c /tmp/exonum/nodes/0/node.toml
  ```

- `explorer/v1/blocks` endpoint with `add_blocks_time` param switched on now returns
  median precommit times in the `time` field within each returned block,
  rather than in a separate array. (#1278)

- `system/v1/mempool` endpoint has been renamed into `system/v1/stats`.
  An additional field in the response of the endpoint was added. The field
  corresponds to the total number of transactions in the blockchain. (#1289)

- `system/v1/mempool` endpoint has been renamed into `system/v1/stats`.
  An additional field in the response of the endpoint was added. The field
  corresponds to the total number of transactions in the blockchain. (#1289)

#### exonum-merkledb

<<<<<<< HEAD
=======
- Added restrictions to index names. Allowable characters in index name: ASCII
  characters, digits, underscores and dashes. (#1388)

>>>>>>> b1188e0a
- Added `Debug` implementation for `Database`, `Snapshot`, `Iterator` dynamic
  traits (#1363)

- Changed storage layout (#1293)

  - Changed indexes metadata layout in the database.

  - Introduced a generic `IndexState` structure that can be used to store global
    index properties like total number of items.

- Changed `ProofMapIndex` hashing rules for branch nodes and root node.
  Branch nodes is hashing now with 0x04 prefix, root node with 0x03 (#1293).

- Renamed method `merkle_root` of `ProofMapIndex` and `ProofListIndex` to
  `object_hash` (#1293).

- Several mutable indexes now can be create from immutable reference to `Fork` (#1293)

- Relaxed trait bounds for the `ProofMapIndex` keys (#1293)

  Now keys should just implement `BinaryKey` trait instead of the
  `ProofMapKey`, which will be ordered according to their binary
  representation, as in the `MapIndex`.

- Changed `ProofListIndex` hashing rules for leaf nodes and branch nodes according
    to the [certificate transparency](https://tools.ietf.org/html/rfc6962#section-2.1)
    specification. Leaf nodes contain hashes with 0x00 prefix, branch nodes - with
    0x01. (#1293)

- `StorageValue` and `StorageKey` have been renamed to the `BinaryValue`
  and `BinaryKey`. (#1293)

  - Added `to_bytes` method to the `BinaryValue` trait which doesn't consume
    original value instead of the `into_bytes`.
  - `BinaryKey::write` now returns total number of written bytes.
  - `CryptoHash` has been replaced by the `ObjectHash`.

- Changed the hash algorithm of the intermediate nodes in `ProofMapIndex`. (#1293)

  `ProofPath` now uses compact binary representation in the `BranchNode`
  hash calculation.

  Binary representation is `|bits_len|bytes|`, where:

  - **bits_len** - total length of the given `ProofPath` in bits compressed
    by the `leb128` algorithm
  - **bytes** - non-null bytes of the given `ProofPath`, i.e. the first
    `(bits_len + 7) / 8` bytes.

<<<<<<< HEAD
#### exonum-crypto

- Removed deprecated `CryptoHash` trait, use `exonum-merkledb::ObjectHash`
  instead (#1361)

=======
>>>>>>> b1188e0a
### New features

#### exonum

- New endpoint: `v1/transactions/subscribe`, which subscribe to new transaction events.
  This endpoint accept optional parameters: `service_id` and `message_id`
  (`message_id` as in derive macro `TransactionSet`). (#1335)

- New endpoint: `v1/ws`, which open websocket connection and allow to set multiple
  subscription (for blocks and transaction, filtered by service and transaction id)
  and send transactions (in hex, like in explorer) to blockchain
  (examples can be found in related pull request). (#1335)

### Bug Fixes

#### exonum-testkit

- Fixed `TestKit::add_tx()` method, which previously did not persist
  transactions. (#1278)

### Internal improvements

#### exonum

- `explorer/v1/blocks` endpoint supports `add_precommits` param, which supplies
  each returned block with the `precommits` field. (#1278)

- `explorer/v1/blocks` endpoint allows to specify the lower bound on the returned
  block height with the `earliest` query param. (#1278)

- Added `ProtobufConvert` implementation for byte array with fixed sizes (#1279)

- Added `service_name` getter to the `TransactionContext`. (#1274)

- Allowed to use symbol `-` in index names. (#1277)

- `rocksdb` crate is now used instead of `exonum_rocksdb`. (#1286)

- Added a new endpoint `system/v1/services` for displaying information
  about available services. (#1288)

- A channel for api requests has been changed to unbounded. (#1308)

- Endpoints `explorer/v1/block` and `explorer/v1/transactions` were extended
  with adding additional fields `service_id` and `time`. (#1386)

#### exonum-merkledb

- Updated `ProofMapIndex` data layout. (#1293)

  Path to the root node in merkle patricia tree now has been stored in the index
  state.

- New API for getting and creating indexes. (#1293)

  - Now indexes can be accessed via immutable references from `Snapshot` and
    mutable/immutable references from `Fork`.

  - Introduced method `fork::get_object` to get or create object by address.

  - `get_object_existed` and `get_object_existed_mut` methods of `Fork` and `Snapshot`
    returns optional references to index.
- `rocksdb` crate is now used instead of `exonum_rocksdb`. (#1286)

- Added a new endpoint `system/v1/services` for displaying information
  about available services. (#1288)

- `rocksdb` crate is now used instead of `exonum_rocksdb`. (#1286)

- Added `len` method to `MapIndex` and `ProofMapIndex`. (#1312)

- Added `len` method to `KeySetIndex` and `ValueSetIndex`. (#1319)

#### exonum-testkit

- Implemented "stopping" and "resuming" a `TestKit`, allowing to emulate node
  restarts. (#1278)

## 0.11.0 - 2019-03-15

### Breaking Changes

#### exonum

- Node secret keys are now stored in separate files in a secure way.
  CLI for generating node configs and starting nodes has been extended
  in order to reflect these changes. (#1222, #1096, #1235)

- Changed a response for `/healthcheck` endpoint. (#1252)

- Changed a response code for the `/block` endpoint for the case when
  the requested block doesn't exist. (#1262)

- Removed a sub-command `generate-testnet` from CLI. (#1264)

#### exonum-crypto

- Renamed `create_keys_file` function to `generate_keys_file`
  in `utils` module. (#1222, #1096)

### Internal improvements

- All Exonum crates have been updated to Rust 2018 edition. This means that
  it is required to use Rust 1.31 or newer for compilation. (#1230)

#### exonum

- Added `allow-origin` for `localhost` for public and private api in
  development mode by default. (#1234)

- Added `ProtobufConvert` implementation for `Signature`. (#1241)

## 0.10.3 - 2019-01-22

### Internal Improvements

#### exonum

- Unpin versions of dependencies. (#1237)

## 0.10.2 - 2019-01-14

### New Features

#### exonum

- Added i128/u128 support for `StorageKey`, `StorageValue`. (#1179)

#### exonum-crypto

- Added i128/u128 support for `CryptoHash`. (#1179)

## 0.10.1 - 2019-01-04

### Internal Improvements

#### exonum

- Dependencies have been updated. (#1111, #1162, #1167, #1168)

- `ctrl+c` handler has been added for correct node stopping. (#1163)

#### exonum-crypto

- `pwbox` dependency has been updated. (#1164)

## 0.10.0 - 2018-12-14

### Breaking Changes

- Changed the message format, which, in turn, has led to changes in
   the byte representation of transactions and precommit messages. (#916)

- `Transaction::execute` now accepts `TransactionContext` as the second
   parameter. `TransactionContext` provides the public key of transaction
   author, ID of current service, and transaction hash. (#943)

- `Transaction::verify` method has been removed. (#1085)

- Every transaction that contains the public key of the author was refactored
   to use the author indicated in `TransactionContext`. (#984 #980 #979 #975 #971)

- `/transactions/` endpoint can now handle transaction messages in hex format.
   Services that used custom endpoints were refactored to
   use `explorer/v1/transactions`. (#943 #984 #980 #979 #975 #971)

- `majority_count` parameter has been moved from `StoredConfiguration`
   to `ConfigurationService` configuration. (#828)

- Removed obsolete `enable_blockchain_explorer` option from `NodeApiConfig`. (#891)

- Consensus messages and inner structs are now serialized with protobuf. (#1028)

- `tx_pool_capacity` parameter has been removed from `MemoryPoolConfig`. (#1036)

- Custom serialization has been removed. (#1088)

#### exonum

- Trait `TransactionSend` was removed.
  `ApiSender` now contains `broadcast_transaction` method. (#943)

- `api::Error::InternalError` now contains `failure::Error` instead of
  `Box<::std::error::Error>`. (#879)

- `TransactionSend::send` now returns `Result<(), failure::Error>`
  instead of `io::Result`. (#879)

- `ApiSender` methods `send_external_message` and `peer_add`
   now returns `Result<(), failure::Error>` instead of `io::Result`. (#879)

- `majority_count` parameter has been added to `generate-template` and
  `generate-testnet` commands. (#828)

- `NodePrivateConfig` fields have been renamed: `listen_addr` to `listen_address`
  and `external_addr` to `external_address`. (#809)

- `NodePublicConfig` `addr` field has been renamed to `address`. (#809)

- Config parameter `external_address` is now a required value. (#826)

- Config parameter `round_timeout` has been renamed to `first_round_timeout`.
  Now timeout for round r is `first_round_timeout + (r-1)*round_timeout_increase`,
  where `round_timeout_increase` is determined as a certain percentage of
  `first_round_timeout`. The value of this percentage is defined in
  `ConsensusConfig::TIMEOUT_LINEAR_INCREASE_PERCENT` constant (10%). (#848)

- `missing_keys`, `entries`, `all_entries` methods of `CheckedMapProof` and
  `MapProof::missing_keys_unchecked` method now return `impl Iterator` instead
  of `Vec`. (#918)

- `Connect` message field `addr` with `SocketAddr` has been removed, `pub_addr`
   with `str` of unresolved external address of the peer is used instead. (#942)

- Endpoint `v1/peers` now returns `ConnectInfo` in incoming connections instead
  of single IP-addresses. (#959)

- `Fork::remove_by_prefix()` method now specifies prefix as `Option<&[u8]>` instead
  of `Option<&Vec<u8>>`. (#1042)

- `TransactionResult` is now serialized using protobuf. Empty description
  of the result is now the equivalent of there being no description
  of the result. (#1075)

- `Service::tx_from_raw` now uses `failure::Error` as an error type. (#1088)

- `transactions!` macro has been removed, `TransactionSet` derive macro
  from `exonum-derive` should be used instead. (#1088)

- `encoding_struct!` macro has been removed, protobuf
  should be used instead. (#1088)

#### exonum-testkit

- Structures in tests and examples are serialized using protobuf now. (#1078)

#### exonum-timestamping

- Structures in tests and examples are serialized using protobuf now. (#1081)

#### exonum-cryptocurrency

- Structures in tests and examples are serialized using protobuf now. (#1081)

#### exonum-configuration

- The `Vote` and `VoteAgainst` now save the transaction hash instead of
  full transaction message. (#984)

- Structures are serialized using protobuf now. (#1086)

#### exonum-time

- Structures are serialized using protobuf now. (#1086)

### New Features

#### exonum-crypto

- Added `utils` module with functions `create_keys_file` for creating
  and `read_keys_from_file` for reading files that contain a
  public key and encrypted secret key. (#1056)

#### exonum

- Added possibility to use domain names instead of IP addresses as a peer's
  addresses. (#826)

- Added `v1/rebroadcast` endpoint that can be used to broadcast all transactions
  from the pool to other nodes. (#859)

- Now each consecutive round is longer than previous by some constant percentage
  of `first_round_timeout`. (#848)

- Added `/v1/blocks/subscribe` endpoint for following block commit events
  through WebSockets (#792).

- Added `MapProof::all_entries_unchecked` method. It is used for more efficient
  calculations in Exonum Java Bindings, but can be used for debug purposes
  as well. (#918)

- Added `listen-address` command line argument to specify different external address
  (`peer-address`) and listen address when generating config files. (#942)

- Peer address is resolved on connect instead of resolving on node startup. (#942)

- Now peers require only one connection to exchange messages between
  them. (#945)

#### exonum-build

- `exonum-build` crate has been added to simplify writing `build.rs` files
  for services that use protobuf code generation. (#1076)

#### exonum-derive

- `exonum-derive` crate has been added with custom derives for `ProtobufConvert`
  and `TransactionSet`. (#1055)

### Bug Fixes

#### exonum

- Bug with pool size overflow has been fixed. (#853)

- Bug in `NoiseWrapper::decrypt_msg` caused by wrong calculation of
  encrypted and decrypted message sizes has been fixed. (#873)

- Transactions (signature) verification benchmark has been fixed. (#673)

- Node no longer panics when transaction pool has a lot of transactions and
  consensus is at round 0. (#673)

- Node now works correctly after consensus re-enable via API. (#902)

- Bug with incorrect EOF handling while decoding network messages has been
  fixed. (#917)

- Bug leading to deletion of excessive data when `clear`ing an index belonging
  to an index family has been fixed. (#1042)

### API Improvements

#### exonum

- `new_in_family` index constructor introduced in #531 now accepts `&str` and `&[u8]`
  as an `index_id` value.

### Internal Improvements

#### exonum

- `NodeHandler::run_handler` now returns `Result<(), failure::Error>`
  instead of `io::Result`. (#879)

- Transactions (signature) verification benchmark has been added. (#808)

- A new function `storage::proof_list_index::root_hash()` has been added
  to efficiently compute Merkle root hash from a list of hashes without
  an intermediate `ProofListIndex`. Verification of block root hashes
  has been optimized as well. (#802)

- `NoiseHandshake::finalize` now returns error if remote peer's public key is not
  in `ConnectList`. (#811)

- Now nodes will switch to `min_propose_timeout` for block proposal timeout
  faster if they receive more than `propose_timeout_threshold` transactions
  during `max_propose_timeout`. (#844)

- Custom log formatting (along with `colored` and `term` dependencies) has been
  removed in favor of `env_logger`. (#857).

- Several dependencies have been updated. (#861, #865, #871)

- Transactions are now verified in a thread pool. Thread pool size is set to
  optimal value by default (CPU count) or can be configured manually. (#673)

- The `finalize` command now does not include the node itself as its own
  trusted peer in the generated configuration. (#892)

- Added a possibility to create `ServiceApiBuilder` with blockchain. (#929)

- `ConnectInfo` and `ConnectList` now stores unresolved addresses as strings. (#942)

- Now `network` module uses `PublicKeys` to identify peers. (#942)

- `system/v1/peers` endpoint now properly returns
  incoming and outgoing connections of the node. (#942)

## 0.9.5 - 2018-12-18

### Internal Improvements

#### exonum

- A version of `snow` dependency has been updated.

## 0.9.4 - 2018-10-24

### New Features

#### exonum

- SegmentField implementation for Option has been added, allowing to
  store optional values inside of transactions. (#1004)

## 0.9.3 - 2018-10-04

### Breaking Changes

#### exonum

- Config parameter `external_address` is now a required value. (#826)

### New Features

#### exonum

- Added possibility to use domain names instead of IP addresses as a peer's
  addresses. In config file domain names can be used in `ConnectList`
  configuration and addresses will be resolved once on startup. (#826)

## 0.9.2 - 2018-09-11

### Internal Improvements

#### exonum

- Added a possibility to create `ServiceApiBuilder` with blockchain. (#929)

## 0.9.1 - 2018-08-02

### Bug Fixes

#### exonum

- `failure` version has been updated to `0.1.2` in order to fix the build issue
  with `failure_derive`. (#845)

- Bug with "unknown propose" execution has been fixed. (#841)

## 0.9.0 - 2018-07-19

### Breaking Changes

#### exonum

- `Command` trait in `helpers::fabric` module became public. (#778)

  Migration path:

  If you override `ServiceFactory::command` method and do a match by a command
  name, just add `use helpers::fabric::Command` import.

- `schema_version` field in `Block` has been removed. (#774)

- Storage in exonum is now versioned. Old databases will not work with this
  update. (#707)

- `Iron`-based web API has been replaced by the new implementation based on
  `actix-web`. (#727)

  Migration path:

  For backend:
  - Remove old dependencies on `iron` and its companions `bodyparser`, `router`
    and others.
  - Simplify the API handlers as follows:

    ```rust
    fn my_handler(state: &ServiceApiState, query: MyQueryType)
    -> Result<MyResponse, ApiError>
    {
      // ...
    }
    ```

    where `MyQueryType` type implements `Deserialize` trait and `MyResponse`
    implements `Serialize` trait.
  - Replace old methods `public_api_handler` and `private_api_handler` of
    `Service` trait by a single `wire_api` method which takes
    `ServiceApiBuilder`. You can use this builder as a factory for your service
    API.
  - `get`, `get_err` and `post` methods in `TestKitApi` have been replaced
    by the more convenient `RequestBuilder`.
    Don't forget to update your testkit-based API tests.

  For frontend:
  - New API implementation supports only query parameters in `GET` requests.
    In this way requests like `GET api/my_method/:first/:second`
    should be replaced by the `GET api/my_method?first=value1&second=value2`.
  - JSON parser for `POST` requests is now more strict.
    In this way you should send `null` in request body even for handlers
    without query parameters.

  See our [examples](examples) for more details.

- `storage::base_index` module has become private along with `BaseIndex` and
  `BaseIndexIter` types. (#723)

- `ServiceFactory` trait has been extended with `service_name` function.(#730)

- Method `name` has been removed from `Run`, `GenerateCommonConfig`,
  `GenerateNodeConfig`, `Finalize`, `GenerateTestnet` and `Maintenance`
  structures (`helpers/fabric` module). (#731)

- `Whitelist` has been replaced by `ConnectList`. Now connection between
  nodes can only be established if nodes exist in each other's connect lists.
  (#739)

  Migration path:

  - Replace `[whitelist]` section in config with `[connect_list.peers]` section
  and specify here all validators' consensus public keys with corresponding
  ip-addresses.
  For example `16ef83ca...da72 = "127.0.0.1:6333"`.

- Healthcheck and consensus endpoints (`v1/healthcheck` and
  `v1/consensus_status`) have been merged to `v1/healthcheck`. (#736, #766)

- Node configuration file is now updated at `ConnectList` update. This is
  achieved via new `ConfigManager` entity. (#777)

  Migration path (required only if you create `Node` manually):

  If you need to update `ConnectList` on file system, pass
  `Some(path_to_node_config)` as the last argument of the `Node::new` method.
  Otherwise, pass `None`.

- `exonum::crypto` types now have truncated `Display`/`Debug` representations. (#797)

  Migration path:

  Use `encoding::serialize::ToHex` instead of `Display` to produce full hexadecimal
  representation. You have to manually check if you need to switch or can keep using
  the truncated representation.

  Use `encoding::serialize::FromHex` instead of `FromStr` for reverse conversion.
  `FromStr` implementation has been removed from crypto types to avoid errors.

### New Features

#### exonum

- Existing sodiumoxide-based cryptographic backend behind opt-out
  sodiumoxide-crypto feature. It also allows to use your own cryptographic
  library with exonum. (#756)

- New kind of CLI commands has been added: `info` command that can be used for
  getting various information from a node that has not been started yet. (#731)
  Currently supported sub-commands:
  - `core-version` - prints Exonum version as a plain string.
  - `list-services` - prints the list of the services the node is built with in
    the JSON format.

- `exonum::crypto::x25519` module to convert keys from Ed25519 to X25519 format
  has been introduced. (#722)

- `storage::Entry` has been extended with `take` and `swap` methods. (#781)

- Added remote public key validation when handling incoming `Connect` message. (#786)

### Bug Fixes

#### exonum

- Fixed bug with incorrect peer status for a turned-off node. (#730)

- `handle_consensus` does not write warning for message from previous
  height any more. (#729)

- `new_in_family` constructor has been added to the `Entry` index. (#790)

- Added missing `external_address` field to the auditor final configuration. (#805)

### Internal Improvements

- `BlockResponse` sends transactions by `Hash` instead of `RawMessage`.
  If the node does not have some transactions, requests are created
  for the corresponding transactions. Due to these changes,
  the block size became significantly smaller. (#664)

## 0.8.1 - 2018-06-15

### New Features

#### exonum

- `RunDev` structure has been made public, so it can be extended now.

- `RunDev` command now generates default values for api addresses in the config.

### Internal Improvements

#### exonum

- Dependencies versions have been updated:
  - `exonum_sodiumoxide` to `0.0.19`.
  - `exonum_rocksdb` to `0.7.4`.

## 0.8 - 2018-05-31

### Breaking Changes

#### exonum

- `handle_commit` method in `Service` trait  has been renamed to
  `after_commit`. (#715)

- `TimeoutAdjusterConfig` has been removed along with different timeout
  adjusters. Current behavior is similar to the `Dynamic` timeout adjuster and
  can be modified through `min_propose_timeout`, `max_propose_timeout` and
  `propose_timeout_threshold` fields in the `ConsensusConfig`. (#643)

  Migration path:

  - `Constant` timeout adjuster can be emulated by setting equal
  `min_propose_timeout` and `max_propose_timeout` values.
  - For `Dynamic` timeout adjuster simply move `min`, `max` and `threshold`
    values into `min_propose_timeout`, `max_propose_timeout` and
    `propose_timeout_threshold` correspondingly.
  - There is no possibility to emulate `MovingAverage` now, so `Dynamic` should
    be used as the closest alternative.

- Network connections are now encrypted using
  [Noise Protocol](https://noiseprotocol.org/). Nodes compiled with old
  version will not connect to the new ones. Therefore you need to
  update all node instances for the network to work. (#678)

- `storage::Error` constructor has been made private. (#689)

- `ConsensusConfig::validate_configuration` method has been renamed to the
  `warn_if_nonoptimal`. (#690)

#### exonum-time

- The service has been refactored and the following public structs has been
  moved to separate modules: `TimeSchema` to `exonum_time::schema`,
  `TimeProvider` and `MockTimeProvider` to `exonum_time::time_provider`,
  `ValidatorTime` to `exonum_time::api`. (#604)

### New Features

#### exonum

- Private API now support CORS. (#675)

- The `--public-allow-origin` and `--private-allow-origin` parameters have been
  added to the `finalize` command. (#675)

- IPv6 addressing is now supported. (#615)

- `Field`, `CryptoHash`, `StorageValue` and `ExonumJson` traits have been
  implemented for `chrono::Duration` structure. (#653)

- `before_commit` method has been added in `Service` trait. (#667) (#715)

- `Field`, `CryptoHash`, `StorageKey`, `StorageValue` and `ExonumJson` traits
  have been implemented for `rust_decimal::Decimal`. (#671)

- Maintenance CLI command for node management has been added. Currently the only
  supported command is `clear-cache` which clears node message cache. (#676)

- `StoredConfiguration` validation has been extended with `txs_block_limit`
  parameter check. (#690)

- A warning for non-optimal `StoredConfiguration::txs_block_limit` value has been
  added. (#690)

- Private api `/v1/network/` endpoint now returns core version in addition to
  service info. (#701)

#### exonum-timestamping

- Additional service example has been added along with frontend. (#646)

#### exonum-cryptocurrency-advanced

- Advanced cryptocurrency example becomes a public library (is published on
  crates.io). (#709)

### Bug Fixes

#### exonum

- Already processed transactions are rejected now in
  `NodeHandler::handle_incoming_tx` method. (#642)

- Fixed bug with shutdown requests handling. (#666)

- Fixed deserialization of the `MapProof` data structure. (#674)

- Fixed a bug which prevented the node from reaching the actual round. (#680 #681)

#### exonum-configuration

- Error description has been added to the return value of the transactions. (#695)

#### exonum-time

- Error description has been added to the return value of the transactions. (#695)

#### exonum-cryptocurrency-advanced

- Frontend has been updated to reflect latest backend changes. (#602 #611)

### Internal Improvements

#### exonum

- Default implementation of `check` method was added to `Field` trait to
  reduce boilerplate. (#639)

- Metrics are now using `chrono::DateTime<Utc>` instead of `SystemTime`. (#620)

#### exonum-configuration

- Method `ProposeData::set_history_hash` has been removed. (#604)

## 0.7 - 2018-04-11

### Breaking Changes

#### exonum

- POST-requests are now handled with `bodyparser` crate, so all the parameters
  must be passed in the body. (#529)

- `ProofListIndex` and `ProofMapIndex` `root_hash` method has been renamed to
  `merkle_root`. (#547)

- Proofs of existence / absence for `ProofMapIndex`s have been reworked. They
  now have a linear structure with two components: key-value pairs, and
  additional *proof* information allowing to restore the Merkle root of the
  entire index. `MapProof` interface has been reworked correspondingly. (#380)

  Migration path:

  - Consult documents for the updated workflow for creation and verification
    of `MapProof`s.
  - See the README in the `storage::proof_map_index` module for theoretical
    details about the new proof structure.

- `with_prefix` constructor of all index types has been renamed to
  `new_in_family`. Now it uses `index_id` instead of prefixes. Moreover,
  `blockchain::gen_prefix` method has been removed. Instead, any type that
  implements `StorageKey` trait, can serve as an `index_id`. (#531)

- Several `Schema`'s methods have been renamed (#565):
  - `tx_location_by_tx_hash` to `transactions_locations`.
  - `block_txs` to `block_transactions`.

- `SystemTime` previously used as storage key or value turned out to show
  different behavior on different platforms and, hence, has been replaced with
  `chrono::DateTime<Utc>` that behaves the same in any environment. (#557)

  Migration path:

  - Replace all `SystemTime` fields with `chrono::DateTime<Utc>` ones.
  - Use `DateTime::from` and `into()` methods to convert your existing
  `SystemTime` instances into suitable type when constructing transactions or
  working with database.

- `Blockchain` method `tx_from_raw()` now returns
  `Result<Box<Transaction>, MessageError>` instead of `Option<Box<Transaction>>`.
  (#567)

- `events` module becomes private. (#568)

- `CryptoHash` trait is no longer implemented for `Hash`. (#578)

- `network_id` attribute has been removed from `NodeInfo` and `RawMessage`.
  `HEADER_LENGTH` remains the same, first byte of `RawMessage` is now reserved and
  always set to `0`. (#579)

- `exonum::explorer` module has been reworked to add new functionality.
  (#535, #600) In particular:

  - The explorer now allows to iterate over blocks in the blockchain in the
    given height range, replacing old `blocks_range` method.
  - `block_info` and `tx_info` methods of the explorer are renamed to `block`
    and `transaction` respectively.
  - `TransactionInfo` moved from the `api::public` module to the `explorer` module.
  - `BlocksRange` moved from the `explorer` module to the `api::public` module.
  - `TxInfo` is renamed to `CommittedTransaction`.
  - `BlockInfo` fields are private now, yet accessible with getter methods.

  Migration path:

  - Rename imported types and methods as specified above
  - Use explicit type parameter in `TransactionInfo` and `CommittedTransaction`
    (e.g., `TransactionInfo<serde_json::Value>` or `TransactionInfo<MyTransaction>`)
    if you need to deserialize transaction-related data returned from
    the explorer HTTP API.
  - Consult `explorer` module docs for further possible changes in API.

- `validators-count` command-line parameter has been added. Now, when generating
  config template using `generate-template` command, you must specify the number
  of validators. (#586)

- `majority_count` parameter has been added to the `StoredConfiguration`. See
  `exonum-configuration` changes for more details. (#546)

#### exonum-testkit

- Rollback mechanism in `Testkit` is reworked to work with checkpoints (#582):
  - old `rollback` by blocks in `Testkit` was removed;
  - `checkpoint` method was introduced to set checkpoints;
  - new `rollback` rolls back to the last set checkpoint.

  Migration path:
  - Replace every old `rollback(blocks)` by a pair of `checkpoint()` and `rollback()`.

- Testkit api now contains two methods to work with the transaction pool (#549):
  - `is_tx_in_pool` - for checking transaction existence in the pool;
  - `add_tx` - for adding a new transaction into the pool.

  Migration path:

  - Instead of calling `mempool()`, one should use `is_tx_in_pool`
  or `add_tx` methods.

- `TestKitApi::get_err` method now returns `ApiError`, rather than a deserialized
  object, as it is for `get`. For checking such results
  in tests you may want to use `assert_matches`.

#### exonum-configuration

- `majority_count: Option<u16>` configuration parameter is introduced. Allows to
  increase the threshold amount of votes required to commit a new configuration
  proposal. By default the number of votes is calculated as 2/3 + 1 of total
  validators count. (#546)

#### exonum-time

- `SystemTime` has been replaced with `chrono::DateTime<Utc>`, as it provides
  more predictable behavior on all systems. (#557)

### New Features

#### exonum

- `ExecutionError::with_description` method now takes `Into<String>` instead of
  `String` which allows to pass `&str` directly. (#592)

- New `database` field added to the `NodeConfig`. This optional setting adjusts
  database-specific settings, like number of simultaneously opened files. (#538)

- `ExecutionError::with_description` method now takes `Into<String>` instead of
  `String` which allows to pass `&str` directly. (#592)

- New `database` field added to the `NodeConfig`. This optional setting adjusts
  database-specific settings, like number of simultaneously opened files. (#538)

- Added `v1/user_agent` endpoint with information about Exonum, Rust and OS
  versions. (#548)

- `ProofMapIndex` now allows to retrieve a proof of presence / absence for an
  arbitrary number of elements at one time with the help of `get_multiproof`
  method. Correspondingly, `MapProof` allows to verify proofs for an arbitrary
  number of elements. (#380)

- `storage::UniqueHash` trait that represents a unique, but not necessary
  cryptographic hash function, is introduced. (#579)

- Added the opportunity to parse configuration files with missing empty structures.
  Fields of such structures are equal to the default values. (#576)

- `CryptoHash`, `Field`, `StorageKey` and `StorageValue` traits are implemented for
  the `uuid::Uuid`. (#588)

- `Display` trait is implemented for types from the `crypto` module. (#590)

- `transactions!` macro now allows empty body. (#593)

#### exonum-testkit

- `create_block*` methods of the `TestKit` now return the information about
  the created block. (#535)

- `TestKit::explorer()` method allows to access the blockchain explorer. (#535)

#### exonum-cryptocurrency-advanced

- A more complex example has been added featuring best practices for service
  writing. (#595)

### Internal Improvements

#### exonum

- `RawTransaction` now has its own implementation of `fmt::Debug` trait instead
  of `#[derive(Debug)]`. The template of `RawTransaction`’s debug message is
  `Transaction { version: #, service_id: #, message_type: #, length: #,
  hash: Hash(###) }`. (#603)

- Non-committed transactions are now stored persistently in the storage instead
  of memory pool. (#549)

- Sandbox tests have been moved inside of the exonum core. (#568)

- The requested transactions in the `TransactionsRequest` are now sent by batches,
  rather than one by one. The number of batches depends on the size limits
  of the message. (#583)

#### exonum-testkit

- Request logging for `TestKitApi` now encompasses all requests. The log format
  is slightly changed to allow for the generic request / response form. (#601)

## 0.6 - 2018-03-06

### Breaking Changes

#### exonum

- `exonum::crypto::CryptoHash` trait is introduced, and `StorageValue::hash`
  and `Message::hash` methods are removed. (#442)

  Migration path:

  - For implementations of `StorageValue`, move the `hash` method
    to `CryptoHash` implementation instead.
  - For implementations of `Message` simply remove `hash` method,
    there's a blanket impl of `CryptoHash` for `Message`.
  - Add `use exonum::crypto::CryptoHash` to use the `hash` method.

- The `StorageKey` trait is re-implemented for signed integer types
  (`i8`, `i16`, `i32` and `i64`) to achieve the natural ordering of produced keys.
  (#443)

  This change will break indices using signed integers as keys.
  To emulate the old implementation, you may create a wrapper around a type
  (e.g., `struct QuirkyI32Key(i32)`) and implement `StorageKey` for it using
  big endian encoding. Then, use the wrapper instead of the int type in indices.
  See the unit tests for `StorageKey` for an example.

- `Transaction::execute` method now returns `TransactionResult` that is stored in
  the blockchain and can be accessed through api. The changes made by transactions
  that return `Err` are discarded. To migrate, add `Ok(())` as the last line to
  the `execute` method. More generally, make sure that the method returns `Ok(())`
  on successful execution. (#385)

- Service transactions are now defined through `transactions!` macro that
  automatically assigns transaction IDs based on the declaration order. (#457)

  Migration path:

  - Move all separate transactions declared as `message!` into one
  `transactions!` macro.
  - Remove `ID` constants.
  - Replace `TYPE` constants with a single `SERVICE_ID` constant.

- Several variants were removed from `ApiError` enum. (#474)

  Migration path:

  - Use generic `ApiError::BadRequest` variant or create `IronError` directly.

- `CommandExtension` uses `failure::Error` instead of `Box<std::error::Error>`
  for errors. (#474)

  Migration path:

  - `std::error::Error` can be converted to `failure::Error` via `.into()` method.

- `storage::Error` implements `failure::Fail` instead of `std::error::Error`. (#474)

- `CryptoHash` for `()` now correctly calculates a hash of an empty byte array
  instead of returning `Hash::zero()`. (#483)

- Removed the `'static` bound from the return value of the
  `blockchain::Service::service_name()` method. (#485)

- `StorageKey` trait now requires `ToOwned` implementation. (#392)

- `Connect` message has been extended with a user agent string, which breaks
  binary compatibility with previous versions. (#362)

- Log output become more human-readable. Now it uses `rfc2822` for time formatting.
  This change can break scripts that analyze the log output. (#514)

- `output_dir` argument of the `generate-testnet` command has been renamed to
  `output-dir`. (#528)

- `peer_addr` argument of the `generate-config` command has been renamed to
  `peer-address`. (#528)

- `Blockchain::new` and `Node::new` now accept `Into<Arc<Database>>` instead
  of `Box<Database>`. (#530)

  Migration path:

  - Just pass database argument as is, for example instead of
    `Box::new(MemoryDb::new())` use `MemoryDb::new()`.

#### exonum-configuration

- Most types renamed to avoid stuttering (see [here][stuttering] for
  an explanation of the term) (#496):

  - `ConfigurationService` to `Service`
  - `ConfigurationServiceFactory` to `ServiceFactory`
  - `TxConfigPropose` to `Propose`
  - `TxConfigVote` to `Vote`
  - `ConfigurationSchema` to `Schema`
  - `StorageValueConfigProposeData` to `ProposeData`
  - `CONFIG_SERVICE` constant to `SERVICE_ID`

  Check the crate documentation for more details.

  **Migration path:** Rename imported types from the crate, using aliases
  or qualified names if necessary: `use exonum_configuration::Service as ConfigService`.

[stuttering]: https://doc.rust-lang.org/1.0.0/style/style/naming/README.html#avoid-redundant-prefixes-[rfc-356]

- Multiple APIs are no longer public (#496):

  - Message identifiers
  - Mutating methods of the service schema
  - Module implementing HTTP API of the service

  Check the crate documentation for more details.

  **Migration path:** The restrictions are security-based and should not
  influence intended service use.

<!-- cspell:disable -->

- `ZEROVOTE` is replaced with the `MaybeVote` type, which is now used
  instead of `Vote` in the schema method signatures. The storage format itself
  is unchanged (#496).

<!-- cspell:enable -->

#### exonum-time

- The structure `Time` is removed, use `SystemTime`
  for saving validators time in `ProofMapIndex` instead. (#20)

- Renamed methods `validators_time`/`validators_time_mut` to
  `validators_times`/`validators_times_mut` in `Schema`. (#20)

### New Features

#### exonum

- `StorageKey` and `StorageValue` traits are implemented for `SystemTime`. (#456)

- `StorageValue` and `CryptoHash` traits are implemented for `bool`. (#385)

- `Height` implements `std::str::FromStr`. (#474)

- `v1/transactions` endpoint has been extended with the transaction execution
  status. (#488)

- Key-indexes interface now allows to use borrowed types for the search
  operations. (#392)

- Added `v1/shutdown` endpoint for graceful node termination. (#526)

- `TransactionInfo` from the public api module became public. (#537)

#### exonum-testkit

- Modified signature of the `TestKitApi::send` method, which previously did not
  accept `Box<Transaction>`. (#505)

- Added possibility to init a logger in `TestKitBuilder`. (#524)

#### exonum-configuration

- Information about configurations by `/v1/configs/actual`, `/v1/configs/following`
  and `/v1/configs/committed` endpoints is extended with the hash of the corresponding
  proposal and votes for the proposal (#481).

- Implemented error handling based on error codes (#496).

### Bug Fixes

#### exonum

- `ExonumJsonDeserialize` trait is implemented for `F32` and `F64`. (#461)

- Added round and propose timeouts validation. (#523)

- Fixed bug with the extra creation of the genesis configuration. (#527)

- Fixed panic "can't cancel routine" during node shutdown. (#530)

### Internal Improvements

#### exonum

- Consensus messages are stored persistently (in the database), so restart will
  not affect the node's behavior. (#322)

- Runtime index type checks have been implemented for every index. (#525)

## 0.5.1 - 2018-02-01

### Bug Fixes

- Fixed logger output. (#451)

## 0.5 - 2018-01-30

### Breaking Changes

- The order of bytes and bits in the `DBKey` keys of `ProofMapIndex` became
  consistent. (#419)

  The change influences how Merkle Patricia trees are built
  for `ProofMapIndex`: the bits in each byte of a `DBKey` are now enumerated
  from the least significant bit (LSB) to the most significant bit (MSB),
  compared to MSB-to-LSB ordering used before.
  Note: this change will break old storages using map proofs.

- The `Database` trait is simplified: it is no longer required
  to implement state-sharing `clone` method.
  Instead, the `merge` method now takes a shared reference to `self`. (#422)

- `message!` and `encoding_struct!` no longer require manual `SIZE`
  and offset specification. (#413)

- `from_raw(raw: RawMessage)`  method is moved to the `Message` trait.
  To migrate, add `use exonum::messages::Message`. (#427)

- Changed iterators over `Patch` and `Changes` data into custom types instead
  of standard collection iterators. (#393)

  <!-- spell-checker:disable -->

- Fixed typo in `SparceListIndexKeys` and `SparceListIndexValues`. (#398)

  <!-- spell-checker:enable -->

- Removed default `state_hash` implementation in the `Service` trait. (#399)

- Removed `info` method from the `Transaction`. (#402)

- Replaced config param `timeout_events_capacity` with
  `internal_events_capacity`. (#388)

- The `Transaction` trait now inherits from `ExonumJson`. (#402)

- Renamed `DBKey` to `ProofPath` and moved a part of its functionality
  to the `BitsRange` trait. (#420)

### New Features

- Added `patch` method to the `Fork` structure. (#393)
- Added a public `healthcheck` endpoint. (#405)
- Added serialization support of floating point types through special wrapper
  (`F32` and `F64`). This feature is hidden behind `float_serialize` gate.
  Note: special values (Infinity and NaN) aren't supported. (#384)
- Added a possibility to set maximum message size (`pub max_message_len`
  field in `ConsensusConfig`). (#426)
- Added support for CORS. (#406)
- Added `run-dev` command that performs a simplified node launch
  for testing purposes. (#423)

### Bug Fixes

- Fixed consensus on the threshold of 1/3 sleeping validators. (#388)
- Fixed a bunch of inconsistencies and mistakes in the docs. (#439)
- Fixed a bug with message header validation. (#430)

### Internal Improvements

- The list of peer connections is now restored to the latest state
  after the process is restarted. (#378)
- Log dependency was updated to 0.4, which can cause issues
  with the previous versions. (#433)
- Better error reporting for configs in the `.toml` format. (#429)

## 0.4 - 2017-12-08

### Added

- Allow creating auditor node from command line. (#364)
- Added a new function `merge_sync`. In this function a write will be flushed
  from the operating system buffer cache
  before the write is considered complete. (#368)
- Added conversion into boxed values for values which implement `Service`
  or `Transaction` traits. (#366)
- Added constructor for the `ServiceContext` which can be useful
  for the alternative node implementations. (#366)
- Implemented `AsRef<RawMessage>` for any Exonum messages that were
  created using the `message!` macro. (#372)
- Implemented additional checks for conversion from raw message. (#372)

### Changed

- Changed a signature of `open` function in a `rocksdb` module.
  `RocksDBOptions` should pass by the reference. (#369)
- `ValidatorState` in the `ServiceContext` replaced by the `ValidatorId`. (#366)
- `add_transaction` in the `ServiceContext` replaced by the `transaction_sender`
  which implements the `TransactionSend` trait. (#366)
- The `Node` constructor now requires `db` and `services` variables
  instead of `blockchain` instance. (#366)
- The `Blockchain` constructor now requires services keypair
  and an `ApiSender` instance. (#366)
- `mount_*_api` methods in `Blockchain` instance now
  do not require `ApiContext`. (#366)
- Rename method `last_height` to `height` in `Schema`. (#379)
- `last_block` now returns `Block` instead of `Option<Block>`. (#379)
- Replaced `rocksdb` command-line parameter to more generic `db-path`. (#376)
- Obsolete trait `HexValue` replaced by the `FromHex` and `ToHex` traits. (#372)
- Changed `Patch` and `Changes` from type definitions into opaque structures. (#371)
- Help text is displayed if required argument is not specified. (#390)

### Removed

- Removed `round` method from the `ServiceContext`. (#366)
- Removed redundant `FromRaw` trait. (#372)
- Removed redundant `current_height` method in `Schema`. (#379)

### Fixed

- Fixed `crate_authors!` macro usage, this macro can't return static string
  in new clap version. (#370)
- Fixed mistake in description of the height getter in the `ServiceContext`. (#366)
- Fixed #15 consensus on the threshold of 1/3 sleeping validators. (#388)

## 0.3 - 2017-11-02

### Added

- New events implementation based on the `tokio` with the separated queues
  for network events and timeouts and different threads for the network
  and node code (#300)
- Added a new index `SparseListIndex`. It is a list of items stored
  in sequential order. Similar to `ListIndex` but it may contain
  indexes without elements (#312)
- Implement `FromStr` and `ToString` traits for public sodium types (#318)
- Add a new macro `metric!` for collecting statistical information (#329)
- Make type `DBKey` public because it is used in `MapProof` (#306)

### Changed

- `RocksDB` is a default storage (#178)
- Field `events_pool_capacity` in `MemoryPoolConfig` replaced
  by the new `EventsPoolCapacity` configuration (#300)
- Changed a build method `new` and added a new build method `with_prefix`
  for indexes (#178)
- Changed a signature of `gen_prefix` function in a `schema` module (#178)
- `NodeBuilder` works with `ServiceFactory` as trait object instead (#357)
- Debug formatting for crypto types are improved (#353)
- Added description of deserialization error for message types (#337)
- Clarified `Transaction.info()` usage (#345)

### Removed

- Support of `LevelDB` is removed (#178)

### Fixed

- Fix the issue causing timeouts are ignored when the event pool is full (#300)
- Fix network failure due to incorrect processing of the incoming buffer (#322)

## 0.2 - 2017-09-13

### Added

- Add `RockDB` support (#273)
- Add `TimeoutAdjusterConfig`, `Constant` and `Dynamic` timeout adjusters (#256)
- Add stream hashing and signing: `HashStream` and `SignStream` (#254)
- Add new type definitions `Height` and `ValidatorId` (#262)
- Fields of `BlockInfo` and `TxInfo` are now public (#283)
- Public export of `PROOF_MAP_KEY_SIZE` constant (#270)

### Changed

- `MapProof` variant fields are renamed: `left_hash` and `right_hash`
  to `left_node` and `right_node` (#286)
- `RequestBlock` is renamed to `BlockRequest` and `Block`
  is renamed to `BlockResponse` (#287)
- All request messages are renamed: `RequestFoo` to `FooRequest` (#287)
- Improve log formatting (#291 #294)
- Make panic message during command line arguments parsing cleaner (#257)

### Fixed

- Fix network discover failure due to incorrect processing
  of the incoming buffer (#299)
- Fix snapshot behavior for `MemoryDB` (#292)
- Disallow generate-testnet with 0 nodes (#258)

## 0.1.1 - 2017-09-13

### Fixed

- Fix segfault when `LevelDBSnapshot` is destroyed after `LevelDB` (#285)
- Fix panic during `BlockResponse` message processing
  if the transaction pool is full (#264)
- Fix panic during deserialization of malformed messages (#278 #297)

## 0.1 - 2017-07-17

The first release of Exonum.<|MERGE_RESOLUTION|>--- conflicted
+++ resolved
@@ -65,12 +65,9 @@
 
 #### exonum-merkledb
 
-<<<<<<< HEAD
-=======
 - Added restrictions to index names. Allowable characters in index name: ASCII
   characters, digits, underscores and dashes. (#1388)
 
->>>>>>> b1188e0a
 - Added `Debug` implementation for `Database`, `Snapshot`, `Iterator` dynamic
   traits (#1363)
 
@@ -120,14 +117,11 @@
   - **bytes** - non-null bytes of the given `ProofPath`, i.e. the first
     `(bits_len + 7) / 8` bytes.
 
-<<<<<<< HEAD
 #### exonum-crypto
 
 - Removed deprecated `CryptoHash` trait, use `exonum-merkledb::ObjectHash`
   instead (#1361)
 
-=======
->>>>>>> b1188e0a
 ### New features
 
 #### exonum
