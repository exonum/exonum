--- conflicted
+++ resolved
@@ -88,15 +88,12 @@
 - `ErrorMatch` was introduced to test (e.g., using the testkit) that
   an `ExecutionError` has an expected type, error message and/or location. (#1585)
 
-<<<<<<< HEAD
-- Set of endpoints to check call statuses were introduced.
-  `v1/call_status/transaction` - to get status of commited transaction
+- The set of endpoints were introduced.
+  `v1/call_status/transaction` - to get status of committed transaction
   `v1/call_status/before_transactions` - status of `before_transactions` hook
   `v1/call_status/after_transactions` - status of `after_transactions` hook
   (#1612)
 
-=======
->>>>>>> 015d8e0f
 - Service instances can now be stopped.
 
   Active service instance can be stopped by the corresponding request to the
