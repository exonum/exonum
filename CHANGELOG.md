# Changelog

All notable changes to this project will be documented in this file.
The project adheres to [Semantic Versioning](http://semver.org/spec/v2.0.0.html).

## Unreleased

<<<<<<< HEAD
### Internal improvements

#### exonum

- Added `allow-origin` for `localhost` for public and private api in
  development mode by default. (#1234)
=======
### Breaking Changes

#### exonum

- Node secret keys are now stored in separate files in a secure way.
  CLI for generating node configs and starting nodes has been extended
  in order to reflect these changes. (#1222, #1096)

#### exonum-crypto

- Renamed `create_keys_file` function to `generate_keys_file`
  in `utils` module. (#1222, #1096)
>>>>>>> a3bcb8a2

## 0.10.2 - 2019-01-14

### New Features

#### exonum

- Added i128/u128 support for `StorageKey`, `StorageValue`. (#1179)

#### exonum-crypto

- Added i128/u128 support for `CryptoHash`. (#1179)

## 0.10.1 - 2019-01-04

### Internal Improvements

#### exonum

- Dependencies have been updated. (#1111, #1162, #1167, #1168)

- `ctrl+c` handler has been added for correct node stopping. (#1163)

#### exonum-crypto

- `pwbox` dependency has been updated. (#1164)

## 0.10.0 - 2018-12-14

### Breaking Changes

- Changed the message format, which, in turn, has led to changes in
   the byte representation of transactions and precommit messages. (#916)

- `Transaction::execute` now accepts `TransactionContext` as the second
   parameter. `TransactionContext` provides the public key of transaction
   author, ID of current service, and transaction hash. (#943)

- `Transaction::verify` method has been removed. (#1085)

- Every transaction that contains the public key of the author was refactored
   to use the author indicated in `TransactionContext`. (#984 #980 #979 #975 #971)

- `/transactions/` endpoint can now handle transaction messages in hex format.
   Services that used custom endpoints were refactored to
   use `explorer/v1/transactions`. (#943 #984 #980 #979 #975 #971)

- `majority_count` parameter has been moved from `StoredConfiguration`
   to `ConfigurationService` configuration. (#828)

- Removed obsolete `enable_blockchain_explorer` option from `NodeApiConfig`. (#891)

- Consensus messages and inner structs are now serialized with protobuf. (#1028)

- `tx_pool_capacity` parameter has been removed from `MemoryPoolConfig`. (#1036)

- Custom serialization has been removed. (#1088)

#### exonum

- Trait `TransactionSend` was removed.
  `ApiSender` now contains `broadcast_transaction` method. (#943)

- `api::Error::InternalError` now contains `failure::Error` instead of
  `Box<::std::error::Error>`. (#879)

- `TransactionSend::send` now returns `Result<(), failure::Error>`
  instead of `io::Result`. (#879)

- `ApiSender` methods `send_external_message` and `peer_add`
   now returns `Result<(), failure::Error>` instead of `io::Result`. (#879)

- `majority_count` parameter has been added to `generate-template` and
  `generate-testnet` commands. (#828)

- `NodePrivateConfig` fields have been renamed: `listen_addr` to `listen_address`
  and `external_addr` to `external_address`. (#809)

- `NodePublicConfig` `addr` field has been renamed to `address`. (#809)

- Config parameter `external_address` is now a required value. (#826)

- Config parameter `round_timeout` has been renamed to `first_round_timeout`.
  Now timeout for round r is `first_round_timeout + (r-1)*round_timeout_increase`,
  where `round_timeout_increase` is determined as a certain percentage of
  `first_round_timeout`. The value of this percentage is defined in
  `ConsensusConfig::TIMEOUT_LINEAR_INCREASE_PERCENT` constant (10%). (#848)

- `missing_keys`, `entries`, `all_entries` methods of `CheckedMapProof` and
  `MapProof::missing_keys_unchecked` method now return `impl Iterator` instead
  of `Vec`. (#918)

- `Connect` message field `addr` with `SocketAddr` has been removed, `pub_addr`
   with `str` of unresolved external address of the peer is used instead. (#942)

- Endpoint `v1/peers` now returns `ConnectInfo` in incoming connections instead
  of single IP-addresses. (#959)

- `Fork::remove_by_prefix()` method now specifies prefix as `Option<&[u8]>` instead
  of `Option<&Vec<u8>>`. (#1042)

- `TransactionResult` is now serialized using protobuf. Empty description
  of the result is now the equivalent of there being no description
  of the result. (#1075)

- `Service::tx_from_raw` now uses `failure::Error` as an error type. (#1088)

- `transactions!` macro has been removed, `TransactionSet` derive macro
  from `exonum-derive` should be used instead. (#1088)

- `encoding_struct!` macro has been removed, protobuf
  should be used instead. (#1088)

#### exonum-testkit

- Structures in tests and examples are serialized using protobuf now. (#1078)

#### exonum-timestamping

- Structures in tests and examples are serialized using protobuf now. (#1081)

#### exonum-cryptocurrency

- Structures in tests and examples are serialized using protobuf now. (#1081)

#### exonum-configuration

- The `Vote` and `VoteAgainst` now save the transaction hash instead of
  full transaction message. (#984)

- Structures are serialized using protobuf now. (#1086)

#### exonum-time

- Structures are serialized using protobuf now. (#1086)

### New Features

#### exonum-crypto

- Added `utils` module with functions `create_keys_file` for creating
  and `read_keys_from_file` for reading files that contain a
  public key and encrypted secret key. (#1056)

#### exonum

- Added possibility to use domain names instead of IP addresses as a peer's
  addresses. (#826)

- Added `v1/rebroadcast` endpoint that can be used to broadcast all transactions
  from the pool to other nodes. (#859)

- Now each consecutive round is longer than previous by some constant percentage
  of `first_round_timeout`. (#848)

- Added `/v1/blocks/subscribe` endpoint for following block commit events
  through WebSockets (#792).

- Added `MapProof::all_entries_unchecked` method. It is used for more efficient
  calculations in Exonum Java Bindings, but can be used for debug purposes
  as well. (#918)

- Added `listen-address` command line argument to specify different external address
  (`peer-address`) and listen address when generating config files. (#942)

- Peer address is resolved on connect instead of resolving on node startup. (#942)

- Now peers require only one connection to exchange messages between
  them. (#945)

#### exonum-build

- `exonum-build` crate has been added to simplify writing `build.rs` files
  for services that use protobuf code generation. (#1076)

#### exonum-derive

- `exonum-derive` crate has been added with custom derives for `ProtobufConvert`
  and `TransactionSet`. (#1055)

### Bug Fixes

#### exonum

- Bug with pool size overflow has been fixed. (#853)

- Bug in `NoiseWrapper::decrypt_msg` caused by wrong calculation of
  encrypted and decrypted message sizes has been fixed. (#873)

- Transactions (signature) verification benchmark has been fixed. (#673)

- Node no longer panics when transaction pool has a lot of transactions and
  consensus is at round 0. (#673)

- Node now works correctly after consensus re-enable via API. (#902)

- Bug with incorrect EOF handling while decoding network messages has been
  fixed. (#917)

- Bug leading to deletion of excessive data when `clear`ing an index belonging
  to an index family has been fixed. (#1042)

### API Improvements

#### exonum

- `new_in_family` index constructor introduced in #531 now accepts `&str` and `&[u8]`
  as an `index_id` value.

### Internal Improvements

#### exonum

- `NodeHandler::run_handler` now returns `Result<(), failure::Error>`
  instead of `io::Result`. (#879)

- Transactions (signature) verification benchmark has been added. (#808)

- A new function `storage::proof_list_index::root_hash()` has been added
  to efficiently compute Merkle root hash from a list of hashes without
  an intermediate `ProofListIndex`. Verification of block root hashes
  has been optimized as well. (#802)

- `NoiseHandshake::finalize` now returns error if remote peer's public key is not
  in `ConnectList`. (#811)

- Now nodes will switch to `min_propose_timeout` for block proposal timeout
  faster if they receive more than `propose_timeout_threshold` transactions
  during `max_propose_timeout`. (#844)

- Custom log formatting (along with `colored` and `term` dependencies) has been
  removed in favor of `env_logger`. (#857).

- Several dependencies have been updated. (#861, #865, #871)

- Transactions are now verified in a thread pool. Thread pool size is set to
  optimal value by default (CPU count) or can be configured manually. (#673)

- The `finalize` command now does not include the node itself as its own
  trusted peer in the generated configuration. (#892)

- Added a possibility to create `ServiceApiBuilder` with blockchain. (#929)

- `ConnectInfo` and `ConnectList` now stores unresolved addresses as strings. (#942)

- Now `network` module uses `PublicKeys` to identify peers. (#942)

- `system/v1/peers` endpoint now properly returns
  incoming and outgoing connections of the node. (#942)

## 0.9.5 - 2018-12-18

### Internal Improvements

#### exonum

- A version of `snow` dependency has been updated.

## 0.9.4 - 2018-10-24

### New Features

#### exonum

- SegmentField implementation for Option has been added, allowing to
  store optional values inside of transactions. (#1004)

## 0.9.3 - 2018-10-04

### Breaking Changes

#### exonum

- Config parameter `external_address` is now a required value. (#826)

### New Features

#### exonum

- Added possibility to use domain names instead of IP addresses as a peer's
  addresses. In config file domain names can be used in `ConnectList`
  configuration and addresses will be resolved once on startup. (#826)

## 0.9.2 - 2018-09-11

### Internal Improvements

#### exonum

- Added a possibility to create `ServiceApiBuilder` with blockchain. (#929)

## 0.9.1 - 2018-08-02

### Bug Fixes

#### exonum

- `failure` version has been updated to `0.1.2` in order to fix the build issue
  with `failure_derive`. (#845)

- Bug with "unknown propose" execution has been fixed. (#841)

## 0.9.0 - 2018-07-19

### Breaking Changes

#### exonum

- `Command` trait in `helpers::fabric` module became public. (#778)

  Migration path:

  If you override `ServiceFactory::command` method and do a match by a command
  name, just add `use helpers::fabric::Command` import.

- `schema_version` field in `Block` has been removed. (#774)

- Storage in exonum is now versioned. Old databases will not work with this
  update. (#707)

- `Iron`-based web API has been replaced by the new implementation based on
  `actix-web`. (#727)

  Migration path:

  For backend:
  - Remove old dependencies on `iron` and its companions `bodyparser`, `router`
    and others.
  - Simplify the API handlers as follows:
    ```rust
    fn my_handler(state: &ServiceApiState, query: MyQueryType)
    -> Result<MyResponse, ApiError>
    {
      // ...
    }
    ```
    where `MyQueryType` type implements `Deserialize` trait and `MyResponse`
    implements `Serialize` trait.
  - Replace old methods `public_api_handler` and `private_api_handler` of
    `Service` trait by a single `wire_api` method which takes
    `ServiceApiBuilder`. You can use this builder as a factory for your service
    API.
  - `get`, `get_err` and `post` methods in `TestKitApi` have been replaced
    by the more convenient `RequestBuilder`.
    Don't forget to update your testkit-based API tests.

  For frontend:
  - New API implementation supports only query parameters in `GET` requests.
    In this way requests like `GET api/my_method/:first/:second`
    should be replaced by the `GET api/my_method?first=value1&second=value2`.
  - JSON parser for `POST` requests is now more strict.
    In this way you should send `null` in request body even for handlers
    without query parameters.

  See our [examples](examples) for more details.

- `storage::base_index` module has become private along with `BaseIndex` and
  `BaseIndexIter` types. (#723)

- `ServiceFactory` trait has been extended with `service_name` function.(#730)

- Method `name` has been removed from `Run`, `GenerateCommonConfig`,
  `GenerateNodeConfig`, `Finalize`, `GenerateTestnet` and `Maintenance`
  structures (`helpers/fabric` module). (#731)

- `Whitelist` has been replaced by `ConnectList`. Now connection between
  nodes can only be established if nodes exist in each other's connect lists.
  (#739)

  Migration path:

  - Replace `[whitelist]` section in config with `[connect_list.peers]` section
  and specify here all validators' consensus public keys with corresponding
  ip-addresses.
  For example `16ef83ca...da72 = "127.0.0.1:6333"`.

- Healthcheck and consensus endpoints (`v1/healthcheck` and
  `v1/consensus_status`) have been merged to `v1/healthcheck`. (#736, #766)

- Node configuration file is now updated at `ConnectList` update. This is
  achieved via new `ConfigManager` entity. (#777)

  Migration path (required only if you create `Node` manually):

  If you need to update `ConnectList` on file system, pass
  `Some(path_to_node_config)` as the last argument of the `Node::new` method.
  Otherwise, pass `None`.

- `exonum::crypto` types now have truncated `Display`/`Debug` representations. (#797)

  Migration path:

  Use `encoding::serialize::ToHex` instead of `Display` to produce full hexadecimal
  representation. You have to manually check if you need to switch or can keep using
  the truncated representation.

  Use `encoding::serialize::FromHex` instead of `FromStr` for reverse conversion.
  `FromStr` implementation has been removed from crypto types to avoid errors.

### New Features

#### exonum

- Existing sodiumoxide-based cryptographic backend behind opt-out
  sodiumoxide-crypto feature. It also allows to use your own cryptographic
  library with exonum. (#756)

- New kind of CLI commands has been added: `info` command that can be used for
  getting various information from a node that has not been started yet. (#731)
  Currently supported sub-commands:
  - `core-version` - prints Exonum version as a plain string.
  - `list-services` - prints the list of the services the node is built with in
    the JSON format.

- `exonum::crypto::x25519` module to convert keys from Ed25519 to X25519 format
  has been introduced. (#722)

- `storage::Entry` has been extended with `take` and `swap` methods. (#781)

- Added remote public key validation when handling incoming `Connect` message. (#786)

### Bug Fixes

#### exonum

- Fixed bug with incorrect peer status for a turned-off node. (#730)

- `handle_consensus` does not write warning for message from previous
  height any more. (#729)

- `new_in_family` constructor has been added to the `Entry` index. (#790)

- Added missing `external_address` field to the auditor final configuration. (#805)

### Internal Improvements

- `BlockResponse` sends transactions by `Hash` instead of `RawMessage`.
  If the node does not have some transactions, requests are created
  for the corresponding transactions. Due to these changes,
  the block size became significantly smaller. (#664)

## 0.8.1 - 2018-06-15

### New Features

#### exonum

- `RunDev` structure has been made public, so it can be extended now.

- `RunDev` command now generates default values for api addresses in the config.

### Internal Improvements

#### exonum

- Dependencies versions have been updated:
  - `exonum_sodiumoxide` to `0.0.19`.
  - `exonum_rocksdb` to `0.7.4`.

## 0.8 - 2018-05-31

### Breaking Changes

#### exonum

- `handle_commit` method in `Service` trait  has been renamed to
  `after_commit`. (#715)

- `TimeoutAdjusterConfig` has been removed along with different timeout
  adjusters. Current behavior is similar to the `Dynamic` timeout adjuster and
  can be modified through `min_propose_timeout`, `max_propose_timeout` and
  `propose_timeout_threshold` fields in the `ConsensusConfig`. (#643)

  Migration path:

  - `Constant` timeout adjuster can be emulated by setting equal
  `min_propose_timeout` and `max_propose_timeout` values.
  - For `Dynamic` timeout adjuster simply move `min`, `max` and `threshold`
    values into `min_propose_timeout`, `max_propose_timeout` and
    `propose_timeout_threshold` correspondingly.
  - There is no possibility to emulate `MovingAverage` now, so `Dynamic` should
    be used as the closest alternative.

- Network connections are now encrypted using
  [Noise Protocol](https://noiseprotocol.org/). Nodes compiled with old
  version will not connect to the new ones. Therefore you need to
  update all node instances for the network to work. (#678)

- `storage::Error` constructor has been made private. (#689)

- `ConsensusConfig::validate_configuration` method has been renamed to the
  `warn_if_nonoptimal`. (#690)

#### exonum-time

- The service has been refactored and the following public structs has been
  moved to separate modules: `TimeSchema` to `exonum_time::schema`,
  `TimeProvider` and `MockTimeProvider` to `exonum_time::time_provider`,
  `ValidatorTime` to `exonum_time::api`. (#604)

### New Features

#### exonum

- Private API now support CORS. (#675)

- The `--public-allow-origin` and `--private-allow-origin` parameters have been
  added to the `finalize` command. (#675)

- IPv6 addressing is now supported. (#615)

- `Field`, `CryptoHash`, `StorageValue` and `ExonumJson` traits have been
  implemented for `chrono::Duration` structure. (#653)

- `before_commit` method has been added in `Service` trait. (#667) (#715)

- `Field`, `CryptoHash`, `StorageKey`, `StorageValue` and `ExonumJson` traits
  have been implemented for `rust_decimal::Decimal`. (#671)

- Maintenance CLI command for node management has been added. Currently the only
  supported command is `clear-cache` which clears node message cache. (#676)

- `StoredConfiguration` validation has been extended with `txs_block_limit`
  parameter check. (#690)

- A warning for non-optimal `StoredConfiguration::txs_block_limit` value has been
  added. (#690)

- Private api `/v1/network/` endpoint now returns core version in addition to
  service info. (#701)

#### exonum-timestamping

- Additional service example has been added along with frontend. (#646)

#### exonum-cryptocurrency-advanced

- Advanced cryptocurrency example becomes a public library (is published on
  crates.io). (#709)

### Bug Fixes

#### exonum

- Already processed transactions are rejected now in
  `NodeHandler::handle_incoming_tx` method. (#642)

- Fixed bug with shutdown requests handling. (#666)

- Fixed deserialization of the `MapProof` data structure. (#674)

- Fixed a bug which prevented the node from reaching the actual round. (#680 #681)

#### exonum-configuration

- Error description has been added to the return value of the transactions. (#695)

#### exonum-time

- Error description has been added to the return value of the transactions. (#695)

#### exonum-cryptocurrency-advanced

- Frontend has been updated to reflect latest backend changes. (#602 #611)

### Internal Improvements

#### exonum

- Default implementation of `check` method was added to `Field` trait to
  reduce boilerplate. (#639)

- Metrics are now using `chrono::DateTime<Utc>` instead of `SystemTime`. (#620)

#### exonum-configuration

- Method `ProposeData::set_history_hash` has been removed. (#604)

## 0.7 - 2018-04-11

### Breaking Changes

#### exonum

- POST-requests are now handled with `bodyparser` crate, so all the parameters
  must be passed in the body. (#529)

- `ProofListIndex` and `ProofMapIndex` `root_hash` method has been renamed to
  `merkle_root`. (#547)

- Proofs of existence / absence for `ProofMapIndex`s have been reworked. They
  now have a linear structure with two components: key-value pairs, and
  additional *proof* information allowing to restore the Merkle root of the
  entire index. `MapProof` interface has been reworked correspondingly. (#380)

  Migration path:

  - Consult documents for the updated workflow for creation and verification
    of `MapProof`s.
  - See the README in the `storage::proof_map_index` module for theoretical
    details about the new proof structure.

- `with_prefix` constructor of all index types has been renamed to
  `new_in_family`. Now it uses `index_id` instead of prefixes. Moreover,
  `blockchain::gen_prefix` method has been removed. Instead, any type that
  implements `StorageKey` trait, can serve as an `index_id`. (#531)

- Several `Schema`'s methods have been renamed (#565):
  - `tx_location_by_tx_hash` to `transactions_locations`.
  - `block_txs` to `block_transactions`.

- `SystemTime` previously used as storage key or value turned out to show
  different behavior on different platforms and, hence, has been replaced with
  `chrono::DateTime<Utc>` that behaves the same in any environment. (#557)

  Migration path:

  - Replace all `SystemTime` fields with `chrono::DateTime<Utc>` ones.
  - Use `DateTime::from` and `into()` methods to convert your existing
  `SystemTime` instances into suitable type when constructing transactions or
  working with database.

- `Blockchain` method `tx_from_raw()` now returns
  `Result<Box<Transaction>, MessageError>` instead of `Option<Box<Transaction>>`.
  (#567)

- `events` module becomes private. (#568)

- `CryptoHash` trait is no longer implemented for `Hash`. (#578)

- `network_id` attribute has been removed from `NodeInfo` and `RawMessage`.
  `HEADER_LENGTH` remains the same, first byte of `RawMessage` is now reserved and
  always set to `0`. (#579)

- `exonum::explorer` module has been reworked to add new functionality.
  (#535, #600) In particular:

  - The explorer now allows to iterate over blocks in the blockchain in the
    given height range, replacing old `blocks_range` method.
  - `block_info` and `tx_info` methods of the explorer are renamed to `block`
    and `transaction` respectively.
  - `TransactionInfo` moved from the `api::public` module to the `explorer` module.
  - `BlocksRange` moved from the `explorer` module to the `api::public` module.
  - `TxInfo` is renamed to `CommittedTransaction`.
  - `BlockInfo` fields are private now, yet accessible with getter methods.

  Migration path:

  - Rename imported types and methods as specified above
  - Use explicit type parameter in `TransactionInfo` and `CommittedTransaction`
    (e.g., `TransactionInfo<serde_json::Value>` or `TransactionInfo<MyTransaction>`)
    if you need to deserialize transaction-related data returned from
    the explorer HTTP API.
  - Consult `explorer` module docs for further possible changes in API.

- `validators-count` command-line parameter has been added. Now, when generating
  config template using `generate-template` command, you must specify the number
  of validators. (#586)

- `majority_count` parameter has been added to the `StoredConfiguration`. See
  `exonum-configuration` changes for more details. (#546)

#### exonum-testkit

- Rollback mechanism in `Testkit` is reworked to work with checkpoints (#582):
  - old `rollback` by blocks in `Testkit` was removed;
  - `checkpoint` method was introduced to set checkpoints;
  - new `rollback` rolls back to the last set checkpoint.

  Migration path:
  - Replace every old `rollback(blocks)` by a pair of `checkpoint()` and `rollback()`.

- Testkit api now contains two methods to work with the transaction pool (#549):
  - `is_tx_in_pool` - for checking transaction existence in the pool;
  - `add_tx` - for adding a new transaction into the pool.

  Migration path:

  - Instead of calling `mempool()`, one should use `is_tx_in_pool`
  or `add_tx` methods.

- `TestKitApi::get_err` method now returns `ApiError`, rather than a deserialized
  object, as it is for `get`. For checking such results
  in tests you may want to use `assert_matches`.

#### exonum-configuration

- `majority_count: Option<u16>` configuration parameter is introduced. Allows to
  increase the threshold amount of votes required to commit a new configuration
  proposal. By default the number of votes is calculated as 2/3 + 1 of total
  validators count. (#546)

#### exonum-time

- `SystemTime` has been replaced with `chrono::DateTime<Utc>`, as it provides
  more predictable behavior on all systems. (#557)

### New Features

#### exonum

- `ExecutionError::with_description` method now takes `Into<String>` instead of
  `String` which allows to pass `&str` directly. (#592)

- New `database` field added to the `NodeConfig`. This optional setting adjusts
  database-specific settings, like number of simultaneously opened files. (#538)

- `ExecutionError::with_description` method now takes `Into<String>` instead of
  `String` which allows to pass `&str` directly. (#592)

- New `database` field added to the `NodeConfig`. This optional setting adjusts
  database-specific settings, like number of simultaneously opened files. (#538)

- Added `v1/user_agent` endpoint with information about Exonum, Rust and OS
  versions. (#548)

- `ProofMapIndex` now allows to retrieve a proof of presence / absence for an
  arbitrary number of elements at one time with the help of `get_multiproof`
  method. Correspondingly, `MapProof` allows to verify proofs for an arbitrary
  number of elements. (#380)

- `storage::UniqueHash` trait that represents a unique, but not necessary
  cryptographic hash function, is introduced. (#579)

- Added the opportunity to parse configuration files with missing empty structures.
  Fields of such structures are equal to the default values. (#576)

- `CryptoHash`, `Field`, `StorageKey` and `StorageValue` traits are implemented for
  the `uuid::Uuid`. (#588)

- `Display` trait is implemented for types from the `crypto` module. (#590)

- `transactions!` macro now allows empty body. (#593)

#### exonum-testkit

- `create_block*` methods of the `TestKit` now return the information about
  the created block. (#535)

- `TestKit::explorer()` method allows to access the blockchain explorer. (#535)

#### exonum-cryptocurrency-advanced

- A more complex example has been added featuring best practices for service
  writing. (#595)

### Internal Improvements

#### exonum

- `RawTransaction` now has its own implementation of `fmt::Debug` trait instead
  of `#[derive(Debug)]`. The template of `RawTransaction`’s debug message is
  `Transaction { version: #, service_id: #, message_type: #, length: #,
  hash: Hash(###) }`. (#603)

- Non-committed transactions are now stored persistently in the storage instead
  of memory pool. (#549)

- Sandbox tests have been moved inside of the exonum core. (#568)

- The requested transactions in the `TransactionsRequest` are now sent by batches,
  rather than one by one. The number of batches depends on the size limits
  of the message. (#583)

#### exonum-testkit

- Request logging for `TestKitApi` now encompasses all requests. The log format
  is slightly changed to allow for the generic request / response form. (#601)

## 0.6 - 2018-03-06

### Breaking Changes

#### exonum

- `exonum::crypto::CryptoHash` trait is introduced, and `StorageValue::hash`
  and `Message::hash` methods are removed. (#442)

  Migration path:

  - For implementations of `StorageValue`, move the `hash` method
    to `CryptoHash` implementation instead.
  - For implementations of `Message` simply remove `hash` method,
    there's a blanket impl of `CryptoHash` for `Message`.
  - Add `use exonum::crypto::CryptoHash` to use the `hash` method.

- The `StorageKey` trait is re-implemented for signed integer types
  (`i8`, `i16`, `i32` and `i64`) to achieve the natural ordering of produced keys.
  (#443)

  This change will break indices using signed integers as keys.
  To emulate the old implementation, you may create a wrapper around a type
  (e.g., `struct QuirkyI32Key(i32)`) and implement `StorageKey` for it using
  big endian encoding. Then, use the wrapper instead of the int type in indices.
  See the unit tests for `StorageKey` for an example.

- `Transaction::execute` method now returns `TransactionResult` that is stored in
  the blockchain and can be accessed through api. The changes made by transactions
  that return `Err` are discarded. To migrate, add `Ok(())` as the last line to
  the `execute` method. More generally, make sure that the method returns `Ok(())`
  on successful execution. (#385)

- Service transactions are now defined through `transactions!` macro that
  automatically assigns transaction IDs based on the declaration order. (#457)

  Migration path:

  - Move all separate transactions declared as `message!` into one
  `transactions!` macro.
  - Remove `ID` constants.
  - Replace `TYPE` constants with a single `SERVICE_ID` constant.

- Several variants were removed from `ApiError` enum. (#474)

  Migration path:

  - Use generic `ApiError::BadRequest` variant or create `IronError` directly.

- `CommandExtension` uses `failure::Error` instead of `Box<std::error::Error>`
  for errors. (#474)

  Migration path:

  - `std::error::Error` can be converted to `failure::Error` via `.into()` method.

- `storage::Error` implements `failure::Fail` instead of `std::error::Error`. (#474)

- `CryptoHash` for `()` now correctly calculates a hash of an empty byte array
  instead of returning `Hash::zero()`. (#483)

- Removed the `'static` bound from the return value of the
  `blockchain::Service::service_name()` method. (#485)

- `StorageKey` trait now requires `ToOwned` implementation. (#392)

- `Connect` message has been extended with a user agent string, which breaks
  binary compatibility with previous versions. (#362)

- Log output become more human-readable. Now it uses `rfc2822` for time formatting.
  This change can break scripts that analyze the log output. (#514)

- `output_dir` argument of the `generate-testnet` command has been renamed to
  `output-dir`. (#528)

- `peer_addr` argument of the `generate-config` command has been renamed to
  `peer-address`. (#528)

- `Blockchain::new` and `Node::new` now accept `Into<Arc<Database>>` instead
  of `Box<Database>`. (#530)

  Migration path:

  - Just pass database argument as is, for example instead of
    `Box::new(MemoryDb::new())` use `MemoryDb::new()`.

#### exonum-configuration

- Most types renamed to avoid stuttering (see [here][stuttering] for
  an explanation of the term) (#496):

  - `ConfigurationService` to `Service`
  - `ConfigurationServiceFactory` to `ServiceFactory`
  - `TxConfigPropose` to `Propose`
  - `TxConfigVote` to `Vote`
  - `ConfigurationSchema` to `Schema`
  - `StorageValueConfigProposeData` to `ProposeData`
  - `CONFIG_SERVICE` constant to `SERVICE_ID`

  Check the crate documentation for more details.

  **Migration path:** Rename imported types from the crate, using aliases
  or qualified names if necessary: `use exonum_configuration::Service as ConfigService`.

[stuttering]: https://doc.rust-lang.org/1.0.0/style/style/naming/README.html#avoid-redundant-prefixes-[rfc-356]

- Multiple APIs are no longer public (#496):

  - Message identifiers
  - Mutating methods of the service schema
  - Module implementing HTTP API of the service

  Check the crate documentation for more details.

  **Migration path:** The restrictions are security-based and should not
  influence intended service use.

<!-- cspell:disable -->

- `ZEROVOTE` is replaced with the `MaybeVote` type, which is now used
  instead of `Vote` in the schema method signatures. The storage format itself
  is unchanged (#496).

<!-- cspell:enable -->

#### exonum-time

- The structure `Time` is removed, use `SystemTime`
  for saving validators time in `ProofMapIndex` instead. (#20)

- Renamed methods `validators_time`/`validators_time_mut` to
  `validators_times`/`validators_times_mut` in `Schema`. (#20)

### New Features

#### exonum

- `StorageKey` and `StorageValue` traits are implemented for `SystemTime`. (#456)

- `StorageValue` and `CryptoHash` traits are implemented for `bool`. (#385)

- `Height` implements `std::str::FromStr`. (#474)

- `v1/transactions` endpoint has been extended with the transaction execution
  status. (#488)

- Key-indexes interface now allows to use borrowed types for the search
  operations. (#392)

- Added `v1/shutdown` endpoint for graceful node termination. (#526)

- `TransactionInfo` from the public api module became public. (#537)

#### exonum-testkit

- Modified signature of the `TestKitApi::send` method, which previously did not
  accept `Box<Transaction>`. (#505)

- Added possibility to init a logger in `TestKitBuilder`. (#524)

#### exonum-configuration

- Information about configurations by `/v1/configs/actual`, `/v1/configs/following`
  and `/v1/configs/committed` endpoints is extended with the hash of the corresponding
  proposal and votes for the proposal (#481).

- Implemented error handling based on error codes (#496).

### Bug Fixes

#### exonum

- `ExonumJsonDeserialize` trait is implemented for `F32` and `F64`. (#461)

- Added round and propose timeouts validation. (#523)

- Fixed bug with the extra creation of the genesis configuration. (#527)

- Fixed panic "can't cancel routine" during node shutdown. (#530)

### Internal Improvements

#### exonum

- Consensus messages are stored persistently (in the database), so restart will
  not affect the node's behavior. (#322)

- Runtime index type checks have been implemented for every index. (#525)

## 0.5.1 - 2018-02-01

### Bug Fixes

- Fixed logger output. (#451)

## 0.5 - 2018-01-30

### Breaking Changes

- The order of bytes and bits in the `DBKey` keys of `ProofMapIndex` became
  consistent. (#419)

  The change influences how Merkle Patricia trees are built
  for `ProofMapIndex`: the bits in each byte of a `DBKey` are now enumerated
  from the least significant bit (LSB) to the most significant bit (MSB),
  compared to MSB-to-LSB ordering used before.
  Note: this change will break old storages using map proofs.

- The `Database` trait is simplified: it is no longer required
  to implement state-sharing `clone` method.
  Instead, the `merge` method now takes a shared reference to `self`. (#422)

- `message!` and `encoding_struct!` no longer require manual `SIZE`
  and offset specification. (#413)

- `from_raw(raw: RawMessage)`  method is moved to the `Message` trait.
  To migrate, add `use exonum::messages::Message`. (#427)

- Changed iterators over `Patch` and `Changes` data into custom types instead
  of standard collection iterators. (#393)

  <!-- spell-checker:disable -->

- Fixed typo in `SparceListIndexKeys` and `SparceListIndexValues`. (#398)

  <!-- spell-checker:enable -->

- Removed default `state_hash` implementation in the `Service` trait. (#399)

- Removed `info` method from the `Transaction`. (#402)

- Replaced config param `timeout_events_capacity` with
  `internal_events_capacity`. (#388)

- The `Transaction` trait now inherits from `ExonumJson`. (#402)

- Renamed `DBKey` to `ProofPath` and moved a part of its functionality
  to the `BitsRange` trait. (#420)

### New Features

- Added `patch` method to the `Fork` structure. (#393)
- Added a public `healthcheck` endpoint. (#405)
- Added serialization support of floating point types through special wrapper
  (`F32` and `F64`). This feature is hidden behind `float_serialize` gate.
  Note: special values (Infinity and NaN) aren't supported. (#384)
- Added a possibility to set maximum message size (`pub max_message_len`
  field in `ConsensusConfig`). (#426)
- Added support for CORS. (#406)
- Added `run-dev` command that performs a simplified node launch
  for testing purposes. (#423)

### Bug Fixes

- Fixed consensus on the threshold of 1/3 sleeping validators. (#388)
- Fixed a bunch of inconsistencies and mistakes in the docs. (#439)
- Fixed a bug with message header validation. (#430)

### Internal Improvements

- The list of peer connections is now restored to the latest state
  after the process is restarted. (#378)
- Log dependency was updated to 0.4, which can cause issues
  with the previous versions. (#433)
- Better error reporting for configs in the `.toml` format. (#429)

## 0.4 - 2017-12-08

### Added

- Allow creating auditor node from command line. (#364)
- Added a new function `merge_sync`. In this function a write will be flushed
  from the operating system buffer cache
  before the write is considered complete. (#368)
- Added conversion into boxed values for values which implement `Service`
  or `Transaction` traits. (#366)
- Added constructor for the `ServiceContext` which can be useful
  for the alternative node implementations. (#366)
- Implemented `AsRef<RawMessage>` for any Exonum messages that were
  created using the `message!` macro. (#372)
- Implemented additional checks for conversion from raw message. (#372)

### Changed

- Changed a signature of `open` function in a `rocksdb` module.
  `RocksDBOptions` should pass by the reference. (#369)
- `ValidatorState` in the `ServiceContext` replaced by the `ValidatorId`. (#366)
- `add_transaction` in the `ServiceContext` replaced by the `transaction_sender`
  which implements the `TransactionSend` trait. (#366)
- The `Node` constructor now requires `db` and `services` variables
  instead of `blockchain` instance. (#366)
- The `Blockchain` constructor now requires services keypair
  and an `ApiSender` instance. (#366)
- `mount_*_api` methods in `Blockchain` instance now
  do not require `ApiContext`. (#366)
- Rename method `last_height` to `height` in `Schema`. (#379)
- `last_block` now returns `Block` instead of `Option<Block>`. (#379)
- Replaced `rocksdb` command-line parameter to more generic `db-path`. (#376)
- Obsolete trait `HexValue` replaced by the `FromHex` and `ToHex` traits. (#372)
- Changed `Patch` and `Changes` from type definitions into opaque structures. (#371)
- Help text is displayed if required argument is not specified. (#390)

### Removed

- Removed `round` method from the `ServiceContext`. (#366)
- Removed redundant `FromRaw` trait. (#372)
- Removed redundant `current_height` method in `Schema`. (#379)

### Fixed

- Fixed `crate_authors!` macro usage, this macro can't return static string
  in new clap version. (#370)
- Fixed mistake in description of the height getter in the `ServiceContext`. (#366)
- Fixed #15 consensus on the threshold of 1/3 sleeping validators. (#388)

## 0.3 - 2017-11-02

### Added

- New events implementation based on the `tokio` with the separated queues
  for network events and timeouts and different threads for the network
  and node code (#300)
- Added a new index `SparseListIndex`. It is a list of items stored
  in sequential order. Similar to `ListIndex` but it may contain
  indexes without elements (#312)
- Implement `FromStr` and `ToString` traits for public sodium types (#318)
- Add a new macro `metric!` for collecting statistical information (#329)
- Make type `DBKey` public because it is used in `MapProof` (#306)

### Changed

- `RocksDB` is a default storage (#178)
- Field `events_pool_capacity` in `MemoryPoolConfig` replaced
  by the new `EventsPoolCapacity` configuration (#300)
- Changed a build method `new` and added a new build method `with_prefix`
  for indexes (#178)
- Changed a signature of `gen_prefix` function in a `schema` module (#178)
- `NodeBuilder` works with `ServiceFactory` as trait object instead (#357)
- Debug formatting for crypto types are improved (#353)
- Added description of deserialization error for message types (#337)
- Clarified `Transaction.info()` usage (#345)

### Removed

- Support of `LevelDB` is removed (#178)

### Fixed

- Fix the issue causing timeouts are ignored when the event pool is full (#300)
- Fix network failure due to incorrect processing of the incoming buffer (#322)

## 0.2 - 2017-09-13

### Added

- Add `RockDB` support (#273)
- Add `TimeoutAdjusterConfig`, `Constant` and `Dynamic` timeout adjusters (#256)
- Add stream hashing and signing: `HashStream` and `SignStream` (#254)
- Add new type definitions `Height` and `ValidatorId` (#262)
- Fields of `BlockInfo` and `TxInfo` are now public (#283)
- Public export of `PROOF_MAP_KEY_SIZE` constant (#270)

### Changed

- `MapProof` variant fields are renamed: `left_hash` and `right_hash`
  to `left_node` and `right_node` (#286)
- `RequestBlock` is renamed to `BlockRequest` and `Block`
  is renamed to `BlockResponse` (#287)
- All request messages are renamed: `RequestFoo` to `FooRequest` (#287)
- Improve log formatting (#291 #294)
- Make panic message during command line arguments parsing cleaner (#257)

### Fixed

- Fix network discover failure due to incorrect processing
  of the incoming buffer (#299)
- Fix snapshot behavior for `MemoryDB` (#292)
- Disallow generate-testnet with 0 nodes (#258)

## 0.1.1 - 2017-09-13

### Fixed

- Fix segfault when `LevelDBSnapshot` is destroyed after `LevelDB` (#285)
- Fix panic during `BlockResponse` message processing
  if the transaction pool is full (#264)
- Fix panic during deserialization of malformed messages (#278 #297)

## 0.1 - 2017-07-17

The first release of Exonum.<|MERGE_RESOLUTION|>--- conflicted
+++ resolved
@@ -5,14 +5,6 @@
 
 ## Unreleased
 
-<<<<<<< HEAD
-### Internal improvements
-
-#### exonum
-
-- Added `allow-origin` for `localhost` for public and private api in
-  development mode by default. (#1234)
-=======
 ### Breaking Changes
 
 #### exonum
@@ -25,7 +17,13 @@
 
 - Renamed `create_keys_file` function to `generate_keys_file`
   in `utils` module. (#1222, #1096)
->>>>>>> a3bcb8a2
+
+### Internal improvements
+
+#### exonum
+
+- Added `allow-origin` for `localhost` for public and private api in
+  development mode by default. (#1234)
 
 ## 0.10.2 - 2019-01-14
 
