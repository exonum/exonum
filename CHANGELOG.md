# Changelog

All notable changes to this project will be documented in this file.
The project adheres to [Semantic Versioning](http://semver.org/spec/v2.0.0.html).

## [Unreleased]

### New features

<<<<<<< HEAD
- IPv6 addressing is now supported. (#615)
=======
#### exonum

- The `--allow-origin` parameter has been added to the `finalize` command.
>>>>>>> 7addd340

### Bug fixes

#### exonum-cryptocurrency-advanced

- Frontend has been updated to reflect latest backend changes. (#602 #611)

### Internal improvements

#### exonum-time

- Split service components to separate modules. (#604)

#### exonum-configuration

- Method `ProposeData::set_history_hash` has been removed. (#604)

## 0.7 - 2018-04-11

### Breaking changes

#### exonum

- POST-requests are now handled with `bodyparser` crate, so all the parameters
  must be passed in the body. (#529)

- `ProofListIndex` and `ProofMapIndex` `root_hash` method has been renamed to
  `merkle_root`. (#547)

- Proofs of existence / absence for `ProofMapIndex`s have been reworked. They
  now have a linear structure with two components: key-value pairs, and
  additional *proof* information allowing to restore the Merkle root of the
  entire index. `MapProof` interface has been reworked correspondingly. (#380)

  Migration path:

  - Consult documents for the updated workflow for creation and verification
    of `MapProof`s.
  - See the README in the `storage::proof_map_index` module for theoretical
    details about the new proof structure.

- `with_prefix` constructor of all index types has been renamed to
  `new_in_family`. Now it uses `index_id` instead of prefixes. Moreover,
  `blockchain::gen_prefix` method has been removed. Instead, any type that
  implements `StorageKey` trait, can serve as an `index_id`. (#531)

- Several `Schema`'s methods have been renamed (#565):
  - `tx_location_by_tx_hash` to `transactions_locations`.
  - `block_txs` to `block_transactions`.

- `SystemTime` previously used as storage key or value turned out to show
  different behavior on different platforms and, hence, has been replaced with
  `chrono::DateTime<Utc>` that behaves the same in any environment. (#557)

  Migration path:

  - Replace all `SystemTime` fields with `chrono::DateTime<Utc>` ones.
  - Use `DateTime::from` and `into()` methods to convert your existing
  `SystemTime` instances into suitable type when constructing transactions or
  working with database.

- `Blockchain` method `tx_from_raw()` now returns
  `Result<Box<Transaction>, MessageError>` instead of `Option<Box<Transaction>>`.
  (#567)

- `events` module becomes private. (#568)

- `CryptoHash` trait is no longer implemented for `Hash`. (#578)

- `network_id` attribute has been removed from `NodeInfo` and `RawMessage`.
  `HEADER_LENGTH` remains the same, first byte of `RawMessage` is now reserved and
  always set to `0`. (#579)

- `exonum::explorer` module has been reworked to add new functionality.
  (#535, #600) In particular:

  - The explorer now allows to iterate over blocks in the blockchain in the
    given height range, replacing old `blocks_range` method.
  - `block_info` and `tx_info` methods of the explorer are renamed to `block`
    and `transaction` respectively.
  - `TransactionInfo` moved from the `api::public` module to the `explorer` module.
  - `BlocksRange` moved from the `explorer` module to the `api::public` module.
  - `TxInfo` is renamed to `CommittedTransaction`.
  - `BlockInfo` fields are private now, yet accessible with getter methods.

  Migration path:

  - Rename imported types and methods as specified above
  - Use explicit type parameter in `TransactionInfo` and `CommittedTransaction`
    (e.g., `TransactionInfo<serde_json::Value>` or `TransactionInfo<MyTransaction>`)
    if you need to deserialize transaction-related data returned from
    the explorer HTTP API.
  - Consult `explorer` module docs for further possible changes in API.

- `validators-count` command-line parameter has been added. Now, when generating
  config template using `generate-template` command, you must specify the number
  of validators. (#586)

- `majority_count` parameter has been added to the `StoredConfiguration`. See
  `exonum-configuration` changes for more details. (#546)

#### exonum-testkit

- Rollback mechanism in `Testkit` is reworked to work with checkpoints (#582):
  - old `rollback` by blocks in `Testkit` was removed;
  - `checkpoint` method was introduced to set checkpoints;
  - new `rollback` rolls back to the last set checkpoint.

  Migration path:
  - Replace every old `rollback(blocks)` by a pair of `checkpoint()` and `rollback()`.

- Testkit api now contains two methods to work with the transaction pool (#549):
  - `is_tx_in_pool` - for checking transaction existence in the pool;
  - `add_tx` - for adding a new transaction into the pool.

  Migration path:

  - Instead of calling `mempool()`, one should use `is_tx_in_pool`
  or `add_tx` methods.

- `TestKitApi::get_err` method now returns `ApiError`, rather than a deserialized
  object, as it is for `get`. For checking such results
  in tests you may want to use `assert_matches`.

#### exonum-configuration

- `majority_count: Option<u16>` configuration parameter is introduced. Allows to
  increase the threshold amount of votes required to commit a new configuration
  proposal. By default the number of votes is calculated as 2/3 + 1 of total
  validators count. (#546)

#### exonum-time

- `SystemTime` has been replaced with `chrono::DateTime<Utc>`, as it provides
  more predictable behavior on all systems. (#557)

### New features

#### exonum

- `ExecutionError::with_description` method now takes `Into<String>` instead of
  `String` which allows to pass `&str` directly. (#592)

- New `database` field added to the `NodeConfig`. This optional setting adjusts
  database-specific settings, like number of simultaneously opened files. (#538)

- Added `v1/user_agent` endpoint with information about Exonum, Rust and OS
  versions. (#548)

- `ProofMapIndex` now allows to retrieve a proof of presence / absence for an
  arbitrary number of elements at one time with the help of `get_multiproof`
  method. Correspondingly, `MapProof` allows to verify proofs for an arbitrary
  number of elements. (#380)

- `storage::UniqueHash` trait that represents a unique, but not necessary
  cryptographic hash function, is introduced. (#579)

- Added the opportunity to parse configuration files with missing empty structures.
  Fields of such structures are equal to the default values. (#576)

- `CryptoHash`, `Field`, `StorageKey` and `StorageValue` traits are implemented for
  the `uuid::Uuid`. (#588)

- `Display` trait is implemented for types from the `crypto` module. (#590)

- `transactions!` macro now allows empty body. (#593)

#### exonum-testkit

- `create_block*` methods of the `TestKit` now return the information about
  the created block. (#535)

- `TestKit::explorer()` method allows to access the blockchain explorer. (#535)

#### exonum-cryptocurrency-advanced

- A more complex example has been added featuring best practices for service
  writing. (#595)

### Internal improvements

#### exonum

- `RawTransaction` now has its own implementation of `fmt::Debug` trait instead
  of `#[derive(Debug)]`. The template of `RawTransaction`’s debug message is
  `Transaction { version: #, service_id: #, message_type: #, length: #,
  hash: Hash(###) }`. (#603)

- Non-committed transactions are now stored persistently in the storage instead
  of memory pool. (#549)

- Sandbox tests have been moved inside of the exonum core. (#568)

- The requested transactions in the `TransactionsRequest` are now sent by batches,
  rather than one by one. The number of batches depends on the size limits
  of the message. (#583)

#### exonum-testkit

- Request logging for `TestKitApi` now encompasses all requests. The log format
  is slightly changed to allow for the generic request / response form. (#601)

## 0.6 - 2018-03-06

### Breaking changes

#### exonum

- `exonum::crypto::CryptoHash` trait is introduced, and `StorageValue::hash`
  and `Message::hash` methods are removed. (#442)

  Migration path:

  - For implementations of `StorageValue`, move the `hash` method
    to `CryptoHash` implementation instead.
  - For implementations of `Message` simply remove `hash` method,
    there's a blanket impl of `CryptoHash` for `Message`.
  - Add `use exonum::crypto::CryptoHash` to use the `hash` method.

- The `StorageKey` trait is re-implemented for signed integer types
  (`i8`, `i16`, `i32` and `i64`) to achieve the natural ordering of produced keys.
  (#443)

  This change will break indices using signed integers as keys.
  To emulate the old implementation, you may create a wrapper around a type
  (e.g., `struct QuirkyI32Key(i32)`) and implement `StorageKey` for it using
  big endian encoding. Then, use the wrapper instead of the int type in indices.
  See the unit tests for `StorageKey` for an example.

- `Transaction::execute` method now returns `TransactionResult` that is stored in
  the blockchain and can be accessed through api. The changes made by transactions
  that return `Err` are discarded. To migrate, add `Ok(())` as the last line to
  the `execute` method. More generally, make sure that the method returns `Ok(())`
  on successful execution. (#385)

- Service transactions are now defined through `transactions!` macro that
  automatically assigns transaction IDs based on the declaration order. (#457)

  Migration path:

  - Move all separate transactions declared as `message!` into one
  `transactions!` macro.
  - Remove `ID` constants.
  - Replace `TYPE` constants with a single `SERVICE_ID` constant.

- Several variants were removed from `ApiError` enum. (#474)

  Migration path:

  - Use generic `ApiError::BadRequest` variant or create `IronError` directly.

- `CommandExtension` uses `failure::Error` instead of `Box<std::error::Error>`
  for errors. (#474)

  Migration path:

  - `std::error::Error` can be converted to `failure::Error` via `.into()` method.

- `storage::Error` implements `failure::Fail` instead of `std::error::Error`. (#474)

- `CryptoHash` for `()` now correctly calculates a hash of an empty byte array
  instead of returning `Hash::zero()`. (#483)

- Removed the `'static` bound from the return value of the
  `blockchain::Service::service_name()` method. (#485)

- `StorageKey` trait now requires `ToOwned` implementation. (#392)

- `Connect` message has been extended with a user agent string, which breaks
  binary compatibility with previous versions. (#362)

- Log output become more human-readable. Now it uses `rfc2822` for time formatting.
  This change can break scripts that analyze the log output. (#514)

- `output_dir` argument of the `generate-testnet` command has been renamed to
  `output-dir`. (#528)

- `peer_addr` argument of the `generate-config` command has been renamed to
  `peer-address`. (#528)

- `Blockchain::new` and `Node::new` now accept `Into<Arc<Database>>` instead
  of `Box<Database>`. (#530)

  Migration path:

  - Just pass database argument as is, for example instead of
    `Box::new(MemoryDb::new())` use `MemoryDb::new()`.

#### exonum-configuration

- Most types renamed to avoid stuttering (see [here][stuttering] for
  an explanation of the term) (#496):

  - `ConfigurationService` to `Service`
  - `ConfigurationServiceFactory` to `ServiceFactory`
  - `TxConfigPropose` to `Propose`
  - `TxConfigVote` to `Vote`
  - `ConfigurationSchema` to `Schema`
  - `StorageValueConfigProposeData` to `ProposeData`
  - `CONFIG_SERVICE` constant to `SERVICE_ID`

  Check the crate documentation for more details.

  **Migration path:** Rename imported types from the crate, using aliases
  or qualified names if necessary: `use exonum_configuration::Service as ConfigService`.

[stuttering]: https://doc.rust-lang.org/1.0.0/style/style/naming/README.html#avoid-redundant-prefixes-[rfc-356]

- Multiple APIs are no longer public (#496):

  - Message identifiers
  - Mutating methods of the service schema
  - Module implementing HTTP API of the service

  Check the crate documentation for more details.

  **Migration path:** The restrictions are security-based and should not
  influence intended service use.

<!-- cspell:disable -->

- `ZEROVOTE` is replaced with the `MaybeVote` type, which is now used
  instead of `Vote` in the schema method signatures. The storage format itself
  is unchanged (#496).

<!-- cspell:enable -->

#### exonum-time

- The structure `Time` is removed, use `SystemTime`
  for saving validators time in `ProofMapIndex` instead. (#20)

- Renamed methods `validators_time`/`validators_time_mut` to
  `validators_times`/`validators_times_mut` in `Schema`. (#20)

### New features

#### exonum

- `StorageKey` and `StorageValue` traits are implemented for `SystemTime`. (#456)

- `StorageValue` and `CryptoHash` traits are implemented for `bool`. (#385)

- `Height` implements `std::str::FromStr`. (#474)

- `v1/transactions` endpoint has been extended with the transaction execution
  status. (#488)

- Key-indexes interface now allows to use borrowed types for the search
  operations. (#392)

- Added `v1/shutdown` endpoint for graceful node termination. (#526)

- `TransactionInfo` from the public api module became public. (#537)

#### exonum-testkit

- Modified signature of the `TestKitApi::send` method, which previously did not
  accept `Box<Transaction>`. (#505)

- Added possibility to init a logger in `TestKitBuilder`. (#524)

#### exonum-configuration

- Information about configurations by `/v1/configs/actual`, `/v1/configs/following`
  and `/v1/configs/committed` endpoints is extended with the hash of the corresponding
  proposal and votes for the proposal (#481).

- Implemented error handling based on error codes (#496).

### Bug fixes

#### exonum

- `ExonumJsonDeserialize` trait is implemented for `F32` and `F64`. (#461)

- Added round and propose timeouts validation. (#523)

- Fixed bug with the extra creation of the genesis configuration. (#527)

- Fixed panic "can't cancel routine" during node shutdown. (#530)

### Internal improvements

#### exonum

- Consensus messages are stored persistently (in the database), so restart will
  not affect the node's behavior. (#322)

- Runtime index type checks have been implemented for every index. (#525)

## 0.5.1 - 2018-02-01

### Bug fixes

- Fixed logger output. (#451)

## 0.5 - 2018-01-30

### Breaking changes

- The order of bytes and bits in the `DBKey` keys of `ProofMapIndex` became
  consistent. (#419)

  The change influences how Merkle Patricia trees are built
  for `ProofMapIndex`: the bits in each byte of a `DBKey` are now enumerated
  from the least significant bit (LSB) to the most significant bit (MSB),
  compared to MSB-to-LSB ordering used before.
  Note: this change will break old storages using map proofs.

- The `Database` trait is simplified: it is no longer required
  to implement state-sharing `clone` method.
  Instead, the `merge` method now takes a shared reference to `self`. (#422)

- `message!` and `encoding_struct!` no longer require manual `SIZE`
  and offset specification. (#413)

- `from_raw(raw: RawMessage)`  method is moved to the `Message` trait.
  To migrate, add `use exonum::messages::Message`. (#427)

- Changed iterators over `Patch` and `Changes` data into custom types instead
  of standard collection iterators. (#393)

  <!-- spell-checker:disable -->

- Fixed typo in `SparceListIndexKeys` and `SparceListIndexValues`. (#398)

  <!-- spell-checker:enable -->

- Removed default `state_hash` implementation in the `Service` trait. (#399)

- Removed `info` method from the `Transaction`. (#402)

- Replaced config param `timeout_events_capacity` with
  `internal_events_capacity`. (#388)

- The `Transaction` trait now inherits from `ExonumJson`. (#402)

- Renamed `DBKey` to `ProofPath` and moved a part of its functionality
  to the `BitsRange` trait. (#420)

### New features

- Added `patch` method to the `Fork` structure. (#393)
- Added a public `healthcheck` endpoint. (#405)
- Added serialization support of floating point types through special wrapper
  (`F32` and `F64`). This feature is hidden behind `float_serialize` gate.
  Note: special values (Infinity and NaN) aren't supported. (#384)
- Added a possibility to set maximum message size (`pub max_message_len`
  field in `ConsensusConfig`). (#426)
- Added support for CORS. (#406)
- Added `run-dev` command that performs a simplified node launch
  for testing purposes. (#423)

### Bug fixes

- Fixed consensus on the threshold of 1/3 sleeping validators. (#388)
- Fixed a bunch of inconsistencies and mistakes in the docs. (#439)
- Fixed a bug with message header validation. (#430)

### Internal improvements

- The list of peer connections is now restored to the latest state
  after the process is restarted. (#378)
- Log dependency was updated to 0.4, which can cause issues
  with the previous versions. (#433)
- Better error reporting for configs in the `.toml` format. (#429)

## 0.4 - 2017-12-08

### Added

- Allow creating auditor node from command line. (#364)
- Added a new function `merge_sync`. In this function a write will be flushed
  from the operating system buffer cache
  before the write is considered complete. (#368)
- Added conversion into boxed values for values which implement `Service`
  or `Transaction` traits. (#366)
- Added constructor for the `ServiceContext` which can be useful
  for the alternative node implementations. (#366)
- Implemented `AsRef<RawMessage>` for any Exonum messages that were
  created using the `message!` macro. (#372)
- Implemented additional checks for conversion from raw message. (#372)

### Changed

- Changed a signature of `open` function in a `rocksdb` module.
  `RocksDBOptions` should pass by the reference. (#369)
- `ValidatorState` in the `ServiceContext` replaced by the `ValidatorId`. (#366)
- `add_transaction` in the `ServiceContext` replaced by the `transaction_sender`
  which implements the `TransactionSend` trait. (#366)
- The `Node` constructor now requires `db` and `services` variables
  instead of `blockchain` instance. (#366)
- The `Blockchain` constructor now requires services keypair
  and an `ApiSender` instance. (#366)
- `mount_*_api` methods in `Blockchain` instance now
  do not require `ApiContext`. (#366)
- Rename method `last_height` to `height` in `Schema`. (#379)
- `last_block` now returns `Block` instead of `Option<Block>`. (#379)
- Replaced `rocksdb` command-line parameter to more generic `db-path`. (#376)
- Obsolete trait `HexValue` replaced by the `FromHex` and `ToHex` traits. (#372)
- Changed `Patch` and `Changes` from type definitions into opaque structures. (#371)
- Help text is displayed if required argument is not specified. (#390)

### Removed

- Removed `round` method from the `ServiceContext`. (#366)
- Removed redundant `FromRaw` trait. (#372)
- Removed redundant `current_height` method in `Schema`. (#379)

### Fixed

- Fixed `crate_authors!` macro usage, this macro can't return static string
  in new clap version. (#370)
- Fixed mistake in description of the height getter in the `ServiceContext`. (#366)
- Fixed #15 consensus on the threshold of 1/3 sleeping validators. (#388)

## 0.3 - 2017-11-02

### Added

- New events implementation based on the `tokio` with the separated queues
  for network events and timeouts and different threads for the network
  and node code (#300)
- Added a new index `SparseListIndex`. It is a list of items stored
  in sequential order. Similar to `ListIndex` but it may contain
  indexes without elements (#312)
- Implement `FromStr` and `ToString` traits for public sodium types (#318)
- Add a new macro `metric!` for collecting statistical information (#329)
- Make type `DBKey` public because it is used in `MapProof` (#306)

### Changed

- `RocksDB` is a default storage (#178)
- Field `events_pool_capacity` in `MemoryPoolConfig` replaced
  by the new `EventsPoolCapacity` configuration (#300)
- Changed a build method `new` and added a new build method `with_prefix`
  for indexes (#178)
- Changed a signature of `gen_prefix` function in a `schema` module (#178)
- `NodeBuilder` works with `ServiceFactory` as trait object instead (#357)
- Debug formatting for crypto types are improved (#353)
- Added description of deserialization error for message types (#337)
- Clarified `Transaction.info()` usage (#345)

### Removed

- Support of `LevelDB` is removed (#178)

### Fixed

- Fix the issue causing timeouts are ignored when the event pool is full (#300)
- Fix network failure due to incorrect processing of the incoming buffer (#322)

## 0.2 - 2017-09-13

### Added

- Add `RockDB` support (#273)
- Add `TimeoutAdjusterConfig`, `Constant` and `Dynamic` timeout adjusters (#256)
- Add stream hashing and signing: `HashStream` and `SignStream` (#254)
- Add new type definitions `Height` and `ValidatorId` (#262)
- Fields of `BlockInfo` and `TxInfo` are now public (#283)
- Public export of `PROOF_MAP_KEY_SIZE` constant (#270)

### Changed

- `MapProof` variant fields are renamed: `left_hash` and `right_hash`
  to `left_node` and `right_node` (#286)
- `RequestBlock` is renamed to `BlockRequest` and `Block`
  is renamed to `BlockResponse` (#287)
- All request messages are renamed: `RequestFoo` to `FooRequest` (#287)
- Improve log formatting (#291 #294)
- Make panic message during command line arguments parsing cleaner (#257)

### Fixed

- Fix network discover failure due to incorrect processing
  of the incoming buffer (#299)
- Fix snapshot behavior for `MemoryDB` (#292)
- Disallow generate-testnet with 0 nodes (#258)

## 0.1.1 - 2017-09-13

### Fixed

- Fix segfault when `LevelDBSnapshot` is destroyed after `LevelDB` (#285)
- Fix panic during `BlockResponse` message processing
  if the transaction pool is full (#264)
- Fix panic during deserialization of malformed messages (#278 #297)

## 0.1 - 2017-07-17

The first release of Exonum.<|MERGE_RESOLUTION|>--- conflicted
+++ resolved
@@ -7,13 +7,11 @@
 
 ### New features
 
-<<<<<<< HEAD
+#### exonum
+
+- The `--allow-origin` parameter has been added to the `finalize` command.
+
 - IPv6 addressing is now supported. (#615)
-=======
-#### exonum
-
-- The `--allow-origin` parameter has been added to the `finalize` command.
->>>>>>> 7addd340
 
 ### Bug fixes
 
