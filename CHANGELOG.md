# Changelog

All notable changes to this project will be documented in this file.
The project adheres to [Semantic Versioning](http://semver.org/spec/v2.0.0.html).

## [Unreleased]

### Breaking Changes

- `majority_count` parameter has been removed from `StoredConfiguration` and
   moved to `ConfigurationService` configuration. (#828)

#### exonum

<<<<<<< HEAD
- `api::Error::InternalError` now contains `failure::Error` instead of `Box<::std::error::Error>`. (#879)
=======
- `majority_count` parameter has been added to `generate-template` and
  `generate-testnet` commands. (#828)
>>>>>>> c7ca3bf4

- `NodePrivateConfig` fields have been renamed: `listen_addr` to `listen_address`
  and `external_addr` to `external_address`. (#809)

- `NodePublicConfig` `addr` field has been renamed to `address`. (#809)

- Config parameter `external_address` is now a required value. (#826)

- Config parameter `round_timeout` has been renamed to `first_round_timeout`.
  Now timeout for round r is `first_round_timeout + (r-1)*round_timeout_increase`
  where `round_timeout_increase` is determined as a some percentage of
  `first_round_timeout`. Value of this percentage is defined in
  `ConsensusConfig::TIMEOUT_LINEAR_INCREASE_PERCENT` constant (10%). (#848)

### New Features

#### exonum

- Added possibility to use domain names instead of IP addresses as a peer's
  addresses. (#826)

- Added `v1/rebroadcast` endpoint that can be used to broadcast all transactions
  from the pool to the other nodes. (#859)

- Now each consecutive round is longer than previous by some constant percentage
  of `first_round_timeout`. (#848)

- Added `/v1/blocks/subscribe` endpoint for following block commit events
  through WebSockets (#792).

### Bug Fixes

#### exonum

- Bug with pool size overflow has been fixed. (#853)

- Transactions (signature) verification benchmark has been fixed. (#673)

- Node no longer panics when transaction pool has a lot of transactions and
  consensus is at round 0. (#673)

### Internal Improvements

#### exonum

- Transactions (signature) verification benchmark has been added. (#808)

- A new function `storage::proof_list_index::root_hash()` has been added
  to efficiently compute Merkle root hash from a list of hashes without
  an intermediate `ProofListIndex`. Verification of block root hashes
  has been optimized as well. (#802)

- `NoiseHandshake::finalize` now returns error if remote peer's public key is not
  in `ConnectList`. (#811)

- Now nodes will switch to `min_propose_timeout` for block proposal timeout
  faster if they receive more than `propose_timeout_threshold` transactions
  during `max_propose_timeout`. (#844)

- Custom log formatting (along with `colored` and `term` dependencies) has been
  removed in favor of `env_logger`. (#857).

- Several dependencies have been updated. (#861, #865, #871)

- Transactions are now verified in a thread pool. Thread pool size is set to
  optimal value by default (CPU count) or can be configured manually. (#673)

## 0.9.1 - 2018-08-02

### Bug Fixes

#### exonum

- `failure` version has been updated to `0.1.2` in order to fix the build issue
  with `failure_derive`. (#845)

- Bug with "unknown propose" execution has been fixed. (#841)

## 0.9.0 - 2018-07-19

### Breaking Changes

#### exonum

- `Command` trait in `helpers::fabric` module became public. (#778)

  Migration path:

  If you override `ServiceFactory::command` method and do a match by a command
  name, just add `use helpers::fabric::Command` import.

- `schema_version` field in `Block` has been removed. (#774)

- Storage in exonum is now versioned. Old databases will not work with this
  update. (#707)

- `Iron`-based web API has been replaced by the new implementation based on
  `actix-web`. (#727)

  Migration path:

  For backend:
  - Remove old dependencies on `iron` and its companions `bodyparser`, `router`
    and others.
  - Simplify the API handlers as follows:
    ```rust
    fn my_handler(state: &ServiceApiState, query: MyQueryType)
    -> Result<MyResponse, ApiError>
    {
      // ...
    }
    ```
    where `MyQueryType` type implements `Deserialize` trait and `MyResponse`
    implements `Serialize` trait.
  - Replace old methods `public_api_handler` and `private_api_handler` of
    `Service` trait by a single `wire_api` method which takes
    `ServiceApiBuilder`. You can use this builder as a factory for your service
    API.
  - `get`, `get_err` and `post` methods in `TestKitApi` have been replaced
    by the more convenient `RequestBuilder`.
    Don't forget to update your testkit-based API tests.

  For frontend:
  - New API implementation supports only query parameters in `GET` requests.
    In this way requests like `GET api/my_method/:first/:second`
    should be replaced by the `GET api/my_method?first=value1&second=value2`.
  - JSON parser for `POST` requests is now more strict.
    In this way you should send `null` in request body even for handlers
    without query parameters.

  See our [examples](examples) for more details.

- `storage::base_index` module has become private along with `BaseIndex` and
  `BaseIndexIter` types. (#723)

- `ServiceFactory` trait has been extended with `service_name` function.(#730)

- Method `name` has been removed from `Run`, `GenerateCommonConfig`,
  `GenerateNodeConfig`, `Finalize`, `GenerateTestnet` and `Maintenance`
  structures (`helpers/fabric` module). (#731)

- `Whitelist` has been replaced by `ConnectList`. Now connection between
  nodes can only be established if nodes exist in each other's connect lists.
  (#739)

  Migration path:

  - Replace `[whitelist]` section in config with `[connect_list.peers]` section
  and specify here all validators' consensus public keys with corresponding
  ip-addresses.
  For example `16ef83ca...da72 = "127.0.0.1:6333"`.

- Healthcheck and consensus endpoints (`v1/healthcheck` and
  `v1/consensus_status`) have been merged to `v1/healthcheck`. (#736, #766)

- Node configuration file is now updated at `ConnectList` update. This is
  achieved via new `ConfigManager` entity. (#777)

  Migration path (required only if you create `Node` manually):

  If you need to update `ConnectList` on file system, pass
  `Some(path_to_node_config)` as the last argument of the `Node::new` method.
  Otherwise, pass `None`.

- `exonum::crypto` types now have truncated `Display`/`Debug` representations. (#797)

  Migration path:

  Use `encoding::serialize::ToHex` instead of `Display` to produce full hexadecimal
  representation. You have to manually check if you need to switch or can keep using
  the truncated representation.

  Use `encoding::serialize::FromHex` instead of `FromStr` for reverse conversion.
  `FromStr` implementation has been removed from crypto types to avoid errors.

### New Features

#### exonum

- Existing sodiumoxide-based cryptographic backend behind opt-out
  sodiumoxide-crypto feature. It also allows to use your own cryptographic
  library with exonum. (#756)

- New kind of CLI commands has been added: `info` command that can be used for
  getting various information from a node that has not been started yet. (#731)
  Currently supported sub-commands:
  - `core-version` - prints Exonum version as a plain string.
  - `list-services` - prints the list of the services the node is built with in
    the JSON format.

- `exonum::crypto::x25519` module to convert keys from Ed25519 to X25519 format
  has been introduced. (#722)

- `storage::Entry` has been extended with `take` and `swap` methods. (#781)

- Added remote public key validation when handling incoming `Connect` message. (#786)

### Bug Fixes

#### exonum

- Fixed bug with incorrect peer status for a turned-off node. (#730)

- `handle_consensus` does not write warning for message from previous
  height any more. (#729)

- `new_in_family` constructor has been added to the `Entry` index. (#790)

- Added missing `external_address` field to the auditor final configuration. (#805)

### Internal Improvements

- `BlockResponse` sends transactions by `Hash` instead of `RawMessage`.
  If the node does not have some transactions, requests are created
  for the corresponding transactions. Due to these changes,
  the block size became significantly smaller. (#664)

## 0.8.1 - 2018-06-15

### New Features

#### exonum

- `RunDev` structure has been made public, so it can be extended now.

- `RunDev` command now generates default values for api addresses in the config.

### Internal Improvements

#### exonum

- Dependencies versions have been updated:
  - `exonum_sodiumoxide` to `0.0.19`.
  - `exonum_rocksdb` to `0.7.4`.

## 0.8 - 2018-05-31

### Breaking Changes

#### exonum

- `handle_commit` method in `Service` trait  has been renamed to
  `after_commit`. (#715)

- `TimeoutAdjusterConfig` has been removed along with different timeout
  adjusters. Current behavior is similar to the `Dynamic` timeout adjuster and
  can be modified through `min_propose_timeout`, `max_propose_timeout` and
  `propose_timeout_threshold` fields in the `ConsensusConfig`. (#643)

  Migration path:

  - `Constant` timeout adjuster can be emulated by setting equal
  `min_propose_timeout` and `max_propose_timeout` values.
  - For `Dynamic` timeout adjuster simply move `min`, `max` and `threshold`
    values into `min_propose_timeout`, `max_propose_timeout` and
    `propose_timeout_threshold` correspondingly.
  - There is no possibility to emulate `MovingAverage` now, so `Dynamic` should
    be used as the closest alternative.

- Network connections are now encrypted using
  [Noise Protocol](https://noiseprotocol.org/). Nodes compiled with old
  version will not connect to the new ones. Therefore you need to
  update all node instances for the network to work. (#678)

- `storage::Error` constructor has been made private. (#689)

- `ConsensusConfig::validate_configuration` method has been renamed to the
  `warn_if_nonoptimal`. (#690)

#### exonum-time

- The service has been refactored and the following public structs has been
  moved to separate modules: `TimeSchema` to `exonum_time::schema`,
  `TimeProvider` and `MockTimeProvider` to `exonum_time::time_provider`,
  `ValidatorTime` to `exonum_time::api`. (#604)

### New Features

#### exonum

- Private API now support CORS. (#675)

- The `--public-allow-origin` and `--private-allow-origin` parameters have been
  added to the `finalize` command. (#675)

- IPv6 addressing is now supported. (#615)

- `Field`, `CryptoHash`, `StorageValue` and `ExonumJson` traits have been
  implemented for `chrono::Duration` structure. (#653)

- `before_commit` method has been added in `Service` trait. (#667) (#715)

- `Field`, `CryptoHash`, `StorageKey`, `StorageValue` and `ExonumJson` traits
  have been implemented for `rust_decimal::Decimal`. (#671)

- Maintenance CLI command for node management has been added. Currently the only
  supported command is `clear-cache` which clears node message cache. (#676)

- `StoredConfiguration` validation has been extended with `txs_block_limit`
  parameter check. (#690)

- A warning for non-optimal `StoredConfiguration::txs_block_limit` value has been
  added. (#690)

- Private api `/v1/network/` endpoint now returns core version in addition to
  service info. (#701)

#### exonum-timestamping

- Additional service example has been added along with frontend. (#646)

#### exonum-cryptocurrency-advanced

- Advanced cryptocurrency example becomes a public library (is published on
  crates.io). (#709)

### Bug Fixes

#### exonum

- Already processed transactions are rejected now in
  `NodeHandler::handle_incoming_tx` method. (#642)

- Fixed bug with shutdown requests handling. (#666)

- Fixed deserialization of the `MapProof` data structure. (#674)

- Fixed a bug which prevented the node from reaching the actual round. (#680 #681)

#### exonum-configuration

- Error description has been added to the return value of the transactions. (#695)

#### exonum-time

- Error description has been added to the return value of the transactions. (#695)

#### exonum-cryptocurrency-advanced

- Frontend has been updated to reflect latest backend changes. (#602 #611)

### Internal Improvements

#### exonum

- Default implementation of `check` method was added to `Field` trait to
  reduce boilerplate. (#639)

- Metrics are now using `chrono::DateTime<Utc>` instead of `SystemTime`. (#620)

#### exonum-configuration

- Method `ProposeData::set_history_hash` has been removed. (#604)

## 0.7 - 2018-04-11

### Breaking Changes

#### exonum

- POST-requests are now handled with `bodyparser` crate, so all the parameters
  must be passed in the body. (#529)

- `ProofListIndex` and `ProofMapIndex` `root_hash` method has been renamed to
  `merkle_root`. (#547)

- Proofs of existence / absence for `ProofMapIndex`s have been reworked. They
  now have a linear structure with two components: key-value pairs, and
  additional *proof* information allowing to restore the Merkle root of the
  entire index. `MapProof` interface has been reworked correspondingly. (#380)

  Migration path:

  - Consult documents for the updated workflow for creation and verification
    of `MapProof`s.
  - See the README in the `storage::proof_map_index` module for theoretical
    details about the new proof structure.

- `with_prefix` constructor of all index types has been renamed to
  `new_in_family`. Now it uses `index_id` instead of prefixes. Moreover,
  `blockchain::gen_prefix` method has been removed. Instead, any type that
  implements `StorageKey` trait, can serve as an `index_id`. (#531)

- Several `Schema`'s methods have been renamed (#565):
  - `tx_location_by_tx_hash` to `transactions_locations`.
  - `block_txs` to `block_transactions`.

- `SystemTime` previously used as storage key or value turned out to show
  different behavior on different platforms and, hence, has been replaced with
  `chrono::DateTime<Utc>` that behaves the same in any environment. (#557)

  Migration path:

  - Replace all `SystemTime` fields with `chrono::DateTime<Utc>` ones.
  - Use `DateTime::from` and `into()` methods to convert your existing
  `SystemTime` instances into suitable type when constructing transactions or
  working with database.

- `Blockchain` method `tx_from_raw()` now returns
  `Result<Box<Transaction>, MessageError>` instead of `Option<Box<Transaction>>`.
  (#567)

- `events` module becomes private. (#568)

- `CryptoHash` trait is no longer implemented for `Hash`. (#578)

- `network_id` attribute has been removed from `NodeInfo` and `RawMessage`.
  `HEADER_LENGTH` remains the same, first byte of `RawMessage` is now reserved and
  always set to `0`. (#579)

- `exonum::explorer` module has been reworked to add new functionality.
  (#535, #600) In particular:

  - The explorer now allows to iterate over blocks in the blockchain in the
    given height range, replacing old `blocks_range` method.
  - `block_info` and `tx_info` methods of the explorer are renamed to `block`
    and `transaction` respectively.
  - `TransactionInfo` moved from the `api::public` module to the `explorer` module.
  - `BlocksRange` moved from the `explorer` module to the `api::public` module.
  - `TxInfo` is renamed to `CommittedTransaction`.
  - `BlockInfo` fields are private now, yet accessible with getter methods.

  Migration path:

  - Rename imported types and methods as specified above
  - Use explicit type parameter in `TransactionInfo` and `CommittedTransaction`
    (e.g., `TransactionInfo<serde_json::Value>` or `TransactionInfo<MyTransaction>`)
    if you need to deserialize transaction-related data returned from
    the explorer HTTP API.
  - Consult `explorer` module docs for further possible changes in API.

- `validators-count` command-line parameter has been added. Now, when generating
  config template using `generate-template` command, you must specify the number
  of validators. (#586)

- `majority_count` parameter has been added to the `StoredConfiguration`. See
  `exonum-configuration` changes for more details. (#546)

#### exonum-testkit

- Rollback mechanism in `Testkit` is reworked to work with checkpoints (#582):
  - old `rollback` by blocks in `Testkit` was removed;
  - `checkpoint` method was introduced to set checkpoints;
  - new `rollback` rolls back to the last set checkpoint.

  Migration path:
  - Replace every old `rollback(blocks)` by a pair of `checkpoint()` and `rollback()`.

- Testkit api now contains two methods to work with the transaction pool (#549):
  - `is_tx_in_pool` - for checking transaction existence in the pool;
  - `add_tx` - for adding a new transaction into the pool.

  Migration path:

  - Instead of calling `mempool()`, one should use `is_tx_in_pool`
  or `add_tx` methods.

- `TestKitApi::get_err` method now returns `ApiError`, rather than a deserialized
  object, as it is for `get`. For checking such results
  in tests you may want to use `assert_matches`.

#### exonum-configuration

- `majority_count: Option<u16>` configuration parameter is introduced. Allows to
  increase the threshold amount of votes required to commit a new configuration
  proposal. By default the number of votes is calculated as 2/3 + 1 of total
  validators count. (#546)

#### exonum-time

- `SystemTime` has been replaced with `chrono::DateTime<Utc>`, as it provides
  more predictable behavior on all systems. (#557)

### New Features

#### exonum

- `ExecutionError::with_description` method now takes `Into<String>` instead of
  `String` which allows to pass `&str` directly. (#592)

- New `database` field added to the `NodeConfig`. This optional setting adjusts
  database-specific settings, like number of simultaneously opened files. (#538)

- `ExecutionError::with_description` method now takes `Into<String>` instead of
  `String` which allows to pass `&str` directly. (#592)

- New `database` field added to the `NodeConfig`. This optional setting adjusts
  database-specific settings, like number of simultaneously opened files. (#538)

- Added `v1/user_agent` endpoint with information about Exonum, Rust and OS
  versions. (#548)

- `ProofMapIndex` now allows to retrieve a proof of presence / absence for an
  arbitrary number of elements at one time with the help of `get_multiproof`
  method. Correspondingly, `MapProof` allows to verify proofs for an arbitrary
  number of elements. (#380)

- `storage::UniqueHash` trait that represents a unique, but not necessary
  cryptographic hash function, is introduced. (#579)

- Added the opportunity to parse configuration files with missing empty structures.
  Fields of such structures are equal to the default values. (#576)

- `CryptoHash`, `Field`, `StorageKey` and `StorageValue` traits are implemented for
  the `uuid::Uuid`. (#588)

- `Display` trait is implemented for types from the `crypto` module. (#590)

- `transactions!` macro now allows empty body. (#593)

#### exonum-testkit

- `create_block*` methods of the `TestKit` now return the information about
  the created block. (#535)

- `TestKit::explorer()` method allows to access the blockchain explorer. (#535)

#### exonum-cryptocurrency-advanced

- A more complex example has been added featuring best practices for service
  writing. (#595)

### Internal Improvements

#### exonum

- `RawTransaction` now has its own implementation of `fmt::Debug` trait instead
  of `#[derive(Debug)]`. The template of `RawTransaction`’s debug message is
  `Transaction { version: #, service_id: #, message_type: #, length: #,
  hash: Hash(###) }`. (#603)

- Non-committed transactions are now stored persistently in the storage instead
  of memory pool. (#549)

- Sandbox tests have been moved inside of the exonum core. (#568)

- The requested transactions in the `TransactionsRequest` are now sent by batches,
  rather than one by one. The number of batches depends on the size limits
  of the message. (#583)

#### exonum-testkit

- Request logging for `TestKitApi` now encompasses all requests. The log format
  is slightly changed to allow for the generic request / response form. (#601)

## 0.6 - 2018-03-06

### Breaking Changes

#### exonum

- `exonum::crypto::CryptoHash` trait is introduced, and `StorageValue::hash`
  and `Message::hash` methods are removed. (#442)

  Migration path:

  - For implementations of `StorageValue`, move the `hash` method
    to `CryptoHash` implementation instead.
  - For implementations of `Message` simply remove `hash` method,
    there's a blanket impl of `CryptoHash` for `Message`.
  - Add `use exonum::crypto::CryptoHash` to use the `hash` method.

- The `StorageKey` trait is re-implemented for signed integer types
  (`i8`, `i16`, `i32` and `i64`) to achieve the natural ordering of produced keys.
  (#443)

  This change will break indices using signed integers as keys.
  To emulate the old implementation, you may create a wrapper around a type
  (e.g., `struct QuirkyI32Key(i32)`) and implement `StorageKey` for it using
  big endian encoding. Then, use the wrapper instead of the int type in indices.
  See the unit tests for `StorageKey` for an example.

- `Transaction::execute` method now returns `TransactionResult` that is stored in
  the blockchain and can be accessed through api. The changes made by transactions
  that return `Err` are discarded. To migrate, add `Ok(())` as the last line to
  the `execute` method. More generally, make sure that the method returns `Ok(())`
  on successful execution. (#385)

- Service transactions are now defined through `transactions!` macro that
  automatically assigns transaction IDs based on the declaration order. (#457)

  Migration path:

  - Move all separate transactions declared as `message!` into one
  `transactions!` macro.
  - Remove `ID` constants.
  - Replace `TYPE` constants with a single `SERVICE_ID` constant.

- Several variants were removed from `ApiError` enum. (#474)

  Migration path:

  - Use generic `ApiError::BadRequest` variant or create `IronError` directly.

- `CommandExtension` uses `failure::Error` instead of `Box<std::error::Error>`
  for errors. (#474)

  Migration path:

  - `std::error::Error` can be converted to `failure::Error` via `.into()` method.

- `storage::Error` implements `failure::Fail` instead of `std::error::Error`. (#474)

- `CryptoHash` for `()` now correctly calculates a hash of an empty byte array
  instead of returning `Hash::zero()`. (#483)

- Removed the `'static` bound from the return value of the
  `blockchain::Service::service_name()` method. (#485)

- `StorageKey` trait now requires `ToOwned` implementation. (#392)

- `Connect` message has been extended with a user agent string, which breaks
  binary compatibility with previous versions. (#362)

- Log output become more human-readable. Now it uses `rfc2822` for time formatting.
  This change can break scripts that analyze the log output. (#514)

- `output_dir` argument of the `generate-testnet` command has been renamed to
  `output-dir`. (#528)

- `peer_addr` argument of the `generate-config` command has been renamed to
  `peer-address`. (#528)

- `Blockchain::new` and `Node::new` now accept `Into<Arc<Database>>` instead
  of `Box<Database>`. (#530)

  Migration path:

  - Just pass database argument as is, for example instead of
    `Box::new(MemoryDb::new())` use `MemoryDb::new()`.

#### exonum-configuration

- Most types renamed to avoid stuttering (see [here][stuttering] for
  an explanation of the term) (#496):

  - `ConfigurationService` to `Service`
  - `ConfigurationServiceFactory` to `ServiceFactory`
  - `TxConfigPropose` to `Propose`
  - `TxConfigVote` to `Vote`
  - `ConfigurationSchema` to `Schema`
  - `StorageValueConfigProposeData` to `ProposeData`
  - `CONFIG_SERVICE` constant to `SERVICE_ID`

  Check the crate documentation for more details.

  **Migration path:** Rename imported types from the crate, using aliases
  or qualified names if necessary: `use exonum_configuration::Service as ConfigService`.

[stuttering]: https://doc.rust-lang.org/1.0.0/style/style/naming/README.html#avoid-redundant-prefixes-[rfc-356]

- Multiple APIs are no longer public (#496):

  - Message identifiers
  - Mutating methods of the service schema
  - Module implementing HTTP API of the service

  Check the crate documentation for more details.

  **Migration path:** The restrictions are security-based and should not
  influence intended service use.

<!-- cspell:disable -->

- `ZEROVOTE` is replaced with the `MaybeVote` type, which is now used
  instead of `Vote` in the schema method signatures. The storage format itself
  is unchanged (#496).

<!-- cspell:enable -->

#### exonum-time

- The structure `Time` is removed, use `SystemTime`
  for saving validators time in `ProofMapIndex` instead. (#20)

- Renamed methods `validators_time`/`validators_time_mut` to
  `validators_times`/`validators_times_mut` in `Schema`. (#20)

### New Features

#### exonum

- `StorageKey` and `StorageValue` traits are implemented for `SystemTime`. (#456)

- `StorageValue` and `CryptoHash` traits are implemented for `bool`. (#385)

- `Height` implements `std::str::FromStr`. (#474)

- `v1/transactions` endpoint has been extended with the transaction execution
  status. (#488)

- Key-indexes interface now allows to use borrowed types for the search
  operations. (#392)

- Added `v1/shutdown` endpoint for graceful node termination. (#526)

- `TransactionInfo` from the public api module became public. (#537)

#### exonum-testkit

- Modified signature of the `TestKitApi::send` method, which previously did not
  accept `Box<Transaction>`. (#505)

- Added possibility to init a logger in `TestKitBuilder`. (#524)

#### exonum-configuration

- Information about configurations by `/v1/configs/actual`, `/v1/configs/following`
  and `/v1/configs/committed` endpoints is extended with the hash of the corresponding
  proposal and votes for the proposal (#481).

- Implemented error handling based on error codes (#496).

### Bug Fixes

#### exonum

- `ExonumJsonDeserialize` trait is implemented for `F32` and `F64`. (#461)

- Added round and propose timeouts validation. (#523)

- Fixed bug with the extra creation of the genesis configuration. (#527)

- Fixed panic "can't cancel routine" during node shutdown. (#530)

### Internal Improvements

#### exonum

- Consensus messages are stored persistently (in the database), so restart will
  not affect the node's behavior. (#322)

- Runtime index type checks have been implemented for every index. (#525)

## 0.5.1 - 2018-02-01

### Bug Fixes

- Fixed logger output. (#451)

## 0.5 - 2018-01-30

### Breaking Changes

- The order of bytes and bits in the `DBKey` keys of `ProofMapIndex` became
  consistent. (#419)

  The change influences how Merkle Patricia trees are built
  for `ProofMapIndex`: the bits in each byte of a `DBKey` are now enumerated
  from the least significant bit (LSB) to the most significant bit (MSB),
  compared to MSB-to-LSB ordering used before.
  Note: this change will break old storages using map proofs.

- The `Database` trait is simplified: it is no longer required
  to implement state-sharing `clone` method.
  Instead, the `merge` method now takes a shared reference to `self`. (#422)

- `message!` and `encoding_struct!` no longer require manual `SIZE`
  and offset specification. (#413)

- `from_raw(raw: RawMessage)`  method is moved to the `Message` trait.
  To migrate, add `use exonum::messages::Message`. (#427)

- Changed iterators over `Patch` and `Changes` data into custom types instead
  of standard collection iterators. (#393)

  <!-- spell-checker:disable -->

- Fixed typo in `SparceListIndexKeys` and `SparceListIndexValues`. (#398)

  <!-- spell-checker:enable -->

- Removed default `state_hash` implementation in the `Service` trait. (#399)

- Removed `info` method from the `Transaction`. (#402)

- Replaced config param `timeout_events_capacity` with
  `internal_events_capacity`. (#388)

- The `Transaction` trait now inherits from `ExonumJson`. (#402)

- Renamed `DBKey` to `ProofPath` and moved a part of its functionality
  to the `BitsRange` trait. (#420)

### New Features

- Added `patch` method to the `Fork` structure. (#393)
- Added a public `healthcheck` endpoint. (#405)
- Added serialization support of floating point types through special wrapper
  (`F32` and `F64`). This feature is hidden behind `float_serialize` gate.
  Note: special values (Infinity and NaN) aren't supported. (#384)
- Added a possibility to set maximum message size (`pub max_message_len`
  field in `ConsensusConfig`). (#426)
- Added support for CORS. (#406)
- Added `run-dev` command that performs a simplified node launch
  for testing purposes. (#423)

### Bug Fixes

- Fixed consensus on the threshold of 1/3 sleeping validators. (#388)
- Fixed a bunch of inconsistencies and mistakes in the docs. (#439)
- Fixed a bug with message header validation. (#430)

### Internal Improvements

- The list of peer connections is now restored to the latest state
  after the process is restarted. (#378)
- Log dependency was updated to 0.4, which can cause issues
  with the previous versions. (#433)
- Better error reporting for configs in the `.toml` format. (#429)

## 0.4 - 2017-12-08

### Added

- Allow creating auditor node from command line. (#364)
- Added a new function `merge_sync`. In this function a write will be flushed
  from the operating system buffer cache
  before the write is considered complete. (#368)
- Added conversion into boxed values for values which implement `Service`
  or `Transaction` traits. (#366)
- Added constructor for the `ServiceContext` which can be useful
  for the alternative node implementations. (#366)
- Implemented `AsRef<RawMessage>` for any Exonum messages that were
  created using the `message!` macro. (#372)
- Implemented additional checks for conversion from raw message. (#372)

### Changed

- Changed a signature of `open` function in a `rocksdb` module.
  `RocksDBOptions` should pass by the reference. (#369)
- `ValidatorState` in the `ServiceContext` replaced by the `ValidatorId`. (#366)
- `add_transaction` in the `ServiceContext` replaced by the `transaction_sender`
  which implements the `TransactionSend` trait. (#366)
- The `Node` constructor now requires `db` and `services` variables
  instead of `blockchain` instance. (#366)
- The `Blockchain` constructor now requires services keypair
  and an `ApiSender` instance. (#366)
- `mount_*_api` methods in `Blockchain` instance now
  do not require `ApiContext`. (#366)
- Rename method `last_height` to `height` in `Schema`. (#379)
- `last_block` now returns `Block` instead of `Option<Block>`. (#379)
- Replaced `rocksdb` command-line parameter to more generic `db-path`. (#376)
- Obsolete trait `HexValue` replaced by the `FromHex` and `ToHex` traits. (#372)
- Changed `Patch` and `Changes` from type definitions into opaque structures. (#371)
- Help text is displayed if required argument is not specified. (#390)

### Removed

- Removed `round` method from the `ServiceContext`. (#366)
- Removed redundant `FromRaw` trait. (#372)
- Removed redundant `current_height` method in `Schema`. (#379)

### Fixed

- Fixed `crate_authors!` macro usage, this macro can't return static string
  in new clap version. (#370)
- Fixed mistake in description of the height getter in the `ServiceContext`. (#366)
- Fixed #15 consensus on the threshold of 1/3 sleeping validators. (#388)

## 0.3 - 2017-11-02

### Added

- New events implementation based on the `tokio` with the separated queues
  for network events and timeouts and different threads for the network
  and node code (#300)
- Added a new index `SparseListIndex`. It is a list of items stored
  in sequential order. Similar to `ListIndex` but it may contain
  indexes without elements (#312)
- Implement `FromStr` and `ToString` traits for public sodium types (#318)
- Add a new macro `metric!` for collecting statistical information (#329)
- Make type `DBKey` public because it is used in `MapProof` (#306)

### Changed

- `RocksDB` is a default storage (#178)
- Field `events_pool_capacity` in `MemoryPoolConfig` replaced
  by the new `EventsPoolCapacity` configuration (#300)
- Changed a build method `new` and added a new build method `with_prefix`
  for indexes (#178)
- Changed a signature of `gen_prefix` function in a `schema` module (#178)
- `NodeBuilder` works with `ServiceFactory` as trait object instead (#357)
- Debug formatting for crypto types are improved (#353)
- Added description of deserialization error for message types (#337)
- Clarified `Transaction.info()` usage (#345)

### Removed

- Support of `LevelDB` is removed (#178)

### Fixed

- Fix the issue causing timeouts are ignored when the event pool is full (#300)
- Fix network failure due to incorrect processing of the incoming buffer (#322)

## 0.2 - 2017-09-13

### Added

- Add `RockDB` support (#273)
- Add `TimeoutAdjusterConfig`, `Constant` and `Dynamic` timeout adjusters (#256)
- Add stream hashing and signing: `HashStream` and `SignStream` (#254)
- Add new type definitions `Height` and `ValidatorId` (#262)
- Fields of `BlockInfo` and `TxInfo` are now public (#283)
- Public export of `PROOF_MAP_KEY_SIZE` constant (#270)

### Changed

- `MapProof` variant fields are renamed: `left_hash` and `right_hash`
  to `left_node` and `right_node` (#286)
- `RequestBlock` is renamed to `BlockRequest` and `Block`
  is renamed to `BlockResponse` (#287)
- All request messages are renamed: `RequestFoo` to `FooRequest` (#287)
- Improve log formatting (#291 #294)
- Make panic message during command line arguments parsing cleaner (#257)

### Fixed

- Fix network discover failure due to incorrect processing
  of the incoming buffer (#299)
- Fix snapshot behavior for `MemoryDB` (#292)
- Disallow generate-testnet with 0 nodes (#258)

## 0.1.1 - 2017-09-13

### Fixed

- Fix segfault when `LevelDBSnapshot` is destroyed after `LevelDB` (#285)
- Fix panic during `BlockResponse` message processing
  if the transaction pool is full (#264)
- Fix panic during deserialization of malformed messages (#278 #297)

## 0.1 - 2017-07-17

The first release of Exonum.<|MERGE_RESOLUTION|>--- conflicted
+++ resolved
@@ -12,12 +12,15 @@
 
 #### exonum
 
-<<<<<<< HEAD
 - `api::Error::InternalError` now contains `failure::Error` instead of `Box<::std::error::Error>`. (#879)
-=======
+
+- `TransactionSend::send` now returns `Result<(), failure::Error>` insetad of `io::Result`. (#879)
+
+- `ApiSender` methods `send_external_message` and `peer_add` 
+   now returns `Result<(), failure::Error>` instead of `io::Result`. (#879)
+
 - `majority_count` parameter has been added to `generate-template` and
   `generate-testnet` commands. (#828)
->>>>>>> c7ca3bf4
 
 - `NodePrivateConfig` fields have been renamed: `listen_addr` to `listen_address`
   and `external_addr` to `external_address`. (#809)
@@ -62,6 +65,8 @@
 ### Internal Improvements
 
 #### exonum
+
+- `NodeHandler::run_handler` now returns `Result<(), failure::Error>` instead of `io::Result`. (#879)
 
 - Transactions (signature) verification benchmark has been added. (#808)
 
