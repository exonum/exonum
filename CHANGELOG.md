# Changelog

All notable changes to this project will be documented in this file.

The format is based on [Keep a Changelog](http://keepachangelog.com/en/1.0.0/)
and this project adheres to [Semantic Versioning](http://semver.org/spec/v2.0.0.html).

## [Unreleased]

## 0.4 - 2017-12-08

### Added
- Allow creating auditor node from command line. (#364)
- Added a new function `merge_sync`. In this function a write will be flushed from the operating system buffer cache before the write is considered complete. (#368)
- Added conversion into boxed values for values which implement `Service` or `Transaction` traits. (#366)
- Added constructor for the `ServiceContext` which can be useful for the alternative node implementations. (#366)
<<<<<<< HEAD
- Added service configuration (`ServiceConfig`) that allows to specify services version, type and identifier.
=======
- Implemented `AsRef<RawMessage>` for any Exonum messages that were created using the `message!` macro. (#372)
- Implemented additional checks for conversion from raw message. (#372)
>>>>>>> b1e291ae

### Changed
- Changed a signature of `open` function in a `rocksdb` module. `RocksDBOptions` should pass by the reference. (#369)
- `ValidatorState` in the `ServiceContext` replaced by the `ValidatorId`. (#366)
- `add_transaction` in the `ServiceContext` replaced by the `transaction_sender` which implements the `TransactionSend` trait. (#366)
- The `Node` constructor now requires `db` and `services` variables instead of `blockchain` instance. (#366)
- The `Blockchain` constructor now requires services keypair and an `ApiSender` instance. (#366)
- `mount_*_api` methods in `Blockchain` instance now do not require `ApiContext`. (#366)
<<<<<<< HEAD
- Renamed `last_height` to `height`. (#379)
- `last_block` now returns `Block` instead of `Option<Block>`. (#379)
- Service identifier replaced from `u16` by separate `ServiceId` type.

### Removed
=======
- Rename method `last_height` to `height` in `Schema`. (#379)
- `last_block` now returns `Block` instead of `Option<Block>`. (#379)
- Replaced `rocksdb` commandline parameter to more generic `db-path`. (#376)
- Obsolete trait `HexValue` replaced by the `FromHex` and `ToHex` traits. (#372)
- Changed `Patch` and `Changes` from typedefs into opaque structures. (#371)
- Help text is displayed if required argument is not specified. (#390)

### Removed
- Removed `round` method from the `ServiceContext`. (#366)
- Removed redundant `FromRaw` trait. (#372)
>>>>>>> b1e291ae
- Removed redundant `current_height` method in `Schema`. (#379)

### Fixed
- Fixed `crate_authors!` macro usage, this macro can't return static string in new clap version. (#370)
- Fixed mistake in description of the height getter in the `ServiceContext`. (#366)

## 0.3 - 2017-11-02

### Added
- New events implementation based on the `tokio` with the separated queues for network events and timeouts and different threads for the network and node code (#300)
- Added a new index `SparseListIndex`. It is a list of items stored in sequential order. Similar to `ListIndex` but it may contain indexes without elements (#312)
- Implement `FromStr` and `ToString` traits for public sodium types (#318)
- Add a new macro `metric!` for collecting statistical information (#329)
- Make type `DBKey` public because it is used in `MapProof` (#306)

### Changed
- `RocksDB` is a default storage (#178)
- Field `events_pool_capacity` in `MemoryPoolConfig` replaced by the new `EventsPoolCapacity` configuration (#300)
- Changed a build method `new` and added a new build method `with_prefix` for indexes (#178)
- Changed a signature of `gen_prefix` function in a `schema` module (#178)
- `NodeBuilder` works with `ServiceFactory` as trait object instead (#357)
- Debug formatting for crypto types are improved (#353)
- Added description of deserialization error for message types (#337)
- Clarified `Transaction.info()` usage (#345)

### Removed
- Support of `LevelDB` is removed (#178)

### Fixed
- Fix the issue causing timeouts are ignored when the event pool is full (#300)
- Fix network failure due to incorrect processing of the incoming buffer (#322)

## 0.2 - 2017-09-13

### Added
- Add `RockDB` support (#273)
- Add `TimeoutAdjusterConfig`, `Constant` and `Dynamic` timeout adjusters (#256)
- Add stream hashing and signing: `HashStream` and `SignStream` (#254)
- Add new typedefs `Height` and `ValidatorId` (#262)
- Fields of `BlockInfo` and `TxInfo` are now public (#283)
- Public export of `PROOF_MAP_KEY_SIZE` constant (#270)

### Changed
- `MapProof` variant fields are renamed: `left_hash` and `right_hash` to `left_node` and
  `right_node` (#286)
- `RequestBlock` is renamed to `BlockRequest` and `Block` is renamed to `BlockResponse` (#287)
- All request messages are renamed: `RequestFoo` to `FooRequest` (#287)
- Improve log formatting (#291 #294)
- Make panic message during command line arguments parsing cleaner (#257)

### Fixed
- Fix network discover failure due to incorrect processing of the incoming buffer (#299)
- Fix snapshot behavior for `MemoryDB` (#292)
- Dissalow generate-testnet with 0 nodes (#258)

## 0.1.1 - 2017-09-13

### Fixed
- Fix segfault when `LevelDBSnapshot` is destroyed after `LevelDB` (#285)
- Fix panic during `BlockResponse` message processing if the transaction pool is full (#264)
- Fix panic during deseralizaion of malformed messages (#278 #297)

## 0.1 - 2017-07-17

The first release of Exonum.<|MERGE_RESOLUTION|>--- conflicted
+++ resolved
@@ -7,6 +7,12 @@
 
 ## [Unreleased]
 
+### Added
+- Added service configuration (`ServiceConfig`) that allows to specify services version, type and identifier.
+
+### Changed
+- Service identifier replaced from `u16` by separate `ServiceId` type.
+
 ## 0.4 - 2017-12-08
 
 ### Added
@@ -14,12 +20,8 @@
 - Added a new function `merge_sync`. In this function a write will be flushed from the operating system buffer cache before the write is considered complete. (#368)
 - Added conversion into boxed values for values which implement `Service` or `Transaction` traits. (#366)
 - Added constructor for the `ServiceContext` which can be useful for the alternative node implementations. (#366)
-<<<<<<< HEAD
-- Added service configuration (`ServiceConfig`) that allows to specify services version, type and identifier.
-=======
 - Implemented `AsRef<RawMessage>` for any Exonum messages that were created using the `message!` macro. (#372)
 - Implemented additional checks for conversion from raw message. (#372)
->>>>>>> b1e291ae
 
 ### Changed
 - Changed a signature of `open` function in a `rocksdb` module. `RocksDBOptions` should pass by the reference. (#369)
@@ -28,13 +30,6 @@
 - The `Node` constructor now requires `db` and `services` variables instead of `blockchain` instance. (#366)
 - The `Blockchain` constructor now requires services keypair and an `ApiSender` instance. (#366)
 - `mount_*_api` methods in `Blockchain` instance now do not require `ApiContext`. (#366)
-<<<<<<< HEAD
-- Renamed `last_height` to `height`. (#379)
-- `last_block` now returns `Block` instead of `Option<Block>`. (#379)
-- Service identifier replaced from `u16` by separate `ServiceId` type.
-
-### Removed
-=======
 - Rename method `last_height` to `height` in `Schema`. (#379)
 - `last_block` now returns `Block` instead of `Option<Block>`. (#379)
 - Replaced `rocksdb` commandline parameter to more generic `db-path`. (#376)
@@ -45,7 +40,6 @@
 ### Removed
 - Removed `round` method from the `ServiceContext`. (#366)
 - Removed redundant `FromRaw` trait. (#372)
->>>>>>> b1e291ae
 - Removed redundant `current_height` method in `Schema`. (#379)
 
 ### Fixed
