--- conflicted
+++ resolved
@@ -7,28 +7,24 @@
 
 ### Breaking changes
 
-<<<<<<< HEAD
+#### exonum
+
+- `before_commit` hook was renamed to the `after_transactions`. (#1577)
+
 #### exonum-supervisor
 
 - `Supervisor` structure isn't generic anymore. (#1587)
 
 ### New features
+
+#### exonum
+
+- `before_transactions` hook for services was introduced. (#1577)
 
 #### exonum-supervisor
 
 - `Supervisor` service now can has initial configuration and implements
   `Configure` interface. (#1587)
-=======
-#### exonum
-
-- `before_commit` hook was renamed to the `after_transactions`. (#1577)
-
-### New features
-
-#### exonum
-
-- `before_transactions` hook for services was introduced. (#1577)
->>>>>>> 4776e15f
 
 ## 0.13.0-rc.2 - 2019-12-04
 
