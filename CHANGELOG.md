# Changelog

All notable changes to this project will be documented in this file.
The project adheres to [Semantic Versioning](http://semver.org/spec/v2.0.0.html).

## [Unreleased]

<<<<<<< HEAD
## 0.9.1 - 2018-08-02

### Bug Fixes

#### exonum

- `failure` version has been updated to `0.1.2` in order to fix the build issue
  with `failure_derive`. (#845)

- Bug with "unknown propose" execution has been fixed. (#841)
=======
### Breaking Changes

#### exonum

- `NodePrivateConfig` fields have been renamed: `listen_addr` to `listen_address`
  and `external_addr` to `external_address`. (#809)

- `NodePublicConfig` `addr` field has been renamed to `address`. (#809)

- Config parameter `external_address` is now a required value. (#826)

### New features

- Added possibility to use domain names instead of IP addresses as a peer's
  addresses. (#826)

### New Features

#### exonum

- Added `/v1/blocks/subscribe` endpoint for following block commit events
  through WebSockets (#792).

### Internal Improvements

- Transactions (signature) verification benchmark has been added. (#808)

- A new function `storage::proof_list_index::root_hash()` has been added
  to efficiently compute Merkle root hash from a list of hashes without
  an intermediate `ProofListIndex`. Verification of block root hashes
  has been optimized as well. (#802)

- `NoiseHandshake::finalize` now returns error if remote peer's public key is not
  in `ConnectList`. (#811)
>>>>>>> 3729dbbd

## 0.9.0 - 2018-07-19

### Breaking Changes

#### exonum

- `Command` trait in `helpers::fabric` module became public. (#778)

  Migration path:

  If you override `ServiceFactory::command` method and do a match by a command
  name, just add `use helpers::fabric::Command` import.

- `schema_version` field in `Block` has been removed. (#774)

- Storage in exonum is now versioned. Old databases will not work with this
  update. (#707)

- `Iron`-based web API has been replaced by the new implementation based on
  `actix-web`. (#727)

  Migration path:

  For backend:
  - Remove old dependencies on `iron` and its companions `bodyparser`, `router`
    and others.
  - Simplify the API handlers as follows:
    ```rust
    fn my_handler(state: &ServiceApiState, query: MyQueryType)
    -> Result<MyResponse, ApiError>
    {
      // ...
    }
    ```
    where `MyQueryType` type implements `Deserialize` trait and `MyResponse`
    implements `Serialize` trait.
  - Replace old methods `public_api_handler` and `private_api_handler` of
    `Service` trait by a single `wire_api` method which takes
    `ServiceApiBuilder`. You can use this builder as a factory for your service
    API.
  - `get`, `get_err` and `post` methods in `TestKitApi` have been replaced
    by the more convenient `RequestBuilder`.
    Don't forget to update your testkit-based API tests.

  For frontend:
  - New API implementation supports only query parameters in `GET` requests.
    In this way requests like `GET api/my_method/:first/:second`
    should be replaced by the `GET api/my_method?first=value1&second=value2`.
  - JSON parser for `POST` requests is now more strict.
    In this way you should send `null` in request body even for handlers
    without query parameters.

  See our [examples](examples) for more details.

- `storage::base_index` module has become private along with `BaseIndex` and
  `BaseIndexIter` types. (#723)

- `ServiceFactory` trait has been extended with `service_name` function.(#730)

- Method `name` has been removed from `Run`, `GenerateCommonConfig`,
  `GenerateNodeConfig`, `Finalize`, `GenerateTestnet` and `Maintenance`
  structures (`helpers/fabric` module). (#731)

- `Whitelist` has been replaced by `ConnectList`. Now connection between
  nodes can only be established if nodes exist in each other's connect lists.
  (#739)

  Migration path:

  - Replace `[whitelist]` section in config with `[connect_list.peers]` section
  and specify here all validators' consensus public keys with corresponding
  ip-addresses.
  For example `16ef83ca...da72 = "127.0.0.1:6333"`.

- Healthcheck and consensus endpoints (`v1/healthcheck` and
  `v1/consensus_status`) have been merged to `v1/healthcheck`. (#736, #766)

- Node configuration file is now updated at `ConnectList` update. This is
  achieved via new `ConfigManager` entity. (#777)

  Migration path (required only if you create `Node` manually):

  If you need to update `ConnectList` on file system, pass
  `Some(path_to_node_config)` as the last argument of the `Node::new` method.
  Otherwise, pass `None`.

- `exonum::crypto` types now have truncated `Display`/`Debug` representations. (#797)

  Migration path:

  Use `encoding::serialize::ToHex` instead of `Display` to produce full hexadecimal
  representation. You have to manually check if you need to switch or can keep using
  the truncated representation.

  Use `encoding::serialize::FromHex` instead of `FromStr` for reverse conversion.
  `FromStr` implementation has been removed from crypto types to avoid errors.

### New Features

#### exonum

- Existing sodiumoxide-based cryptographic backend behind opt-out
  sodiumoxide-crypto feature. It also allows to use your own cryptographic
  library with exonum. (#756)

- New kind of CLI commands has been added: `info` command that can be used for
  getting various information from a node that has not been started yet. (#731)
  Currently supported sub-commands:
  - `core-version` - prints Exonum version as a plain string.
  - `list-services` - prints the list of the services the node is built with in
    the JSON format.

- `exonum::crypto::x25519` module to convert keys from Ed25519 to X25519 format
  has been introduced. (#722)

- `storage::Entry` has been extended with `take` and `swap` methods. (#781)

- Added remote public key validation when handling incoming `Connect` message. (#786)

### Bug Fixes

#### exonum

- Fixed bug with incorrect peer status for a turned-off node. (#730)

- `handle_consensus` does not write warning for message from previous
  height any more. (#729)

- `new_in_family` constructor has been added to the `Entry` index. (#790)

- Added missing `external_address` field to the auditor final configuration. (#805)

### Internal Improvements

- `BlockResponse` sends transactions by `Hash` instead of `RawMessage`.
  If the node does not have some transactions, requests are created
  for the corresponding transactions. Due to these changes,
  the block size became significantly smaller. (#664)

## 0.8.1 - 2018-06-15

### New Features

#### exonum

- `RunDev` structure has been made public, so it can be extended now.

- `RunDev` command now generates default values for api addresses in the config.

### Internal Improvements

#### exonum

- Dependencies versions have been updated:
  - `exonum_sodiumoxide` to `0.0.19`.
  - `exonum_rocksdb` to `0.7.4`.

## 0.8 - 2018-05-31

### Breaking Changes

#### exonum

- `handle_commit` method in `Service` trait  has been renamed to
  `after_commit`. (#715)

- `TimeoutAdjusterConfig` has been removed along with different timeout
  adjusters. Current behavior is similar to the `Dynamic` timeout adjuster and
  can be modified through `min_propose_timeout`, `max_propose_timeout` and
  `propose_timeout_threshold` fields in the `ConsensusConfig`. (#643)

  Migration path:

  - `Constant` timeout adjuster can be emulated by setting equal
  `min_propose_timeout` and `max_propose_timeout` values.
  - For `Dynamic` timeout adjuster simply move `min`, `max` and `threshold`
    values into `min_propose_timeout`, `max_propose_timeout` and
    `propose_timeout_threshold` correspondingly.
  - There is no possibility to emulate `MovingAverage` now, so `Dynamic` should
    be used as the closest alternative.

- Network connections are now encrypted using
  [Noise Protocol](https://noiseprotocol.org/). Nodes compiled with old
  version will not connect to the new ones. Therefore you need to
  update all node instances for the network to work. (#678)

- `storage::Error` constructor has been made private. (#689)

- `ConsensusConfig::validate_configuration` method has been renamed to the
  `warn_if_nonoptimal`. (#690)

#### exonum-time

- The service has been refactored and the following public structs has been
  moved to separate modules: `TimeSchema` to `exonum_time::schema`,
  `TimeProvider` and `MockTimeProvider` to `exonum_time::time_provider`,
  `ValidatorTime` to `exonum_time::api`. (#604)

### New Features

#### exonum

- Private API now support CORS. (#675)

- The `--public-allow-origin` and `--private-allow-origin` parameters have been
  added to the `finalize` command. (#675)

- IPv6 addressing is now supported. (#615)

- `Field`, `CryptoHash`, `StorageValue` and `ExonumJson` traits have been
  implemented for `chrono::Duration` structure. (#653)

- `before_commit` method has been added in `Service` trait. (#667) (#715)

- `Field`, `CryptoHash`, `StorageKey`, `StorageValue` and `ExonumJson` traits
  have been implemented for `rust_decimal::Decimal`. (#671)

- Maintenance CLI command for node management has been added. Currently the only
  supported command is `clear-cache` which clears node message cache. (#676)

- `StoredConfiguration` validation has been extended with `txs_block_limit`
  parameter check. (#690)

- A warning for non-optimal `StoredConfiguration::txs_block_limit` value has been
  added. (#690)

- Private api `/v1/network/` endpoint now returns core version in addition to
  service info. (#701)

#### exonum-timestamping

- Additional service example has been added along with frontend. (#646)

#### exonum-cryptocurrency-advanced

- Advanced cryptocurrency example becomes a public library (is published on
  crates.io). (#709)

### Bug Fixes

#### exonum

- Already processed transactions are rejected now in
  `NodeHandler::handle_incoming_tx` method. (#642)

- Fixed bug with shutdown requests handling. (#666)

- Fixed deserialization of the `MapProof` data structure. (#674)

- Fixed a bug which prevented the node from reaching the actual round. (#680 #681)

#### exonum-configuration

- Error description has been added to the return value of the transactions. (#695)

#### exonum-time

- Error description has been added to the return value of the transactions. (#695)

#### exonum-cryptocurrency-advanced

- Frontend has been updated to reflect latest backend changes. (#602 #611)

### Internal Improvements

#### exonum

- Default implementation of `check` method was added to `Field` trait to
  reduce boilerplate. (#639)

- Metrics are now using `chrono::DateTime<Utc>` instead of `SystemTime`. (#620)

#### exonum-configuration

- Method `ProposeData::set_history_hash` has been removed. (#604)

## 0.7 - 2018-04-11

### Breaking Changes

#### exonum

- POST-requests are now handled with `bodyparser` crate, so all the parameters
  must be passed in the body. (#529)

- `ProofListIndex` and `ProofMapIndex` `root_hash` method has been renamed to
  `merkle_root`. (#547)

- Proofs of existence / absence for `ProofMapIndex`s have been reworked. They
  now have a linear structure with two components: key-value pairs, and
  additional *proof* information allowing to restore the Merkle root of the
  entire index. `MapProof` interface has been reworked correspondingly. (#380)

  Migration path:

  - Consult documents for the updated workflow for creation and verification
    of `MapProof`s.
  - See the README in the `storage::proof_map_index` module for theoretical
    details about the new proof structure.

- `with_prefix` constructor of all index types has been renamed to
  `new_in_family`. Now it uses `index_id` instead of prefixes. Moreover,
  `blockchain::gen_prefix` method has been removed. Instead, any type that
  implements `StorageKey` trait, can serve as an `index_id`. (#531)

- Several `Schema`'s methods have been renamed (#565):
  - `tx_location_by_tx_hash` to `transactions_locations`.
  - `block_txs` to `block_transactions`.

- `SystemTime` previously used as storage key or value turned out to show
  different behavior on different platforms and, hence, has been replaced with
  `chrono::DateTime<Utc>` that behaves the same in any environment. (#557)

  Migration path:

  - Replace all `SystemTime` fields with `chrono::DateTime<Utc>` ones.
  - Use `DateTime::from` and `into()` methods to convert your existing
  `SystemTime` instances into suitable type when constructing transactions or
  working with database.

- `Blockchain` method `tx_from_raw()` now returns
  `Result<Box<Transaction>, MessageError>` instead of `Option<Box<Transaction>>`.
  (#567)

- `events` module becomes private. (#568)

- `CryptoHash` trait is no longer implemented for `Hash`. (#578)

- `network_id` attribute has been removed from `NodeInfo` and `RawMessage`.
  `HEADER_LENGTH` remains the same, first byte of `RawMessage` is now reserved and
  always set to `0`. (#579)

- `exonum::explorer` module has been reworked to add new functionality.
  (#535, #600) In particular:

  - The explorer now allows to iterate over blocks in the blockchain in the
    given height range, replacing old `blocks_range` method.
  - `block_info` and `tx_info` methods of the explorer are renamed to `block`
    and `transaction` respectively.
  - `TransactionInfo` moved from the `api::public` module to the `explorer` module.
  - `BlocksRange` moved from the `explorer` module to the `api::public` module.
  - `TxInfo` is renamed to `CommittedTransaction`.
  - `BlockInfo` fields are private now, yet accessible with getter methods.

  Migration path:

  - Rename imported types and methods as specified above
  - Use explicit type parameter in `TransactionInfo` and `CommittedTransaction`
    (e.g., `TransactionInfo<serde_json::Value>` or `TransactionInfo<MyTransaction>`)
    if you need to deserialize transaction-related data returned from
    the explorer HTTP API.
  - Consult `explorer` module docs for further possible changes in API.

- `validators-count` command-line parameter has been added. Now, when generating
  config template using `generate-template` command, you must specify the number
  of validators. (#586)

- `majority_count` parameter has been added to the `StoredConfiguration`. See
  `exonum-configuration` changes for more details. (#546)

#### exonum-testkit

- Rollback mechanism in `Testkit` is reworked to work with checkpoints (#582):
  - old `rollback` by blocks in `Testkit` was removed;
  - `checkpoint` method was introduced to set checkpoints;
  - new `rollback` rolls back to the last set checkpoint.

  Migration path:
  - Replace every old `rollback(blocks)` by a pair of `checkpoint()` and `rollback()`.

- Testkit api now contains two methods to work with the transaction pool (#549):
  - `is_tx_in_pool` - for checking transaction existence in the pool;
  - `add_tx` - for adding a new transaction into the pool.

  Migration path:

  - Instead of calling `mempool()`, one should use `is_tx_in_pool`
  or `add_tx` methods.

- `TestKitApi::get_err` method now returns `ApiError`, rather than a deserialized
  object, as it is for `get`. For checking such results
  in tests you may want to use `assert_matches`.

#### exonum-configuration

- `majority_count: Option<u16>` configuration parameter is introduced. Allows to
  increase the threshold amount of votes required to commit a new configuration
  proposal. By default the number of votes is calculated as 2/3 + 1 of total
  validators count. (#546)

#### exonum-time

- `SystemTime` has been replaced with `chrono::DateTime<Utc>`, as it provides
  more predictable behavior on all systems. (#557)

### New Features

#### exonum

- `ExecutionError::with_description` method now takes `Into<String>` instead of
  `String` which allows to pass `&str` directly. (#592)

- New `database` field added to the `NodeConfig`. This optional setting adjusts
  database-specific settings, like number of simultaneously opened files. (#538)

- `ExecutionError::with_description` method now takes `Into<String>` instead of
  `String` which allows to pass `&str` directly. (#592)

- New `database` field added to the `NodeConfig`. This optional setting adjusts
  database-specific settings, like number of simultaneously opened files. (#538)

- Added `v1/user_agent` endpoint with information about Exonum, Rust and OS
  versions. (#548)

- `ProofMapIndex` now allows to retrieve a proof of presence / absence for an
  arbitrary number of elements at one time with the help of `get_multiproof`
  method. Correspondingly, `MapProof` allows to verify proofs for an arbitrary
  number of elements. (#380)

- `storage::UniqueHash` trait that represents a unique, but not necessary
  cryptographic hash function, is introduced. (#579)

- Added the opportunity to parse configuration files with missing empty structures.
  Fields of such structures are equal to the default values. (#576)

- `CryptoHash`, `Field`, `StorageKey` and `StorageValue` traits are implemented for
  the `uuid::Uuid`. (#588)

- `Display` trait is implemented for types from the `crypto` module. (#590)

- `transactions!` macro now allows empty body. (#593)

#### exonum-testkit

- `create_block*` methods of the `TestKit` now return the information about
  the created block. (#535)

- `TestKit::explorer()` method allows to access the blockchain explorer. (#535)

#### exonum-cryptocurrency-advanced

- A more complex example has been added featuring best practices for service
  writing. (#595)

### Internal Improvements

#### exonum

- `RawTransaction` now has its own implementation of `fmt::Debug` trait instead
  of `#[derive(Debug)]`. The template of `RawTransaction`’s debug message is
  `Transaction { version: #, service_id: #, message_type: #, length: #,
  hash: Hash(###) }`. (#603)

- Non-committed transactions are now stored persistently in the storage instead
  of memory pool. (#549)

- Sandbox tests have been moved inside of the exonum core. (#568)

- The requested transactions in the `TransactionsRequest` are now sent by batches,
  rather than one by one. The number of batches depends on the size limits
  of the message. (#583)

#### exonum-testkit

- Request logging for `TestKitApi` now encompasses all requests. The log format
  is slightly changed to allow for the generic request / response form. (#601)

## 0.6 - 2018-03-06

### Breaking Changes

#### exonum

- `exonum::crypto::CryptoHash` trait is introduced, and `StorageValue::hash`
  and `Message::hash` methods are removed. (#442)

  Migration path:

  - For implementations of `StorageValue`, move the `hash` method
    to `CryptoHash` implementation instead.
  - For implementations of `Message` simply remove `hash` method,
    there's a blanket impl of `CryptoHash` for `Message`.
  - Add `use exonum::crypto::CryptoHash` to use the `hash` method.

- The `StorageKey` trait is re-implemented for signed integer types
  (`i8`, `i16`, `i32` and `i64`) to achieve the natural ordering of produced keys.
  (#443)

  This change will break indices using signed integers as keys.
  To emulate the old implementation, you may create a wrapper around a type
  (e.g., `struct QuirkyI32Key(i32)`) and implement `StorageKey` for it using
  big endian encoding. Then, use the wrapper instead of the int type in indices.
  See the unit tests for `StorageKey` for an example.

- `Transaction::execute` method now returns `TransactionResult` that is stored in
  the blockchain and can be accessed through api. The changes made by transactions
  that return `Err` are discarded. To migrate, add `Ok(())` as the last line to
  the `execute` method. More generally, make sure that the method returns `Ok(())`
  on successful execution. (#385)

- Service transactions are now defined through `transactions!` macro that
  automatically assigns transaction IDs based on the declaration order. (#457)

  Migration path:

  - Move all separate transactions declared as `message!` into one
  `transactions!` macro.
  - Remove `ID` constants.
  - Replace `TYPE` constants with a single `SERVICE_ID` constant.

- Several variants were removed from `ApiError` enum. (#474)

  Migration path:

  - Use generic `ApiError::BadRequest` variant or create `IronError` directly.

- `CommandExtension` uses `failure::Error` instead of `Box<std::error::Error>`
  for errors. (#474)

  Migration path:

  - `std::error::Error` can be converted to `failure::Error` via `.into()` method.

- `storage::Error` implements `failure::Fail` instead of `std::error::Error`. (#474)

- `CryptoHash` for `()` now correctly calculates a hash of an empty byte array
  instead of returning `Hash::zero()`. (#483)

- Removed the `'static` bound from the return value of the
  `blockchain::Service::service_name()` method. (#485)

- `StorageKey` trait now requires `ToOwned` implementation. (#392)

- `Connect` message has been extended with a user agent string, which breaks
  binary compatibility with previous versions. (#362)

- Log output become more human-readable. Now it uses `rfc2822` for time formatting.
  This change can break scripts that analyze the log output. (#514)

- `output_dir` argument of the `generate-testnet` command has been renamed to
  `output-dir`. (#528)

- `peer_addr` argument of the `generate-config` command has been renamed to
  `peer-address`. (#528)

- `Blockchain::new` and `Node::new` now accept `Into<Arc<Database>>` instead
  of `Box<Database>`. (#530)

  Migration path:

  - Just pass database argument as is, for example instead of
    `Box::new(MemoryDb::new())` use `MemoryDb::new()`.

#### exonum-configuration

- Most types renamed to avoid stuttering (see [here][stuttering] for
  an explanation of the term) (#496):

  - `ConfigurationService` to `Service`
  - `ConfigurationServiceFactory` to `ServiceFactory`
  - `TxConfigPropose` to `Propose`
  - `TxConfigVote` to `Vote`
  - `ConfigurationSchema` to `Schema`
  - `StorageValueConfigProposeData` to `ProposeData`
  - `CONFIG_SERVICE` constant to `SERVICE_ID`

  Check the crate documentation for more details.

  **Migration path:** Rename imported types from the crate, using aliases
  or qualified names if necessary: `use exonum_configuration::Service as ConfigService`.

[stuttering]: https://doc.rust-lang.org/1.0.0/style/style/naming/README.html#avoid-redundant-prefixes-[rfc-356]

- Multiple APIs are no longer public (#496):

  - Message identifiers
  - Mutating methods of the service schema
  - Module implementing HTTP API of the service

  Check the crate documentation for more details.

  **Migration path:** The restrictions are security-based and should not
  influence intended service use.

<!-- cspell:disable -->

- `ZEROVOTE` is replaced with the `MaybeVote` type, which is now used
  instead of `Vote` in the schema method signatures. The storage format itself
  is unchanged (#496).

<!-- cspell:enable -->

#### exonum-time

- The structure `Time` is removed, use `SystemTime`
  for saving validators time in `ProofMapIndex` instead. (#20)

- Renamed methods `validators_time`/`validators_time_mut` to
  `validators_times`/`validators_times_mut` in `Schema`. (#20)

### New Features

#### exonum

- `StorageKey` and `StorageValue` traits are implemented for `SystemTime`. (#456)

- `StorageValue` and `CryptoHash` traits are implemented for `bool`. (#385)

- `Height` implements `std::str::FromStr`. (#474)

- `v1/transactions` endpoint has been extended with the transaction execution
  status. (#488)

- Key-indexes interface now allows to use borrowed types for the search
  operations. (#392)

- Added `v1/shutdown` endpoint for graceful node termination. (#526)

- `TransactionInfo` from the public api module became public. (#537)

#### exonum-testkit

- Modified signature of the `TestKitApi::send` method, which previously did not
  accept `Box<Transaction>`. (#505)

- Added possibility to init a logger in `TestKitBuilder`. (#524)

#### exonum-configuration

- Information about configurations by `/v1/configs/actual`, `/v1/configs/following`
  and `/v1/configs/committed` endpoints is extended with the hash of the corresponding
  proposal and votes for the proposal (#481).

- Implemented error handling based on error codes (#496).

### Bug Fixes

#### exonum

- `ExonumJsonDeserialize` trait is implemented for `F32` and `F64`. (#461)

- Added round and propose timeouts validation. (#523)

- Fixed bug with the extra creation of the genesis configuration. (#527)

- Fixed panic "can't cancel routine" during node shutdown. (#530)

### Internal Improvements

#### exonum

- Consensus messages are stored persistently (in the database), so restart will
  not affect the node's behavior. (#322)

- Runtime index type checks have been implemented for every index. (#525)

## 0.5.1 - 2018-02-01

### Bug Fixes

- Fixed logger output. (#451)

## 0.5 - 2018-01-30

### Breaking Changes

- The order of bytes and bits in the `DBKey` keys of `ProofMapIndex` became
  consistent. (#419)

  The change influences how Merkle Patricia trees are built
  for `ProofMapIndex`: the bits in each byte of a `DBKey` are now enumerated
  from the least significant bit (LSB) to the most significant bit (MSB),
  compared to MSB-to-LSB ordering used before.
  Note: this change will break old storages using map proofs.

- The `Database` trait is simplified: it is no longer required
  to implement state-sharing `clone` method.
  Instead, the `merge` method now takes a shared reference to `self`. (#422)

- `message!` and `encoding_struct!` no longer require manual `SIZE`
  and offset specification. (#413)

- `from_raw(raw: RawMessage)`  method is moved to the `Message` trait.
  To migrate, add `use exonum::messages::Message`. (#427)

- Changed iterators over `Patch` and `Changes` data into custom types instead
  of standard collection iterators. (#393)

  <!-- spell-checker:disable -->

- Fixed typo in `SparceListIndexKeys` and `SparceListIndexValues`. (#398)

  <!-- spell-checker:enable -->

- Removed default `state_hash` implementation in the `Service` trait. (#399)

- Removed `info` method from the `Transaction`. (#402)

- Replaced config param `timeout_events_capacity` with
  `internal_events_capacity`. (#388)

- The `Transaction` trait now inherits from `ExonumJson`. (#402)

- Renamed `DBKey` to `ProofPath` and moved a part of its functionality
  to the `BitsRange` trait. (#420)

### New Features

- Added `patch` method to the `Fork` structure. (#393)
- Added a public `healthcheck` endpoint. (#405)
- Added serialization support of floating point types through special wrapper
  (`F32` and `F64`). This feature is hidden behind `float_serialize` gate.
  Note: special values (Infinity and NaN) aren't supported. (#384)
- Added a possibility to set maximum message size (`pub max_message_len`
  field in `ConsensusConfig`). (#426)
- Added support for CORS. (#406)
- Added `run-dev` command that performs a simplified node launch
  for testing purposes. (#423)

### Bug Fixes

- Fixed consensus on the threshold of 1/3 sleeping validators. (#388)
- Fixed a bunch of inconsistencies and mistakes in the docs. (#439)
- Fixed a bug with message header validation. (#430)

### Internal Improvements

- The list of peer connections is now restored to the latest state
  after the process is restarted. (#378)
- Log dependency was updated to 0.4, which can cause issues
  with the previous versions. (#433)
- Better error reporting for configs in the `.toml` format. (#429)

## 0.4 - 2017-12-08

### Added

- Allow creating auditor node from command line. (#364)
- Added a new function `merge_sync`. In this function a write will be flushed
  from the operating system buffer cache
  before the write is considered complete. (#368)
- Added conversion into boxed values for values which implement `Service`
  or `Transaction` traits. (#366)
- Added constructor for the `ServiceContext` which can be useful
  for the alternative node implementations. (#366)
- Implemented `AsRef<RawMessage>` for any Exonum messages that were
  created using the `message!` macro. (#372)
- Implemented additional checks for conversion from raw message. (#372)

### Changed

- Changed a signature of `open` function in a `rocksdb` module.
  `RocksDBOptions` should pass by the reference. (#369)
- `ValidatorState` in the `ServiceContext` replaced by the `ValidatorId`. (#366)
- `add_transaction` in the `ServiceContext` replaced by the `transaction_sender`
  which implements the `TransactionSend` trait. (#366)
- The `Node` constructor now requires `db` and `services` variables
  instead of `blockchain` instance. (#366)
- The `Blockchain` constructor now requires services keypair
  and an `ApiSender` instance. (#366)
- `mount_*_api` methods in `Blockchain` instance now
  do not require `ApiContext`. (#366)
- Rename method `last_height` to `height` in `Schema`. (#379)
- `last_block` now returns `Block` instead of `Option<Block>`. (#379)
- Replaced `rocksdb` command-line parameter to more generic `db-path`. (#376)
- Obsolete trait `HexValue` replaced by the `FromHex` and `ToHex` traits. (#372)
- Changed `Patch` and `Changes` from type definitions into opaque structures. (#371)
- Help text is displayed if required argument is not specified. (#390)

### Removed

- Removed `round` method from the `ServiceContext`. (#366)
- Removed redundant `FromRaw` trait. (#372)
- Removed redundant `current_height` method in `Schema`. (#379)

### Fixed

- Fixed `crate_authors!` macro usage, this macro can't return static string
  in new clap version. (#370)
- Fixed mistake in description of the height getter in the `ServiceContext`. (#366)
- Fixed #15 consensus on the threshold of 1/3 sleeping validators. (#388)

## 0.3 - 2017-11-02

### Added

- New events implementation based on the `tokio` with the separated queues
  for network events and timeouts and different threads for the network
  and node code (#300)
- Added a new index `SparseListIndex`. It is a list of items stored
  in sequential order. Similar to `ListIndex` but it may contain
  indexes without elements (#312)
- Implement `FromStr` and `ToString` traits for public sodium types (#318)
- Add a new macro `metric!` for collecting statistical information (#329)
- Make type `DBKey` public because it is used in `MapProof` (#306)

### Changed

- `RocksDB` is a default storage (#178)
- Field `events_pool_capacity` in `MemoryPoolConfig` replaced
  by the new `EventsPoolCapacity` configuration (#300)
- Changed a build method `new` and added a new build method `with_prefix`
  for indexes (#178)
- Changed a signature of `gen_prefix` function in a `schema` module (#178)
- `NodeBuilder` works with `ServiceFactory` as trait object instead (#357)
- Debug formatting for crypto types are improved (#353)
- Added description of deserialization error for message types (#337)
- Clarified `Transaction.info()` usage (#345)

### Removed

- Support of `LevelDB` is removed (#178)

### Fixed

- Fix the issue causing timeouts are ignored when the event pool is full (#300)
- Fix network failure due to incorrect processing of the incoming buffer (#322)

## 0.2 - 2017-09-13

### Added

- Add `RockDB` support (#273)
- Add `TimeoutAdjusterConfig`, `Constant` and `Dynamic` timeout adjusters (#256)
- Add stream hashing and signing: `HashStream` and `SignStream` (#254)
- Add new type definitions `Height` and `ValidatorId` (#262)
- Fields of `BlockInfo` and `TxInfo` are now public (#283)
- Public export of `PROOF_MAP_KEY_SIZE` constant (#270)

### Changed

- `MapProof` variant fields are renamed: `left_hash` and `right_hash`
  to `left_node` and `right_node` (#286)
- `RequestBlock` is renamed to `BlockRequest` and `Block`
  is renamed to `BlockResponse` (#287)
- All request messages are renamed: `RequestFoo` to `FooRequest` (#287)
- Improve log formatting (#291 #294)
- Make panic message during command line arguments parsing cleaner (#257)

### Fixed

- Fix network discover failure due to incorrect processing
  of the incoming buffer (#299)
- Fix snapshot behavior for `MemoryDB` (#292)
- Disallow generate-testnet with 0 nodes (#258)

## 0.1.1 - 2017-09-13

### Fixed

- Fix segfault when `LevelDBSnapshot` is destroyed after `LevelDB` (#285)
- Fix panic during `BlockResponse` message processing
  if the transaction pool is full (#264)
- Fix panic during deserialization of malformed messages (#278 #297)

## 0.1 - 2017-07-17

The first release of Exonum.<|MERGE_RESOLUTION|>--- conflicted
+++ resolved
@@ -5,7 +5,6 @@
 
 ## [Unreleased]
 
-<<<<<<< HEAD
 ## 0.9.1 - 2018-08-02
 
 ### Bug Fixes
@@ -16,42 +15,6 @@
   with `failure_derive`. (#845)
 
 - Bug with "unknown propose" execution has been fixed. (#841)
-=======
-### Breaking Changes
-
-#### exonum
-
-- `NodePrivateConfig` fields have been renamed: `listen_addr` to `listen_address`
-  and `external_addr` to `external_address`. (#809)
-
-- `NodePublicConfig` `addr` field has been renamed to `address`. (#809)
-
-- Config parameter `external_address` is now a required value. (#826)
-
-### New features
-
-- Added possibility to use domain names instead of IP addresses as a peer's
-  addresses. (#826)
-
-### New Features
-
-#### exonum
-
-- Added `/v1/blocks/subscribe` endpoint for following block commit events
-  through WebSockets (#792).
-
-### Internal Improvements
-
-- Transactions (signature) verification benchmark has been added. (#808)
-
-- A new function `storage::proof_list_index::root_hash()` has been added
-  to efficiently compute Merkle root hash from a list of hashes without
-  an intermediate `ProofListIndex`. Verification of block root hashes
-  has been optimized as well. (#802)
-
-- `NoiseHandshake::finalize` now returns error if remote peer's public key is not
-  in `ConnectList`. (#811)
->>>>>>> 3729dbbd
 
 ## 0.9.0 - 2018-07-19
 
