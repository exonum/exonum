--- conflicted
+++ resolved
@@ -43,13 +43,11 @@
   `MapProof::missing_keys_unchecked` method now return `impl Iterator` instead
   of `Vec`. (#918)
 
-<<<<<<< HEAD
 - `Connect` message field `addr` with `SocketAddr` is removed, `pub_addr` with
    `str` of unresolved external address of the peer is used instead. (#942)
-=======
+
 - Endpoint `v1/peers` now returns `ConnectInfo` in incoming connections instead
   of single IP-addresses. (#959)
->>>>>>> c0cbd564
 
 ### New Features
 
