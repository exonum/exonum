--- conflicted
+++ resolved
@@ -39,13 +39,10 @@
 
 #### exonum-proto
 
-<<<<<<< HEAD
 - Introduced a new crate `exonum-proto`. Trait `ProtobufConvert` changed is moved
   to `exonum-proto` crate. (#1496)
-=======
 - Introduced a new crate `exonum-proto`. Trait `ProtobufConvert` is moved
   to this crate. (#1496)
->>>>>>> 5939be1a
 
 #### exonum-proto-derive
 
@@ -80,7 +77,9 @@
 
 - `HashTag::hash_list()` was extended to support values of any appropriate type,
   not only `Hash`. (#1455)
-  
+
+- `ProtobufConvert` has been implemented for `MapProof`. (#1512)
+
 ### Internal improvements
 
 #### exonum-merkledb
