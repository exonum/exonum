# Changelog

All notable changes to this project will be documented in this file.
The project adheres to [Semantic Versioning](http://semver.org/spec/v2.0.0.html).

## Unreleased

### Breaking changes

#### exonum

- `before_commit` hook was renamed to the `after_transactions`. (#1577)

- `before_transactions` and `after_transactions` hooks in Rust services
  now return a `Result`. The semantics is the same as for transactions;
  an error or panic in the hook will lead to the rollback of the blockchain
  state. (#1576)

- Errors occurring while executing transactions and `before_transactions` /
  `after_transactions` hooks are now aggregated within each block, rather than
  globally. Errors can be retrieved using `BlockWithTransactions`. (#1576)

- The Rust interface and Protobuf presentation of `ExecutionError` have been reworked.
  Error fields were made private and information about a failing call
  was added. (#1585)

- `IntoExecutionError` macro was reworked into a separate trait, `ExecutionFail`,
  and a corresponding derive macro. (#1585)

- State hash aggregation is now performed automatically by MerkleDB.
  The relevant methods in `Runtime` and `Service` in Rust runtime
  have been removed. (#1553)

- `commit_service` has been renamed to the `update_service_status` and now takes
  `InstanceStatus` as an additional argument.
  `start_adding_service` has been renamed to `initiate_adding_service` to
  better distinguish between starting and stopping a service. (#1605)

- `after_transactions` hook is now invoked on the genesis block for the builtin
  services. Note that calling `blockchain::Schema::height` within `after_transactions`
  hook will cause a panic for a builtin service. (#1619)

- `proposer_id` field in `Block` has been moved to additional block headers. (#1602)

<<<<<<< HEAD
#### exonum-merkledb

- `AccessExt::touch_index` method has been replaced with `index_type`. (#1630)
=======
- The following public APIs were removed/made private: (#1629)
  - `blockchain::{error reexports}` (available from `runtime::`);
  - `blockchain::FatalError` public re-export;
  - `blockchain::InstanceCollection` structure;
  - `Blockchain::pool_size`, `Blockchain::get_saved_peers` and
    `Blockchain::remove_peer_with_pubkey` methods;
  - `helpers::path_relative_from` function;
  - `helpers::ZeroizeOnDrop` trait;
  - `helpers::Milliseconds` type;
  - `helpers::config` and `helpers::user_agent` modules;
  - `helpers::generate_testnet_config`, `helpers::create_rust_runtime_and_genesis_config`
    and `helpers::clear_consensus_messages_cache` functions;
  - `impl_serde_hex_for_binary_value` macro (moved to `merkledb`);
  - `messages::BinaryValue` public re-export;
  - `node::state` module (constants from `node::state` are now accessible in
    `node::constants` module);
  - `proto` module;
  - `runtime::error` module (`catch_panic` was added to the list of public
    re-exports from `runtime::error`).

#### exonum-merkledb

- `SparseListIndex::indices` method was renamed to `SparseListIndex::indexes`. (#1629)
>>>>>>> 28de12bc

#### exonum-supervisor

- `Supervisor` structure isn't generic anymore. (#1587)

### exonum-testkit

- The following public APIs were removed/made private: (#1629)
  - `compare` module;
  - `txvec` macro;
  - `TestKit::probe_all` and `TestKit::probe` methods.

### New features

#### exonum

- `before_transactions` hook for services was introduced. (#1577)

- `ErrorMatch` was introduced to test (e.g., using the testkit) that
  an `ExecutionError` has an expected type, error message and/or location. (#1585)

- Service instances can now be stopped.

  Active service instance can be stopped by the corresponding request to the
  `Supervisor`. Stopped service no more participates in the business logic,
  i.e. it does not execute transactions, process events, provide user APIs, etc.
  Service data becomes unavailable to other services, but still exists. The name
  and identifier remain reserved for the stopped service and cannot be used again
  for adding new services. (#1605)

- New `blockchain::Schema` method `next_height` was added as a non-panicking
  alternative to `height`. (#1619)

- New method `in_genesis_block` was added to the `CallContext` to check if the service
  hook is being executed for the genesis block. (#1619)

- New `api::Error` variants were added: `Gone` and `MovedPermanently`. (#1607)

- API endpoints are now can be marked as deprecated. (#1607)

#### exonum-merkledb

- MerkleDB now performs automated state aggregation allowing to construct proofs
  for its contents. Hashed indexes which are not a part of a group participate
  in this aggregation. Consult crate docs for more details on how
  aggregation works. (#1553)

- Added hashed version of `Entry` called `ProofEntry`, which participates
  in the state aggregation. (#1553)

<<<<<<< HEAD
=======
- Added support of unsized keys to `MapIndex`. (#1621)
>>>>>>> 28de12bc
- Added support of unsized keys to `MapIndex` and `ProofMapIndex`. (#1621, #1626)

- Added mechanism to extend block header. Block now contains
  key-value storage `additional_headers` which can contain binary data. (#1602)

<<<<<<< HEAD
- `TemporaryDB` can now be cleared. This will remove contents of all indexes
  and erase index metadata. (#1630)
=======
- `impl_serde_hex_for_binary_value` macro was moved from core to `merkledb`. (#1629)
>>>>>>> 28de12bc

#### exonum-supervisor

- `Supervisor` service now can have initial configuration and implements
  `Configure` interface. (#1587)
- `ConfigChange::StopService` has been added to make requests to stop the service
  instance. (#1605)  

### Internal Improvements

#### exonum

- `sandbox` module was moved to the `test-suite/consensus-tests`. (#1627)

### Bug Fixes

#### exonum-merkledb

- `Snapshot` implementation for `Patch` has been fixed. The previous implementation
  could lead to stale reads from a `Patch` or a `Fork`. (#1611)

## 0.13.0-rc.2 - 2019-12-04

### Breaking changes

#### exonum

- **Most important**: new Dynamic Services feature was introduced. For details see
  the [Dynamic Services](#dynamic-services-feature) section of the changelog.

- Used `rust` version is updated to 1.38.0. (#1481)

- Transaction serialization format was changed to `protobuf`. (#1283)

- `create_checkpoint` method has been implemented for the `RocksDB` struct.
  This method uses
  [RocksDB checkpoints](https://github.com/facebook/rocksdb/wiki/Checkpoints)
  functionality under the hood.

- `NotFound` error message for `explorer/v1/block` endpoint now includes
  the actual blockchain height. (#1498)

- `system/v1/rebroadcast` endpoint has been removed. (#1445)

- Added a possibility to specify compression algorithm for the database. (#1447)

- Updated `hex` dependency with changes in the methods signatures of the `ToHex`
  trait. (#1468)

- Validator keys are now derived from single master key. Master key is
  stored in encrypted file. (#1459)

- Command line parameters `--service-key-pass` and `--consensus-key-pass` was
  removed in favor of `--master-key-pass` parameter. For example now you can
  run the node with the command below. (#1459)

    ```bash
    cargo run -- run -d 0/db/ -c 0/node.toml --master-key-pass pass:123
    ```

  - `StoppedTestKit::resume` accepts list of runtimes instead of a list of services.

  - Removed obsolete `TestKit::blockchain_mut` method and `TestKit::blockchain`
  now returns value instead of reference.
  
- Dot symbol is not allowed in service names anymore. (#1558)

- Services can now use `BlockchainData` and `SnapshotExt` types to access data
  from the blockchain in a more structured manner. (#1523)

- `GenesisConfig` is extracted into separate entity. `BlockchainBuilder`, `Node`
 and `Testkit` explicitly accepts it during creation. (#1541)

- Added `DefaultInstance` trait for declaration of builtin services. (#1541)

#### exonum-merkledb

- Nested proofs for `ProofListIndex` are replaced with a flat
  (non-recursive) format. (#1450)

- Differentiated (read-only / read-write) access to the database
  was introduced. (#1523)

- It is now possible to have readonly access to indexes given a `Fork`
  via a `ReadonlyFork` wrapper. Readonly access works like `RefCell::borrow`
  (vs `RefCell::borrow_mut` for `Fork`); it is possible to create an
  unlimited number of indexes with readonly access based on the same fork.
  (#1523)
  
- Service schemas can now use a declarative layout, in which every field
  corresponds to a separate index or a group of indexes. It is possible
  to derive a constructor for such schemas via `FromAccess` derive macro.
  (#1523, #1562)

- New index name restrictions has been added. (#1558)

  - Dot symbol is not allowed anymore in indexes with prefixed access.

  - Index names starting from `__` and not containing a dot `.` are reserved and
    used only for system indexes.

#### exonum-proto

- Introduced a new crate `exonum-proto`. Trait `ProtobufConvert` is moved
  to this crate. (#1496)

#### exonum-protobuf-convert

- Introduced a new crate `exonum-protobuf-convert`. Derive macro
  `ProtobufConvert` is moved to this crate. (#1501)

- Derive macro `ProtobufConvert` now does not derive the `BinaryValue` and
  `ObjectHash` traits. There are separate derive macros for them in
  the `exonum-derive` crate. (#1501)

#### exonum-build

- Method `protobuf_generate` is now private, use `exonum_build::ProtobufGenerator`
  instead (#1496).
  
- Method `ProtobufGenerator::frequently_used` has been removed (#1581).

#### exonum-crypto

- Methods `read_keys_from_file` and `generate_keys` are moved to new `keys`
  module in the `exonum`. (#1459)

- Protobuf serialization for crypto types is now implemented in the `exonum-crypto`
  crate. (#1496)

### Dynamic Services Feature

#### Overview

In `exonum` 0.13, a new service workflow is introduced, named
"Dynamic Services".

Key points of this feature are the following:

- `exonum` now supports different environments of code execution (runtimes).
  Only native `rust` runtime is enabled by default, but support of
  different programming languages can be added quite easily.

  For details see the [`Runtime` trait docs][runtime-trait] and the
  [`sample_runtime` example][sample-runtime].

  [runtime-trait]: https://docs.rs/exonum/0.13.0-rc.2/exonum/runtime/trait.Runtime.html
  [sample-runtime]: https://github.com/exonum/exonum/tree/v0.13.0-rc.2/examples/sample_runtime

- Services are not statically tied to the compiled binary anymore. There is
  support of adding new service types (aka artifacts) dynamically and starting new
  instances of services.

  For details see [`runtime` module docs][runtime-docs].

  [runtime-docs]: https://docs.rs/exonum/0.13.0-rc.2/exonum/runtime/index.html

- Services now can have initialization parameters, provided within service start
  procedure.

- Services now support configuration changes via `Configure` interface.

- `configuration` service was replaced with the `supervisor` service, which is
  capable of not only changing configuration, but of deploying and starting
  services as well. For details see [`supervisor` service][supervisor].

  [supervisor]: https://github.com/exonum/exonum/tree/v0.13.0-rc.2/services/supervisor

#### Migration Guide

There are a lot of backward-incompatible changes introduced within 0.13 release.
So to make the changes apparent, compare the `Cryptocurrency` example service versions
for [0.12.1][crypt-0-12] and [0.13.0][crypt-0-13] releases.

[crypt-0-12]: https://github.com/exonum/exonum/blob/v0.12.1/examples/cryptocurrency/
[crypt-0-13]: https://github.com/exonum/exonum/blob/v0.13.0-rc.2/examples/cryptocurrency/

Key points:

- Merkledb schema is now declarative and can contain indices as fields.

- Access to the database is now isolated for services.
  A service cannot get the write access to another service or the blockchain schema.

- Transactions do not have the `execute` method anymore. Instead, a service defines
  and implements an interface trait which contains all the business logic.

- Services do not launch at the node start by default. For launching a
  service, use an [`exonum-launcher`][launcher] tool.

  [launcher]: https://github.com/exonum/exonum-launcher

#### Important PRs for Dynamic Services

<!-- markdownlint-disable no-inline-html -->
<details>
    <summary>Below you can find a list of pull requests
    which have significant meaning for the implementation of the Dynamic Services
    feature.
    Pull requests are ordered chronologically.</summary>

- #1253: Interface mocks for dynamic services

- #1263: Add new rust services interface

- #1261: Basic dispatcher functionality

- #1275: Dynamic services integration

- #1345: Implement a new `Transaction` trait [ECR-3222]

- #1361: FIrst step of persistent dynamic services implementation [ECR-3276]

- #1371: Basic supervisor service implementation [ECR-3291], [ECR-3298]

- #1376: Restore system API endpoints

- #1389: Check and improve messages verification procedure [ECR-3272]

- #1446: Service interfaces MVP. [ECR-3474], [ECR-3484]

- #1467: Implement Configure interface [ECR-3306]

- #1473: Extract supervisor service from core

- #1482: Add shutdown method into runtime trait

- #1484: Implement configuration update logic in Supervisor [ECR-3583]

- #1492: Do start and initialize service at single step [ECR-3222]

- #1537: Finalize Exonum-derive macros [ECR-3800]

- #1538: Supervisor modes [ECR-3794] [ECR-3771]

</details>
<!-- markdownlint-enable no-inline-html -->

#### Full History of the Dynamic Services Implementation

<!-- markdownlint-disable no-inline-html -->
<details>
    <summary>Below you can find a list of all pull requests related
    to the implementation of the Dynamic Services feature.
    Pull requests are ordered chronologically.</summary>

- #1243: Old behavior dispatcher

- #1509: Make dispatcher mostly synchronous

- #1245: Add basic runtime env interface + rust implementation

- #1253: Interface mocks for dynamic services

- #1261: Basic dispatcher functionality

- #1263: Add new rust services interface

- #1267: Move configuration service to the core

- #1269: Rust artifact and additional functionality for rust runtime.

- #1270: Dynamic configuration service

- #1275: Dynamic services integration

- #1287: Remove macro from service interface trait definition

- #1290: Add support of state hash calculation into runtimes & services

- #1291: Change service builder and web api.

- #1325: Dynamic services: fix time service compilation

- #1326: Remove genesis_init from dynamic services [ECR-3226]

- #1327: Remove unsafe code from runtimes

- #1330: A small amount of code improvements. [ECR-3222]

- #1331: Rename dispatch to call_info

- #1332: Fix tests in blockchain module

- #1334: Fix sandbox tests in dynamic services [ECR-3230]

- #1336: Rename traits methods in dynamic services  [ECR-3222]

- #1337: Fix a lot of tests in dynamic services

- #1338: Refine `start_service` logic [ECR-3222, ECR-3235]

- #1340: Fix testkit [ECR-3229]

- #1343: Add service name and id to `Service` trait methods. [ECR-3235]

- #1345: Implement a new `Transaction` trait [ECR-3222]

- #1346: Fix transactions benchmarks in dynamic services

- #1348: Fix big performance regression in dynamic services

- #1349: Don't verify SignedMessage during the deserialization

- #1350: Refactor signature verification code [ECR-3222]

- #1353: Rework blockchain explorer [ECR-3259]

- #1354: Fix `cargo test --all` compilation

- #1357: Some refactoring by clippy suggestion

- #1361: FIrst step of persistent dynamic services implementation [ECR-3276]

- #1367: Rename ArtifactSpec to ArtifactId [ECR-3291]

- #1371: Basic supervisor service implementation [ECR-3291], [ECR-3298]

- #1374: Polish code and make travis almost happy

- #1375: Add deadline_height to StartService transaction [ECR-3298]

- #1376: Restore system API endpoints

- #1378: Finalize artifact deployment logic [ECR-3291]

- #1379: Implement state_hash computation for dispatcher.

- #1380: Make tests green again.

- #1381: Include proto file sources in artifact information. [ECR-3309]

- #1382: Replace impl_service_dispatcher by the attribute in
  service_interface [ECR-3222]

- #1387: Improve execution error handling for dynamic services [ECR-3236]

- #1389: Check and improve messages verification procedure [ECR-3272]

- #1392: Implement verification for ArtifactId and InstanceSpec
  with the unit tests [ECR-3360]

- #1393: Add macro to implement hex serde representation
  for the BinaryValue types [ECR-3222]

- #1394: Update documentation of the messages module [ECR-3275]

- #1396: Document runtime life cycle [ECR-3275]

- #1405: Dynamic services supervisor tests [ECR-3266]

- #1411: Refine Runtime trait [ECR-3412]

- #1427: Try to re deploy artifact before registration.

- #1429: Review unwraps in dynamic services [ECR-3419]

- #1430: Expand documentation on configuration parameters usage [ECR-3463]

- #1431: Update dispatcher info to show changes in list
  of deployed artifacts

- #1432: Refine exonum-derive crate on top of darling [ECR-3343]

- #1434: Replace `dispatcher` attribute in `exonum_service`
  by the `service_interface` in `ServiceFactory` [ECR-3474]

- #1438: Remove dispatcher reference from Runtime trait

- #1443: Replace fabric module with exonum-cli crate [ECR-3457]

- #1446: Service interfaces MVP. [ECR-3474], [ECR-3484]

- #1451: Add the service interface name option to the proto files

- #1452: Remove default state_hash implementation

- #1454: Simplify blockchain configuration [ECR-3357]

- #1462: Fix API Freeze on startup

- #1465: Improve ProtobufConvert for enum variants

- #1467: Implement Configure interface [ECR-3306]

- #1472: Fix some of the testkit ignored doctests

- #1473: Extract supervisor service from core

- #1476: Improve support for additional runtimes in TestKit [ECR-3444]

- #1482: Add shutdown method into runtime trait

- #1483: Use strings for protobuf files

- #1484: Implement configuration update logic in Supervisor [ECR-3583]

- #1488: Add support of external runtimes to exonum-cli

- #1489: Avoid waiting in the `add_transaction` endpoint [ECR-3222]

- #1490: Fix supervisor creation

- #1491: Polish testkit [ECR-3222]

- #1492: Do start and initialize service at single step [ECR-3222]

- #1493: Document Rust runtime services traits [ECR-3275]

- #1494: Enhancements in Testkit

- #1495: Implement API endpoints that shows config
  proposals in Supervisor [ECR-3610]

- #1504: Clarify runtime shutdown method [ECR-3696]

- #1505: Proto optimization [ECR-3472]

- #1508: Remove validator_id method from AfterCommitContext

- #1509: Make dispatcher mostly synchronous

- #1511: Add includes to proto-sources

- #1514: Use enum to represent ErrorKind [ECR-3717]

- #1515: Introduce test-suite directory

- #1517: Clarify SignedMessage documentation [ECR-3478]

- #1518: Remove data duplication from DeployConfirmation [ECR-3770]

- #1519: Add anonymous lifetimes [ECR-3757]

- #1520: SimpleSupervisor: Verify that config proposal
  is sent by validator [ECR-3742]

- #1521: Implement ObjectHash for SignedMessage

- #1522: Remove ApiContext structure [ECR-3745]

- #1525: Make protobuf artifacts implementation detail

  of Rust runtime [ECR-3776]

- #1526: Sending an empty POST request to /shutdown endpoint
  doesn't work [ECR-3756]

- #1528: Document parts of Rust runtime [ECR-3285]

- #1530: Improve `Runtime` docs

- #1531: ProofMapIndex variants for hashed and raw keys [ECR-3777]

- #1537: Finalize Exonum-derive macros [ECR-3800]

- #1538: Supervisor modes [ECR-3794] [ECR-3771]

- #1539: Restore warn(missing_docs) in the Exonum crate [ECR-3821]

- #1540: Deploy workflow

- #1542: Write proper examples for the Exonum traits derivation [ECR-3822]

- #1544: Remove atty dependency

- #1546: Move multisig module to the supervisor crate [ECR-3823]

- #1547: Remove metrics module

- #1548: Remove TransactionMessage alias [ECR-3222]

- #1549: Encapsulate Blockchain fields [ECR-3222]

- #1550: Remove isolate method [ECR-3820]

- #1552: Assign instance IDs in the Supervisor [ECR-3746]

- #1555: Update MerkleDB docs

- #1568: Make DispatcherSchema merkelized again [ECR-3810]

- #1592: Fix node freeze after re-enabling consensus [ERC-3111]

</details>
<!-- markdownlint-enable no-inline-html -->

### New Features

#### exonum

- New config params `http_backend_config.server_restart_max_retries` and
  `http_backend_config.server_restart_retry_timeout` added into `NetworkConfiguration`.
  They are intended to configure restart settings of the HTTP-server (#1536).

- `exonum` now has a `python` library for implementing integration tests. (#1516)

- `BlockchainMut` now has a `check_tx` method used to verify transactions before
  adding them to the transactions pool. Transactions for which `check_tx` fails
  are considered invalid and can't be included to the block. (#1579)

#### exonum-merkledb

- `ProofListIndex` now implements `truncate()` and `pop()` methods, allowing
  to eject elements from the list. (#1455)

- `IndexAccess` trait is implemented for several new types, notably,
  `Rc<dyn Snapshot>`, `Arc<dyn Snapshot>` and `Rc<Fork>`. (#1455)

- `HashTag::hash_list()` was extended to support values of any appropriate type,
  not only `Hash`. (#1455)

- `ProtobufConvert` has been implemented for `MapProof` (#1512) and `ListProof` (#1513).

- New variant of the `ProofMapIndex` have been introduced - `RawProofMapIndex`.
  It is used for keys that maps directly to `ProofPath`, for example `Hash` and
  `PublicKey`. (#1531)

  - By default `ProofMapIndex` is used for keys that implement `ObjectHash`.

  - For `Hash` keys both map variants works the same, because `ObjectHash`
  implementation for `Hash` returns the hash itself.

#### exonum-cli

- Old `fabric` module is replaced with new `exonum-cli` crate. (#1443)

- `exonum-cli` provides a public reexport of `structopt` crate. (#1461)

### Internal Improvements

#### exonum

- `system/v1/shutdown` endpoint has been modified and now accepts empty POST
  requests. (#1526)

- `exonum-protobuf-convert` has been replaced with external `protobuf-convert`
  crate. (#1561)

- `keys` module has been moved into `exonum-keys` crate. (#1497)

#### exonum-merkledb

- `ProofListIndex::extend()` method has been refactored, leading to up to 10x
  performance improvements for large lists. (#1455)

- Proofs building mechanisms have been heavily refactored. (#1460)

#### exonum-testkit

- Configuration change example has been moved to `exonum-supervisor` crate. (#1582)

#### exonum-build

- Now input directory is always added to includes to reduce boilerplate
  code. (#1581)

### Bug Fixes

#### exonum

- Localhost ports 8080/8081 are now allowed in CORS within the `run-dev` mode. (#1415)

#### exonum-merkledb

- `index_metadata` now correctly loads the provided index address name (#1478).

## 0.12.1 - 2019-09-19

### Bug Fixes

#### exonum

- A message length checking has been fixed (#1463)

## 0.12.0 - 2019-08-14

### Breaking changes

#### exonum

- Module `storage` has been replace by `exonum-merkledb` crate. See related section
- Signatures of methods `Service::initialize` and `Service::before_commit` has been
  changed. Now they take immutable reference to `Fork` instead of mutable. (#1293)

- Trait `BinaryForm` has been replaced by `BinaryValue`. (#1298)

  To implement `BinaryValue` for types that implements `Protobuf::Message` use
  `impl_binary_value_for_pb_message` macros.

- Module `storage` has been replaced by `exonum-merkledb` crate. See related section
  in changelog for details. (#1293)

- Bootstrapping workflow has been simplified (#1292)

  `generate-config` subcommand now uses single `OUTPUT_DIR` instead of set of options.
  So to generate node config you should write something like example bellow.

  ```bash
  cargo run --bin exonum-timestamping -- \
    generate-template /tmp/exonum/template.toml --validators-count 4

  cargo run --bin exonum-timestamping -- \
    generate-config /tmp/exonum/template.toml /tmp/exonum/cfg/0 \
      --peer-address 0.0.0.0:8000
  cargo run --bin exonum-timestamping -- \
    generate-config /tmp/exonum/template.toml /tmp/exonum/cfg/1 \
      --peer-address 0.0.0.0:8001
  cargo run --bin exonum-timestamping -- \
    generate-config /tmp/exonum/template.toml /tmp/exonum/cfg/2 \
      --peer-address 0.0.0.0:8002
  cargo run --bin exonum-timestamping -- \
    generate-config /tmp/exonum/template.toml /tmp/exonum/cfg/3 \
      --peer-address 0.0.0.0:8003

  cargo run --bin exonum-timestamping -- \
    finalize /tmp/exonum/nodes/0/sec.toml /tmp/exonum/nodes/0/node.toml \
      --public-configs /tmp/exonum/cfg/{0,1,2,3}/pub.toml

  cargo run --bin exonum-timestamping -- \
    run -d /tmp/exonum/db/0 -c /tmp/exonum/nodes/0/node.toml
  ```

- `explorer/v1/block` endpoint returns a response in a "flat" format. (#1386)

- `explorer/v1/blocks` endpoint with `add_blocks_time` param switched on now returns
  median precommit times in the `time` field within each returned block,
  rather than in a separate array. (#1278)

- `system/v1/mempool` endpoint has been renamed into `system/v1/stats`.
  An additional field in the response of the endpoint was added. The field
  corresponds to the total number of transactions in the blockchain. (#1289)

- `system/v1/mempool` endpoint has been renamed into `system/v1/stats`.
  An additional field in the response of the endpoint was added. The field
  corresponds to the total number of transactions in the blockchain. (#1289)

#### exonum-merkledb

- Added restrictions to index names. Allowable characters in index name: ASCII
  characters, digits, underscores and dashes. (#1388)

- Added `Debug` implementation for `Database`, `Snapshot`, `Iterator` dynamic
  traits (#1363)

- Changed storage layout (#1293)

  - Changed indexes metadata layout in the database.

  - Introduced a generic `IndexState` structure that can be used to store global
    index properties like total number of items.

- Changed `ProofMapIndex` hashing rules for branch nodes and root node.
  Branch nodes is hashing now with 0x04 prefix, root node with 0x03 (#1293).

- Renamed method `merkle_root` of `ProofMapIndex` and `ProofListIndex` to
  `object_hash` (#1293).

- Several mutable indexes now can be create from immutable reference to `Fork` (#1293)

- Relaxed trait bounds for the `ProofMapIndex` keys (#1293)

  Now keys should just implement `BinaryKey` trait instead of the
  `ProofMapKey`, which will be ordered according to their binary
  representation, as in the `MapIndex`.

- Changed `ProofListIndex` hashing rules for leaf nodes and branch nodes according
    to the [certificate transparency](https://tools.ietf.org/html/rfc6962#section-2.1)
    specification. Leaf nodes contain hashes with 0x00 prefix, branch nodes - with
    0x01. (#1293)

- `StorageValue` and `StorageKey` have been renamed to the `BinaryValue`
  and `BinaryKey`. (#1293)

  - Added `to_bytes` method to the `BinaryValue` trait which doesn't consume
    original value instead of the `into_bytes`.
  - `BinaryKey::write` now returns total number of written bytes.
  - `CryptoHash` has been replaced by the `ObjectHash`.

- Changed the hash algorithm of the intermediate nodes in `ProofMapIndex`. (#1293)

  `ProofPath` now uses compact binary representation in the `BranchNode`
  hash calculation.

  Binary representation is `|bits_len|bytes|`, where:

  - **bits_len** - total length of the given `ProofPath` in bits compressed
    by the `leb128` algorithm
  - **bytes** - non-null bytes of the given `ProofPath`, i.e. the first
    `(bits_len + 7) / 8` bytes.

#### exonum-crypto

- Removed deprecated `CryptoHash` trait, use `exonum-merkledb::ObjectHash`
  instead (#1361)

### New features

#### exonum

- New endpoint: `v1/transactions/subscribe`, which subscribe to new transaction events.
  This endpoint accept optional parameters: `service_id` and `message_id`
  (`message_id` as in derive macro `TransactionSet`). (#1335)

- New endpoint: `v1/ws`, which open websocket connection and allow to set multiple
  subscription (for blocks and transaction, filtered by service and transaction id)
  and send transactions (in hex, like in explorer) to blockchain
  (examples can be found in related pull request). (#1335)

### Bug Fixes

#### exonum-testkit

- Fixed `TestKit::add_tx()` method, which previously did not persist
  transactions. (#1278)

### Internal improvements

#### exonum

- `explorer/v1/blocks` endpoint supports `add_precommits` param, which supplies
  each returned block with the `precommits` field. (#1278)

- `explorer/v1/blocks` endpoint allows to specify the lower bound on the returned
  block height with the `earliest` query param. (#1278)

- Added `ProtobufConvert` implementation for byte array with fixed sizes (#1279)

- Added `service_name` getter to the `TransactionContext`. (#1274)

- Allowed to use symbol `-` in index names. (#1277)

- `rocksdb` crate is now used instead of `exonum_rocksdb`. (#1286)

- Added a new endpoint `system/v1/services` for displaying information
  about available services. (#1288)

- Endpoints `explorer/v1/block` and `explorer/v1/transactions` were extended
  with adding additional fields `service_id` and `time`. (#1386)

- Added `tx_cache` field to `State` to cache incoming transactions before
  adding them to persistent pool. (#1398)

- Added new request message `PoolTransactionsRequest` to obtain pool transactions
 from another peers. (#1404)

- Endpoints `explorer/v1/block` and `explorer/v1/transactions` were extended
  with adding additional fields `service_id` and `time`. (#1386)

#### exonum-merkledb

- Updated `ProofMapIndex` data layout. (#1293)

  Path to the root node in merkle patricia tree now has been stored in the index
  state.

- New API for getting and creating indexes. (#1293)

  - Now indexes can be accessed via immutable references from `Snapshot` and
    mutable/immutable references from `Fork`.

  - Introduced method `fork::get_object` to get or create object by address.

  - `get_object_existed` and `get_object_existed_mut` methods of `Fork` and `Snapshot`
    returns optional references to index.
- `rocksdb` crate is now used instead of `exonum_rocksdb`. (#1286)

- Added a new endpoint `system/v1/services` for displaying information
  about available services. (#1288)

- `rocksdb` crate is now used instead of `exonum_rocksdb`. (#1286)

- Added `From<Patch>` trait implementation to `Fork`. (#1403)

#### exonum-testkit

- Implemented "stopping" and "resuming" a `TestKit`, allowing to emulate node
  restarts. (#1278)

## 0.11.0 - 2019-03-15

### Breaking Changes

#### exonum

- Node secret keys are now stored in separate files in a secure way.
  CLI for generating node configs and starting nodes has been extended
  in order to reflect these changes. (#1222, #1096, #1235)

- Changed a response for `/healthcheck` endpoint. (#1252)

- Changed a response code for the `/block` endpoint for the case when
  the requested block doesn't exist. (#1262)

- Removed a sub-command `generate-testnet` from CLI. (#1264)

#### exonum-crypto

- Renamed `create_keys_file` function to `generate_keys_file`
  in `utils` module. (#1222, #1096)

### Internal improvements

- All Exonum crates have been updated to Rust 2018 edition. This means that
  it is required to use Rust 1.31 or newer for compilation. (#1230)

#### exonum

- Added `allow-origin` for `localhost` for public and private api in
  development mode by default. (#1234)

- Added `ProtobufConvert` implementation for `Signature`. (#1241)

## 0.10.3 - 2019-01-22

### Internal Improvements

#### exonum

- Unpin versions of dependencies. (#1237)

## 0.10.2 - 2019-01-14

### New Features

#### exonum

- Added i128/u128 support for `StorageKey`, `StorageValue`. (#1179)

#### exonum-crypto

- Added i128/u128 support for `CryptoHash`. (#1179)

## 0.10.1 - 2019-01-04

### Internal Improvements

#### exonum

- Dependencies have been updated. (#1111, #1162, #1167, #1168)

- `ctrl+c` handler has been added for correct node stopping. (#1163)

#### exonum-crypto

- `pwbox` dependency has been updated. (#1164)

## 0.10.0 - 2018-12-14

### Breaking Changes

- Changed the message format, which, in turn, has led to changes in
   the byte representation of transactions and precommit messages. (#916)

- `Transaction::execute` now accepts `TransactionContext` as the second
   parameter. `TransactionContext` provides the public key of transaction
   author, ID of current service, and transaction hash. (#943)

- `Transaction::verify` method has been removed. (#1085)

- Every transaction that contains the public key of the author was refactored
   to use the author indicated in `TransactionContext`. (#984 #980 #979 #975 #971)

- `/transactions/` endpoint can now handle transaction messages in hex format.
   Services that used custom endpoints were refactored to
   use `explorer/v1/transactions`. (#943 #984 #980 #979 #975 #971)

- `majority_count` parameter has been moved from `StoredConfiguration`
   to `ConfigurationService` configuration. (#828)

- Removed obsolete `enable_blockchain_explorer` option from `NodeApiConfig`. (#891)

- Consensus messages and inner structs are now serialized with protobuf. (#1028)

- `tx_pool_capacity` parameter has been removed from `MemoryPoolConfig`. (#1036)

- Custom serialization has been removed. (#1088)

#### exonum

- Trait `TransactionSend` was removed.
  `ApiSender` now contains `broadcast_transaction` method. (#943)

- `api::Error::InternalError` now contains `failure::Error` instead of
  `Box<::std::error::Error>`. (#879)

- `TransactionSend::send` now returns `Result<(), failure::Error>`
  instead of `io::Result`. (#879)

- `ApiSender` methods `send_external_message` and `peer_add`
   now returns `Result<(), failure::Error>` instead of `io::Result`. (#879)

- `majority_count` parameter has been added to `generate-template` and
  `generate-testnet` commands. (#828)

- `NodePrivateConfig` fields have been renamed: `listen_addr` to `listen_address`
  and `external_addr` to `external_address`. (#809)

- `NodePublicConfig` `addr` field has been renamed to `address`. (#809)

- Config parameter `external_address` is now a required value. (#826)

- Config parameter `round_timeout` has been renamed to `first_round_timeout`.
  Now timeout for round r is `first_round_timeout + (r-1)*round_timeout_increase`,
  where `round_timeout_increase` is determined as a certain percentage of
  `first_round_timeout`. The value of this percentage is defined in
  `ConsensusConfig::TIMEOUT_LINEAR_INCREASE_PERCENT` constant (10%). (#848)

- `missing_keys`, `entries`, `all_entries` methods of `CheckedMapProof` and
  `MapProof::missing_keys_unchecked` method now return `impl Iterator` instead
  of `Vec`. (#918)

- `Connect` message field `addr` with `SocketAddr` has been removed, `pub_addr`
   with `str` of unresolved external address of the peer is used instead. (#942)

- Endpoint `v1/peers` now returns `ConnectInfo` in incoming connections instead
  of single IP-addresses. (#959)

- `Fork::remove_by_prefix()` method now specifies prefix as `Option<&[u8]>` instead
  of `Option<&Vec<u8>>`. (#1042)

- `TransactionResult` is now serialized using protobuf. Empty description
  of the result is now the equivalent of there being no description
  of the result. (#1075)

- `Service::tx_from_raw` now uses `failure::Error` as an error type. (#1088)

- `transactions!` macro has been removed, `TransactionSet` derive macro
  from `exonum-derive` should be used instead. (#1088)

- `encoding_struct!` macro has been removed, protobuf
  should be used instead. (#1088)

#### exonum-testkit

- Structures in tests and examples are serialized using protobuf now. (#1078)

#### exonum-timestamping

- Structures in tests and examples are serialized using protobuf now. (#1081)

#### exonum-cryptocurrency

- Structures in tests and examples are serialized using protobuf now. (#1081)

#### exonum-configuration

- The `Vote` and `VoteAgainst` now save the transaction hash instead of
  full transaction message. (#984)

- Structures are serialized using protobuf now. (#1086)

#### exonum-time

- Structures are serialized using protobuf now. (#1086)

### New Features

#### exonum-crypto

- Added `utils` module with functions `create_keys_file` for creating
  and `read_keys_from_file` for reading files that contain a
  public key and encrypted secret key. (#1056)

#### exonum

- Added possibility to use domain names instead of IP addresses as a peer's
  addresses. (#826)

- Added `v1/rebroadcast` endpoint that can be used to broadcast all transactions
  from the pool to other nodes. (#859)

- Now each consecutive round is longer than previous by some constant percentage
  of `first_round_timeout`. (#848)

- Added `/v1/blocks/subscribe` endpoint for following block commit events
  through WebSockets (#792).

- Added `MapProof::all_entries_unchecked` method. It is used for more efficient
  calculations in Exonum Java Bindings, but can be used for debug purposes
  as well. (#918)

- Added `listen-address` command line argument to specify different external address
  (`peer-address`) and listen address when generating config files. (#942)

- Peer address is resolved on connect instead of resolving on node startup. (#942)

- Now peers require only one connection to exchange messages between
  them. (#945)

#### exonum-build

- `exonum-build` crate has been added to simplify writing `build.rs` files
  for services that use protobuf code generation. (#1076)

#### exonum-derive

- `exonum-derive` crate has been added with custom derives for `ProtobufConvert`
  and `TransactionSet`. (#1055)

### Bug Fixes

#### exonum

- Bug with pool size overflow has been fixed. (#853)

- Bug in `NoiseWrapper::decrypt_msg` caused by wrong calculation of
  encrypted and decrypted message sizes has been fixed. (#873)

- Transactions (signature) verification benchmark has been fixed. (#673)

- Node no longer panics when transaction pool has a lot of transactions and
  consensus is at round 0. (#673)

- Node now works correctly after consensus re-enable via API. (#902)

- Bug with incorrect EOF handling while decoding network messages has been
  fixed. (#917)

- Bug leading to deletion of excessive data when `clear`ing an index belonging
  to an index family has been fixed. (#1042)

### API Improvements

#### exonum

- `new_in_family` index constructor introduced in #531 now accepts `&str` and `&[u8]`
  as an `index_id` value.

### Internal Improvements

#### exonum

- `NodeHandler::run_handler` now returns `Result<(), failure::Error>`
  instead of `io::Result`. (#879)

- Transactions (signature) verification benchmark has been added. (#808)

- A new function `storage::proof_list_index::root_hash()` has been added
  to efficiently compute Merkle root hash from a list of hashes without
  an intermediate `ProofListIndex`. Verification of block root hashes
  has been optimized as well. (#802)

- `NoiseHandshake::finalize` now returns error if remote peer's public key is not
  in `ConnectList`. (#811)

- Now nodes will switch to `min_propose_timeout` for block proposal timeout
  faster if they receive more than `propose_timeout_threshold` transactions
  during `max_propose_timeout`. (#844)

- Custom log formatting (along with `colored` and `term` dependencies) has been
  removed in favor of `env_logger`. (#857).

- Several dependencies have been updated. (#861, #865, #871)

- Transactions are now verified in a thread pool. Thread pool size is set to
  optimal value by default (CPU count) or can be configured manually. (#673)

- The `finalize` command now does not include the node itself as its own
  trusted peer in the generated configuration. (#892)

- Added a possibility to create `ServiceApiBuilder` with blockchain. (#929)

- `ConnectInfo` and `ConnectList` now stores unresolved addresses as strings. (#942)

- Now `network` module uses `PublicKeys` to identify peers. (#942)

- `system/v1/peers` endpoint now properly returns
  incoming and outgoing connections of the node. (#942)

## 0.9.5 - 2018-12-18

### Internal Improvements

#### exonum

- A version of `snow` dependency has been updated.

## 0.9.4 - 2018-10-24

### New Features

#### exonum

- SegmentField implementation for Option has been added, allowing to
  store optional values inside of transactions. (#1004)

## 0.9.3 - 2018-10-04

### Breaking Changes

#### exonum

- Config parameter `external_address` is now a required value. (#826)

### New Features

#### exonum

- Added possibility to use domain names instead of IP addresses as a peer's
  addresses. In config file domain names can be used in `ConnectList`
  configuration and addresses will be resolved once on startup. (#826)

## 0.9.2 - 2018-09-11

### Internal Improvements

#### exonum

- Added a possibility to create `ServiceApiBuilder` with blockchain. (#929)

## 0.9.1 - 2018-08-02

### Bug Fixes

#### exonum

- `failure` version has been updated to `0.1.2` in order to fix the build issue
  with `failure_derive`. (#845)

- Bug with "unknown propose" execution has been fixed. (#841)

## 0.9.0 - 2018-07-19

### Breaking Changes

#### exonum

- `Command` trait in `helpers::fabric` module became public. (#778)

  Migration path:

  If you override `ServiceFactory::command` method and do a match by a command
  name, just add `use helpers::fabric::Command` import.

- `schema_version` field in `Block` has been removed. (#774)

- Storage in exonum is now versioned. Old databases will not work with this
  update. (#707)

- `Iron`-based web API has been replaced by the new implementation based on
  `actix-web`. (#727)

  Migration path:

  For backend:
  - Remove old dependencies on `iron` and its companions `bodyparser`, `router`
    and others.
  - Simplify the API handlers as follows:

    ```rust
    fn my_handler(state: &ServiceApiState, query: MyQueryType)
    -> Result<MyResponse, ApiError>
    {
      // ...
    }
    ```

    where `MyQueryType` type implements `Deserialize` trait and `MyResponse`
    implements `Serialize` trait.
  - Replace old methods `public_api_handler` and `private_api_handler` of
    `Service` trait by a single `wire_api` method which takes
    `ServiceApiBuilder`. You can use this builder as a factory for your service
    API.
  - `get`, `get_err` and `post` methods in `TestKitApi` have been replaced
    by the more convenient `RequestBuilder`.
    Don't forget to update your testkit-based API tests.

  For frontend:
  - New API implementation supports only query parameters in `GET` requests.
    In this way requests like `GET api/my_method/:first/:second`
    should be replaced by the `GET api/my_method?first=value1&second=value2`.
  - JSON parser for `POST` requests is now more strict.
    In this way you should send `null` in request body even for handlers
    without query parameters.

  See our [examples](examples) for more details.

- `storage::base_index` module has become private along with `BaseIndex` and
  `BaseIndexIter` types. (#723)

- `ServiceFactory` trait has been extended with `service_name` function.(#730)

- Method `name` has been removed from `Run`, `GenerateCommonConfig`,
  `GenerateNodeConfig`, `Finalize`, `GenerateTestnet` and `Maintenance`
  structures (`helpers/fabric` module). (#731)

- `Whitelist` has been replaced by `ConnectList`. Now connection between
  nodes can only be established if nodes exist in each other's connect lists.
  (#739)

  Migration path:

  - Replace `[whitelist]` section in config with `[connect_list.peers]` section
  and specify here all validators' consensus public keys with corresponding
  ip-addresses.
  For example `16ef83ca...da72 = "127.0.0.1:6333"`.

- Healthcheck and consensus endpoints (`v1/healthcheck` and
  `v1/consensus_status`) have been merged to `v1/healthcheck`. (#736, #766)

- Node configuration file is now updated at `ConnectList` update. This is
  achieved via new `ConfigManager` entity. (#777)

  Migration path (required only if you create `Node` manually):

  If you need to update `ConnectList` on file system, pass
  `Some(path_to_node_config)` as the last argument of the `Node::new` method.
  Otherwise, pass `None`.

- `exonum::crypto` types now have truncated `Display`/`Debug` representations. (#797)

  Migration path:

  Use `encoding::serialize::ToHex` instead of `Display` to produce full hexadecimal
  representation. You have to manually check if you need to switch or can keep using
  the truncated representation.

  Use `encoding::serialize::FromHex` instead of `FromStr` for reverse conversion.
  `FromStr` implementation has been removed from crypto types to avoid errors.

### New Features

#### exonum

- Existing sodiumoxide-based cryptographic backend behind opt-out
  sodiumoxide-crypto feature. It also allows to use your own cryptographic
  library with exonum. (#756)

- New kind of CLI commands has been added: `info` command that can be used for
  getting various information from a node that has not been started yet. (#731)
  Currently supported sub-commands:
  - `core-version` - prints Exonum version as a plain string.
  - `list-services` - prints the list of the services the node is built with in
    the JSON format.

- `exonum::crypto::x25519` module to convert keys from Ed25519 to X25519 format
  has been introduced. (#722)

- `storage::Entry` has been extended with `take` and `swap` methods. (#781)

- Added remote public key validation when handling incoming `Connect` message. (#786)

### Bug Fixes

#### exonum

- Fixed bug with incorrect peer status for a turned-off node. (#730)

- `handle_consensus` does not write warning for message from previous
  height any more. (#729)

- `new_in_family` constructor has been added to the `Entry` index. (#790)

- Added missing `external_address` field to the auditor final configuration. (#805)

### Internal Improvements

- `BlockResponse` sends transactions by `Hash` instead of `RawMessage`.
  If the node does not have some transactions, requests are created
  for the corresponding transactions. Due to these changes,
  the block size became significantly smaller. (#664)

## 0.8.1 - 2018-06-15

### New Features

#### exonum

- `RunDev` structure has been made public, so it can be extended now.

- `RunDev` command now generates default values for api addresses in the config.

### Internal Improvements

#### exonum

- Dependencies versions have been updated:
  - `exonum_sodiumoxide` to `0.0.19`.
  - `exonum_rocksdb` to `0.7.4`.

## 0.8 - 2018-05-31

### Breaking Changes

#### exonum

- `handle_commit` method in `Service` trait  has been renamed to
  `after_commit`. (#715)

- `TimeoutAdjusterConfig` has been removed along with different timeout
  adjusters. Current behavior is similar to the `Dynamic` timeout adjuster and
  can be modified through `min_propose_timeout`, `max_propose_timeout` and
  `propose_timeout_threshold` fields in the `ConsensusConfig`. (#643)

  Migration path:

  - `Constant` timeout adjuster can be emulated by setting equal
  `min_propose_timeout` and `max_propose_timeout` values.
  - For `Dynamic` timeout adjuster simply move `min`, `max` and `threshold`
    values into `min_propose_timeout`, `max_propose_timeout` and
    `propose_timeout_threshold` correspondingly.
  - There is no possibility to emulate `MovingAverage` now, so `Dynamic` should
    be used as the closest alternative.

- Network connections are now encrypted using
  [Noise Protocol](https://noiseprotocol.org/). Nodes compiled with old
  version will not connect to the new ones. Therefore you need to
  update all node instances for the network to work. (#678)

- `storage::Error` constructor has been made private. (#689)

- `ConsensusConfig::validate_configuration` method has been renamed to the
  `warn_if_nonoptimal`. (#690)

#### exonum-time

- The service has been refactored and the following public structs has been
  moved to separate modules: `TimeSchema` to `exonum_time::schema`,
  `TimeProvider` and `MockTimeProvider` to `exonum_time::time_provider`,
  `ValidatorTime` to `exonum_time::api`. (#604)

### New Features

#### exonum

- Private API now support CORS. (#675)

- The `--public-allow-origin` and `--private-allow-origin` parameters have been
  added to the `finalize` command. (#675)

- IPv6 addressing is now supported. (#615)

- `Field`, `CryptoHash`, `StorageValue` and `ExonumJson` traits have been
  implemented for `chrono::Duration` structure. (#653)

- `before_commit` method has been added in `Service` trait. (#667) (#715)

- `Field`, `CryptoHash`, `StorageKey`, `StorageValue` and `ExonumJson` traits
  have been implemented for `rust_decimal::Decimal`. (#671)

- Maintenance CLI command for node management has been added. Currently the only
  supported command is `clear-cache` which clears node message cache. (#676)

- `StoredConfiguration` validation has been extended with `txs_block_limit`
  parameter check. (#690)

- A warning for non-optimal `StoredConfiguration::txs_block_limit` value has been
  added. (#690)

- Private api `/v1/network/` endpoint now returns core version in addition to
  service info. (#701)

#### exonum-timestamping

- Additional service example has been added along with frontend. (#646)

#### exonum-cryptocurrency-advanced

- Advanced cryptocurrency example becomes a public library (is published on
  crates.io). (#709)

### Bug Fixes

#### exonum

- Already processed transactions are rejected now in
  `NodeHandler::handle_incoming_tx` method. (#642)

- Fixed bug with shutdown requests handling. (#666)

- Fixed deserialization of the `MapProof` data structure. (#674)

- Fixed a bug which prevented the node from reaching the actual round. (#680 #681)

#### exonum-configuration

- Error description has been added to the return value of the transactions. (#695)

#### exonum-time

- Error description has been added to the return value of the transactions. (#695)

#### exonum-cryptocurrency-advanced

- Frontend has been updated to reflect latest backend changes. (#602 #611)

### Internal Improvements

#### exonum

- Default implementation of `check` method was added to `Field` trait to
  reduce boilerplate. (#639)

- Metrics are now using `chrono::DateTime<Utc>` instead of `SystemTime`. (#620)

#### exonum-configuration

- Method `ProposeData::set_history_hash` has been removed. (#604)

## 0.7 - 2018-04-11

### Breaking Changes

#### exonum

- POST-requests are now handled with `bodyparser` crate, so all the parameters
  must be passed in the body. (#529)

- `ProofListIndex` and `ProofMapIndex` `root_hash` method has been renamed to
  `merkle_root`. (#547)

- Proofs of existence / absence for `ProofMapIndex`s have been reworked. They
  now have a linear structure with two components: key-value pairs, and
  additional *proof* information allowing to restore the Merkle root of the
  entire index. `MapProof` interface has been reworked correspondingly. (#380)

  Migration path:

  - Consult documents for the updated workflow for creation and verification
    of `MapProof`s.
  - See the README in the `storage::proof_map_index` module for theoretical
    details about the new proof structure.

- `with_prefix` constructor of all index types has been renamed to
  `new_in_family`. Now it uses `index_id` instead of prefixes. Moreover,
  `blockchain::gen_prefix` method has been removed. Instead, any type that
  implements `StorageKey` trait, can serve as an `index_id`. (#531)

- Several `Schema`'s methods have been renamed (#565):
  - `tx_location_by_tx_hash` to `transactions_locations`.
  - `block_txs` to `block_transactions`.

- `SystemTime` previously used as storage key or value turned out to show
  different behavior on different platforms and, hence, has been replaced with
  `chrono::DateTime<Utc>` that behaves the same in any environment. (#557)

  Migration path:

  - Replace all `SystemTime` fields with `chrono::DateTime<Utc>` ones.
  - Use `DateTime::from` and `into()` methods to convert your existing
  `SystemTime` instances into suitable type when constructing transactions or
  working with database.

- `Blockchain` method `tx_from_raw()` now returns
  `Result<Box<Transaction>, MessageError>` instead of `Option<Box<Transaction>>`.
  (#567)

- `events` module becomes private. (#568)

- `CryptoHash` trait is no longer implemented for `Hash`. (#578)

- `network_id` attribute has been removed from `NodeInfo` and `RawMessage`.
  `HEADER_LENGTH` remains the same, first byte of `RawMessage` is now reserved and
  always set to `0`. (#579)

- `exonum::explorer` module has been reworked to add new functionality.
  (#535, #600) In particular:

  - The explorer now allows to iterate over blocks in the blockchain in the
    given height range, replacing old `blocks_range` method.
  - `block_info` and `tx_info` methods of the explorer are renamed to `block`
    and `transaction` respectively.
  - `TransactionInfo` moved from the `api::public` module to the `explorer` module.
  - `BlocksRange` moved from the `explorer` module to the `api::public` module.
  - `TxInfo` is renamed to `CommittedTransaction`.
  - `BlockInfo` fields are private now, yet accessible with getter methods.

  Migration path:

  - Rename imported types and methods as specified above
  - Use explicit type parameter in `TransactionInfo` and `CommittedTransaction`
    (e.g., `TransactionInfo<serde_json::Value>` or `TransactionInfo<MyTransaction>`)
    if you need to deserialize transaction-related data returned from
    the explorer HTTP API.
  - Consult `explorer` module docs for further possible changes in API.

- `validators-count` command-line parameter has been added. Now, when generating
  config template using `generate-template` command, you must specify the number
  of validators. (#586)

- `majority_count` parameter has been added to the `StoredConfiguration`. See
  `exonum-configuration` changes for more details. (#546)

#### exonum-testkit

- Rollback mechanism in `Testkit` is reworked to work with checkpoints (#582):
  - old `rollback` by blocks in `Testkit` was removed;
  - `checkpoint` method was introduced to set checkpoints;
  - new `rollback` rolls back to the last set checkpoint.

  Migration path:
  - Replace every old `rollback(blocks)` by a pair of `checkpoint()` and `rollback()`.

- Testkit api now contains two methods to work with the transaction pool (#549):
  - `is_tx_in_pool` - for checking transaction existence in the pool;
  - `add_tx` - for adding a new transaction into the pool.

  Migration path:

  - Instead of calling `mempool()`, one should use `is_tx_in_pool`
  or `add_tx` methods.

- `TestKitApi::get_err` method now returns `ApiError`, rather than a deserialized
  object, as it is for `get`. For checking such results
  in tests you may want to use `assert_matches`.

#### exonum-configuration

- `majority_count: Option<u16>` configuration parameter is introduced. Allows to
  increase the threshold amount of votes required to commit a new configuration
  proposal. By default the number of votes is calculated as 2/3 + 1 of total
  validators count. (#546)

#### exonum-time

- `SystemTime` has been replaced with `chrono::DateTime<Utc>`, as it provides
  more predictable behavior on all systems. (#557)

### New Features

#### exonum

- `ExecutionError::with_description` method now takes `Into<String>` instead of
  `String` which allows to pass `&str` directly. (#592)

- New `database` field added to the `NodeConfig`. This optional setting adjusts
  database-specific settings, like number of simultaneously opened files. (#538)

- `ExecutionError::with_description` method now takes `Into<String>` instead of
  `String` which allows to pass `&str` directly. (#592)

- New `database` field added to the `NodeConfig`. This optional setting adjusts
  database-specific settings, like number of simultaneously opened files. (#538)

- Added `v1/user_agent` endpoint with information about Exonum, Rust and OS
  versions. (#548)

- `ProofMapIndex` now allows to retrieve a proof of presence / absence for an
  arbitrary number of elements at one time with the help of `get_multiproof`
  method. Correspondingly, `MapProof` allows to verify proofs for an arbitrary
  number of elements. (#380)

- `storage::UniqueHash` trait that represents a unique, but not necessary
  cryptographic hash function, is introduced. (#579)

- Added the opportunity to parse configuration files with missing empty structures.
  Fields of such structures are equal to the default values. (#576)

- `CryptoHash`, `Field`, `StorageKey` and `StorageValue` traits are implemented for
  the `uuid::Uuid`. (#588)

- `Display` trait is implemented for types from the `crypto` module. (#590)

- `transactions!` macro now allows empty body. (#593)

#### exonum-testkit

- `create_block*` methods of the `TestKit` now return the information about
  the created block. (#535)

- `TestKit::explorer()` method allows to access the blockchain explorer. (#535)

#### exonum-cryptocurrency-advanced

- A more complex example has been added featuring best practices for service
  writing. (#595)

### Internal Improvements

#### exonum

- `RawTransaction` now has its own implementation of `fmt::Debug` trait instead
  of `#[derive(Debug)]`. The template of `RawTransaction`’s debug message is
  `Transaction { version: #, service_id: #, message_type: #, length: #,
  hash: Hash(###) }`. (#603)

- Non-committed transactions are now stored persistently in the storage instead
  of memory pool. (#549)

- Sandbox tests have been moved inside of the exonum core. (#568)

- The requested transactions in the `TransactionsRequest` are now sent by batches,
  rather than one by one. The number of batches depends on the size limits
  of the message. (#583)

#### exonum-testkit

- Request logging for `TestKitApi` now encompasses all requests. The log format
  is slightly changed to allow for the generic request / response form. (#601)

## 0.6 - 2018-03-06

### Breaking Changes

#### exonum

- `exonum::crypto::CryptoHash` trait is introduced, and `StorageValue::hash`
  and `Message::hash` methods are removed. (#442)

  Migration path:

  - For implementations of `StorageValue`, move the `hash` method
    to `CryptoHash` implementation instead.
  - For implementations of `Message` simply remove `hash` method,
    there's a blanket impl of `CryptoHash` for `Message`.
  - Add `use exonum::crypto::CryptoHash` to use the `hash` method.

- The `StorageKey` trait is re-implemented for signed integer types
  (`i8`, `i16`, `i32` and `i64`) to achieve the natural ordering of produced keys.
  (#443)

  This change will break indices using signed integers as keys.
  To emulate the old implementation, you may create a wrapper around a type
  (e.g., `struct QuirkyI32Key(i32)`) and implement `StorageKey` for it using
  big endian encoding. Then, use the wrapper instead of the int type in indices.
  See the unit tests for `StorageKey` for an example.

- `Transaction::execute` method now returns `TransactionResult` that is stored in
  the blockchain and can be accessed through api. The changes made by transactions
  that return `Err` are discarded. To migrate, add `Ok(())` as the last line to
  the `execute` method. More generally, make sure that the method returns `Ok(())`
  on successful execution. (#385)

- Service transactions are now defined through `transactions!` macro that
  automatically assigns transaction IDs based on the declaration order. (#457)

  Migration path:

  - Move all separate transactions declared as `message!` into one
  `transactions!` macro.
  - Remove `ID` constants.
  - Replace `TYPE` constants with a single `SERVICE_ID` constant.

- Several variants were removed from `ApiError` enum. (#474)

  Migration path:

  - Use generic `ApiError::BadRequest` variant or create `IronError` directly.

- `CommandExtension` uses `failure::Error` instead of `Box<std::error::Error>`
  for errors. (#474)

  Migration path:

  - `std::error::Error` can be converted to `failure::Error` via `.into()` method.

- `storage::Error` implements `failure::Fail` instead of `std::error::Error`. (#474)

- `CryptoHash` for `()` now correctly calculates a hash of an empty byte array
  instead of returning `Hash::zero()`. (#483)

- Removed the `'static` bound from the return value of the
  `blockchain::Service::service_name()` method. (#485)

- `StorageKey` trait now requires `ToOwned` implementation. (#392)

- `Connect` message has been extended with a user agent string, which breaks
  binary compatibility with previous versions. (#362)

- Log output become more human-readable. Now it uses `rfc2822` for time formatting.
  This change can break scripts that analyze the log output. (#514)

- `output_dir` argument of the `generate-testnet` command has been renamed to
  `output-dir`. (#528)

- `peer_addr` argument of the `generate-config` command has been renamed to
  `peer-address`. (#528)

- `Blockchain::new` and `Node::new` now accept `Into<Arc<Database>>` instead
  of `Box<Database>`. (#530)

  Migration path:

  - Just pass database argument as is, for example instead of
    `Box::new(MemoryDb::new())` use `MemoryDb::new()`.

#### exonum-configuration

- Most types renamed to avoid stuttering (see [here][stuttering] for
  an explanation of the term) (#496):

  - `ConfigurationService` to `Service`
  - `ConfigurationServiceFactory` to `ServiceFactory`
  - `TxConfigPropose` to `Propose`
  - `TxConfigVote` to `Vote`
  - `ConfigurationSchema` to `Schema`
  - `StorageValueConfigProposeData` to `ProposeData`
  - `CONFIG_SERVICE` constant to `SERVICE_ID`

  Check the crate documentation for more details.

  **Migration path:** Rename imported types from the crate, using aliases
  or qualified names if necessary: `use exonum_configuration::Service as ConfigService`.

[stuttering]: https://doc.rust-lang.org/1.0.0/style/style/naming/README.html#avoid-redundant-prefixes-[rfc-356]

- Multiple APIs are no longer public (#496):

  - Message identifiers
  - Mutating methods of the service schema
  - Module implementing HTTP API of the service

  Check the crate documentation for more details.

  **Migration path:** The restrictions are security-based and should not
  influence intended service use.

<!-- cspell:disable -->

- `ZEROVOTE` is replaced with the `MaybeVote` type, which is now used
  instead of `Vote` in the schema method signatures. The storage format itself
  is unchanged (#496).

<!-- cspell:enable -->

#### exonum-time

- The structure `Time` is removed, use `SystemTime`
  for saving validators time in `ProofMapIndex` instead. (#20)

- Renamed methods `validators_time`/`validators_time_mut` to
  `validators_times`/`validators_times_mut` in `Schema`. (#20)

### New Features

#### exonum

- `StorageKey` and `StorageValue` traits are implemented for `SystemTime`. (#456)

- `StorageValue` and `CryptoHash` traits are implemented for `bool`. (#385)

- `Height` implements `std::str::FromStr`. (#474)

- `v1/transactions` endpoint has been extended with the transaction execution
  status. (#488)

- Key-indexes interface now allows to use borrowed types for the search
  operations. (#392)

- Added `v1/shutdown` endpoint for graceful node termination. (#526)

- `TransactionInfo` from the public api module became public. (#537)

#### exonum-testkit

- Modified signature of the `TestKitApi::send` method, which previously did not
  accept `Box<Transaction>`. (#505)

- Added possibility to init a logger in `TestKitBuilder`. (#524)

#### exonum-configuration

- Information about configurations by `/v1/configs/actual`, `/v1/configs/following`
  and `/v1/configs/committed` endpoints is extended with the hash of the corresponding
  proposal and votes for the proposal (#481).

- Implemented error handling based on error codes (#496).

### Bug Fixes

#### exonum

- `ExonumJsonDeserialize` trait is implemented for `F32` and `F64`. (#461)

- Added round and propose timeouts validation. (#523)

- Fixed bug with the extra creation of the genesis configuration. (#527)

- Fixed panic "can't cancel routine" during node shutdown. (#530)

### Internal Improvements

#### exonum

- Consensus messages are stored persistently (in the database), so restart will
  not affect the node's behavior. (#322)

- Runtime index type checks have been implemented for every index. (#525)

## 0.5.1 - 2018-02-01

### Bug Fixes

- Fixed logger output. (#451)

## 0.5 - 2018-01-30

### Breaking Changes

- The order of bytes and bits in the `DBKey` keys of `ProofMapIndex` became
  consistent. (#419)

  The change influences how Merkle Patricia trees are built
  for `ProofMapIndex`: the bits in each byte of a `DBKey` are now enumerated
  from the least significant bit (LSB) to the most significant bit (MSB),
  compared to MSB-to-LSB ordering used before.
  Note: this change will break old storages using map proofs.

- The `Database` trait is simplified: it is no longer required
  to implement state-sharing `clone` method.
  Instead, the `merge` method now takes a shared reference to `self`. (#422)

- `message!` and `encoding_struct!` no longer require manual `SIZE`
  and offset specification. (#413)

- `from_raw(raw: RawMessage)`  method is moved to the `Message` trait.
  To migrate, add `use exonum::messages::Message`. (#427)

- Changed iterators over `Patch` and `Changes` data into custom types instead
  of standard collection iterators. (#393)

  <!-- spell-checker:disable -->

- Fixed typo in `SparceListIndexKeys` and `SparceListIndexValues`. (#398)

  <!-- spell-checker:enable -->

- Removed default `state_hash` implementation in the `Service` trait. (#399)

- Removed `info` method from the `Transaction`. (#402)

- Replaced config param `timeout_events_capacity` with
  `internal_events_capacity`. (#388)

- The `Transaction` trait now inherits from `ExonumJson`. (#402)

- Renamed `DBKey` to `ProofPath` and moved a part of its functionality
  to the `BitsRange` trait. (#420)

### New Features

- Added `patch` method to the `Fork` structure. (#393)
- Added a public `healthcheck` endpoint. (#405)
- Added serialization support of floating point types through special wrapper
  (`F32` and `F64`). This feature is hidden behind `float_serialize` gate.
  Note: special values (Infinity and NaN) aren't supported. (#384)
- Added a possibility to set maximum message size (`pub max_message_len`
  field in `ConsensusConfig`). (#426)
- Added support for CORS. (#406)
- Added `run-dev` command that performs a simplified node launch
  for testing purposes. (#423)

### Bug Fixes

- Fixed consensus on the threshold of 1/3 sleeping validators. (#388)
- Fixed a bunch of inconsistencies and mistakes in the docs. (#439)
- Fixed a bug with message header validation. (#430)

### Internal Improvements

- The list of peer connections is now restored to the latest state
  after the process is restarted. (#378)
- Log dependency was updated to 0.4, which can cause issues
  with the previous versions. (#433)
- Better error reporting for configs in the `.toml` format. (#429)

## 0.4 - 2017-12-08

### Added

- Allow creating auditor node from command line. (#364)
- Added a new function `merge_sync`. In this function a write will be flushed
  from the operating system buffer cache
  before the write is considered complete. (#368)
- Added conversion into boxed values for values which implement `Service`
  or `Transaction` traits. (#366)
- Added constructor for the `ServiceContext` which can be useful
  for the alternative node implementations. (#366)
- Implemented `AsRef<RawMessage>` for any Exonum messages that were
  created using the `message!` macro. (#372)
- Implemented additional checks for conversion from raw message. (#372)

### Changed

- Changed a signature of `open` function in a `rocksdb` module.
  `RocksDBOptions` should pass by the reference. (#369)
- `ValidatorState` in the `ServiceContext` replaced by the `ValidatorId`. (#366)
- `add_transaction` in the `ServiceContext` replaced by the `transaction_sender`
  which implements the `TransactionSend` trait. (#366)
- The `Node` constructor now requires `db` and `services` variables
  instead of `blockchain` instance. (#366)
- The `Blockchain` constructor now requires services keypair
  and an `ApiSender` instance. (#366)
- `mount_*_api` methods in `Blockchain` instance now
  do not require `ApiContext`. (#366)
- Rename method `last_height` to `height` in `Schema`. (#379)
- `last_block` now returns `Block` instead of `Option<Block>`. (#379)
- Replaced `rocksdb` command-line parameter to more generic `db-path`. (#376)
- Obsolete trait `HexValue` replaced by the `FromHex` and `ToHex` traits. (#372)
- Changed `Patch` and `Changes` from type definitions into opaque structures. (#371)
- Help text is displayed if required argument is not specified. (#390)

### Removed

- Removed `round` method from the `ServiceContext`. (#366)
- Removed redundant `FromRaw` trait. (#372)
- Removed redundant `current_height` method in `Schema`. (#379)

### Fixed

- Fixed `crate_authors!` macro usage, this macro can't return static string
  in new clap version. (#370)
- Fixed mistake in description of the height getter in the `ServiceContext`. (#366)
- Fixed #15 consensus on the threshold of 1/3 sleeping validators. (#388)

## 0.3 - 2017-11-02

### Added

- New events implementation based on the `tokio` with the separated queues
  for network events and timeouts and different threads for the network
  and node code (#300)
- Added a new index `SparseListIndex`. It is a list of items stored
  in sequential order. Similar to `ListIndex` but it may contain
  indexes without elements (#312)
- Implement `FromStr` and `ToString` traits for public sodium types (#318)
- Add a new macro `metric!` for collecting statistical information (#329)
- Make type `DBKey` public because it is used in `MapProof` (#306)

### Changed

- `RocksDB` is a default storage (#178)
- Field `events_pool_capacity` in `MemoryPoolConfig` replaced
  by the new `EventsPoolCapacity` configuration (#300)
- Changed a build method `new` and added a new build method `with_prefix`
  for indexes (#178)
- Changed a signature of `gen_prefix` function in a `schema` module (#178)
- `NodeBuilder` works with `ServiceFactory` as trait object instead (#357)
- Debug formatting for crypto types are improved (#353)
- Added description of deserialization error for message types (#337)
- Clarified `Transaction.info()` usage (#345)

### Removed

- Support of `LevelDB` is removed (#178)

### Fixed

- Fix the issue causing timeouts are ignored when the event pool is full (#300)
- Fix network failure due to incorrect processing of the incoming buffer (#322)

## 0.2 - 2017-09-13

### Added

- Add `RockDB` support (#273)
- Add `TimeoutAdjusterConfig`, `Constant` and `Dynamic` timeout adjusters (#256)
- Add stream hashing and signing: `HashStream` and `SignStream` (#254)
- Add new type definitions `Height` and `ValidatorId` (#262)
- Fields of `BlockInfo` and `TxInfo` are now public (#283)
- Public export of `PROOF_MAP_KEY_SIZE` constant (#270)

### Changed

- `MapProof` variant fields are renamed: `left_hash` and `right_hash`
  to `left_node` and `right_node` (#286)
- `RequestBlock` is renamed to `BlockRequest` and `Block`
  is renamed to `BlockResponse` (#287)
- All request messages are renamed: `RequestFoo` to `FooRequest` (#287)
- Improve log formatting (#291 #294)
- Make panic message during command line arguments parsing cleaner (#257)

### Fixed

- Fix network discover failure due to incorrect processing
  of the incoming buffer (#299)
- Fix snapshot behavior for `MemoryDB` (#292)
- Disallow generate-testnet with 0 nodes (#258)

## 0.1.1 - 2017-09-13

### Fixed

- Fix segfault when `LevelDBSnapshot` is destroyed after `LevelDB` (#285)
- Fix panic during `BlockResponse` message processing
  if the transaction pool is full (#264)
- Fix panic during deserialization of malformed messages (#278 #297)

## 0.1 - 2017-07-17

The first release of Exonum.<|MERGE_RESOLUTION|>--- conflicted
+++ resolved
@@ -42,11 +42,6 @@
 
 - `proposer_id` field in `Block` has been moved to additional block headers. (#1602)
 
-<<<<<<< HEAD
-#### exonum-merkledb
-
-- `AccessExt::touch_index` method has been replaced with `index_type`. (#1630)
-=======
 - The following public APIs were removed/made private: (#1629)
   - `blockchain::{error reexports}` (available from `runtime::`);
   - `blockchain::FatalError` public re-export;
@@ -70,7 +65,8 @@
 #### exonum-merkledb
 
 - `SparseListIndex::indices` method was renamed to `SparseListIndex::indexes`. (#1629)
->>>>>>> 28de12bc
+
+- `AccessExt::touch_index` method has been replaced with `index_type`. (#1630)
 
 #### exonum-supervisor
 
@@ -121,21 +117,15 @@
 - Added hashed version of `Entry` called `ProofEntry`, which participates
   in the state aggregation. (#1553)
 
-<<<<<<< HEAD
-=======
-- Added support of unsized keys to `MapIndex`. (#1621)
->>>>>>> 28de12bc
 - Added support of unsized keys to `MapIndex` and `ProofMapIndex`. (#1621, #1626)
 
 - Added mechanism to extend block header. Block now contains
   key-value storage `additional_headers` which can contain binary data. (#1602)
 
-<<<<<<< HEAD
 - `TemporaryDB` can now be cleared. This will remove contents of all indexes
   and erase index metadata. (#1630)
-=======
+
 - `impl_serde_hex_for_binary_value` macro was moved from core to `merkledb`. (#1629)
->>>>>>> 28de12bc
 
 #### exonum-supervisor
 
