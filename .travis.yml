--- conflicted
+++ resolved
@@ -144,17 +144,12 @@
     - cargo run -p exonum-testkit --example timestamping
     - cargo run -p exonum-testkit --example configuration_change
     - cargo run -p exonum-time --example simple_service
-<<<<<<< HEAD
 # Update frontend integrity tests. [ECR-2481]
 #    - cd $TRAVIS_BUILD_DIR/examples/cryptocurrency/examples && ./test.sh
 #    - cd $TRAVIS_BUILD_DIR/examples/cryptocurrency/examples && ./test.ps1
 #    - cd $TRAVIS_BUILD_DIR/testkit/server/src && npm run test:unix
-=======
-    - cd $TRAVIS_BUILD_DIR/examples/cryptocurrency/examples && ./test.sh
-    - cd $TRAVIS_BUILD_DIR/examples/cryptocurrency/examples && ./test.ps1
-    - cd $TRAVIS_BUILD_DIR/testkit/server/src && npm run test:unix
     after_success: |
-      cd $TRAVIS_BUILD_DIR  
+      cd $TRAVIS_BUILD_DIR
       wget https://github.com/SimonKagstrom/kcov/archive/v36.tar.gz &&
       tar xzf v36.tar.gz &&
       cd kcov-36 &&
@@ -168,7 +163,6 @@
       for file in `find target/debug/ -maxdepth 1 -type f | egrep "*-([a-zA-Z0-9]{16}$)"`; do mkdir -p "target/cov/$(basename $file)"; ./kcov-build/usr/local/bin/kcov --exclude-pattern=/.cargo,/usr/lib --verify "target/cov/$(basename $file)" "$file"; done &&
       bash <(curl -s https://codecov.io/bash) &&
       echo "Uploaded code coverage"
->>>>>>> a4cb49c2
 
   # Benchmarks (compilation only)
   - env: FEATURE=benchmarks
