language: rust

addons:
  apt:
    sources:
    - sourceline: 'ppa:giskou/librocksdb'
    packages:
    - gcc
    - g++
    - libssl-dev
    - libcurl4-openssl-dev
    - libelf-dev
    - libdw-dev
    - binutils-dev
    - libiberty-dev
    - libsnappy-dev
    - librocksdb

rust:
  - stable

matrix:
  allow_failures:
    - env: FEATURE=non-fatal-checks
  fast_finish: true
  include:
    - rust: nightly-2018-01-22
      env: FEATURE=benchmarks
    - rust: nightly-2018-01-22
      env: FEATURE=clippy-core
    - rust: nightly-2018-01-22
      env: FEATURE=clippy-sandbox
    - rust: nightly-2018-01-22
      env: FEATURE=clippy-testkit

cache:
  directories:
  - $HOME/.cargo
  - $HOME/.local
  - $TRAVIS_BUILD_DIR/target
  - $TRAVIS_BUILD_DIR/sandbox/target

dist: trusty
sudo: required

env:
  global:
  - CLIPPY_VERS=0.0.181
  - RUSTFMT_VERS=0.9.0
  - DEADLINKS_VERS=0.3.0
  - OUTDATED_VERS=0.7.0
  - SODIUM_VERS=1.0.13
  - CARGO_INCREMENTAL=1
  - RUSTFLAGS="-C link-dead-code"
  - CODECOV_TOKEN=90006bf6-e4b7-4825-b880-8d19c4e21c21
  - ROCKSDB_LIB_DIR=/usr/lib/x86_64-linux-gnu
  - SNAPPY_LIB_DIR=/usr/lib/x86_64-linux-gnu
  matrix:
<<<<<<< HEAD
    - FEATURE=test
script:
  - cargo test
  - cargo run --example timestamping
  - cargo run --example configuration_change

stages:
  - test
jobs:
  include:
    - stage: test
      env:
        - FEATURE=fmt
      before_install:
        - >
          rustfmt --version | grep $RUSTFMT_VERS ||
          cargo install rustfmt --force --vers $RUSTFMT_VERS
      script:
        - cargo fmt -- --write-mode=diff
    - stage: test
      rust: nightly-2017-11-13
      env:
        - FEATURE=clippy
      before_install:
        - >
          cargo clippy --version | grep $CLIPPY_VERS ||
          cargo install clippy --force --vers $CLIPPY_VERS
      script:
        - cargo clippy -- -D warnings
    - stage: test
    - stage: test
      cache:
        cargo: true
        directories:
          - examples/server/node_modules
      env:
        - FEATURE=client-tests
      before_install:
        - nvm install 8 && nvm use 8
        - node --version
        - npm --version
      install:
        - cd examples/server && npm install
      script:
        - cargo build --example server
        - npm run lint
        - npm run test:unix
      # Kill the server from example if it's still running
      after_script:
        - npm run posttest:unix
=======
  - FEATURE=fmt
  - FEATURE=test-core
  - FEATURE=test-sandbox
  - FEATURE=test-testkit
  - FEATURE=test-doc
  - FEATURE=non-fatal-checks

install:
- |
  if [ ! -f "$HOME/.local/lib/libsodium.a" ]; then
    wget "https://github.com/jedisct1/libsodium/releases/download/$SODIUM_VERS/libsodium-$SODIUM_VERS.tar.gz" -t 5 -O "libsodium.tar.gz"
    tar xvf libsodium.tar.gz
    cd libsodium-$SODIUM_VERS
    ./configure --prefix=$HOME/.local
    make
    make install
    cd ..
  fi
- export LD_LIBRARY_PATH=$LD_LIBRARY_PATH:$HOME/.local/lib
- export PKG_CONFIG_PATH=$PKG_CONFIG_PATH:$HOME/.local/lib/pkgconfig
- |
  if [[ "$FEATURE" == "non-fatal-checks" ]]; then
    cargo-outdated -V | grep $OUTDATED_VERS || cargo install cargo-outdated --vers $OUTDATED_VERS --force
    cargo-deadlinks -V | grep $DEADLINKS_VERS || cargo install cargo-deadlinks --vers $DEADLINKS_VERS --force
    fi
- |
  if [[ "$FEATURE" == "fmt" ]]; then
    cargo-audit -V || cargo install cargo-audit --force
    rustfmt -V | grep $RUSTFMT_VERS || cargo install rustfmt --vers $RUSTFMT_VERS --force
    fi
- |
  case "$FEATURE" in
  clippy* )
    cargo clippy --version | grep $CLIPPY_VERS || cargo install clippy --force --vers $CLIPPY_VERS
  ;;
  esac
- cargo install --list

script: |
  case "$FEATURE" in

  "fmt" )
      cargo update &&
      cd exonum && cargo fmt -- --write-mode=diff && cd .. &&
      cd sandbox && cargo fmt -- --write-mode=diff && cd .. &&
      cd testkit && cargo fmt -- --write-mode=diff && cd ..
  ;;
  "clippy-core" )
      cd exonum && cargo clippy --verbose --features long_benchmarks -- -D warnings
  ;;
  "clippy-sandbox" )
      cd sandbox && cargo clippy --verbose -- -D warnings
  ;;
  "clippy-testkit" )
      cd testkit && cargo clippy --verbose -- -D warnings
  ;;
  "test-core" )
      cargo test -p exonum --verbose --tests --lib --features "float_serialize"
  ;;
  "test-sandbox" )
      cargo test -p sandbox --verbose
  ;;
  "test-testkit" )
      cargo test -p exonum-testkit --verbose
      cargo run -p exonum-testkit --example timestamping &&
      cargo run -p exonum-testkit --example configuration_change
  ;;
  "test-doc" )
      cargo test -p sandbox --verbose --doc -- --test-threads=2
  ;;
  "non-fatal-checks" )
      cargo doc --no-deps &&
      cargo deadlinks --dir target/doc &&
      cargo outdated --exit-code 1
  ;;
  "benchmarks" )
      RUST_LOG=off cargo bench --verbose --manifest-path exonum/Cargo.toml --features long_benchmarks --no-run
  ;;

  esac

after_success: |
  [ $TRAVIS_BRANCH = master ] &&
  [ $TRAVIS_PULL_REQUEST = false ] &&
  wget https://github.com/SimonKagstrom/kcov/archive/master.tar.gz &&
  tar xzf master.tar.gz &&
  cd kcov-master &&
  mkdir build &&
  cd build &&
  cmake .. &&
  make &&
  make install &&
  cd ../.. &&
  rm -rf kcov-master &&
  for file in target/debug/exonum-*[^\.d]; do mkdir -p "target/cov/$(basename $file)"; kcov --exclude-pattern=/.cargo,/usr/lib --verify "target/cov/$(basename $file)" "$file"; done &&
  bash <(curl -s https://codecov.io/bash) &&
  echo "Uploaded code coverage"

>>>>>>> a7716ca3
notifications:
  slack:
    secure: ufnH5/ilJ/GkfzU28GguFgQzL1Jb7gGGVaBytCi1VW9cvME7wHC/Pf3ZDM9cVv7t8Cq6K423J8pSkT8vErB7GzHLGRJK8EsBkuGxiAJiHJIVNf/a20gjyqtS2wSyoVDDFz1LRtCNvQanSy2psSWyJcWtnAllluwRNHKXZWYFOpU6uqt2XIi1s3vuMyVw177alNyQkUJ6mhnt9ZDGoMXfcwXIvZ1bt3GPwAbuvAiHsShIrtVGJYTbIBDBsFsGgc1313xdz670xa1JrvZpIl0ZF91Z/0rxtQZjYos859ARnP+v5TfMpsOZbhVHtLI81/o/dOu/Dnrv2xo4VgLaHCTPfhO7LE7kGZ1OyEFqzsadL+k97JQnfkyyFRA84FrVNvgn5NStJtNRJu593v0zuI1OpmY5Xcu/XG2X3dpYZJGciKywoI8gFCc18taIqWY8P3uL/KdxX3VLikMkmYX+cXxHwhH/RvNLbfxD+hTepz+sGWBnLg/dFNpy3WdzJrSNKE9OAH3Gy53z32fT7XiGF8+juN3RB7MmoLA+sOKnGnjal+o44Ga7KDxHe9lOjRVWAQFH6lIEVNwpdEp+2zqu2QAyCIbYcyEdxo8oKXMwAOPFeIqFGshAYGSQAYbT9V75J2Hfcpqb+EXhiBluCSjoaacg4Yhsc/tFhqI7B5+tq7Z5KVU=
  webhooks:
    urls:
    - https://webhooks.gitter.im/e/9599da7e3a500810190d<|MERGE_RESOLUTION|>--- conflicted
+++ resolved
@@ -56,58 +56,6 @@
   - ROCKSDB_LIB_DIR=/usr/lib/x86_64-linux-gnu
   - SNAPPY_LIB_DIR=/usr/lib/x86_64-linux-gnu
   matrix:
-<<<<<<< HEAD
-    - FEATURE=test
-script:
-  - cargo test
-  - cargo run --example timestamping
-  - cargo run --example configuration_change
-
-stages:
-  - test
-jobs:
-  include:
-    - stage: test
-      env:
-        - FEATURE=fmt
-      before_install:
-        - >
-          rustfmt --version | grep $RUSTFMT_VERS ||
-          cargo install rustfmt --force --vers $RUSTFMT_VERS
-      script:
-        - cargo fmt -- --write-mode=diff
-    - stage: test
-      rust: nightly-2017-11-13
-      env:
-        - FEATURE=clippy
-      before_install:
-        - >
-          cargo clippy --version | grep $CLIPPY_VERS ||
-          cargo install clippy --force --vers $CLIPPY_VERS
-      script:
-        - cargo clippy -- -D warnings
-    - stage: test
-    - stage: test
-      cache:
-        cargo: true
-        directories:
-          - examples/server/node_modules
-      env:
-        - FEATURE=client-tests
-      before_install:
-        - nvm install 8 && nvm use 8
-        - node --version
-        - npm --version
-      install:
-        - cd examples/server && npm install
-      script:
-        - cargo build --example server
-        - npm run lint
-        - npm run test:unix
-      # Kill the server from example if it's still running
-      after_script:
-        - npm run posttest:unix
-=======
   - FEATURE=fmt
   - FEATURE=test-core
   - FEATURE=test-sandbox
@@ -137,7 +85,13 @@
   if [[ "$FEATURE" == "fmt" ]]; then
     cargo-audit -V || cargo install cargo-audit --force
     rustfmt -V | grep $RUSTFMT_VERS || cargo install rustfmt --vers $RUSTFMT_VERS --force
-    fi
+  fi
+- |
+  if [[ "$FEATURE" == "test-testkit" ]];
+    nvm install 8 && nvm use 8
+    node --version
+    npm --version
+  fi
 - |
   case "$FEATURE" in
   clippy* )
@@ -173,7 +127,9 @@
   "test-testkit" )
       cargo test -p exonum-testkit --verbose
       cargo run -p exonum-testkit --example timestamping &&
-      cargo run -p exonum-testkit --example configuration_change
+      cargo run -p exonum-testkit --example configuration_change &&
+      cargo build -p exonum-testkit --example server
+      cd testkit/examples/server && npm run lint && npm run test:unix
   ;;
   "test-doc" )
       cargo test -p sandbox --verbose --doc -- --test-threads=2
@@ -206,7 +162,6 @@
   bash <(curl -s https://codecov.io/bash) &&
   echo "Uploaded code coverage"
 
->>>>>>> a7716ca3
 notifications:
   slack:
     secure: ufnH5/ilJ/GkfzU28GguFgQzL1Jb7gGGVaBytCi1VW9cvME7wHC/Pf3ZDM9cVv7t8Cq6K423J8pSkT8vErB7GzHLGRJK8EsBkuGxiAJiHJIVNf/a20gjyqtS2wSyoVDDFz1LRtCNvQanSy2psSWyJcWtnAllluwRNHKXZWYFOpU6uqt2XIi1s3vuMyVw177alNyQkUJ6mhnt9ZDGoMXfcwXIvZ1bt3GPwAbuvAiHsShIrtVGJYTbIBDBsFsGgc1313xdz670xa1JrvZpIl0ZF91Z/0rxtQZjYos859ARnP+v5TfMpsOZbhVHtLI81/o/dOu/Dnrv2xo4VgLaHCTPfhO7LE7kGZ1OyEFqzsadL+k97JQnfkyyFRA84FrVNvgn5NStJtNRJu593v0zuI1OpmY5Xcu/XG2X3dpYZJGciKywoI8gFCc18taIqWY8P3uL/KdxX3VLikMkmYX+cXxHwhH/RvNLbfxD+hTepz+sGWBnLg/dFNpy3WdzJrSNKE9OAH3Gy53z32fT7XiGF8+juN3RB7MmoLA+sOKnGnjal+o44Ga7KDxHe9lOjRVWAQFH6lIEVNwpdEp+2zqu2QAyCIbYcyEdxo8oKXMwAOPFeIqFGshAYGSQAYbT9V75J2Hfcpqb+EXhiBluCSjoaacg4Yhsc/tFhqI7B5+tq7Z5KVU=
