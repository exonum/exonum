language: rust

branches:
  only:
  - master
  # Github release tags (for example "v0.9" or "v0.9.1").
  - /^v\d+\.\d+(\.\d+)?(-\S*)?$/
  # Branch names endings with "-release" (for example "0.9.0-release").
  - /-release$/
  # Dynamic services branch
  - dynamic_services

addons:
  apt:
    sources:
    - sourceline: 'ppa:exonum/rocksdb'
    - sourceline: 'ppa:maarten-fonville/protobuf'
    - sourceline: 'ppa:fsgmhoward/shadowsocks-libev'
    - sourceline: 'deb [arch=amd64] https://packages.microsoft.com/ubuntu/16.04/prod xenial main'
      key_url: https://packages.microsoft.com/keys/microsoft.asc
    packages:
    - binutils-dev
    - build-essential
    - cmake
    - g++
    - gcc
    - libcurl4-openssl-dev
    - libdw-dev
    - libelf-dev
    - libiberty-dev
    - libprotobuf-dev
    - librocksdb5.17
    - libsnappy-dev
    - libsodium-dev
    - libssl-dev
    - pkg-config
    - powershell
    - protobuf-compiler
    - unzip
    - zlib1g-dev

rust:
  - 1.35.0

cache:
  npm: true
  directories:
<<<<<<< HEAD
  - $HOME/.cargo
=======
>>>>>>> fbbfeec3
  - $HOME/.local
  - $HOME/.cargo
  - $HOME/.kcov
  - $TRAVIS_BUILD_DIR/target
<<<<<<< HEAD
  - $TRAVIS_BUILD_DIR/node_modules
  - $TRAVIS_BUILD_DIR/testkit/server/node_modules
=======
  timeout: 900
>>>>>>> fbbfeec3

dist: xenial
sudo: required

env:
  global:
  - DEADLINKS_VERS=0.3.0
  - RUSTFLAGS="-D warnings"
  - ROCKSDB_LIB_DIR=/usr/lib
  - SNAPPY_LIB_DIR=/usr/lib/x86_64-linux-gnu
  matrix:
  - FEATURE=test

jobs:
  include:
  # Formatting & other lints that do not require compilation.
  - name: lints
    install:
    - cargo deadlinks -V | grep $DEADLINKS_VERS || cargo install cargo-deadlinks --vers $DEADLINKS_VERS --force
    - cargo install --list
    - rustup component add rustfmt
    - rustfmt -V
    - nvm install 8 && nvm use 8
    - npm install
    - ./node_modules/.bin/cspell --version
    - ./node_modules/.bin/markdownlint --version
    script:
    - npm run cspell
    - npm run md
    # Force build.rs execution.
    - cargo check -p exonum
    - cargo fmt --all -- --check
    - cargo clean --doc
    - cargo doc --no-deps
    # TODO: Temporary hack to ignore warnings about missing pages. (ECR-703)
    - mkdir -p target/doc/exonum_configuration
    - mkdir -p target/std/string
    - touch target/doc/exonum_configuration/enum.Option.html
    - touch target/std/string/struct.String.html
    - touch target/std/primitive.usize.html
    # https://github.com/deadlinks/cargo-deadlinks/issues/37
    - touch target/doc/enum.HashTag.html
    - cargo deadlinks --dir target/doc

    # Run kcov.
  - name: kcov
    install:
    - |
      if [ ! -f "$HOME/.kcov/bin/kcov" ]; then
        wget https://github.com/SimonKagstrom/kcov/archive/v36.tar.gz
        tar xzf v36.tar.gz
        cd kcov-36
        mkdir build
        cd build
        cmake .. -DCMAKE_INSTALL_PREFIX=$HOME/.kcov -DCMAKE_BUILD_TYPE=Release
        make -j2
        make install
        cd ../..
        rm -rf kcov-36
      fi
    script:
    - cargo test --no-run
    - cd $TRAVIS_BUILD_DIR
    - for file in `find target/debug/ -maxdepth 1 -type f | egrep "*-([a-zA-Z0-9]{16}$)"`; do mkdir -p "target/cov/$(basename $file)"; $HOME/.kcov/bin/kcov --exclude-pattern=/.cargo,/usr/lib --verify "target/cov/$(basename $file)" "$file"; done
    - bash <(curl -s https://codecov.io/bash)
    - echo "Uploaded code coverage"

  # Tests.
  - name: test
    install:
    - nvm install 8 && nvm use 8
    - cd $TRAVIS_BUILD_DIR/testkit/server && npm install && cd $TRAVIS_BUILD_DIR
    script:
    - cargo test --all
    - cargo run -p exonum --example explorer
    - cargo run -p exonum-testkit --example timestamping
    - cargo run -p exonum-testkit --example configuration_change
    - cargo run -p exonum-time --example simple_service
    - cd $TRAVIS_BUILD_DIR/examples/cryptocurrency/examples && ./test.sh
    - cd $TRAVIS_BUILD_DIR/examples/cryptocurrency/examples && ./test.ps1
    - cd $TRAVIS_BUILD_DIR/testkit/server && npm run proto && npm run test:unix

 # Clippy linting.
  - name: clippy
    install:
    - rustup component add clippy
    - cargo clippy --version
    script:
    - cargo clippy --all --tests --examples -- -D warnings

  # Benchmarks (compilation only).
  - name: benchmarks
    script:
    - RUST_LOG=off cargo check --benches --features "long_benchmarks"

before_cache:
  - |
    cd $TRAVIS_BUILD_DIR/target/debug
    rm -rf incremental examples
    find . -maxdepth 1 -type f -executable -delete
    find deps -type f -size +20M -delete
    du -h -d 1 .

notifications:
  webhooks:
    urls:
    - https://webhooks.gitter.im/e/9599da7e3a500810190d<|MERGE_RESOLUTION|>--- conflicted
+++ resolved
@@ -45,20 +45,11 @@
 cache:
   npm: true
   directories:
-<<<<<<< HEAD
-  - $HOME/.cargo
-=======
->>>>>>> fbbfeec3
   - $HOME/.local
   - $HOME/.cargo
   - $HOME/.kcov
   - $TRAVIS_BUILD_DIR/target
-<<<<<<< HEAD
-  - $TRAVIS_BUILD_DIR/node_modules
-  - $TRAVIS_BUILD_DIR/testkit/server/node_modules
-=======
   timeout: 900
->>>>>>> fbbfeec3
 
 dist: xenial
 sudo: required
