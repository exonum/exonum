--- conflicted
+++ resolved
@@ -51,11 +51,7 @@
   - ROCKSDB_LIB_DIR=/usr/lib/x86_64-linux-gnu
   - SNAPPY_LIB_DIR=/usr/lib/x86_64-linux-gnu
   matrix:
-<<<<<<< HEAD
-  - FEATURE=test-core
-=======
   - FEATURE=test
->>>>>>> 59cb2e1f
 
 # Separate jobs should use `install` hook in order not to override these common
 # instructions.
@@ -76,30 +72,13 @@
 jobs:
   include:
   # Formatting & other lints that do not require compilation
-<<<<<<< HEAD
-  - env: FEATURE=fmt
-=======
   - env: FEATURE=lints
->>>>>>> 59cb2e1f
     install:
     - cargo-audit -V || cargo install cargo-audit --force
     - rustfmt -V | grep $RUSTFMT_VERS || cargo install rustfmt --vers $RUSTFMT_VERS --force
     - nvm install 8 && nvm use 8
     - npm install cspell
     - ./node_modules/.bin/cspell --version
-<<<<<<< HEAD
-    script:
-    - cd exonum && cargo fmt -- --write-mode=diff && cd ..
-    - cd sandbox && cargo fmt -- --write-mode=diff && cd ..
-    - cd testkit && cargo fmt -- --write-mode=diff && cd ..
-    - ./node_modules/.bin/cspell sandbox/{src,examples,tests}/**/*.rs
-    - ./node_modules/.bin/cspell exonum/{src,benches,tests}/**/*.rs
-    - ./node_modules/.bin/cspell testkit/{src,examples,tests}/**/*.rs
-
-  # Clippy linting
-  - &clippy-core
-    env: FEATURE=clippy-core
-=======
     - npm install markdownlint-cli
     - ./node_modules/.bin/markdownlint --version
     script:
@@ -116,75 +95,29 @@
 
   # Clippy linting
   - env: FEATURE=clippy
->>>>>>> 59cb2e1f
     rust: nightly-2018-01-22
     install:
     - cargo clippy --version | grep $CLIPPY_VERS || cargo install clippy --force --vers $CLIPPY_VERS
     script:
-<<<<<<< HEAD
-    - cd exonum && cargo clippy --verbose --features long_benchmarks -- -D warnings
-  - <<: *clippy-core
-    env: FEATURE=clippy-sandbox
-    script:
-    - cd sandbox && cargo clippy --verbose -- -D warnings
-  - <<: *clippy-core
-    env: FEATURE=clippy-testkit
-    script:
-    - cd testkit && cargo clippy --verbose -- -D warnings
+    - cargo clippy --all -- -D warnings
 
   # Tests
-  - env: FEATURE=test-core
-    script:
-    - cargo test -p exonum --verbose --tests --lib --features "float_serialize"
-  - env: FEATURE=test-sandbox
-    script:
-    - cargo test -p sandbox --verbose
-  - env: FEATURE=test-testkit
+  - env: FEATURE=test
     install:
     - nvm install 8 && nvm use 8
     - cd testkit/examples/server && npm install && cd ../../..
     script:
-    - cargo test -p exonum-testkit --verbose
+    - cargo test --all
     - cargo run -p exonum-testkit --example timestamping
     - cargo run -p exonum-testkit --example configuration_change
-    - cargo build -p exonum-testkit --example server
-    - cd testkit/examples/server && npm run lint && npm run test:unix
-  - env: FEATURE=test-doc
-    script:
-    - cargo test -p sandbox --verbose --doc -- --test-threads=2
+    - cargo run -p exonum-time --example simple_service
+    - cd testkit/examples/server && npm run test:unix && cd ../../..
 
   # Benchmarks (compilation only)
   - env: FEATURE=benchmarks
     rust: nightly-2018-01-22
     script:
     - RUST_LOG=off cargo bench --verbose --manifest-path exonum/Cargo.toml --features long_benchmarks --no-run
-
-  # Non-fatal checks
-  - env: FEATURE=non-fatal-checks
-    install:
-    - cargo-outdated -V | grep $OUTDATED_VERS || cargo install cargo-outdated --vers $OUTDATED_VERS --force
-    - cargo-deadlinks -V | grep $DEADLINKS_VERS || cargo install cargo-deadlinks --vers $DEADLINKS_VERS --force
-    script:
-    - cargo doc --no-deps
-    - cargo deadlinks --dir target/doc
-    - cargo outdated --exit-code 1
-=======
-    - cargo clippy --all -- -D warnings
-
-  # Tests
-  - env: FEATURE=test
-    script:
-    - cargo test --all
-    - cargo run -p exonum-testkit --example timestamping
-    - cargo run -p exonum-testkit --example configuration_change
-    - cargo run -p exonum-time --example simple_service
-
-  # Benchmarks (compilation only)
-  - env: FEATURE=benchmarks
-    rust: nightly-2018-01-22
-    script:
-    - RUST_LOG=off cargo bench --verbose --manifest-path exonum/Cargo.toml --features long_benchmarks --no-run
->>>>>>> 59cb2e1f
 
   # Non-fatal checks
   - env: FEATURE=non-fatal-checks
