--- conflicted
+++ resolved
@@ -27,11 +27,7 @@
   - $HOME/.cargo
   - $HOME/.local
   - $TRAVIS_BUILD_DIR/target
-<<<<<<< HEAD
-  - $TRAVIS_BUILD_DIR/sandbox/target
   - $TRAVIS_BUILD_DIR/testkit/examples/server/node_modules
-=======
->>>>>>> af1b8fae
 
 dist: trusty
 sudo: required
@@ -112,11 +108,6 @@
 
   # Tests
   - env: FEATURE=test
-<<<<<<< HEAD
-    install:
-    - nvm install 8 && nvm use 8
-    - cd testkit/examples/server && npm install && cd ../../..
-=======
     addons:
       apt:
         sources:
@@ -135,19 +126,18 @@
         - libsnappy-dev
         - librocksdb
         - powershell
->>>>>>> af1b8fae
+    install:
+    - nvm install 8 && nvm use 8
+    - cd $TRAVIS_BUILD_DIR/testkit/examples/server && npm install && cd $TRAVIS_BUILD_DIR
     script:
     - cargo test --all
     - cargo run -p exonum --example explorer
     - cargo run -p exonum-testkit --example timestamping
     - cargo run -p exonum-testkit --example configuration_change
     - cargo run -p exonum-time --example simple_service
-<<<<<<< HEAD
-    - cd testkit/examples/server && npm run test:unix && cd ../../..
-=======
     - cd $TRAVIS_BUILD_DIR/examples/cryptocurrency/examples && ./test.sh
     - cd $TRAVIS_BUILD_DIR/examples/cryptocurrency/examples && ./test.ps1
->>>>>>> af1b8fae
+    - cd $TRAVIS_BUILD_DIR/testkit/examples/server && npm run test:unix
 
   # Benchmarks (compilation only)
   - env: FEATURE=benchmarks
