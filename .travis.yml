--- conflicted
+++ resolved
@@ -8,16 +8,9 @@
   global:
     - NIGHTLY_RUST=nightly-2017-05-10
 before_install:
-<<<<<<< HEAD
 - which rustfmt || cargo install rustfmt --vers 0.8.4 --force
-- rustup override set nightly-2017-01-08
-- rustc --version
-- cargo --version
-=======
-- which rustfmt || cargo install rustfmt --vers 0.8.4
 - rustup toolchain install $NIGHTLY_RUST
 - which cargo-clippy || cargo +$NIGHTLY_RUST install clippy --force --vers 0.0.131
->>>>>>> f072f9c3
 - sudo add-apt-repository -y ppa:chris-lea/libsodium
 - sudo apt-get -qq update
 install:
