language: rust

branches:
  only:
  - master
  # Github release tags (for example "v0.9" or "v0.9.1").
  - /^v\d+\.\d+(\.\d+)?(-\S*)?$/
  # Branch names endings with "-release" (for example "0.9.0-release").
  - /-release$/

addons:
  apt:
    sources:
    - sourceline: 'ppa:giskou/librocksdb'
    - sourceline: 'ppa:maarten-fonville/protobuf'
    packages:
    - gcc
    - g++
    - libssl-dev
    - libcurl4-openssl-dev
    - libelf-dev
    - libdw-dev
    - binutils-dev
    - libiberty-dev
    - libsnappy-dev
    - librocksdb
    - cmake
    - zlib1g-dev
    - build-essential
    - pkg-config
    - unzip
    - protobuf-compiler
    - libprotobuf-dev

rust:
  - 1.30.0

cache:
  directories:
  - node_modules
  - $HOME/.cargo
  - $HOME/.local
  - $TRAVIS_BUILD_DIR/target
  - $TRAVIS_BUILD_DIR/testkit/examples/server/node_modules

dist: trusty
sudo: required

env:
  global:
  - DEADLINKS_VERS=0.3.0
  - SODIUM_VERS=1.0.13
  - CARGO_INCREMENTAL=1
  - RUSTFLAGS="-D warnings"
  - ROCKSDB_LIB_DIR=/usr/lib/x86_64-linux-gnu
  - SNAPPY_LIB_DIR=/usr/lib/x86_64-linux-gnu
  matrix:
  - FEATURE=test

# Separate jobs should use `install` hook in order not to override these common
# instructions.
before_install:
- |
  if [ ! -f "$HOME/.local/lib/libsodium.a" ]; then
    wget "https://github.com/jedisct1/libsodium/releases/download/$SODIUM_VERS/libsodium-$SODIUM_VERS.tar.gz" -t 5 -O "libsodium.tar.gz"
    tar xvf libsodium.tar.gz
    cd libsodium-$SODIUM_VERS
    ./configure --prefix=$HOME/.local
    make
    make install
    cd ..
  fi
- export LD_LIBRARY_PATH=$LD_LIBRARY_PATH:$HOME/.local/lib
- export PKG_CONFIG_PATH=$PKG_CONFIG_PATH:$HOME/.local/lib/pkgconfig

jobs:
  include:
  # Formatting & other lints that do not require compilation.
  - name: lints
    install:
    - cargo deadlinks -V | grep $DEADLINKS_VERS || cargo install cargo-deadlinks --vers $DEADLINKS_VERS --force
    - cargo install --list
    - rustup component add rustfmt-preview
    - rustfmt -V
    - nvm install 8 && nvm use 8
    - npm install
    - ./node_modules/.bin/cspell --version
    - ./node_modules/.bin/markdownlint --version
    script:
    - npm run cspell
    - npm run md
    # Force build.rs execution.
    - cargo check -p exonum
    - cargo fmt --all -- --check
    - cargo clean --doc
    - cargo doc --no-deps
    # TODO: Temporary hack to ignore warnings about missing pages. (ECR-703)
    - mkdir -p target/doc/exonum/encoding/serialize/reexport/serde
    - mkdir -p target/doc/exonum/encoding/serialize/reexport/de/serde
    - mkdir -p target/doc/exonum_configuration
    - mkdir -p target/std/string
    - touch target/doc/exonum/encoding/serialize/trait.Serialize.html
    - touch target/doc/exonum/encoding/serialize/reexport/serde/index.html
    - touch target/doc/exonum/encoding/serialize/reexport/de/serde/index.html
    - touch target/doc/exonum_configuration/enum.Option.html
    - touch target/std/string/struct.String.html
    - touch target/std/primitive.usize.html
    - cargo deadlinks --dir target/doc

  # Run kcov.
  - name: kcov
    install:
    - wget https://github.com/SimonKagstrom/kcov/archive/v36.tar.gz
    - tar xzf v36.tar.gz
    - cd kcov-36
    - mkdir build
    - cd build
    - cmake ..
    - make
    - make install DESTDIR=../../kcov-build
    - cd ../..
    - rm -rf kcov-36
    script:
    - cargo test --no-run
    - cd $TRAVIS_BUILD_DIR
    - for file in `find target/debug/ -maxdepth 1 -type f | egrep "*-([a-zA-Z0-9]{16}$)"`; do mkdir -p "target/cov/$(basename $file)"; ./kcov-build/usr/local/bin/kcov --exclude-pattern=/.cargo,/usr/lib --verify "target/cov/$(basename $file)" "$file"; done
    - bash <(curl -s https://codecov.io/bash)
    - echo "Uploaded code coverage"

  # Tests.
  - name: test
    addons:
      apt:
        sources:
        - sourceline: 'ppa:giskou/librocksdb'
        - sourceline: 'deb [arch=amd64] https://packages.microsoft.com/ubuntu/14.04/prod trusty main'
          key_url: https://packages.microsoft.com/keys/microsoft.asc
        - sourceline: 'ppa:maarten-fonville/protobuf'
        packages:
        - gcc
        - g++
        - libssl-dev
        - libcurl4-openssl-dev
        - libelf-dev
        - libdw-dev
        - binutils-dev
        - libiberty-dev
        - libsnappy-dev
        - librocksdb
        - powershell
        - cmake
        - zlib1g-dev
        - build-essential
        - pkg-config
<<<<<<< HEAD
=======
        - protobuf-compiler
        - libprotobuf-dev

>>>>>>> a92c7a5b
    install:
    - nvm install 8 && nvm use 8
    - cd $TRAVIS_BUILD_DIR/testkit/server/src && npm install && cd $TRAVIS_BUILD_DIR
    script:
    - cargo test --all
    - cargo run -p exonum --example explorer
    - cargo run -p exonum-testkit --example timestamping
    - cargo run -p exonum-testkit --example configuration_change
    - cargo run -p exonum-time --example simple_service
# Update frontend integrity tests. [ECR-2481]
#    - cd $TRAVIS_BUILD_DIR/examples/cryptocurrency/examples && ./test.sh
#    - cd $TRAVIS_BUILD_DIR/examples/cryptocurrency/examples && ./test.ps1
#    - cd $TRAVIS_BUILD_DIR/testkit/server/src && npm run test:unix
 
 # Clippy linting.
  - name: clippy
    rust: nightly-2018-10-23
    install:
    - cargo clippy --version | rustup component add clippy-preview --toolchain=nightly-2018-10-23
    - cargo clippy --version
    script:
    - cargo clippy --all -- -D warnings

  # Benchmarks (compilation only).
  - name: benchmarks
    rust: nightly-2018-10-23
    script:
    - RUST_LOG=off cargo bench --verbose --manifest-path exonum/Cargo.toml --features long_benchmarks --no-run

  # Compatibility check with the older rust version. Should be synced with readme badges.
  - name: rust_1_27_2_compatibility
    rust: 1.27.2
    script:
    - cargo build

notifications:
  slack:
    secure: ufnH5/ilJ/GkfzU28GguFgQzL1Jb7gGGVaBytCi1VW9cvME7wHC/Pf3ZDM9cVv7t8Cq6K423J8pSkT8vErB7GzHLGRJK8EsBkuGxiAJiHJIVNf/a20gjyqtS2wSyoVDDFz1LRtCNvQanSy2psSWyJcWtnAllluwRNHKXZWYFOpU6uqt2XIi1s3vuMyVw177alNyQkUJ6mhnt9ZDGoMXfcwXIvZ1bt3GPwAbuvAiHsShIrtVGJYTbIBDBsFsGgc1313xdz670xa1JrvZpIl0ZF91Z/0rxtQZjYos859ARnP+v5TfMpsOZbhVHtLI81/o/dOu/Dnrv2xo4VgLaHCTPfhO7LE7kGZ1OyEFqzsadL+k97JQnfkyyFRA84FrVNvgn5NStJtNRJu593v0zuI1OpmY5Xcu/XG2X3dpYZJGciKywoI8gFCc18taIqWY8P3uL/KdxX3VLikMkmYX+cXxHwhH/RvNLbfxD+hTepz+sGWBnLg/dFNpy3WdzJrSNKE9OAH3Gy53z32fT7XiGF8+juN3RB7MmoLA+sOKnGnjal+o44Ga7KDxHe9lOjRVWAQFH6lIEVNwpdEp+2zqu2QAyCIbYcyEdxo8oKXMwAOPFeIqFGshAYGSQAYbT9V75J2Hfcpqb+EXhiBluCSjoaacg4Yhsc/tFhqI7B5+tq7Z5KVU=
  webhooks:
    urls:
    - https://webhooks.gitter.im/e/9599da7e3a500810190d

    <|MERGE_RESOLUTION|>--- conflicted
+++ resolved
@@ -152,12 +152,9 @@
         - zlib1g-dev
         - build-essential
         - pkg-config
-<<<<<<< HEAD
-=======
         - protobuf-compiler
         - libprotobuf-dev
 
->>>>>>> a92c7a5b
     install:
     - nvm install 8 && nvm use 8
     - cd $TRAVIS_BUILD_DIR/testkit/server/src && npm install && cd $TRAVIS_BUILD_DIR
