--- conflicted
+++ resolved
@@ -40,11 +40,7 @@
     - zlib1g-dev
 
 rust:
-<<<<<<< HEAD
   - 1.36.0
-=======
-  - 1.35.0
->>>>>>> b1188e0a
 
 cache:
   npm: true
@@ -94,12 +90,7 @@
     # TODO: Temporary hack to ignore warnings about missing pages. (ECR-703)
     - mkdir -p target/doc/exonum_configuration
     - mkdir -p target/std/string
-<<<<<<< HEAD
-=======
-    - touch target/doc/exonum_configuration/enum.Option.html
-    - touch target/std/string/struct.String.html
     - touch target/std/primitive.usize.html
->>>>>>> b1188e0a
     # https://github.com/deadlinks/cargo-deadlinks/issues/37
     - touch target/doc/enum.HashTag.html
     - cargo deadlinks --dir target/doc
@@ -127,16 +118,8 @@
     - bash <(curl -s https://codecov.io/bash)
     - echo "Uploaded code coverage"
 
-<<<<<<< HEAD
   # Unit tests.
   - name: unit-test
-=======
-  # Tests.
-  - name: test
-    install:
-    - nvm install 8 && nvm use 8
-    - cd $TRAVIS_BUILD_DIR/testkit/server && npm install && cd $TRAVIS_BUILD_DIR
->>>>>>> b1188e0a
     script:
     - cargo test --all
     - cargo run -p exonum --example explorer
@@ -164,14 +147,6 @@
     find deps -type f -size +20M -delete
     du -h -d 1 .
 
-before_cache:
-  - |
-    cd $TRAVIS_BUILD_DIR/target/debug
-    rm -rf incremental examples
-    find . -maxdepth 1 -type f -executable -delete
-    find deps -type f -size +20M -delete
-    du -h -d 1 .
-
 notifications:
   webhooks:
     urls:
