--- conflicted
+++ resolved
@@ -146,11 +146,8 @@
     - cargo run -p exonum-testkit --example timestamping
     - cargo run -p exonum-supervisor --example configuration_change
     - cargo run -p exonum-time --example simple_service
-<<<<<<< HEAD
     - cargo run -p exonum-soak-tests --bin toggle -- -H 10
-=======
     - cargo run -p exonum-keys --example key-generator -- -p passphrase -s a7839ea524f38d0e91a5ec96a723092719dc8a5b8a75f9131d9eb38f45e76344
->>>>>>> f237e8d2
 
   # Integration tests.
   - name: integration-tests
